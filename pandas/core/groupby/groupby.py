"""
Provide the groupby split-apply-combine paradigm. Define the GroupBy
class providing the base-class of operations.

The SeriesGroupBy and DataFrameGroupBy sub-class
(defined in pandas.core.groupby.generic)
expose these user-facing objects to provide specific functionality.
"""
from __future__ import annotations

from contextlib import contextmanager
import datetime
from functools import (
    partial,
    wraps,
)
import inspect
from textwrap import dedent
import types
from typing import (
    TYPE_CHECKING,
    Callable,
    Generic,
    Hashable,
    Iterable,
    Iterator,
    List,
    Mapping,
    Sequence,
    TypeVar,
    Union,
    cast,
)

import numpy as np

from pandas._config.config import option_context

from pandas._libs import (
    Timestamp,
    lib,
)
import pandas._libs.groupby as libgroupby
from pandas._typing import (
    ArrayLike,
    F,
    FrameOrSeries,
    FrameOrSeriesUnion,
    IndexLabel,
    Scalar,
    T,
    final,
)
from pandas.compat.numpy import function as nv
from pandas.errors import AbstractMethodError
from pandas.util._decorators import (
    Appender,
    Substitution,
    cache_readonly,
    doc,
)

from pandas.core.dtypes.common import (
    is_bool_dtype,
    is_datetime64_dtype,
    is_integer_dtype,
    is_numeric_dtype,
    is_object_dtype,
    is_scalar,
    is_timedelta64_dtype,
)
from pandas.core.dtypes.missing import (
    isna,
    notna,
)

from pandas.core import nanops
import pandas.core.algorithms as algorithms
from pandas.core.arrays import (
    BaseMaskedArray,
    BooleanArray,
    Categorical,
    ExtensionArray,
)
from pandas.core.base import (
    DataError,
    PandasObject,
    SelectionMixin,
)
import pandas.core.common as com
from pandas.core.frame import DataFrame
from pandas.core.generic import NDFrame
from pandas.core.groupby import (
    base,
    numba_,
    ops,
)
from pandas.core.indexes.api import (
    CategoricalIndex,
    Index,
    MultiIndex,
)
from pandas.core.internals.blocks import ensure_block_shape
from pandas.core.series import Series
from pandas.core.sorting import get_group_index_sorter
from pandas.core.util.numba_ import (
    NUMBA_FUNC_CACHE,
    maybe_use_numba,
)

if TYPE_CHECKING:
    from typing import Literal

_common_see_also = """
        See Also
        --------
        Series.%(name)s : Apply a function %(name)s to a Series.
        DataFrame.%(name)s : Apply a function %(name)s
            to each row or column of a DataFrame.
"""

_apply_docs = {
    "template": """
    Apply function ``func`` group-wise and combine the results together.

    The function passed to ``apply`` must take a {input} as its first
    argument and return a DataFrame, Series or scalar. ``apply`` will
    then take care of combining the results back together into a single
    dataframe or series. ``apply`` is therefore a highly flexible
    grouping method.

    While ``apply`` is a very flexible method, its downside is that
    using it can be quite a bit slower than using more specific methods
    like ``agg`` or ``transform``. Pandas offers a wide range of method that will
    be much faster than using ``apply`` for their specific purposes, so try to
    use them before reaching for ``apply``.

    Parameters
    ----------
    func : callable
        A callable that takes a {input} as its first argument, and
        returns a dataframe, a series or a scalar. In addition the
        callable may take positional and keyword arguments.
    args, kwargs : tuple and dict
        Optional positional and keyword arguments to pass to ``func``.

    Returns
    -------
    applied : Series or DataFrame

    See Also
    --------
    pipe : Apply function to the full GroupBy object instead of to each
        group.
    aggregate : Apply aggregate function to the GroupBy object.
    transform : Apply function column-by-column to the GroupBy object.
    Series.apply : Apply a function to a Series.
    DataFrame.apply : Apply a function to each row or column of a DataFrame.

    Notes
    -----
    In the current implementation ``apply`` calls ``func`` twice on the
    first group to decide whether it can take a fast or slow code
    path. This can lead to unexpected behavior if ``func`` has
    side-effects, as they will take effect twice for the first
    group.

    .. versionchanged:: 1.3.0

        The resulting dtype will reflect the return value of the passed ``func``,
        see the examples below.

    Examples
    --------
    {examples}
    """,
    "dataframe_examples": """
    >>> df = pd.DataFrame({'A': 'a a b'.split(),
    ...                    'B': [1,2,3],
    ...                    'C': [4,6,5]})
    >>> g = df.groupby('A')

    Notice that ``g`` has two groups, ``a`` and ``b``.
    Calling `apply` in various ways, we can get different grouping results:

    Example 1: below the function passed to `apply` takes a DataFrame as
    its argument and returns a DataFrame. `apply` combines the result for
    each group together into a new DataFrame:

    >>> g[['B', 'C']].apply(lambda x: x / x.sum())
              B    C
    0  0.333333  0.4
    1  0.666667  0.6
    2  1.000000  1.0

    Example 2: The function passed to `apply` takes a DataFrame as
    its argument and returns a Series.  `apply` combines the result for
    each group together into a new DataFrame.

    .. versionchanged:: 1.3.0

        The resulting dtype will reflect the return value of the passed ``func``.

    >>> g[['B', 'C']].apply(lambda x: x.astype(float).max() - x.min())
         B    C
    A
    a  1.0  2.0
    b  0.0  0.0

    Example 3: The function passed to `apply` takes a DataFrame as
    its argument and returns a scalar. `apply` combines the result for
    each group together into a Series, including setting the index as
    appropriate:

    >>> g.apply(lambda x: x.C.max() - x.B.min())
    A
    a    5
    b    2
    dtype: int64""",
    "series_examples": """
    >>> s = pd.Series([0, 1, 2], index='a a b'.split())
    >>> g = s.groupby(s.index)

    From ``s`` above we can see that ``g`` has two groups, ``a`` and ``b``.
    Calling `apply` in various ways, we can get different grouping results:

    Example 1: The function passed to `apply` takes a Series as
    its argument and returns a Series.  `apply` combines the result for
    each group together into a new Series.

    .. versionchanged:: 1.3.0

        The resulting dtype will reflect the return value of the passed ``func``.

    >>> g.apply(lambda x: x*2 if x.name == 'a' else x/2)
    a    0.0
    a    2.0
    b    1.0
    dtype: float64

    Example 2: The function passed to `apply` takes a Series as
    its argument and returns a scalar. `apply` combines the result for
    each group together into a Series, including setting the index as
    appropriate:

    >>> g.apply(lambda x: x.max() - x.min())
    a    1
    b    0
    dtype: int64""",
}

_groupby_agg_method_template = """
Compute {fname} of group values.

Parameters
----------
numeric_only : bool, default {no}
    Include only float, int, boolean columns. If None, will attempt to use
    everything, then use only numeric data.
min_count : int, default {mc}
    The required number of valid values to perform the operation. If fewer
    than ``min_count`` non-NA values are present the result will be NA.

Returns
-------
Series or DataFrame
    Computed {fname} of values within each group.
"""

_pipe_template = """
Apply a function `func` with arguments to this %(klass)s object and return
the function's result.

Use `.pipe` when you want to improve readability by chaining together
functions that expect Series, DataFrames, GroupBy or Resampler objects.
Instead of writing

>>> h(g(f(df.groupby('group')), arg1=a), arg2=b, arg3=c)  # doctest: +SKIP

You can write

>>> (df.groupby('group')
...    .pipe(f)
...    .pipe(g, arg1=a)
...    .pipe(h, arg2=b, arg3=c))  # doctest: +SKIP

which is much more readable.

Parameters
----------
func : callable or tuple of (callable, str)
    Function to apply to this %(klass)s object or, alternatively,
    a `(callable, data_keyword)` tuple where `data_keyword` is a
    string indicating the keyword of `callable` that expects the
    %(klass)s object.
args : iterable, optional
       Positional arguments passed into `func`.
kwargs : dict, optional
         A dictionary of keyword arguments passed into `func`.

Returns
-------
object : the return type of `func`.

See Also
--------
Series.pipe : Apply a function with arguments to a series.
DataFrame.pipe: Apply a function with arguments to a dataframe.
apply : Apply function to each group instead of to the
    full %(klass)s object.

Notes
-----
See more `here
<https://pandas.pydata.org/pandas-docs/stable/user_guide/groupby.html#piping-function-calls>`_

Examples
--------
%(examples)s
"""

_transform_template = """
Call function producing a like-indexed %(klass)s on each group and
return a %(klass)s having the same indexes as the original object
filled with the transformed values

Parameters
----------
f : function
    Function to apply to each group.

    Can also accept a Numba JIT function with
    ``engine='numba'`` specified.

    If the ``'numba'`` engine is chosen, the function must be
    a user defined function with ``values`` and ``index`` as the
    first and second arguments respectively in the function signature.
    Each group's index will be passed to the user defined function
    and optionally available for use.

    .. versionchanged:: 1.1.0
*args
    Positional arguments to pass to func.
engine : str, default None
    * ``'cython'`` : Runs the function through C-extensions from cython.
    * ``'numba'`` : Runs the function through JIT compiled code from numba.
    * ``None`` : Defaults to ``'cython'`` or the global setting ``compute.use_numba``

    .. versionadded:: 1.1.0
engine_kwargs : dict, default None
    * For ``'cython'`` engine, there are no accepted ``engine_kwargs``
    * For ``'numba'`` engine, the engine can accept ``nopython``, ``nogil``
      and ``parallel`` dictionary keys. The values must either be ``True`` or
      ``False``. The default ``engine_kwargs`` for the ``'numba'`` engine is
      ``{'nopython': True, 'nogil': False, 'parallel': False}`` and will be
      applied to the function

    .. versionadded:: 1.1.0
**kwargs
    Keyword arguments to be passed into func.

Returns
-------
%(klass)s

See Also
--------
%(klass)s.groupby.apply : Apply function ``func`` group-wise and combine
    the results together.
%(klass)s.groupby.aggregate : Aggregate using one or more
    operations over the specified axis.
%(klass)s.transform : Call ``func`` on self producing a %(klass)s with
    transformed values.

Notes
-----
Each group is endowed the attribute 'name' in case you need to know
which group you are working on.

The current implementation imposes three requirements on f:

* f must return a value that either has the same shape as the input
  subframe or can be broadcast to the shape of the input subframe.
  For example, if `f` returns a scalar it will be broadcast to have the
  same shape as the input subframe.
* if this is a DataFrame, f must support application column-by-column
  in the subframe. If f also supports application to the entire subframe,
  then a fast path is used starting from the second chunk.
* f must not mutate groups. Mutation is not supported and may
  produce unexpected results. See :ref:`gotchas.udf-mutation` for more details.

When using ``engine='numba'``, there will be no "fall back" behavior internally.
The group data and group index will be passed as numpy arrays to the JITed
user defined function, and no alternative execution attempts will be tried.

.. versionchanged:: 1.3.0

    The resulting dtype will reflect the return value of the passed ``func``,
    see the examples below.

Examples
--------

>>> df = pd.DataFrame({'A' : ['foo', 'bar', 'foo', 'bar',
...                           'foo', 'bar'],
...                    'B' : ['one', 'one', 'two', 'three',
...                           'two', 'two'],
...                    'C' : [1, 5, 5, 2, 5, 5],
...                    'D' : [2.0, 5., 8., 1., 2., 9.]})
>>> grouped = df.groupby('A')
>>> grouped.transform(lambda x: (x - x.mean()) / x.std())
          C         D
0 -1.154701 -0.577350
1  0.577350  0.000000
2  0.577350  1.154701
3 -1.154701 -1.000000
4  0.577350 -0.577350
5  0.577350  1.000000

Broadcast result of the transformation

>>> grouped.transform(lambda x: x.max() - x.min())
   C    D
0  4  6.0
1  3  8.0
2  4  6.0
3  3  8.0
4  4  6.0
5  3  8.0

.. versionchanged:: 1.3.0

    The resulting dtype will reflect the return value of the passed ``func``,
    for example:

>>> grouped[['C', 'D']].transform(lambda x: x.astype(int).max())
   C  D
0  5  8
1  5  9
2  5  8
3  5  9
4  5  8
5  5  9
"""

_agg_template = """
Aggregate using one or more operations over the specified axis.

Parameters
----------
func : function, str, list or dict
    Function to use for aggregating the data. If a function, must either
    work when passed a {klass} or when passed to {klass}.apply.

    Accepted combinations are:

    - function
    - string function name
    - list of functions and/or function names, e.g. ``[np.sum, 'mean']``
    - dict of axis labels -> functions, function names or list of such.

    Can also accept a Numba JIT function with
    ``engine='numba'`` specified. Only passing a single function is supported
    with this engine.

    If the ``'numba'`` engine is chosen, the function must be
    a user defined function with ``values`` and ``index`` as the
    first and second arguments respectively in the function signature.
    Each group's index will be passed to the user defined function
    and optionally available for use.

    .. versionchanged:: 1.1.0
*args
    Positional arguments to pass to func.
engine : str, default None
    * ``'cython'`` : Runs the function through C-extensions from cython.
    * ``'numba'`` : Runs the function through JIT compiled code from numba.
    * ``None`` : Defaults to ``'cython'`` or globally setting ``compute.use_numba``

    .. versionadded:: 1.1.0
engine_kwargs : dict, default None
    * For ``'cython'`` engine, there are no accepted ``engine_kwargs``
    * For ``'numba'`` engine, the engine can accept ``nopython``, ``nogil``
      and ``parallel`` dictionary keys. The values must either be ``True`` or
      ``False``. The default ``engine_kwargs`` for the ``'numba'`` engine is
      ``{{'nopython': True, 'nogil': False, 'parallel': False}}`` and will be
      applied to the function

    .. versionadded:: 1.1.0
**kwargs
    Keyword arguments to be passed into func.

Returns
-------
{klass}

See Also
--------
{klass}.groupby.apply : Apply function func group-wise
    and combine the results together.
{klass}.groupby.transform : Aggregate using one or more
    operations over the specified axis.
{klass}.aggregate : Transforms the Series on each group
    based on the given function.

Notes
-----
When using ``engine='numba'``, there will be no "fall back" behavior internally.
The group data and group index will be passed as numpy arrays to the JITed
user defined function, and no alternative execution attempts will be tried.

Functions that mutate the passed object can produce unexpected
behavior or errors and are not supported. See :ref:`gotchas.udf-mutation`
for more details.

.. versionchanged:: 1.3.0

    The resulting dtype will reflect the return value of the passed ``func``,
    see the examples below.
{examples}"""


@final
class GroupByPlot(PandasObject):
    """
    Class implementing the .plot attribute for groupby objects.
    """

    def __init__(self, groupby):
        self._groupby = groupby

    def __call__(self, *args, **kwargs):
        def f(self):
            return self.plot(*args, **kwargs)

        f.__name__ = "plot"
        return self._groupby.apply(f)

    def __getattr__(self, name: str):
        def attr(*args, **kwargs):
            def f(self):
                return getattr(self.plot, name)(*args, **kwargs)

            return self._groupby.apply(f)

        return attr


@contextmanager
def group_selection_context(groupby: GroupBy) -> Iterator[GroupBy]:
    """
    Set / reset the group_selection_context.
    """
    groupby._set_group_selection()
    try:
        yield groupby
    finally:
        groupby._reset_group_selection()


_KeysArgType = Union[
    Hashable,
    List[Hashable],
    Callable[[Hashable], Hashable],
    List[Callable[[Hashable], Hashable]],
    Mapping[Hashable, Hashable],
]


class BaseGroupBy(PandasObject, SelectionMixin, Generic[FrameOrSeries]):
    _group_selection: IndexLabel | None = None
    _apply_allowlist: frozenset[str] = frozenset()
    _hidden_attrs = PandasObject._hidden_attrs | {
        "as_index",
        "axis",
        "dropna",
        "exclusions",
        "grouper",
        "group_keys",
        "keys",
        "level",
        "mutated",
        "obj",
        "observed",
        "sort",
        "squeeze",
    }

    axis: int
    grouper: ops.BaseGrouper
    obj: FrameOrSeries
    group_keys: bool

    @final
    def __len__(self) -> int:
        return len(self.groups)

    @final
    def __repr__(self) -> str:
        # TODO: Better repr for GroupBy object
        return object.__repr__(self)

    @final
    @property
    def groups(self) -> dict[Hashable, np.ndarray]:
        """
        Dict {group name -> group labels}.
        """
        return self.grouper.groups

    @final
    @property
    def ngroups(self) -> int:
        return self.grouper.ngroups

    @final
    @property
    def indices(self):
        """
        Dict {group name -> group indices}.
        """
        return self.grouper.indices

    @final
    def _get_indices(self, names):
        """
        Safe get multiple indices, translate keys for
        datelike to underlying repr.
        """

        def get_converter(s):
            # possibly convert to the actual key types
            # in the indices, could be a Timestamp or a np.datetime64
            if isinstance(s, datetime.datetime):
                return lambda key: Timestamp(key)
            elif isinstance(s, np.datetime64):
                return lambda key: Timestamp(key).asm8
            else:
                return lambda key: key

        if len(names) == 0:
            return []

        if len(self.indices) > 0:
            index_sample = next(iter(self.indices))
        else:
            index_sample = None  # Dummy sample

        name_sample = names[0]
        if isinstance(index_sample, tuple):
            if not isinstance(name_sample, tuple):
                msg = "must supply a tuple to get_group with multiple grouping keys"
                raise ValueError(msg)
            if not len(name_sample) == len(index_sample):
                try:
                    # If the original grouper was a tuple
                    return [self.indices[name] for name in names]
                except KeyError as err:
                    # turns out it wasn't a tuple
                    msg = (
                        "must supply a same-length tuple to get_group "
                        "with multiple grouping keys"
                    )
                    raise ValueError(msg) from err

            converters = [get_converter(s) for s in index_sample]
            names = (tuple(f(n) for f, n in zip(converters, name)) for name in names)

        else:
            converter = get_converter(index_sample)
            names = (converter(name) for name in names)

        return [self.indices.get(name, []) for name in names]

    @final
    def _get_index(self, name):
        """
        Safe get index, translate keys for datelike to underlying repr.
        """
        return self._get_indices([name])[0]

    @final
    @cache_readonly
    def _selected_obj(self):
        # Note: _selected_obj is always just `self.obj` for SeriesGroupBy

        if self._selection is None or isinstance(self.obj, Series):
            if self._group_selection is not None:
                return self.obj[self._group_selection]
            return self.obj
        else:
            return self.obj[self._selection]

    @final
    def _dir_additions(self) -> set[str]:
        return self.obj._dir_additions() | self._apply_allowlist

    @Substitution(
        klass="GroupBy",
        examples=dedent(
            """\
        >>> df = pd.DataFrame({'A': 'a b a b'.split(), 'B': [1, 2, 3, 4]})
        >>> df
           A  B
        0  a  1
        1  b  2
        2  a  3
        3  b  4

        To get the difference between each groups maximum and minimum value in one
        pass, you can do

        >>> df.groupby('A').pipe(lambda x: x.max() - x.min())
           B
        A
        a  2
        b  2"""
        ),
    )
    @Appender(_pipe_template)
    def pipe(
        self,
        func: Callable[..., T] | tuple[Callable[..., T], str],
        *args,
        **kwargs,
    ) -> T:
        return com.pipe(self, func, *args, **kwargs)

    plot = property(GroupByPlot)

    @final
    def get_group(self, name, obj=None):
        """
        Construct DataFrame from group with provided name.

        Parameters
        ----------
        name : object
            The name of the group to get as a DataFrame.
        obj : DataFrame, default None
            The DataFrame to take the DataFrame out of.  If
            it is None, the object groupby was called on will
            be used.

        Returns
        -------
        group : same type as obj
        """
        if obj is None:
            obj = self._selected_obj

        inds = self._get_index(name)
        if not len(inds):
            raise KeyError(name)

        return obj._take_with_is_copy(inds, axis=self.axis)

    @final
    def __iter__(self) -> Iterator[tuple[Hashable, FrameOrSeries]]:
        """
        Groupby iterator.

        Returns
        -------
        Generator yielding sequence of (name, subsetted object)
        for each group
        """
        return self.grouper.get_iterator(self.obj, axis=self.axis)


# To track operations that expand dimensions, like ohlc
OutputFrameOrSeries = TypeVar("OutputFrameOrSeries", bound=NDFrame)


class GroupBy(BaseGroupBy[FrameOrSeries]):
    """
    Class for grouping and aggregating relational data.

    See aggregate, transform, and apply functions on this object.

    It's easiest to use obj.groupby(...) to use GroupBy, but you can also do:

    ::

        grouped = groupby(obj, ...)

    Parameters
    ----------
    obj : pandas object
    axis : int, default 0
    level : int, default None
        Level of MultiIndex
    groupings : list of Grouping objects
        Most users should ignore this
    exclusions : array-like, optional
        List of columns to exclude
    name : str
        Most users should ignore this

    Returns
    -------
    **Attributes**
    groups : dict
        {group name -> group labels}
    len(grouped) : int
        Number of groups

    Notes
    -----
    After grouping, see aggregate, apply, and transform functions. Here are
    some other brief notes about usage. When grouping by multiple groups, the
    result index will be a MultiIndex (hierarchical) by default.

    Iteration produces (key, group) tuples, i.e. chunking the data by group. So
    you can write code like:

    ::

        grouped = obj.groupby(keys, axis=axis)
        for key, group in grouped:
            # do something with the data

    Function calls on GroupBy, if not specially implemented, "dispatch" to the
    grouped data. So if you group a DataFrame and wish to invoke the std()
    method on each group, you can simply do:

    ::

        df.groupby(mapper).std()

    rather than

    ::

        df.groupby(mapper).aggregate(np.std)

    You can pass arguments to these "wrapped" functions, too.

    See the online documentation for full exposition on these topics and much
    more
    """

    obj: FrameOrSeries
    grouper: ops.BaseGrouper
    as_index: bool

    @final
    def __init__(
        self,
        obj: FrameOrSeries,
        keys: _KeysArgType | None = None,
        axis: int = 0,
        level: IndexLabel | None = None,
        grouper: ops.BaseGrouper | None = None,
        exclusions: set[Hashable] | None = None,
        selection: IndexLabel | None = None,
        as_index: bool = True,
        sort: bool = True,
        group_keys: bool = True,
        squeeze: bool = False,
        observed: bool = False,
        mutated: bool = False,
        dropna: bool = True,
    ):

        self._selection = selection

        assert isinstance(obj, NDFrame), type(obj)

        self.level = level

        if not as_index:
            if not isinstance(obj, DataFrame):
                raise TypeError("as_index=False only valid with DataFrame")
            if axis != 0:
                raise ValueError("as_index=False only valid for axis=0")

        self.as_index = as_index
        self.keys = keys
        self.sort = sort
        self.group_keys = group_keys
        self.squeeze = squeeze
        self.observed = observed
        self.mutated = mutated
        self.dropna = dropna

        if grouper is None:
            from pandas.core.groupby.grouper import get_grouper

            grouper, exclusions, obj = get_grouper(
                obj,
                keys,
                axis=axis,
                level=level,
                sort=sort,
                observed=observed,
                mutated=self.mutated,
                dropna=self.dropna,
            )

        self.obj = obj
        self.axis = obj._get_axis_number(axis)
        self.grouper = grouper
        self.exclusions = exclusions or set()

    def __getattr__(self, attr: str):
        if attr in self._internal_names_set:
            return object.__getattribute__(self, attr)
        if attr in self.obj:
            return self[attr]

        raise AttributeError(
            f"'{type(self).__name__}' object has no attribute '{attr}'"
        )

    @final
    def _make_wrapper(self, name: str) -> Callable:
        assert name in self._apply_allowlist

        with group_selection_context(self):
            # need to setup the selection
            # as are not passed directly but in the grouper
            f = getattr(self._obj_with_exclusions, name)
            if not isinstance(f, types.MethodType):
                return self.apply(lambda self: getattr(self, name))

        f = getattr(type(self._obj_with_exclusions), name)
        sig = inspect.signature(f)

        def wrapper(*args, **kwargs):
            # a little trickery for aggregation functions that need an axis
            # argument
            if "axis" in sig.parameters:
                if kwargs.get("axis", None) is None:
                    kwargs["axis"] = self.axis

            def curried(x):
                return f(x, *args, **kwargs)

            # preserve the name so we can detect it when calling plot methods,
            # to avoid duplicates
            curried.__name__ = name

            # special case otherwise extra plots are created when catching the
            # exception below
            if name in base.plotting_methods:
                return self.apply(curried)

            return self._python_apply_general(curried, self._obj_with_exclusions)

        wrapper.__name__ = name
        return wrapper

    # -----------------------------------------------------------------
    # Selection

    @final
    def _set_group_selection(self) -> None:
        """
        Create group based selection.

        Used when selection is not passed directly but instead via a grouper.

        NOTE: this should be paired with a call to _reset_group_selection
        """
        grp = self.grouper
        if not (
            self.as_index
            and getattr(grp, "groupings", None) is not None
            and self.obj.ndim > 1
            and self._group_selection is None
        ):
            return

        groupers = [g.name for g in grp.groupings if g.level is None and g.in_axis]

        if len(groupers):
            # GH12839 clear selected obj cache when group selection changes
            ax = self.obj._info_axis
            self._group_selection = ax.difference(Index(groupers), sort=False).tolist()
            self._reset_cache("_selected_obj")

    @final
    def _reset_group_selection(self) -> None:
        """
        Clear group based selection.

        Used for methods needing to return info on each group regardless of
        whether a group selection was previously set.
        """
        if self._group_selection is not None:
            # GH12839 clear cached selection too when changing group selection
            self._group_selection = None
            self._reset_cache("_selected_obj")

    def _iterate_slices(self) -> Iterable[Series]:
        raise AbstractMethodError(self)

    # -----------------------------------------------------------------
    # Dispatch/Wrapping

    @final
    def _concat_objects(self, keys, values, not_indexed_same: bool = False):
        from pandas.core.reshape.concat import concat

        def reset_identity(values):
            # reset the identities of the components
            # of the values to prevent aliasing
            for v in com.not_none(*values):
                ax = v._get_axis(self.axis)
                ax._reset_identity()
            return values

        if not not_indexed_same:
            result = concat(values, axis=self.axis)
            ax = self.filter(lambda x: True).axes[self.axis]

            # this is a very unfortunate situation
            # we can't use reindex to restore the original order
            # when the ax has duplicates
            # so we resort to this
            # GH 14776, 30667
            if ax.has_duplicates and not result.axes[self.axis].equals(ax):
                indexer, _ = result.index.get_indexer_non_unique(ax._values)
                indexer = algorithms.unique1d(indexer)
                result = result.take(indexer, axis=self.axis)
            else:
                result = result.reindex(ax, axis=self.axis, copy=False)

        elif self.group_keys:

            values = reset_identity(values)
            if self.as_index:

                # possible MI return case
                group_keys = keys
                group_levels = self.grouper.levels
                group_names = self.grouper.names

                result = concat(
                    values,
                    axis=self.axis,
                    keys=group_keys,
                    levels=group_levels,
                    names=group_names,
                    sort=False,
                )
            else:

                # GH5610, returns a MI, with the first level being a
                # range index
                keys = list(range(len(values)))
                result = concat(values, axis=self.axis, keys=keys)
        else:
            values = reset_identity(values)
            result = concat(values, axis=self.axis)

        if isinstance(result, Series) and self._selection_name is not None:

            result.name = self._selection_name

        return result

    @final
    def _set_result_index_ordered(
        self, result: OutputFrameOrSeries
    ) -> OutputFrameOrSeries:
        # set the result index on the passed values object and
        # return the new object, xref 8046

        if self.grouper.is_monotonic:
            # shortcut if we have an already ordered grouper
            result.set_axis(self.obj._get_axis(self.axis), axis=self.axis, inplace=True)
            return result

        # row order is scrambled => sort the rows by position in original index
        original_positions = Index(
            np.concatenate(self._get_indices(self.grouper.result_index))
        )
        result.set_axis(original_positions, axis=self.axis, inplace=True)
        result = result.sort_index(axis=self.axis)

        dropped_rows = len(result.index) < len(self.obj.index)

        if dropped_rows:
            # get index by slicing original index according to original positions
            # slice drops attrs => use set_axis when no rows were dropped
            sorted_indexer = result.index
            result.index = self._selected_obj.index[sorted_indexer]
        else:
            result.set_axis(self.obj._get_axis(self.axis), axis=self.axis, inplace=True)

        return result

    def _wrap_aggregated_output(self, output: Mapping[base.OutputKey, ArrayLike]):
        raise AbstractMethodError(self)

    def _wrap_transformed_output(self, output: Mapping[base.OutputKey, ArrayLike]):
        raise AbstractMethodError(self)

    def _wrap_applied_output(self, data, keys, values, not_indexed_same: bool = False):
        raise AbstractMethodError(self)

    # -----------------------------------------------------------------
    # numba

    @final
    def _numba_prep(self, func, data):
        if not callable(func):
            raise NotImplementedError(
                "Numba engine can only be used with a single function."
            )
        ids, _, ngroups = self.grouper.group_info
        sorted_index = get_group_index_sorter(ids, ngroups)
        sorted_ids = algorithms.take_nd(ids, sorted_index, allow_fill=False)

        sorted_data = data.take(sorted_index, axis=self.axis).to_numpy()

        starts, ends = lib.generate_slices(sorted_ids, ngroups)
        return starts, ends, sorted_index, sorted_data

    @final
    def _transform_with_numba(self, data, func, *args, engine_kwargs=None, **kwargs):
        """
        Perform groupby transform routine with the numba engine.

        This routine mimics the data splitting routine of the DataSplitter class
        to generate the indices of each group in the sorted data and then passes the
        data and indices into a Numba jitted function.
        """
        starts, ends, sorted_index, sorted_data = self._numba_prep(func, data)
        group_keys = self.grouper._get_group_keys()

        numba_transform_func = numba_.generate_numba_transform_func(
            tuple(args), kwargs, func, engine_kwargs
        )
        result = numba_transform_func(
            sorted_data, sorted_index, starts, ends, len(group_keys), len(data.columns)
        )

        cache_key = (func, "groupby_transform")
        if cache_key not in NUMBA_FUNC_CACHE:
            NUMBA_FUNC_CACHE[cache_key] = numba_transform_func

        # result values needs to be resorted to their original positions since we
        # evaluated the data sorted by group
        return result.take(np.argsort(sorted_index), axis=0)

    @final
    def _aggregate_with_numba(self, data, func, *args, engine_kwargs=None, **kwargs):
        """
        Perform groupby aggregation routine with the numba engine.

        This routine mimics the data splitting routine of the DataSplitter class
        to generate the indices of each group in the sorted data and then passes the
        data and indices into a Numba jitted function.
        """
        starts, ends, sorted_index, sorted_data = self._numba_prep(func, data)
        group_keys = self.grouper._get_group_keys()

        numba_agg_func = numba_.generate_numba_agg_func(
            tuple(args), kwargs, func, engine_kwargs
        )
        result = numba_agg_func(
            sorted_data, sorted_index, starts, ends, len(group_keys), len(data.columns)
        )

        cache_key = (func, "groupby_agg")
        if cache_key not in NUMBA_FUNC_CACHE:
            NUMBA_FUNC_CACHE[cache_key] = numba_agg_func

        if self.grouper.nkeys > 1:
            index = MultiIndex.from_tuples(group_keys, names=self.grouper.names)
        else:
            index = Index(group_keys, name=self.grouper.names[0])
        return result, index

    # -----------------------------------------------------------------
    # apply/agg/transform

    @Appender(
        _apply_docs["template"].format(
            input="dataframe", examples=_apply_docs["dataframe_examples"]
        )
    )
    def apply(self, func, *args, **kwargs):

        func = com.is_builtin_func(func)

        # this is needed so we don't try and wrap strings. If we could
        # resolve functions to their callable functions prior, this
        # wouldn't be needed
        if args or kwargs:
            if callable(func):

                @wraps(func)
                def f(g):
                    with np.errstate(all="ignore"):
                        return func(g, *args, **kwargs)

            elif hasattr(nanops, "nan" + func):
                # TODO: should we wrap this in to e.g. _is_builtin_func?
                f = getattr(nanops, "nan" + func)

            else:
                raise ValueError(
                    "func must be a callable if args or kwargs are supplied"
                )
        else:
            f = func

        # ignore SettingWithCopy here in case the user mutates
        with option_context("mode.chained_assignment", None):
            try:
                result = self._python_apply_general(f, self._selected_obj)
            except TypeError:
                # gh-20949
                # try again, with .apply acting as a filtering
                # operation, by excluding the grouping column
                # This would normally not be triggered
                # except if the udf is trying an operation that
                # fails on *some* columns, e.g. a numeric operation
                # on a string grouper column

                with group_selection_context(self):
                    return self._python_apply_general(f, self._selected_obj)

        return result

    @final
    def _python_apply_general(
        self, f: F, data: FrameOrSeriesUnion
    ) -> FrameOrSeriesUnion:
        """
        Apply function f in python space

        Parameters
        ----------
        f : callable
            Function to apply
        data : Series or DataFrame
            Data to apply f to

        Returns
        -------
        Series or DataFrame
            data after applying f
        """
        keys, values, mutated = self.grouper.apply(f, data, self.axis)

        return self._wrap_applied_output(
            data, keys, values, not_indexed_same=mutated or self.mutated
        )

    @final
    def _python_agg_general(self, func, *args, **kwargs):
        func = com.is_builtin_func(func)
        f = lambda x: func(x, *args, **kwargs)

        # iterate through "columns" ex exclusions to populate output dict
        output: dict[base.OutputKey, ArrayLike] = {}

        if self.ngroups == 0:
            # agg_series below assumes ngroups > 0
            return self._python_apply_general(f, self._selected_obj)

        for idx, obj in enumerate(self._iterate_slices()):
            name = obj.name

            try:
                # if this function is invalid for this dtype, we will ignore it.
                result = self.grouper.agg_series(obj, f)
            except TypeError:
                continue

            key = base.OutputKey(label=name, position=idx)
<<<<<<< HEAD

            if self.grouper._filter_empty_groups:
                mask = counts.ravel() > 0

                # since we are masking, make sure that we have a float object
                values = result
                if is_numeric_dtype(values.dtype):
                    values = ensure_float(values)

                    result = maybe_downcast_numeric(values[mask], result.dtype)

=======
>>>>>>> 4af3eed5
            output[key] = result

        if not output:
            return self._python_apply_general(f, self._selected_obj)

        return self._wrap_aggregated_output(output)

    @final
    def _agg_general(
        self,
        numeric_only: bool = True,
        min_count: int = -1,
        *,
        alias: str,
        npfunc: Callable,
    ):
        with group_selection_context(self):
            # try a cython aggregation if we can
            result = None
            try:
                result = self._cython_agg_general(
                    how=alias,
                    alt=npfunc,
                    numeric_only=numeric_only,
                    min_count=min_count,
                )
            except DataError:
                pass

            # apply a non-cython aggregation
            if result is None:
                result = self.aggregate(lambda x: npfunc(x, axis=self.axis))
            return result.__finalize__(self.obj, method="groupby")

    def _agg_py_fallback(
        self, values: ArrayLike, ndim: int, alt: Callable
    ) -> ArrayLike:
        """
        Fallback to pure-python aggregation if _cython_operation raises
        NotImplementedError.
        """
        # We get here with a) EADtypes and b) object dtype

        if values.ndim == 1:
            # For DataFrameGroupBy we only get here with ExtensionArray
            ser = Series(values)
        else:
            # We only get here with values.dtype == object
            # TODO: special case not needed with ArrayManager
            df = DataFrame(values.T)
            # bc we split object blocks in grouped_reduce, we have only 1 col
            # otherwise we'd have to worry about block-splitting GH#39329
            assert df.shape[1] == 1
            # Avoid call to self.values that can occur in DataFrame
            #  reductions; see GH#28949
            ser = df.iloc[:, 0]

        # Create SeriesGroupBy with observed=True so that it does
        # not try to add missing categories if grouping over multiple
        # Categoricals. This will done by later self._reindex_output()
        # Doing it here creates an error. See GH#34951
        sgb = get_groupby(ser, self.grouper, observed=True)
        # For SeriesGroupBy we could just use self instead of sgb

        if self.ngroups > 0:
            res_values = self.grouper.agg_series(ser, alt)
        else:
            # equiv: res_values = self._python_agg_general(alt)
            res_values = sgb._python_apply_general(alt, ser)._values

        if isinstance(values, Categorical):
            # Because we only get here with known dtype-preserving
            #  reductions, we cast back to Categorical.
            # TODO: if we ever get "rank" working, exclude it here.
            res_values = type(values)._from_sequence(res_values, dtype=values.dtype)

        # If we are DataFrameGroupBy and went through a SeriesGroupByPath
        # then we need to reshape
        # GH#32223 includes case with IntegerArray values, ndarray res_values
        # test_groupby_duplicate_columns with object dtype values
        return ensure_block_shape(res_values, ndim=ndim)

    def _cython_agg_general(
        self, how: str, alt=None, numeric_only: bool = True, min_count: int = -1
    ):
        raise AbstractMethodError(self)

    @final
    def _cython_transform(
        self, how: str, numeric_only: bool = True, axis: int = 0, **kwargs
    ):
        output: dict[base.OutputKey, ArrayLike] = {}

        for idx, obj in enumerate(self._iterate_slices()):
            name = obj.name
            is_numeric = is_numeric_dtype(obj.dtype)
            if numeric_only and not is_numeric:
                continue

            try:
                result = self.grouper._cython_operation(
                    "transform", obj._values, how, axis, **kwargs
                )
            except (NotImplementedError, TypeError):
                continue

            key = base.OutputKey(label=name, position=idx)
            output[key] = result

        if not output:
            raise DataError("No numeric types to aggregate")

        return self._wrap_transformed_output(output)

    @final
    def _transform(self, func, *args, engine=None, engine_kwargs=None, **kwargs):

        if maybe_use_numba(engine):
            # TODO: tests with self._selected_obj.ndim == 1 on DataFrameGroupBy
            with group_selection_context(self):
                data = self._selected_obj
            df = data if data.ndim == 2 else data.to_frame()
            result = self._transform_with_numba(
                df, func, *args, engine_kwargs=engine_kwargs, **kwargs
            )
            if self.obj.ndim == 2:
                return cast(DataFrame, self.obj)._constructor(
                    result, index=data.index, columns=data.columns
                )
            else:
                return cast(Series, self.obj)._constructor(
                    result.ravel(), index=data.index, name=data.name
                )

        # optimized transforms
        func = com.get_cython_func(func) or func

        if not isinstance(func, str):
            return self._transform_general(func, *args, **kwargs)

        elif func not in base.transform_kernel_allowlist:
            msg = f"'{func}' is not a valid function name for transform(name)"
            raise ValueError(msg)
        elif func in base.cythonized_kernels or func in base.transformation_kernels:
            # cythonized transform or canned "agg+broadcast"
            return getattr(self, func)(*args, **kwargs)

        else:
            # i.e. func in base.reduction_kernels

            # GH#30918 Use _transform_fast only when we know func is an aggregation
            # If func is a reduction, we need to broadcast the
            # result to the whole group. Compute func result
            # and deal with possible broadcasting below.
            # Temporarily set observed for dealing with categoricals.
            with com.temp_setattr(self, "observed", True):
                result = getattr(self, func)(*args, **kwargs)

            if self._can_use_transform_fast(result):
                return self._wrap_transform_fast_result(result)

            # only reached for DataFrameGroupBy
            return self._transform_general(func, *args, **kwargs)

    # -----------------------------------------------------------------
    # Utilities

    @final
    def _apply_filter(self, indices, dropna):
        if len(indices) == 0:
            indices = np.array([], dtype="int64")
        else:
            indices = np.sort(np.concatenate(indices))
        if dropna:
            filtered = self._selected_obj.take(indices, axis=self.axis)
        else:
            mask = np.empty(len(self._selected_obj.index), dtype=bool)
            mask.fill(False)
            mask[indices.astype(int)] = True
            # mask fails to broadcast when passed to where; broadcast manually.
            mask = np.tile(mask, list(self._selected_obj.shape[1:]) + [1]).T
            filtered = self._selected_obj.where(mask)  # Fill with NaNs.
        return filtered

    @final
    def _cumcount_array(self, ascending: bool = True) -> np.ndarray:
        """
        Parameters
        ----------
        ascending : bool, default True
            If False, number in reverse, from length of group - 1 to 0.

        Notes
        -----
        this is currently implementing sort=False
        (though the default is sort=True) for groupby in general
        """
        ids, _, ngroups = self.grouper.group_info
        sorter = get_group_index_sorter(ids, ngroups)
        ids, count = ids[sorter], len(ids)

        if count == 0:
            return np.empty(0, dtype=np.int64)

        run = np.r_[True, ids[:-1] != ids[1:]]
        rep = np.diff(np.r_[np.nonzero(run)[0], count])
        out = (~run).cumsum()

        if ascending:
            out -= np.repeat(out[run], rep)
        else:
            out = np.repeat(out[np.r_[run[1:], True]], rep) - out

        rev = np.empty(count, dtype=np.intp)
        rev[sorter] = np.arange(count, dtype=np.intp)
        return out[rev].astype(np.int64, copy=False)

    # -----------------------------------------------------------------

    @final
    @property
    def _obj_1d_constructor(self) -> type[Series]:
        # GH28330 preserve subclassed Series/DataFrames
        if isinstance(self.obj, DataFrame):
            return self.obj._constructor_sliced
        assert isinstance(self.obj, Series)
        return self.obj._constructor

    @final
    def _bool_agg(self, val_test, skipna):
        """
        Shared func to call any / all Cython GroupBy implementations.
        """

        def objs_to_bool(vals: ArrayLike) -> tuple[np.ndarray, type]:
            if is_object_dtype(vals):
                vals = np.array([bool(x) for x in vals])
            elif isinstance(vals, BaseMaskedArray):
                vals = vals._data.astype(bool, copy=False)
            else:
                vals = vals.astype(bool)

            return vals.view(np.int8), bool

        def result_to_bool(
            result: np.ndarray,
            inference: type,
            nullable: bool = False,
        ) -> ArrayLike:
            if nullable:
                return BooleanArray(result.astype(bool, copy=False), result == -1)
            else:
                return result.astype(inference, copy=False)

        return self._get_cythonized_result(
            "group_any_all",
            aggregate=True,
            numeric_only=False,
            cython_dtype=np.dtype(np.int8),
            needs_values=True,
            needs_mask=True,
            needs_nullable=True,
            pre_processing=objs_to_bool,
            post_processing=result_to_bool,
            val_test=val_test,
            skipna=skipna,
        )

    @final
    @Substitution(name="groupby")
    @Appender(_common_see_also)
    def any(self, skipna: bool = True):
        """
        Return True if any value in the group is truthful, else False.

        Parameters
        ----------
        skipna : bool, default True
            Flag to ignore nan values during truth testing.

        Returns
        -------
        Series or DataFrame
            DataFrame or Series of boolean values, where a value is True if any element
            is True within its respective group, False otherwise.
        """
        return self._bool_agg("any", skipna)

    @final
    @Substitution(name="groupby")
    @Appender(_common_see_also)
    def all(self, skipna: bool = True):
        """
        Return True if all values in the group are truthful, else False.

        Parameters
        ----------
        skipna : bool, default True
            Flag to ignore nan values during truth testing.

        Returns
        -------
        Series or DataFrame
            DataFrame or Series of boolean values, where a value is True if all elements
            are True within its respective group, False otherwise.
        """
        return self._bool_agg("all", skipna)

    @Substitution(name="groupby")
    @Appender(_common_see_also)
    def count(self):
        """
        Compute count of group, excluding missing values.

        Returns
        -------
        Series or DataFrame
            Count of values within each group.
        """
        # defined here for API doc
        raise NotImplementedError

    @final
    @Substitution(name="groupby")
    @Substitution(see_also=_common_see_also)
    def mean(self, numeric_only: bool = True):
        """
        Compute mean of groups, excluding missing values.

        Parameters
        ----------
        numeric_only : bool, default True
            Include only float, int, boolean columns. If None, will attempt to use
            everything, then use only numeric data.

        Returns
        -------
        pandas.Series or pandas.DataFrame
        %(see_also)s
        Examples
        --------
        >>> df = pd.DataFrame({'A': [1, 1, 2, 1, 2],
        ...                    'B': [np.nan, 2, 3, 4, 5],
        ...                    'C': [1, 2, 1, 1, 2]}, columns=['A', 'B', 'C'])

        Groupby one column and return the mean of the remaining columns in
        each group.

        >>> df.groupby('A').mean()
             B         C
        A
        1  3.0  1.333333
        2  4.0  1.500000

        Groupby two columns and return the mean of the remaining column.

        >>> df.groupby(['A', 'B']).mean()
                 C
        A B
        1 2.0  2.0
          4.0  1.0
        2 3.0  1.0
          5.0  2.0

        Groupby one column and return the mean of only particular column in
        the group.

        >>> df.groupby('A')['B'].mean()
        A
        1    3.0
        2    4.0
        Name: B, dtype: float64
        """
        result = self._cython_agg_general(
            "mean",
            alt=lambda x: Series(x).mean(numeric_only=numeric_only),
            numeric_only=numeric_only,
        )
        return result.__finalize__(self.obj, method="groupby")

    @final
    @Substitution(name="groupby")
    @Appender(_common_see_also)
    def median(self, numeric_only=True):
        """
        Compute median of groups, excluding missing values.

        For multiple groupings, the result index will be a MultiIndex

        Parameters
        ----------
        numeric_only : bool, default True
            Include only float, int, boolean columns. If None, will attempt to use
            everything, then use only numeric data.

        Returns
        -------
        Series or DataFrame
            Median of values within each group.
        """
        result = self._cython_agg_general(
            "median",
            alt=lambda x: Series(x).median(numeric_only=numeric_only),
            numeric_only=numeric_only,
        )
        return result.__finalize__(self.obj, method="groupby")

    @final
    @Substitution(name="groupby")
    @Appender(_common_see_also)
    def std(self, ddof: int = 1):
        """
        Compute standard deviation of groups, excluding missing values.

        For multiple groupings, the result index will be a MultiIndex.

        Parameters
        ----------
        ddof : int, default 1
            Degrees of freedom.

        Returns
        -------
        Series or DataFrame
            Standard deviation of values within each group.
        """
        return self._get_cythonized_result(
            "group_var",
            aggregate=True,
            needs_counts=True,
            needs_values=True,
            needs_2d=True,
            cython_dtype=np.dtype(np.float64),
            post_processing=lambda vals, inference: np.sqrt(vals),
            ddof=ddof,
        )

    @final
    @Substitution(name="groupby")
    @Appender(_common_see_also)
    def var(self, ddof: int = 1):
        """
        Compute variance of groups, excluding missing values.

        For multiple groupings, the result index will be a MultiIndex.

        Parameters
        ----------
        ddof : int, default 1
            Degrees of freedom.

        Returns
        -------
        Series or DataFrame
            Variance of values within each group.
        """
        if ddof == 1:
            return self._cython_agg_general(
                "var", alt=lambda x: Series(x).var(ddof=ddof)
            )
        else:
            func = lambda x: x.var(ddof=ddof)
            with group_selection_context(self):
                return self._python_agg_general(func)

    @final
    @Substitution(name="groupby")
    @Appender(_common_see_also)
    def sem(self, ddof: int = 1):
        """
        Compute standard error of the mean of groups, excluding missing values.

        For multiple groupings, the result index will be a MultiIndex.

        Parameters
        ----------
        ddof : int, default 1
            Degrees of freedom.

        Returns
        -------
        Series or DataFrame
            Standard error of the mean of values within each group.
        """
        result = self.std(ddof=ddof)
        if result.ndim == 1:
            result /= np.sqrt(self.count())
        else:
            cols = result.columns.difference(self.exclusions).unique()
            counts = self.count()
            result_ilocs = result.columns.get_indexer_for(cols)
            count_ilocs = counts.columns.get_indexer_for(cols)
            result.iloc[:, result_ilocs] /= np.sqrt(counts.iloc[:, count_ilocs])
        return result

    @final
    @Substitution(name="groupby")
    @Appender(_common_see_also)
    def size(self) -> FrameOrSeriesUnion:
        """
        Compute group sizes.

        Returns
        -------
        DataFrame or Series
            Number of rows in each group as a Series if as_index is True
            or a DataFrame if as_index is False.
        """
        result = self.grouper.size()

        # GH28330 preserve subclassed Series/DataFrames through calls
        if issubclass(self.obj._constructor, Series):
            result = self._obj_1d_constructor(result, name=self.obj.name)
        else:
            result = self._obj_1d_constructor(result)

        if not self.as_index:
            result = result.rename("size").reset_index()

        return self._reindex_output(result, fill_value=0)

    @final
    @doc(_groupby_agg_method_template, fname="sum", no=True, mc=0)
    def sum(self, numeric_only: bool = True, min_count: int = 0):

        # If we are grouping on categoricals we want unobserved categories to
        # return zero, rather than the default of NaN which the reindexing in
        # _agg_general() returns. GH #31422
        with com.temp_setattr(self, "observed", True):
            result = self._agg_general(
                numeric_only=numeric_only,
                min_count=min_count,
                alias="add",
                npfunc=np.sum,
            )

        return self._reindex_output(result, fill_value=0)

    @final
    @doc(_groupby_agg_method_template, fname="prod", no=True, mc=0)
    def prod(self, numeric_only: bool = True, min_count: int = 0):
        return self._agg_general(
            numeric_only=numeric_only, min_count=min_count, alias="prod", npfunc=np.prod
        )

    @final
    @doc(_groupby_agg_method_template, fname="min", no=False, mc=-1)
    def min(self, numeric_only: bool = False, min_count: int = -1):
        return self._agg_general(
            numeric_only=numeric_only, min_count=min_count, alias="min", npfunc=np.min
        )

    @final
    @doc(_groupby_agg_method_template, fname="max", no=False, mc=-1)
    def max(self, numeric_only: bool = False, min_count: int = -1):
        return self._agg_general(
            numeric_only=numeric_only, min_count=min_count, alias="max", npfunc=np.max
        )

    @final
    @doc(_groupby_agg_method_template, fname="first", no=False, mc=-1)
    def first(self, numeric_only: bool = False, min_count: int = -1):
        def first_compat(obj: FrameOrSeries, axis: int = 0):
            def first(x: Series):
                """Helper function for first item that isn't NA."""
                arr = x.array[notna(x.array)]
                if not len(arr):
                    return np.nan
                return arr[0]

            if isinstance(obj, DataFrame):
                return obj.apply(first, axis=axis)
            elif isinstance(obj, Series):
                return first(obj)
            else:
                raise TypeError(type(obj))

        return self._agg_general(
            numeric_only=numeric_only,
            min_count=min_count,
            alias="first",
            npfunc=first_compat,
        )

    @final
    @doc(_groupby_agg_method_template, fname="last", no=False, mc=-1)
    def last(self, numeric_only: bool = False, min_count: int = -1):
        def last_compat(obj: FrameOrSeries, axis: int = 0):
            def last(x: Series):
                """Helper function for last item that isn't NA."""
                arr = x.array[notna(x.array)]
                if not len(arr):
                    return np.nan
                return arr[-1]

            if isinstance(obj, DataFrame):
                return obj.apply(last, axis=axis)
            elif isinstance(obj, Series):
                return last(obj)
            else:
                raise TypeError(type(obj))

        return self._agg_general(
            numeric_only=numeric_only,
            min_count=min_count,
            alias="last",
            npfunc=last_compat,
        )

    @final
    @Substitution(name="groupby")
    @Appender(_common_see_also)
    def ohlc(self) -> DataFrame:
        """
        Compute open, high, low and close values of a group, excluding missing values.

        For multiple groupings, the result index will be a MultiIndex

        Returns
        -------
        DataFrame
            Open, high, low and close values within each group.
        """
        if self.obj.ndim == 1:
            # self._iterate_slices() yields only self._selected_obj
            obj = self._selected_obj

            is_numeric = is_numeric_dtype(obj.dtype)
            if not is_numeric:
                raise DataError("No numeric types to aggregate")

            res_values = self.grouper._cython_operation(
                "aggregate", obj._values, "ohlc", axis=0, min_count=-1
            )

            agg_names = ["open", "high", "low", "close"]
            result = self.obj._constructor_expanddim(
                res_values, index=self.grouper.result_index, columns=agg_names
            )
            return self._reindex_output(result)

        return self._apply_to_column_groupbys(lambda x: x.ohlc())

    @final
    @doc(DataFrame.describe)
    def describe(self, **kwargs):
        with group_selection_context(self):
            result = self.apply(lambda x: x.describe(**kwargs))
            if self.axis == 1:
                return result.T
            return result.unstack()

    @final
    def resample(self, rule, *args, **kwargs):
        """
        Provide resampling when using a TimeGrouper.

        Given a grouper, the function resamples it according to a string
        "string" -> "frequency".

        See the :ref:`frequency aliases <timeseries.offset_aliases>`
        documentation for more details.

        Parameters
        ----------
        rule : str or DateOffset
            The offset string or object representing target grouper conversion.
        *args, **kwargs
            Possible arguments are `how`, `fill_method`, `limit`, `kind` and
            `on`, and other arguments of `TimeGrouper`.

        Returns
        -------
        Grouper
            Return a new grouper with our resampler appended.

        See Also
        --------
        Grouper : Specify a frequency to resample with when
            grouping by a key.
        DatetimeIndex.resample : Frequency conversion and resampling of
            time series.

        Examples
        --------
        >>> idx = pd.date_range('1/1/2000', periods=4, freq='T')
        >>> df = pd.DataFrame(data=4 * [range(2)],
        ...                   index=idx,
        ...                   columns=['a', 'b'])
        >>> df.iloc[2, 0] = 5
        >>> df
                            a  b
        2000-01-01 00:00:00  0  1
        2000-01-01 00:01:00  0  1
        2000-01-01 00:02:00  5  1
        2000-01-01 00:03:00  0  1

        Downsample the DataFrame into 3 minute bins and sum the values of
        the timestamps falling into a bin.

        >>> df.groupby('a').resample('3T').sum()
                                 a  b
        a
        0   2000-01-01 00:00:00  0  2
            2000-01-01 00:03:00  0  1
        5   2000-01-01 00:00:00  5  1

        Upsample the series into 30 second bins.

        >>> df.groupby('a').resample('30S').sum()
                            a  b
        a
        0   2000-01-01 00:00:00  0  1
            2000-01-01 00:00:30  0  0
            2000-01-01 00:01:00  0  1
            2000-01-01 00:01:30  0  0
            2000-01-01 00:02:00  0  0
            2000-01-01 00:02:30  0  0
            2000-01-01 00:03:00  0  1
        5   2000-01-01 00:02:00  5  1

        Resample by month. Values are assigned to the month of the period.

        >>> df.groupby('a').resample('M').sum()
                    a  b
        a
        0   2000-01-31  0  3
        5   2000-01-31  5  1

        Downsample the series into 3 minute bins as above, but close the right
        side of the bin interval.

        >>> df.groupby('a').resample('3T', closed='right').sum()
                                 a  b
        a
        0   1999-12-31 23:57:00  0  1
            2000-01-01 00:00:00  0  2
        5   2000-01-01 00:00:00  5  1

        Downsample the series into 3 minute bins and close the right side of
        the bin interval, but label each bin using the right edge instead of
        the left.

        >>> df.groupby('a').resample('3T', closed='right', label='right').sum()
                                 a  b
        a
        0   2000-01-01 00:00:00  0  1
            2000-01-01 00:03:00  0  2
        5   2000-01-01 00:03:00  5  1
        """
        from pandas.core.resample import get_resampler_for_grouping

        return get_resampler_for_grouping(self, rule, *args, **kwargs)

    @final
    @Substitution(name="groupby")
    @Appender(_common_see_also)
    def rolling(self, *args, **kwargs):
        """
        Return a rolling grouper, providing rolling functionality per group.
        """
        from pandas.core.window import RollingGroupby

        return RollingGroupby(
            self._selected_obj,
            *args,
            _grouper=self.grouper,
            _as_index=self.as_index,
            **kwargs,
        )

    @final
    @Substitution(name="groupby")
    @Appender(_common_see_also)
    def expanding(self, *args, **kwargs):
        """
        Return an expanding grouper, providing expanding
        functionality per group.
        """
        from pandas.core.window import ExpandingGroupby

        return ExpandingGroupby(
            self._selected_obj,
            *args,
            _grouper=self.grouper,
            **kwargs,
        )

    @final
    @Substitution(name="groupby")
    @Appender(_common_see_also)
    def ewm(self, *args, **kwargs):
        """
        Return an ewm grouper, providing ewm functionality per group.
        """
        from pandas.core.window import ExponentialMovingWindowGroupby

        return ExponentialMovingWindowGroupby(
            self._selected_obj,
            *args,
            _grouper=self.grouper,
            **kwargs,
        )

    @final
    def _fill(self, direction: Literal["ffill", "bfill"], limit=None):
        """
        Shared function for `pad` and `backfill` to call Cython method.

        Parameters
        ----------
        direction : {'ffill', 'bfill'}
            Direction passed to underlying Cython function. `bfill` will cause
            values to be filled backwards. `ffill` and any other values will
            default to a forward fill
        limit : int, default None
            Maximum number of consecutive values to fill. If `None`, this
            method will convert to -1 prior to passing to Cython

        Returns
        -------
        `Series` or `DataFrame` with filled values

        See Also
        --------
        pad : Returns Series with minimum number of char in object.
        backfill : Backward fill the missing values in the dataset.
        """
        # Need int value for Cython
        if limit is None:
            limit = -1

        return self._get_cythonized_result(
            "group_fillna_indexer",
            numeric_only=False,
            needs_mask=True,
            cython_dtype=np.dtype(np.int64),
            result_is_index=True,
            direction=direction,
            limit=limit,
            dropna=self.dropna,
        )

    @final
    @Substitution(name="groupby")
    def pad(self, limit=None):
        """
        Forward fill the values.

        Parameters
        ----------
        limit : int, optional
            Limit of how many values to fill.

        Returns
        -------
        Series or DataFrame
            Object with missing values filled.

        See Also
        --------
        Series.pad: Returns Series with minimum number of char in object.
        DataFrame.pad: Object with missing values filled or None if inplace=True.
        Series.fillna: Fill NaN values of a Series.
        DataFrame.fillna: Fill NaN values of a DataFrame.
        """
        return self._fill("ffill", limit=limit)

    ffill = pad

    @final
    @Substitution(name="groupby")
    def backfill(self, limit=None):
        """
        Backward fill the values.

        Parameters
        ----------
        limit : int, optional
            Limit of how many values to fill.

        Returns
        -------
        Series or DataFrame
            Object with missing values filled.

        See Also
        --------
        Series.backfill :  Backward fill the missing values in the dataset.
        DataFrame.backfill:  Backward fill the missing values in the dataset.
        Series.fillna: Fill NaN values of a Series.
        DataFrame.fillna: Fill NaN values of a DataFrame.
        """
        return self._fill("bfill", limit=limit)

    bfill = backfill

    @final
    @Substitution(name="groupby")
    @Substitution(see_also=_common_see_also)
    def nth(self, n: int | list[int], dropna: str | None = None) -> DataFrame:
        """
        Take the nth row from each group if n is an int, or a subset of rows
        if n is a list of ints.

        If dropna, will take the nth non-null row, dropna is either
        'all' or 'any'; this is equivalent to calling dropna(how=dropna)
        before the groupby.

        Parameters
        ----------
        n : int or list of ints
            A single nth value for the row or a list of nth values.
        dropna : None or str, optional
            Apply the specified dropna operation before counting which row is
            the nth row. Needs to be None, 'any' or 'all'.

        Returns
        -------
        Series or DataFrame
            N-th value within each group.
        %(see_also)s
        Examples
        --------

        >>> df = pd.DataFrame({'A': [1, 1, 2, 1, 2],
        ...                    'B': [np.nan, 2, 3, 4, 5]}, columns=['A', 'B'])
        >>> g = df.groupby('A')
        >>> g.nth(0)
             B
        A
        1  NaN
        2  3.0
        >>> g.nth(1)
             B
        A
        1  2.0
        2  5.0
        >>> g.nth(-1)
             B
        A
        1  4.0
        2  5.0
        >>> g.nth([0, 1])
             B
        A
        1  NaN
        1  2.0
        2  3.0
        2  5.0

        Specifying `dropna` allows count ignoring ``NaN``

        >>> g.nth(0, dropna='any')
             B
        A
        1  2.0
        2  3.0

        NaNs denote group exhausted when using dropna

        >>> g.nth(3, dropna='any')
            B
        A
        1 NaN
        2 NaN

        Specifying `as_index=False` in `groupby` keeps the original index.

        >>> df.groupby('A', as_index=False).nth(1)
           A    B
        1  1  2.0
        4  2  5.0
        """
        valid_containers = (set, list, tuple)
        if not isinstance(n, (valid_containers, int)):
            raise TypeError("n needs to be an int or a list/set/tuple of ints")

        if not dropna:

            if isinstance(n, int):
                nth_values = [n]
            elif isinstance(n, valid_containers):
                nth_values = list(set(n))

            nth_array = np.array(nth_values, dtype=np.intp)
            with group_selection_context(self):

                mask_left = np.in1d(self._cumcount_array(), nth_array)
                mask_right = np.in1d(
                    self._cumcount_array(ascending=False) + 1, -nth_array
                )
                mask = mask_left | mask_right

                ids, _, _ = self.grouper.group_info

                # Drop NA values in grouping
                mask = mask & (ids != -1)

                out = self._selected_obj[mask]
                if not self.as_index:
                    return out

                result_index = self.grouper.result_index
                out.index = result_index[ids[mask]]

                if not self.observed and isinstance(result_index, CategoricalIndex):
                    out = out.reindex(result_index)

                out = self._reindex_output(out)
                return out.sort_index() if self.sort else out

        # dropna is truthy
        if isinstance(n, valid_containers):
            raise ValueError("dropna option with a list of nth values is not supported")

        if dropna not in ["any", "all"]:
            # Note: when agg-ing picker doesn't raise this, just returns NaN
            raise ValueError(
                "For a DataFrame groupby, dropna must be "
                "either None, 'any' or 'all', "
                f"(was passed {dropna})."
            )

        # old behaviour, but with all and any support for DataFrames.
        # modified in GH 7559 to have better perf
        max_len = n if n >= 0 else -1 - n
        dropped = self.obj.dropna(how=dropna, axis=self.axis)

        # get a new grouper for our dropped obj
        if self.keys is None and self.level is None:

            # we don't have the grouper info available
            # (e.g. we have selected out
            # a column that is not in the current object)
            axis = self.grouper.axis
            grouper = axis[axis.isin(dropped.index)]

        else:

            # create a grouper with the original parameters, but on dropped
            # object
            from pandas.core.groupby.grouper import get_grouper

            grouper, _, _ = get_grouper(
                dropped,
                key=self.keys,
                axis=self.axis,
                level=self.level,
                sort=self.sort,
                mutated=self.mutated,
            )

        grb = dropped.groupby(grouper, as_index=self.as_index, sort=self.sort)
        sizes, result = grb.size(), grb.nth(n)
        mask = (sizes < max_len)._values

        # set the results which don't meet the criteria
        if len(result) and mask.any():
            result.loc[mask] = np.nan

        # reset/reindex to the original groups
        if len(self.obj) == len(dropped) or len(result) == len(
            self.grouper.result_index
        ):
            result.index = self.grouper.result_index
        else:
            result = result.reindex(self.grouper.result_index)

        return result

    @final
    def quantile(self, q=0.5, interpolation: str = "linear"):
        """
        Return group values at the given quantile, a la numpy.percentile.

        Parameters
        ----------
        q : float or array-like, default 0.5 (50% quantile)
            Value(s) between 0 and 1 providing the quantile(s) to compute.
        interpolation : {'linear', 'lower', 'higher', 'midpoint', 'nearest'}
            Method to use when the desired quantile falls between two points.

        Returns
        -------
        Series or DataFrame
            Return type determined by caller of GroupBy object.

        See Also
        --------
        Series.quantile : Similar method for Series.
        DataFrame.quantile : Similar method for DataFrame.
        numpy.percentile : NumPy method to compute qth percentile.

        Examples
        --------
        >>> df = pd.DataFrame([
        ...     ['a', 1], ['a', 2], ['a', 3],
        ...     ['b', 1], ['b', 3], ['b', 5]
        ... ], columns=['key', 'val'])
        >>> df.groupby('key').quantile()
            val
        key
        a    2.0
        b    3.0
        """
        from pandas import concat

        def pre_processor(vals: ArrayLike) -> tuple[np.ndarray, np.dtype | None]:
            if is_object_dtype(vals):
                raise TypeError(
                    "'quantile' cannot be performed against 'object' dtypes!"
                )

            inference: np.dtype | None = None
            if is_integer_dtype(vals.dtype):
                if isinstance(vals, ExtensionArray):
                    out = vals.to_numpy(dtype=float, na_value=np.nan)
                else:
                    out = vals
                inference = np.dtype(np.int64)
            elif is_bool_dtype(vals.dtype) and isinstance(vals, ExtensionArray):
                out = vals.to_numpy(dtype=float, na_value=np.nan)
            elif is_datetime64_dtype(vals.dtype):
                inference = np.dtype("datetime64[ns]")
                out = np.asarray(vals).astype(float)
            elif is_timedelta64_dtype(vals.dtype):
                inference = np.dtype("timedelta64[ns]")
                out = np.asarray(vals).astype(float)
            else:
                out = np.asarray(vals)

            return out, inference

        def post_processor(vals: np.ndarray, inference: type | None) -> np.ndarray:
            if inference:
                # Check for edge case
                if not (
                    is_integer_dtype(inference)
                    and interpolation in {"linear", "midpoint"}
                ):
                    vals = vals.astype(inference)

            return vals

        if is_scalar(q):
            return self._get_cythonized_result(
                "group_quantile",
                aggregate=True,
                numeric_only=False,
                needs_values=True,
                needs_mask=True,
                cython_dtype=np.dtype(np.float64),
                pre_processing=pre_processor,
                post_processing=post_processor,
                q=q,
                interpolation=interpolation,
            )
        else:
            results = [
                self._get_cythonized_result(
                    "group_quantile",
                    aggregate=True,
                    needs_values=True,
                    needs_mask=True,
                    cython_dtype=np.dtype(np.float64),
                    pre_processing=pre_processor,
                    post_processing=post_processor,
                    q=qi,
                    interpolation=interpolation,
                )
                for qi in q
            ]
            result = concat(results, axis=self.axis, keys=q)
            # fix levels to place quantiles on the inside
            # TODO(GH-10710): Ideally, we could write this as
            #  >>> result.stack(0).loc[pd.IndexSlice[:, ..., q], :]
            #  but this hits https://github.com/pandas-dev/pandas/issues/10710
            #  which doesn't reorder the list-like `q` on the inner level.
            order = list(range(1, result.axes[self.axis].nlevels)) + [0]

            # temporarily saves the index names
            index_names = np.array(result.axes[self.axis].names)

            # set index names to positions to avoid confusion
            result.axes[self.axis].names = np.arange(len(index_names))

            # place quantiles on the inside
            if isinstance(result, Series):
                result = result.reorder_levels(order)
            else:
                result = result.reorder_levels(order, axis=self.axis)

            # restore the index names in order
            result.axes[self.axis].names = index_names[order]

            # reorder rows to keep things sorted
            indices = (
                np.arange(result.shape[self.axis])
                .reshape([len(q), self.ngroups])
                .T.flatten()
            )
            return result.take(indices, axis=self.axis)

    @final
    @Substitution(name="groupby")
    def ngroup(self, ascending: bool = True):
        """
        Number each group from 0 to the number of groups - 1.

        This is the enumerative complement of cumcount.  Note that the
        numbers given to the groups match the order in which the groups
        would be seen when iterating over the groupby object, not the
        order they are first observed.

        Parameters
        ----------
        ascending : bool, default True
            If False, number in reverse, from number of group - 1 to 0.

        Returns
        -------
        Series
            Unique numbers for each group.

        See Also
        --------
        .cumcount : Number the rows in each group.

        Examples
        --------
        >>> df = pd.DataFrame({"A": list("aaabba")})
        >>> df
           A
        0  a
        1  a
        2  a
        3  b
        4  b
        5  a
        >>> df.groupby('A').ngroup()
        0    0
        1    0
        2    0
        3    1
        4    1
        5    0
        dtype: int64
        >>> df.groupby('A').ngroup(ascending=False)
        0    1
        1    1
        2    1
        3    0
        4    0
        5    1
        dtype: int64
        >>> df.groupby(["A", [1,1,2,3,2,1]]).ngroup()
        0    0
        1    0
        2    1
        3    3
        4    2
        5    0
        dtype: int64
        """
        with group_selection_context(self):
            index = self._selected_obj.index
            result = self._obj_1d_constructor(
                self.grouper.group_info[0], index, dtype=np.int64
            )
            if not ascending:
                result = self.ngroups - 1 - result
            return result

    @final
    @Substitution(name="groupby")
    def cumcount(self, ascending: bool = True):
        """
        Number each item in each group from 0 to the length of that group - 1.

        Essentially this is equivalent to

        .. code-block:: python

            self.apply(lambda x: pd.Series(np.arange(len(x)), x.index))

        Parameters
        ----------
        ascending : bool, default True
            If False, number in reverse, from length of group - 1 to 0.

        Returns
        -------
        Series
            Sequence number of each element within each group.

        See Also
        --------
        .ngroup : Number the groups themselves.

        Examples
        --------
        >>> df = pd.DataFrame([['a'], ['a'], ['a'], ['b'], ['b'], ['a']],
        ...                   columns=['A'])
        >>> df
           A
        0  a
        1  a
        2  a
        3  b
        4  b
        5  a
        >>> df.groupby('A').cumcount()
        0    0
        1    1
        2    2
        3    0
        4    1
        5    3
        dtype: int64
        >>> df.groupby('A').cumcount(ascending=False)
        0    3
        1    2
        2    1
        3    1
        4    0
        5    0
        dtype: int64
        """
        with group_selection_context(self):
            index = self._selected_obj._get_axis(self.axis)
            cumcounts = self._cumcount_array(ascending=ascending)
            return self._obj_1d_constructor(cumcounts, index)

    @final
    @Substitution(name="groupby")
    @Appender(_common_see_also)
    def rank(
        self,
        method: str = "average",
        ascending: bool = True,
        na_option: str = "keep",
        pct: bool = False,
        axis: int = 0,
    ):
        """
        Provide the rank of values within each group.

        Parameters
        ----------
        method : {'average', 'min', 'max', 'first', 'dense'}, default 'average'
            * average: average rank of group.
            * min: lowest rank in group.
            * max: highest rank in group.
            * first: ranks assigned in order they appear in the array.
            * dense: like 'min', but rank always increases by 1 between groups.
        ascending : bool, default True
            False for ranks by high (1) to low (N).
        na_option : {'keep', 'top', 'bottom'}, default 'keep'
            * keep: leave NA values where they are.
            * top: smallest rank if ascending.
            * bottom: smallest rank if descending.
        pct : bool, default False
            Compute percentage rank of data within each group.
        axis : int, default 0
            The axis of the object over which to compute the rank.

        Returns
        -------
        DataFrame with ranking of values within each group
        """
        if na_option not in {"keep", "top", "bottom"}:
            msg = "na_option must be one of 'keep', 'top', or 'bottom'"
            raise ValueError(msg)

        kwargs = {
            "ties_method": method,
            "ascending": ascending,
            "na_option": na_option,
            "pct": pct,
        }
        if axis != 0:
            # DataFrame uses different keyword name
            kwargs["method"] = kwargs.pop("ties_method")
            return self.apply(lambda x: x.rank(axis=axis, numeric_only=False, **kwargs))

        return self._cython_transform(
            "rank",
            numeric_only=False,
            axis=axis,
            **kwargs,
        )

    @final
    @Substitution(name="groupby")
    @Appender(_common_see_also)
    def cumprod(self, axis=0, *args, **kwargs):
        """
        Cumulative product for each group.

        Returns
        -------
        Series or DataFrame
        """
        nv.validate_groupby_func("cumprod", args, kwargs, ["numeric_only", "skipna"])
        if axis != 0:
            return self.apply(lambda x: x.cumprod(axis=axis, **kwargs))

        return self._cython_transform("cumprod", **kwargs)

    @final
    @Substitution(name="groupby")
    @Appender(_common_see_also)
    def cumsum(self, axis=0, *args, **kwargs):
        """
        Cumulative sum for each group.

        Returns
        -------
        Series or DataFrame
        """
        nv.validate_groupby_func("cumsum", args, kwargs, ["numeric_only", "skipna"])
        if axis != 0:
            return self.apply(lambda x: x.cumsum(axis=axis, **kwargs))

        return self._cython_transform("cumsum", **kwargs)

    @final
    @Substitution(name="groupby")
    @Appender(_common_see_also)
    def cummin(self, axis=0, **kwargs):
        """
        Cumulative min for each group.

        Returns
        -------
        Series or DataFrame
        """
        if axis != 0:
            return self.apply(lambda x: np.minimum.accumulate(x, axis))

        return self._cython_transform("cummin", numeric_only=False)

    @final
    @Substitution(name="groupby")
    @Appender(_common_see_also)
    def cummax(self, axis=0, **kwargs):
        """
        Cumulative max for each group.

        Returns
        -------
        Series or DataFrame
        """
        if axis != 0:
            return self.apply(lambda x: np.maximum.accumulate(x, axis))

        return self._cython_transform("cummax", numeric_only=False)

    @final
    def _get_cythonized_result(
        self,
        how: str,
        cython_dtype: np.dtype,
        aggregate: bool = False,
        numeric_only: bool = True,
        needs_counts: bool = False,
        needs_values: bool = False,
        needs_2d: bool = False,
        needs_nullable: bool = False,
        min_count: int | None = None,
        needs_mask: bool = False,
        needs_ngroups: bool = False,
        result_is_index: bool = False,
        pre_processing=None,
        post_processing=None,
        **kwargs,
    ):
        """
        Get result for Cythonized functions.

        Parameters
        ----------
        how : str, Cythonized function name to be called
        cython_dtype : np.dtype
            Type of the array that will be modified by the Cython call.
        aggregate : bool, default False
            Whether the result should be aggregated to match the number of
            groups
        numeric_only : bool, default True
            Whether only numeric datatypes should be computed
        needs_counts : bool, default False
            Whether the counts should be a part of the Cython call
        needs_values : bool, default False
            Whether the values should be a part of the Cython call
            signature
        needs_2d : bool, default False
            Whether the values and result of the Cython call signature
            are 2-dimensional.
        min_count : int, default None
            When not None, min_count for the Cython call
        needs_mask : bool, default False
            Whether boolean mask needs to be part of the Cython call
            signature
        needs_ngroups : bool, default False
            Whether number of groups is part of the Cython call signature
        needs_nullable : bool, default False
            Whether a bool specifying if the input is nullable is part
            of the Cython call signature
        result_is_index : bool, default False
            Whether the result of the Cython operation is an index of
            values to be retrieved, instead of the actual values themselves
        pre_processing : function, default None
            Function to be applied to `values` prior to passing to Cython.
            Function should return a tuple where the first element is the
            values to be passed to Cython and the second element is an optional
            type which the values should be converted to after being returned
            by the Cython operation. This function is also responsible for
            raising a TypeError if the values have an invalid type. Raises
            if `needs_values` is False.
        post_processing : function, default None
            Function to be applied to result of Cython function. Should accept
            an array of values as the first argument and type inferences as its
            second argument, i.e. the signature should be
            (ndarray, Type). If `needs_nullable=True`, a third argument should be
            `nullable`, to allow for processing specific to nullable values.
        **kwargs : dict
            Extra arguments to be passed back to Cython funcs

        Returns
        -------
        `Series` or `DataFrame`  with filled values
        """
        if result_is_index and aggregate:
            raise ValueError("'result_is_index' and 'aggregate' cannot both be True!")
        if post_processing and not callable(post_processing):
            raise ValueError("'post_processing' must be a callable!")
        if pre_processing:
            if not callable(pre_processing):
                raise ValueError("'pre_processing' must be a callable!")
            if not needs_values:
                raise ValueError(
                    "Cannot use 'pre_processing' without specifying 'needs_values'!"
                )

        grouper = self.grouper

        ids, _, ngroups = grouper.group_info
        output: dict[base.OutputKey, np.ndarray] = {}
        base_func = getattr(libgroupby, how)

        error_msg = ""
        for idx, obj in enumerate(self._iterate_slices()):
            name = obj.name
            values = obj._values

            if numeric_only and not is_numeric_dtype(values.dtype):
                continue

            if aggregate:
                result_sz = ngroups
            else:
                result_sz = len(values)

            result = np.zeros(result_sz, dtype=cython_dtype)
            if needs_2d:
                result = result.reshape((-1, 1))
            func = partial(base_func, result)

            inferences = None

            if needs_counts:
                counts = np.zeros(self.ngroups, dtype=np.int64)
                func = partial(func, counts)

            if needs_values:
                vals = values
                if pre_processing:
                    try:
                        vals, inferences = pre_processing(vals)
                    except TypeError as err:
                        error_msg = str(err)
                        continue
                vals = vals.astype(cython_dtype, copy=False)
                if needs_2d:
                    vals = vals.reshape((-1, 1))
                func = partial(func, vals)

            func = partial(func, ids)

            if min_count is not None:
                func = partial(func, min_count)

            if needs_mask:
                mask = isna(values).view(np.uint8)
                func = partial(func, mask)

            if needs_ngroups:
                func = partial(func, ngroups)

            if needs_nullable:
                is_nullable = isinstance(values, BaseMaskedArray)
                func = partial(func, nullable=is_nullable)
                if post_processing:
                    post_processing = partial(post_processing, nullable=is_nullable)

            func(**kwargs)  # Call func to modify indexer values in place

            if needs_2d:
                result = result.reshape(-1)

            if result_is_index:
                result = algorithms.take_nd(values, result)

            if post_processing:
                result = post_processing(result, inferences)

            key = base.OutputKey(label=name, position=idx)
            output[key] = result

        # error_msg is "" on an frame/series with no rows or columns
        if not output and error_msg != "":
            raise TypeError(error_msg)

        if aggregate:
            return self._wrap_aggregated_output(output)
        else:
            return self._wrap_transformed_output(output)

    @final
    @Substitution(name="groupby")
    def shift(self, periods=1, freq=None, axis=0, fill_value=None):
        """
        Shift each group by periods observations.

        If freq is passed, the index will be increased using the periods and the freq.

        Parameters
        ----------
        periods : int, default 1
            Number of periods to shift.
        freq : str, optional
            Frequency string.
        axis : axis to shift, default 0
            Shift direction.
        fill_value : optional
            The scalar value to use for newly introduced missing values.

            .. versionadded:: 0.24.0

        Returns
        -------
        Series or DataFrame
            Object shifted within each group.

        See Also
        --------
        Index.shift : Shift values of Index.
        tshift : Shift the time index, using the index’s frequency
            if available.
        """
        if freq is not None or axis != 0 or not isna(fill_value):
            return self.apply(lambda x: x.shift(periods, freq, axis, fill_value))

        return self._get_cythonized_result(
            "group_shift_indexer",
            numeric_only=False,
            cython_dtype=np.dtype(np.int64),
            needs_ngroups=True,
            result_is_index=True,
            periods=periods,
        )

    @final
    @Substitution(name="groupby")
    @Appender(_common_see_also)
    def pct_change(self, periods=1, fill_method="pad", limit=None, freq=None, axis=0):
        """
        Calculate pct_change of each value to previous entry in group.

        Returns
        -------
        Series or DataFrame
            Percentage changes within each group.
        """
        if freq is not None or axis != 0:
            return self.apply(
                lambda x: x.pct_change(
                    periods=periods,
                    fill_method=fill_method,
                    limit=limit,
                    freq=freq,
                    axis=axis,
                )
            )
        if fill_method is None:  # GH30463
            fill_method = "pad"
            limit = 0
        filled = getattr(self, fill_method)(limit=limit)
        fill_grp = filled.groupby(self.grouper.codes, axis=self.axis)
        shifted = fill_grp.shift(periods=periods, freq=freq, axis=self.axis)
        return (filled / shifted) - 1

    @final
    @Substitution(name="groupby")
    @Substitution(see_also=_common_see_also)
    def head(self, n=5):
        """
        Return first n rows of each group.

        Similar to ``.apply(lambda x: x.head(n))``, but it returns a subset of rows
        from the original DataFrame with original index and order preserved
        (``as_index`` flag is ignored).

        Does not work for negative values of `n`.

        Returns
        -------
        Series or DataFrame
        %(see_also)s
        Examples
        --------

        >>> df = pd.DataFrame([[1, 2], [1, 4], [5, 6]],
        ...                   columns=['A', 'B'])
        >>> df.groupby('A').head(1)
           A  B
        0  1  2
        2  5  6
        >>> df.groupby('A').head(-1)
        Empty DataFrame
        Columns: [A, B]
        Index: []
        """
        self._reset_group_selection()
        mask = self._cumcount_array() < n
        if self.axis == 0:
            return self._selected_obj[mask]
        else:
            return self._selected_obj.iloc[:, mask]

    @final
    @Substitution(name="groupby")
    @Substitution(see_also=_common_see_also)
    def tail(self, n=5):
        """
        Return last n rows of each group.

        Similar to ``.apply(lambda x: x.tail(n))``, but it returns a subset of rows
        from the original DataFrame with original index and order preserved
        (``as_index`` flag is ignored).

        Does not work for negative values of `n`.

        Returns
        -------
        Series or DataFrame
        %(see_also)s
        Examples
        --------

        >>> df = pd.DataFrame([['a', 1], ['a', 2], ['b', 1], ['b', 2]],
        ...                   columns=['A', 'B'])
        >>> df.groupby('A').tail(1)
           A  B
        1  a  2
        3  b  2
        >>> df.groupby('A').tail(-1)
        Empty DataFrame
        Columns: [A, B]
        Index: []
        """
        self._reset_group_selection()
        mask = self._cumcount_array(ascending=False) < n
        if self.axis == 0:
            return self._selected_obj[mask]
        else:
            return self._selected_obj.iloc[:, mask]

    @final
    def _reindex_output(
        self, output: OutputFrameOrSeries, fill_value: Scalar = np.NaN
    ) -> OutputFrameOrSeries:
        """
        If we have categorical groupers, then we might want to make sure that
        we have a fully re-indexed output to the levels. This means expanding
        the output space to accommodate all values in the cartesian product of
        our groups, regardless of whether they were observed in the data or
        not. This will expand the output space if there are missing groups.

        The method returns early without modifying the input if the number of
        groupings is less than 2, self.observed == True or none of the groupers
        are categorical.

        Parameters
        ----------
        output : Series or DataFrame
            Object resulting from grouping and applying an operation.
        fill_value : scalar, default np.NaN
            Value to use for unobserved categories if self.observed is False.

        Returns
        -------
        Series or DataFrame
            Object (potentially) re-indexed to include all possible groups.
        """
        groupings = self.grouper.groupings
        if len(groupings) == 1:
            return output

        # if we only care about the observed values
        # we are done
        elif self.observed:
            return output

        # reindexing only applies to a Categorical grouper
        elif not any(
            isinstance(ping.grouper, (Categorical, CategoricalIndex))
            for ping in groupings
        ):
            return output

        levels_list = [ping.group_index for ping in groupings]
        index, _ = MultiIndex.from_product(
            levels_list, names=self.grouper.names
        ).sortlevel()

        if self.as_index:
            d = {
                self.obj._get_axis_name(self.axis): index,
                "copy": False,
                "fill_value": fill_value,
            }
            return output.reindex(**d)

        # GH 13204
        # Here, the categorical in-axis groupers, which need to be fully
        # expanded, are columns in `output`. An idea is to do:
        # output = output.set_index(self.grouper.names)
        #                .reindex(index).reset_index()
        # but special care has to be taken because of possible not-in-axis
        # groupers.
        # So, we manually select and drop the in-axis grouper columns,
        # reindex `output`, and then reset the in-axis grouper columns.

        # Select in-axis groupers
        in_axis_grps = (
            (i, ping.name) for (i, ping) in enumerate(groupings) if ping.in_axis
        )
        g_nums, g_names = zip(*in_axis_grps)

        output = output.drop(labels=list(g_names), axis=1)

        # Set a temp index and reindex (possibly expanding)
        output = output.set_index(self.grouper.result_index).reindex(
            index, copy=False, fill_value=fill_value
        )

        # Reset in-axis grouper columns
        # (using level numbers `g_nums` because level names may not be unique)
        output = output.reset_index(level=g_nums)

        return output.reset_index(drop=True)

    @final
    def sample(
        self,
        n: int | None = None,
        frac: float | None = None,
        replace: bool = False,
        weights: Sequence | Series | None = None,
        random_state=None,
    ):
        """
        Return a random sample of items from each group.

        You can use `random_state` for reproducibility.

        .. versionadded:: 1.1.0

        Parameters
        ----------
        n : int, optional
            Number of items to return for each group. Cannot be used with
            `frac` and must be no larger than the smallest group unless
            `replace` is True. Default is one if `frac` is None.
        frac : float, optional
            Fraction of items to return. Cannot be used with `n`.
        replace : bool, default False
            Allow or disallow sampling of the same row more than once.
        weights : list-like, optional
            Default None results in equal probability weighting.
            If passed a list-like then values must have the same length as
            the underlying DataFrame or Series object and will be used as
            sampling probabilities after normalization within each group.
            Values must be non-negative with at least one positive element
            within each group.
        random_state : int, array-like, BitGenerator, np.random.RandomState, optional
            If int, array-like, or BitGenerator (NumPy>=1.17), seed for
            random number generator
            If np.random.RandomState, use as numpy RandomState object.

        Returns
        -------
        Series or DataFrame
            A new object of same type as caller containing items randomly
            sampled within each group from the caller object.

        See Also
        --------
        DataFrame.sample: Generate random samples from a DataFrame object.
        numpy.random.choice: Generate a random sample from a given 1-D numpy
            array.

        Examples
        --------
        >>> df = pd.DataFrame(
        ...     {"a": ["red"] * 2 + ["blue"] * 2 + ["black"] * 2, "b": range(6)}
        ... )
        >>> df
               a  b
        0    red  0
        1    red  1
        2   blue  2
        3   blue  3
        4  black  4
        5  black  5

        Select one row at random for each distinct value in column a. The
        `random_state` argument can be used to guarantee reproducibility:

        >>> df.groupby("a").sample(n=1, random_state=1)
               a  b
        4  black  4
        2   blue  2
        1    red  1

        Set `frac` to sample fixed proportions rather than counts:

        >>> df.groupby("a")["b"].sample(frac=0.5, random_state=2)
        5    5
        2    2
        0    0
        Name: b, dtype: int64

        Control sample probabilities within groups by setting weights:

        >>> df.groupby("a").sample(
        ...     n=1,
        ...     weights=[1, 1, 1, 0, 0, 1],
        ...     random_state=1,
        ... )
               a  b
        5  black  5
        2   blue  2
        0    red  0
        """
        from pandas.core.reshape.concat import concat

        if weights is not None:
            weights = Series(weights, index=self._selected_obj.index)
            ws = [weights.iloc[idx] for idx in self.indices.values()]
        else:
            ws = [None] * self.ngroups

        if random_state is not None:
            random_state = com.random_state(random_state)

        group_iterator = self.grouper.get_iterator(self._selected_obj, self.axis)
        samples = [
            obj.sample(
                n=n, frac=frac, replace=replace, weights=w, random_state=random_state
            )
            for (_, obj), w in zip(group_iterator, ws)
        ]

        return concat(samples, axis=self.axis)


@doc(GroupBy)
def get_groupby(
    obj: NDFrame,
    by: _KeysArgType | None = None,
    axis: int = 0,
    level=None,
    grouper: ops.BaseGrouper | None = None,
    exclusions=None,
    selection=None,
    as_index: bool = True,
    sort: bool = True,
    group_keys: bool = True,
    squeeze: bool = False,
    observed: bool = False,
    mutated: bool = False,
    dropna: bool = True,
) -> GroupBy:

    klass: type[GroupBy]
    if isinstance(obj, Series):
        from pandas.core.groupby.generic import SeriesGroupBy

        klass = SeriesGroupBy
    elif isinstance(obj, DataFrame):
        from pandas.core.groupby.generic import DataFrameGroupBy

        klass = DataFrameGroupBy
    else:
        raise TypeError(f"invalid type: {obj}")

    return klass(
        obj=obj,
        keys=by,
        axis=axis,
        level=level,
        grouper=grouper,
        exclusions=exclusions,
        selection=selection,
        as_index=as_index,
        sort=sort,
        group_keys=group_keys,
        squeeze=squeeze,
        observed=observed,
        mutated=mutated,
        dropna=dropna,
    )<|MERGE_RESOLUTION|>--- conflicted
+++ resolved
@@ -1274,20 +1274,6 @@
                 continue
 
             key = base.OutputKey(label=name, position=idx)
-<<<<<<< HEAD
-
-            if self.grouper._filter_empty_groups:
-                mask = counts.ravel() > 0
-
-                # since we are masking, make sure that we have a float object
-                values = result
-                if is_numeric_dtype(values.dtype):
-                    values = ensure_float(values)
-
-                    result = maybe_downcast_numeric(values[mask], result.dtype)
-
-=======
->>>>>>> 4af3eed5
             output[key] = result
 
         if not output:
