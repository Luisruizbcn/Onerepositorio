"""
Provide the groupby split-apply-combine paradigm. Define the GroupBy
class providing the base-class of operations.

The SeriesGroupBy and DataFrameGroupBy sub-class
(defined in pandas.core.groupby.generic)
expose these user-facing objects to provide specific functionality.
"""
from __future__ import annotations

import datetime
from functools import (
    partial,
    wraps,
)
import inspect
from textwrap import dedent
from typing import (
    TYPE_CHECKING,
    Callable,
    Hashable,
    Iterator,
    List,
    Literal,
    Mapping,
    Sequence,
    TypeVar,
    Union,
    cast,
    final,
)
import warnings

import numpy as np

from pandas._config.config import option_context

from pandas._libs import (
    Timestamp,
    lib,
)
from pandas._libs.algos import rank_1d
import pandas._libs.groupby as libgroupby
from pandas._libs.missing import NA
from pandas._typing import (
    AnyArrayLike,
    ArrayLike,
    Axis,
    AxisInt,
    DtypeObj,
    FillnaOptions,
    IndexLabel,
    NDFrameT,
    PositionalIndexer,
    RandomState,
    Scalar,
    T,
    npt,
)
from pandas.compat.numpy import function as nv
from pandas.errors import (
    AbstractMethodError,
    DataError,
)
from pandas.util._decorators import (
    Appender,
    Substitution,
    cache_readonly,
    doc,
)
from pandas.util._exceptions import find_stack_level

from pandas.core.dtypes.cast import ensure_dtype_can_hold_na
from pandas.core.dtypes.common import (
    is_bool_dtype,
    is_float_dtype,
    is_hashable,
    is_integer,
    is_integer_dtype,
    is_list_like,
    is_numeric_dtype,
    is_object_dtype,
    is_scalar,
    needs_i8_conversion,
)
from pandas.core.dtypes.missing import (
    isna,
    notna,
)

from pandas.core import (
    algorithms,
    sample,
)
from pandas.core._numba import executor
from pandas.core.arrays import (
    BaseMaskedArray,
    Categorical,
    ExtensionArray,
    FloatingArray,
)
from pandas.core.base import (
    PandasObject,
    SelectionMixin,
)
import pandas.core.common as com
from pandas.core.frame import DataFrame
from pandas.core.generic import NDFrame
from pandas.core.groupby import (
    base,
    numba_,
    ops,
)
from pandas.core.groupby.grouper import get_grouper
from pandas.core.groupby.indexing import (
    GroupByIndexingMixin,
    GroupByNthSelector,
)
from pandas.core.indexes.api import (
    CategoricalIndex,
    Index,
    MultiIndex,
    RangeIndex,
    default_index,
)
from pandas.core.internals.blocks import ensure_block_shape
from pandas.core.series import Series
from pandas.core.sorting import get_group_index_sorter
from pandas.core.util.numba_ import (
    get_jit_arguments,
    maybe_use_numba,
)

if TYPE_CHECKING:
    from pandas.core.window import (
        ExpandingGroupby,
        ExponentialMovingWindowGroupby,
        RollingGroupby,
    )

_common_see_also = """
        See Also
        --------
        Series.%(name)s : Apply a function %(name)s to a Series.
        DataFrame.%(name)s : Apply a function %(name)s
            to each row or column of a DataFrame.
"""

_apply_docs = {
    "template": """
    Apply function ``func`` group-wise and combine the results together.

    The function passed to ``apply`` must take a {input} as its first
    argument and return a DataFrame, Series or scalar. ``apply`` will
    then take care of combining the results back together into a single
    dataframe or series. ``apply`` is therefore a highly flexible
    grouping method.

    While ``apply`` is a very flexible method, its downside is that
    using it can be quite a bit slower than using more specific methods
    like ``agg`` or ``transform``. Pandas offers a wide range of method that will
    be much faster than using ``apply`` for their specific purposes, so try to
    use them before reaching for ``apply``.

    Parameters
    ----------
    func : callable
        A callable that takes a {input} as its first argument, and
        returns a dataframe, a series or a scalar. In addition the
        callable may take positional and keyword arguments.
    args, kwargs : tuple and dict
        Optional positional and keyword arguments to pass to ``func``.

    Returns
    -------
    Series or DataFrame

    See Also
    --------
    pipe : Apply function to the full GroupBy object instead of to each
        group.
    aggregate : Apply aggregate function to the GroupBy object.
    transform : Apply function column-by-column to the GroupBy object.
    Series.apply : Apply a function to a Series.
    DataFrame.apply : Apply a function to each row or column of a DataFrame.

    Notes
    -----

    .. versionchanged:: 1.3.0

        The resulting dtype will reflect the return value of the passed ``func``,
        see the examples below.

    Functions that mutate the passed object can produce unexpected
    behavior or errors and are not supported. See :ref:`gotchas.udf-mutation`
    for more details.

    Examples
    --------
    {examples}
    """,
    "dataframe_examples": """
    >>> df = pd.DataFrame({'A': 'a a b'.split(),
    ...                    'B': [1,2,3],
    ...                    'C': [4,6,5]})
    >>> g1 = df.groupby('A', group_keys=False)
    >>> g2 = df.groupby('A', group_keys=True)

    Notice that ``g1`` and ``g2`` have two groups, ``a`` and ``b``, and only
    differ in their ``group_keys`` argument. Calling `apply` in various ways,
    we can get different grouping results:

    Example 1: below the function passed to `apply` takes a DataFrame as
    its argument and returns a DataFrame. `apply` combines the result for
    each group together into a new DataFrame:

    >>> g1[['B', 'C']].apply(lambda x: x / x.sum())
              B    C
    0  0.333333  0.4
    1  0.666667  0.6
    2  1.000000  1.0

    In the above, the groups are not part of the index. We can have them included
    by using ``g2`` where ``group_keys=True``:

    >>> g2[['B', 'C']].apply(lambda x: x / x.sum())
                B    C
    A
    a 0  0.333333  0.4
      1  0.666667  0.6
    b 2  1.000000  1.0

    Example 2: The function passed to `apply` takes a DataFrame as
    its argument and returns a Series.  `apply` combines the result for
    each group together into a new DataFrame.

    .. versionchanged:: 1.3.0

        The resulting dtype will reflect the return value of the passed ``func``.

    >>> g1[['B', 'C']].apply(lambda x: x.astype(float).max() - x.min())
         B    C
    A
    a  1.0  2.0
    b  0.0  0.0

    >>> g2[['B', 'C']].apply(lambda x: x.astype(float).max() - x.min())
         B    C
    A
    a  1.0  2.0
    b  0.0  0.0

    The ``group_keys`` argument has no effect here because the result is not
    like-indexed (i.e. :ref:`a transform <groupby.transform>`) when compared
    to the input.

    Example 3: The function passed to `apply` takes a DataFrame as
    its argument and returns a scalar. `apply` combines the result for
    each group together into a Series, including setting the index as
    appropriate:

    >>> g1[['B', 'C']].apply(lambda x: x.C.max() - x.B.min())
    A
    a    5
    b    2
    dtype: int64""",
    "series_examples": """
    >>> s = pd.Series([0, 1, 2], index='a a b'.split())
    >>> g1 = s.groupby(s.index, group_keys=False)
    >>> g2 = s.groupby(s.index, group_keys=True)

    From ``s`` above we can see that ``g`` has two groups, ``a`` and ``b``.
    Notice that ``g1`` have ``g2`` have two groups, ``a`` and ``b``, and only
    differ in their ``group_keys`` argument. Calling `apply` in various ways,
    we can get different grouping results:

    Example 1: The function passed to `apply` takes a Series as
    its argument and returns a Series.  `apply` combines the result for
    each group together into a new Series.

    .. versionchanged:: 1.3.0

        The resulting dtype will reflect the return value of the passed ``func``.

    >>> g1.apply(lambda x: x*2 if x.name == 'a' else x/2)
    a    0.0
    a    2.0
    b    1.0
    dtype: float64

    In the above, the groups are not part of the index. We can have them included
    by using ``g2`` where ``group_keys=True``:

    >>> g2.apply(lambda x: x*2 if x.name == 'a' else x/2)
    a  a    0.0
       a    2.0
    b  b    1.0
    dtype: float64

    Example 2: The function passed to `apply` takes a Series as
    its argument and returns a scalar. `apply` combines the result for
    each group together into a Series, including setting the index as
    appropriate:

    >>> g1.apply(lambda x: x.max() - x.min())
    a    1
    b    0
    dtype: int64

    The ``group_keys`` argument has no effect here because the result is not
    like-indexed (i.e. :ref:`a transform <groupby.transform>`) when compared
    to the input.

    >>> g2.apply(lambda x: x.max() - x.min())
    a    1
    b    0
    dtype: int64""",
}

_groupby_agg_method_template = """
Compute {fname} of group values.

Parameters
----------
numeric_only : bool, default {no}
    Include only float, int, boolean columns.

    .. versionchanged:: 2.0.0

        numeric_only no longer accepts ``None``.

min_count : int, default {mc}
    The required number of valid values to perform the operation. If fewer
    than ``min_count`` non-NA values are present the result will be NA.

Returns
-------
Series or DataFrame
    Computed {fname} of values within each group.
"""

_pipe_template = """
Apply a ``func`` with arguments to this %(klass)s object and return its result.

Use `.pipe` when you want to improve readability by chaining together
functions that expect Series, DataFrames, GroupBy or Resampler objects.
Instead of writing

>>> h(g(f(df.groupby('group')), arg1=a), arg2=b, arg3=c)  # doctest: +SKIP

You can write

>>> (df.groupby('group')
...    .pipe(f)
...    .pipe(g, arg1=a)
...    .pipe(h, arg2=b, arg3=c))  # doctest: +SKIP

which is much more readable.

Parameters
----------
func : callable or tuple of (callable, str)
    Function to apply to this %(klass)s object or, alternatively,
    a `(callable, data_keyword)` tuple where `data_keyword` is a
    string indicating the keyword of `callable` that expects the
    %(klass)s object.
args : iterable, optional
       Positional arguments passed into `func`.
kwargs : dict, optional
         A dictionary of keyword arguments passed into `func`.

Returns
-------
the return type of `func`.

See Also
--------
Series.pipe : Apply a function with arguments to a series.
DataFrame.pipe: Apply a function with arguments to a dataframe.
apply : Apply function to each group instead of to the
    full %(klass)s object.

Notes
-----
See more `here
<https://pandas.pydata.org/pandas-docs/stable/user_guide/groupby.html#piping-function-calls>`_

Examples
--------
%(examples)s
"""

_transform_template = """
Call function producing a same-indexed %(klass)s on each group.

Returns a %(klass)s having the same indexes as the original object
filled with the transformed values.

Parameters
----------
f : function, str
    Function to apply to each group. See the Notes section below for requirements.

    Accepted inputs are:

    - String
    - Python function
    - Numba JIT function with ``engine='numba'`` specified.

    Only passing a single function is supported with this engine.
    If the ``'numba'`` engine is chosen, the function must be
    a user defined function with ``values`` and ``index`` as the
    first and second arguments respectively in the function signature.
    Each group's index will be passed to the user defined function
    and optionally available for use.

    If a string is chosen, then it needs to be the name
    of the groupby method you want to use.

    .. versionchanged:: 1.1.0
*args
    Positional arguments to pass to func.
engine : str, default None
    * ``'cython'`` : Runs the function through C-extensions from cython.
    * ``'numba'`` : Runs the function through JIT compiled code from numba.
    * ``None`` : Defaults to ``'cython'`` or the global setting ``compute.use_numba``

    .. versionadded:: 1.1.0
engine_kwargs : dict, default None
    * For ``'cython'`` engine, there are no accepted ``engine_kwargs``
    * For ``'numba'`` engine, the engine can accept ``nopython``, ``nogil``
      and ``parallel`` dictionary keys. The values must either be ``True`` or
      ``False``. The default ``engine_kwargs`` for the ``'numba'`` engine is
      ``{'nopython': True, 'nogil': False, 'parallel': False}`` and will be
      applied to the function

    .. versionadded:: 1.1.0
**kwargs
    Keyword arguments to be passed into func.

Returns
-------
%(klass)s

See Also
--------
%(klass)s.groupby.apply : Apply function ``func`` group-wise and combine
    the results together.
%(klass)s.groupby.aggregate : Aggregate using one or more
    operations over the specified axis.
%(klass)s.transform : Call ``func`` on self producing a %(klass)s with the
    same axis shape as self.

Notes
-----
Each group is endowed the attribute 'name' in case you need to know
which group you are working on.

The current implementation imposes three requirements on f:

* f must return a value that either has the same shape as the input
  subframe or can be broadcast to the shape of the input subframe.
  For example, if `f` returns a scalar it will be broadcast to have the
  same shape as the input subframe.
* if this is a DataFrame, f must support application column-by-column
  in the subframe. If f also supports application to the entire subframe,
  then a fast path is used starting from the second chunk.
* f must not mutate groups. Mutation is not supported and may
  produce unexpected results. See :ref:`gotchas.udf-mutation` for more details.

When using ``engine='numba'``, there will be no "fall back" behavior internally.
The group data and group index will be passed as numpy arrays to the JITed
user defined function, and no alternative execution attempts will be tried.

.. versionchanged:: 1.3.0

    The resulting dtype will reflect the return value of the passed ``func``,
    see the examples below.

.. versionchanged:: 2.0.0

    When using ``.transform`` on a grouped DataFrame and the transformation function
    returns a DataFrame, pandas now aligns the result's index
    with the input's index. You can call ``.to_numpy()`` on the
    result of the transformation function to avoid alignment.

Examples
--------
%(example)s"""

_agg_template_series = """
Aggregate using one or more operations over the specified axis.

Parameters
----------
func : function, str, list, dict or None
    Function to use for aggregating the data. If a function, must either
    work when passed a {klass} or when passed to {klass}.apply.

    Accepted combinations are:

    - function
    - string function name
    - list of functions and/or function names, e.g. ``[np.sum, 'mean']``
    - None, in which case ``**kwargs`` are used with Named Aggregation. Here the
      output has one column for each element in ``**kwargs``. The name of the
      column is keyword, whereas the value determines the aggregation used to compute
      the values in the column.

    .. versionchanged:: 1.1.0

        Can also accept a Numba JIT function with
        ``engine='numba'`` specified. Only passing a single function is supported
        with this engine.

        If the ``'numba'`` engine is chosen, the function must be
        a user defined function with ``values`` and ``index`` as the
        first and second arguments respectively in the function signature.
        Each group's index will be passed to the user defined function
        and optionally available for use.

    .. deprecated:: 2.1.0

        Passing a dictionary is deprecated and will raise in a future version
        of pandas. Pass a list of aggregations instead.
*args
    Positional arguments to pass to func.
engine : str, default None
    * ``'cython'`` : Runs the function through C-extensions from cython.
    * ``'numba'`` : Runs the function through JIT compiled code from numba.
    * ``None`` : Defaults to ``'cython'`` or globally setting ``compute.use_numba``

    .. versionadded:: 1.1.0
engine_kwargs : dict, default None
    * For ``'cython'`` engine, there are no accepted ``engine_kwargs``
    * For ``'numba'`` engine, the engine can accept ``nopython``, ``nogil``
      and ``parallel`` dictionary keys. The values must either be ``True`` or
      ``False``. The default ``engine_kwargs`` for the ``'numba'`` engine is
      ``{{'nopython': True, 'nogil': False, 'parallel': False}}`` and will be
      applied to the function

    .. versionadded:: 1.1.0
**kwargs
    * If ``func`` is None, ``**kwargs`` are used to define the output names and
      aggregations via Named Aggregation. See ``func`` entry.
    * Otherwise, keyword arguments to be passed into func.

Returns
-------
{klass}

See Also
--------
{klass}.groupby.apply : Apply function func group-wise
    and combine the results together.
{klass}.groupby.transform : Transforms the Series on each group
    based on the given function.
{klass}.aggregate : Aggregate using one or more
    operations over the specified axis.

Notes
-----
When using ``engine='numba'``, there will be no "fall back" behavior internally.
The group data and group index will be passed as numpy arrays to the JITed
user defined function, and no alternative execution attempts will be tried.

Functions that mutate the passed object can produce unexpected
behavior or errors and are not supported. See :ref:`gotchas.udf-mutation`
for more details.

.. versionchanged:: 1.3.0

    The resulting dtype will reflect the return value of the passed ``func``,
    see the examples below.
{examples}"""

_agg_template_frame = """
Aggregate using one or more operations over the specified axis.

Parameters
----------
func : function, str, list, dict or None
    Function to use for aggregating the data. If a function, must either
    work when passed a {klass} or when passed to {klass}.apply.

    Accepted combinations are:

    - function
    - string function name
    - list of functions and/or function names, e.g. ``[np.sum, 'mean']``
    - dict of axis labels -> functions, function names or list of such.
    - None, in which case ``**kwargs`` are used with Named Aggregation. Here the
      output has one column for each element in ``**kwargs``. The name of the
      column is keyword, whereas the value determines the aggregation used to compute
      the values in the column.

    .. versionchanged:: 1.1.0

        Can also accept a Numba JIT function with
        ``engine='numba'`` specified. Only passing a single function is supported
        with this engine.

        If the ``'numba'`` engine is chosen, the function must be
        a user defined function with ``values`` and ``index`` as the
        first and second arguments respectively in the function signature.
        Each group's index will be passed to the user defined function
        and optionally available for use.

*args
    Positional arguments to pass to func.
engine : str, default None
    * ``'cython'`` : Runs the function through C-extensions from cython.
    * ``'numba'`` : Runs the function through JIT compiled code from numba.
    * ``None`` : Defaults to ``'cython'`` or globally setting ``compute.use_numba``

    .. versionadded:: 1.1.0
engine_kwargs : dict, default None
    * For ``'cython'`` engine, there are no accepted ``engine_kwargs``
    * For ``'numba'`` engine, the engine can accept ``nopython``, ``nogil``
      and ``parallel`` dictionary keys. The values must either be ``True`` or
      ``False``. The default ``engine_kwargs`` for the ``'numba'`` engine is
      ``{{'nopython': True, 'nogil': False, 'parallel': False}}`` and will be
      applied to the function

    .. versionadded:: 1.1.0
**kwargs
    * If ``func`` is None, ``**kwargs`` are used to define the output names and
      aggregations via Named Aggregation. See ``func`` entry.
    * Otherwise, keyword arguments to be passed into func.

Returns
-------
{klass}

See Also
--------
{klass}.groupby.apply : Apply function func group-wise
    and combine the results together.
{klass}.groupby.transform : Transforms the Series on each group
    based on the given function.
{klass}.aggregate : Aggregate using one or more
    operations over the specified axis.

Notes
-----
When using ``engine='numba'``, there will be no "fall back" behavior internally.
The group data and group index will be passed as numpy arrays to the JITed
user defined function, and no alternative execution attempts will be tried.

Functions that mutate the passed object can produce unexpected
behavior or errors and are not supported. See :ref:`gotchas.udf-mutation`
for more details.

.. versionchanged:: 1.3.0

    The resulting dtype will reflect the return value of the passed ``func``,
    see the examples below.
{examples}"""


@final
class GroupByPlot(PandasObject):
    """
    Class implementing the .plot attribute for groupby objects.
    """

    def __init__(self, groupby: GroupBy) -> None:
        self._groupby = groupby

    def __call__(self, *args, **kwargs):
        def f(self):
            return self.plot(*args, **kwargs)

        f.__name__ = "plot"
        return self._groupby._python_apply_general(f, self._groupby._selected_obj)

    def __getattr__(self, name: str):
        def attr(*args, **kwargs):
            def f(self):
                return getattr(self.plot, name)(*args, **kwargs)

            return self._groupby._python_apply_general(f, self._groupby._selected_obj)

        return attr


_KeysArgType = Union[
    Hashable,
    List[Hashable],
    Callable[[Hashable], Hashable],
    List[Callable[[Hashable], Hashable]],
    Mapping[Hashable, Hashable],
]


class BaseGroupBy(PandasObject, SelectionMixin[NDFrameT], GroupByIndexingMixin):
    _hidden_attrs = PandasObject._hidden_attrs | {
        "as_index",
        "axis",
        "dropna",
        "exclusions",
        "grouper",
        "group_keys",
        "keys",
        "level",
        "obj",
        "observed",
        "sort",
    }

    axis: AxisInt
    grouper: ops.BaseGrouper
    keys: _KeysArgType | None = None
    level: IndexLabel | None = None
    group_keys: bool

    @final
    def __len__(self) -> int:
        return len(self.groups)

    @final
    def __repr__(self) -> str:
        # TODO: Better repr for GroupBy object
        return object.__repr__(self)

    @final
    @property
    def groups(self) -> dict[Hashable, np.ndarray]:
        """
        Dict {group name -> group labels}.
        """
        return self.grouper.groups

    @final
    @property
    def ngroups(self) -> int:
        return self.grouper.ngroups

    @final
    @property
    def indices(self) -> dict[Hashable, npt.NDArray[np.intp]]:
        """
        Dict {group name -> group indices}.
        """
        return self.grouper.indices

    @final
    def _get_indices(self, names):
        """
        Safe get multiple indices, translate keys for
        datelike to underlying repr.
        """

        def get_converter(s):
            # possibly convert to the actual key types
            # in the indices, could be a Timestamp or a np.datetime64
            if isinstance(s, datetime.datetime):
                return lambda key: Timestamp(key)
            elif isinstance(s, np.datetime64):
                return lambda key: Timestamp(key).asm8
            else:
                return lambda key: key

        if len(names) == 0:
            return []

        if len(self.indices) > 0:
            index_sample = next(iter(self.indices))
        else:
            index_sample = None  # Dummy sample

        name_sample = names[0]
        if isinstance(index_sample, tuple):
            if not isinstance(name_sample, tuple):
                msg = "must supply a tuple to get_group with multiple grouping keys"
                raise ValueError(msg)
            if not len(name_sample) == len(index_sample):
                try:
                    # If the original grouper was a tuple
                    return [self.indices[name] for name in names]
                except KeyError as err:
                    # turns out it wasn't a tuple
                    msg = (
                        "must supply a same-length tuple to get_group "
                        "with multiple grouping keys"
                    )
                    raise ValueError(msg) from err

            converters = [get_converter(s) for s in index_sample]
            names = (tuple(f(n) for f, n in zip(converters, name)) for name in names)

        else:
            converter = get_converter(index_sample)
            names = (converter(name) for name in names)

        return [self.indices.get(name, []) for name in names]

    @final
    def _get_index(self, name):
        """
        Safe get index, translate keys for datelike to underlying repr.
        """
        return self._get_indices([name])[0]

    @final
    @cache_readonly
    def _selected_obj(self):
        # Note: _selected_obj is always just `self.obj` for SeriesGroupBy
        if isinstance(self.obj, Series):
            return self.obj

        if self._selection is not None:
            if is_hashable(self._selection):
                # i.e. a single key, so selecting it will return a Series.
                #  In this case, _obj_with_exclusions would wrap the key
                #  in a list and return a single-column DataFrame.
                return self.obj[self._selection]

            # Otherwise _selection is equivalent to _selection_list, so
            #  _selected_obj matches _obj_with_exclusions, so we can re-use
            #  that and avoid making a copy.
            return self._obj_with_exclusions

        return self.obj

    @final
    def _dir_additions(self) -> set[str]:
        return self.obj._dir_additions()

    @Substitution(
        klass="GroupBy",
        examples=dedent(
            """\
        >>> df = pd.DataFrame({'A': 'a b a b'.split(), 'B': [1, 2, 3, 4]})
        >>> df
           A  B
        0  a  1
        1  b  2
        2  a  3
        3  b  4

        To get the difference between each groups maximum and minimum value in one
        pass, you can do

        >>> df.groupby('A').pipe(lambda x: x.max() - x.min())
           B
        A
        a  2
        b  2"""
        ),
    )
    @Appender(_pipe_template)
    def pipe(
        self,
        func: Callable[..., T] | tuple[Callable[..., T], str],
        *args,
        **kwargs,
    ) -> T:
        return com.pipe(self, func, *args, **kwargs)

    @final
    def get_group(self, name, obj=None) -> DataFrame | Series:
        """
        Construct DataFrame from group with provided name.

        Parameters
        ----------
        name : object
            The name of the group to get as a DataFrame.
        obj : DataFrame, default None
            The DataFrame to take the DataFrame out of.  If
            it is None, the object groupby was called on will
            be used.

        Returns
        -------
        same type as obj
        """
        if obj is None:
            obj = self._selected_obj

        inds = self._get_index(name)
        if not len(inds):
            raise KeyError(name)

        return obj._take_with_is_copy(inds, axis=self.axis)

    @final
    def __iter__(self) -> Iterator[tuple[Hashable, NDFrameT]]:
        """
        Groupby iterator.

        Returns
        -------
        Generator yielding sequence of (name, subsetted object)
        for each group
        """
        keys = self.keys
        level = self.level
        result = self.grouper.get_iterator(self._selected_obj, axis=self.axis)
        # error: Argument 1 to "len" has incompatible type "Hashable"; expected "Sized"
        if is_list_like(level) and len(level) == 1:  # type: ignore[arg-type]
            # GH 51583
            warnings.warn(
                "Creating a Groupby object with a length-1 list-like "
                "level parameter will yield indexes as tuples in a future version. "
                "To keep indexes as scalars, create Groupby objects with "
                "a scalar level parameter instead.",
                FutureWarning,
                stacklevel=find_stack_level(),
            )
        if isinstance(keys, list) and len(keys) == 1:
            # GH#42795 - when keys is a list, return tuples even when length is 1
            result = (((key,), group) for key, group in result)
        return result


# To track operations that expand dimensions, like ohlc
OutputFrameOrSeries = TypeVar("OutputFrameOrSeries", bound=NDFrame)


class GroupBy(BaseGroupBy[NDFrameT]):
    """
    Class for grouping and aggregating relational data.

    See aggregate, transform, and apply functions on this object.

    It's easiest to use obj.groupby(...) to use GroupBy, but you can also do:

    ::

        grouped = groupby(obj, ...)

    Parameters
    ----------
    obj : pandas object
    axis : int, default 0
    level : int, default None
        Level of MultiIndex
    groupings : list of Grouping objects
        Most users should ignore this
    exclusions : array-like, optional
        List of columns to exclude
    name : str
        Most users should ignore this

    Returns
    -------
    **Attributes**
    groups : dict
        {group name -> group labels}
    len(grouped) : int
        Number of groups

    Notes
    -----
    After grouping, see aggregate, apply, and transform functions. Here are
    some other brief notes about usage. When grouping by multiple groups, the
    result index will be a MultiIndex (hierarchical) by default.

    Iteration produces (key, group) tuples, i.e. chunking the data by group. So
    you can write code like:

    ::

        grouped = obj.groupby(keys, axis=axis)
        for key, group in grouped:
            # do something with the data

    Function calls on GroupBy, if not specially implemented, "dispatch" to the
    grouped data. So if you group a DataFrame and wish to invoke the std()
    method on each group, you can simply do:

    ::

        df.groupby(mapper).std()

    rather than

    ::

        df.groupby(mapper).aggregate(np.std)

    You can pass arguments to these "wrapped" functions, too.

    See the online documentation for full exposition on these topics and much
    more
    """

    grouper: ops.BaseGrouper
    as_index: bool

    @final
    def __init__(
        self,
        obj: NDFrameT,
        keys: _KeysArgType | None = None,
        axis: Axis = 0,
        level: IndexLabel | None = None,
        grouper: ops.BaseGrouper | None = None,
        exclusions: frozenset[Hashable] | None = None,
        selection: IndexLabel | None = None,
        as_index: bool = True,
        sort: bool = True,
        group_keys: bool = True,
        observed: bool | lib.NoDefault = lib.no_default,
        dropna: bool = True,
    ) -> None:
        self._selection = selection

        assert isinstance(obj, NDFrame), type(obj)

        self.level = level

        if not as_index:
            if axis != 0:
                raise ValueError("as_index=False only valid for axis=0")

        self.as_index = as_index
        self.keys = keys
        self.sort = sort
        self.group_keys = group_keys
        self.dropna = dropna

        if grouper is None:
            grouper, exclusions, obj = get_grouper(
                obj,
                keys,
                axis=axis,
                level=level,
                sort=sort,
                observed=False if observed is lib.no_default else observed,
                dropna=self.dropna,
            )

        if observed is lib.no_default:
            if any(ping._passed_categorical for ping in grouper.groupings):
                warnings.warn(
                    "The default of observed=False is deprecated and will be changed "
                    "to True in a future version of pandas. Pass observed=False to "
                    "retain current behavior or observed=True to adopt the future "
                    "default and silence this warning.",
                    FutureWarning,
                    stacklevel=find_stack_level(),
                )
            observed = False
        self.observed = observed

        self.obj = obj
        self.axis = obj._get_axis_number(axis)
        self.grouper = grouper
        self.exclusions = frozenset(exclusions) if exclusions else frozenset()

    def __getattr__(self, attr: str):
        if attr in self._internal_names_set:
            return object.__getattribute__(self, attr)
        if attr in self.obj:
            return self[attr]

        raise AttributeError(
            f"'{type(self).__name__}' object has no attribute '{attr}'"
        )

    @final
    def _deprecate_axis(self, axis: int, name: str) -> None:
        if axis == 1:
            warnings.warn(
                f"{type(self).__name__}.{name} with axis=1 is deprecated and "
                "will be removed in a future version. Operate on the un-grouped "
                "DataFrame instead",
                FutureWarning,
                stacklevel=find_stack_level(),
            )
        else:
            warnings.warn(
                f"The 'axis' keyword in {type(self).__name__}.{name} is deprecated "
                "and will be removed in a future version. "
                "Call without passing 'axis' instead.",
                FutureWarning,
                stacklevel=find_stack_level(),
            )

    @final
    def _op_via_apply(self, name: str, *args, **kwargs):
        """Compute the result of an operation by using GroupBy's apply."""
        f = getattr(type(self._obj_with_exclusions), name)
        sig = inspect.signature(f)

        if "axis" in kwargs and kwargs["axis"] is not lib.no_default:
            axis = self.obj._get_axis_number(kwargs["axis"])
            self._deprecate_axis(axis, name)
        elif "axis" in kwargs:
            # exclude skew here because that was already defaulting to lib.no_default
            #  before this deprecation was instituted
            if name == "skew":
                pass
            elif name == "fillna":
                # maintain the behavior from before the deprecation
                kwargs["axis"] = None
            else:
                kwargs["axis"] = 0

        # a little trickery for aggregation functions that need an axis
        # argument
        if "axis" in sig.parameters:
            if kwargs.get("axis", None) is None or kwargs.get("axis") is lib.no_default:
                kwargs["axis"] = self.axis

        def curried(x):
            return f(x, *args, **kwargs)

        # preserve the name so we can detect it when calling plot methods,
        # to avoid duplicates
        curried.__name__ = name

        # special case otherwise extra plots are created when catching the
        # exception below
        if name in base.plotting_methods:
            return self._python_apply_general(curried, self._selected_obj)

        is_transform = name in base.transformation_kernels
        result = self._python_apply_general(
            curried,
            self._obj_with_exclusions,
            is_transform=is_transform,
            not_indexed_same=not is_transform,
        )

        if self.grouper.has_dropped_na and is_transform:
            # result will have dropped rows due to nans, fill with null
            # and ensure index is ordered same as the input
            result = self._set_result_index_ordered(result)
        return result

    # -----------------------------------------------------------------
    # Dispatch/Wrapping

    @final
    def _concat_objects(
        self,
        values,
        not_indexed_same: bool = False,
        is_transform: bool = False,
    ):
        from pandas.core.reshape.concat import concat

        if self.group_keys and not is_transform:
            if self.as_index:
                # possible MI return case
                group_keys = self.grouper.result_index
                group_levels = self.grouper.levels
                group_names = self.grouper.names

                result = concat(
                    values,
                    axis=self.axis,
                    keys=group_keys,
                    levels=group_levels,
                    names=group_names,
                    sort=False,
                )
            else:
                # GH5610, returns a MI, with the first level being a
                # range index
                keys = list(range(len(values)))
                result = concat(values, axis=self.axis, keys=keys)

        elif not not_indexed_same:
            result = concat(values, axis=self.axis)

            ax = self._selected_obj._get_axis(self.axis)
            if self.dropna:
                labels = self.grouper.group_info[0]
                mask = labels != -1
                ax = ax[mask]

            # this is a very unfortunate situation
            # we can't use reindex to restore the original order
            # when the ax has duplicates
            # so we resort to this
            # GH 14776, 30667
            # TODO: can we re-use e.g. _reindex_non_unique?
            if ax.has_duplicates and not result.axes[self.axis].equals(ax):
                # e.g. test_category_order_transformer
                target = algorithms.unique1d(ax._values)
                indexer, _ = result.index.get_indexer_non_unique(target)
                result = result.take(indexer, axis=self.axis)
            else:
                result = result.reindex(ax, axis=self.axis, copy=False)

        else:
            result = concat(values, axis=self.axis)

        if self.obj.ndim == 1:
            name = self.obj.name
        elif is_hashable(self._selection):
            name = self._selection
        else:
            name = None

        if isinstance(result, Series) and name is not None:
            result.name = name

        return result

    @final
    def _set_result_index_ordered(
        self, result: OutputFrameOrSeries
    ) -> OutputFrameOrSeries:
        # set the result index on the passed values object and
        # return the new object, xref 8046

        obj_axis = self.obj._get_axis(self.axis)

        if self.grouper.is_monotonic and not self.grouper.has_dropped_na:
            # shortcut if we have an already ordered grouper
            result = result.set_axis(obj_axis, axis=self.axis, copy=False)
            return result

        # row order is scrambled => sort the rows by position in original index
        original_positions = Index(self.grouper.result_ilocs())
        result = result.set_axis(original_positions, axis=self.axis, copy=False)
        result = result.sort_index(axis=self.axis)
        if self.grouper.has_dropped_na:
            # Add back in any missing rows due to dropna - index here is integral
            # with values referring to the row of the input so can use RangeIndex
            result = result.reindex(RangeIndex(len(obj_axis)), axis=self.axis)
        result = result.set_axis(obj_axis, axis=self.axis, copy=False)

        return result

    @final
    def _insert_inaxis_grouper(self, result: Series | DataFrame) -> DataFrame:
        if isinstance(result, Series):
            result = result.to_frame()

        # zip in reverse so we can always insert at loc 0
        columns = result.columns
        for name, lev, in_axis in zip(
            reversed(self.grouper.names),
            reversed(self.grouper.get_group_levels()),
            reversed([grp.in_axis for grp in self.grouper.groupings]),
        ):
            # GH #28549
            # When using .apply(-), name will be in columns already
            if name not in columns:
                if in_axis:
                    result.insert(0, name, lev)
                else:
                    msg = (
                        "A grouping was used that is not in the columns of the "
                        "DataFrame and so was excluded from the result. This grouping "
                        "will be included in a future version of pandas. Add the "
                        "grouping as a column of the DataFrame to silence this warning."
                    )
                    warnings.warn(
                        message=msg,
                        category=FutureWarning,
                        stacklevel=find_stack_level(),
                    )

        return result

    @final
    def _maybe_transpose_result(self, result: NDFrameT) -> NDFrameT:
        if self.axis == 1:
            # Only relevant for DataFrameGroupBy, no-op for SeriesGroupBy
            result = result.T
            if result.index.equals(self.obj.index):
                # Retain e.g. DatetimeIndex/TimedeltaIndex freq
                # e.g. test_groupby_crash_on_nunique
                result.index = self.obj.index.copy()
        return result

    @final
    def _wrap_aggregated_output(
        self,
        result: Series | DataFrame,
        qs: npt.NDArray[np.float64] | None = None,
    ):
        """
        Wraps the output of GroupBy aggregations into the expected result.

        Parameters
        ----------
        result : Series, DataFrame

        Returns
        -------
        Series or DataFrame
        """
        # ATM we do not get here for SeriesGroupBy; when we do, we will
        #  need to require that result.name already match self.obj.name

        if not self.as_index:
            # `not self.as_index` is only relevant for DataFrameGroupBy,
            #   enforced in __init__
            result = self._insert_inaxis_grouper(result)
            result = result._consolidate()
            index = Index(range(self.grouper.ngroups))

        else:
            index = self.grouper.result_index

        if qs is not None:
            # We get here with len(qs) != 1 and not self.as_index
            #  in test_pass_args_kwargs
            index = _insert_quantile_level(index, qs)

        result.index = index

        # error: Argument 1 to "_maybe_transpose_result" of "GroupBy" has
        # incompatible type "Union[Series, DataFrame]"; expected "NDFrameT"
        res = self._maybe_transpose_result(result)  # type: ignore[arg-type]
        return self._reindex_output(res, qs=qs)

    def _wrap_applied_output(
        self,
        data,
        values: list,
        not_indexed_same: bool = False,
        is_transform: bool = False,
    ):
        raise AbstractMethodError(self)

    # -----------------------------------------------------------------
    # numba

    @final
    def _numba_prep(self, data: DataFrame):
        ids, _, ngroups = self.grouper.group_info
        sorted_index = self.grouper._sort_idx
        sorted_ids = self.grouper._sorted_ids

        sorted_data = data.take(sorted_index, axis=self.axis).to_numpy()
        if len(self.grouper.groupings) > 1:
            raise NotImplementedError(
                "More than 1 grouping labels are not supported with engine='numba'"
            )
        # GH 46867
        index_data = data.index
        if isinstance(index_data, MultiIndex):
            group_key = self.grouper.groupings[0].name
            index_data = index_data.get_level_values(group_key)
        sorted_index_data = index_data.take(sorted_index).to_numpy()

        starts, ends = lib.generate_slices(sorted_ids, ngroups)
        return (
            starts,
            ends,
            sorted_index_data,
            sorted_data,
        )

    def _numba_agg_general(
        self,
        func: Callable,
        engine_kwargs: dict[str, bool] | None,
        *aggregator_args,
    ):
        """
        Perform groupby with a standard numerical aggregation function (e.g. mean)
        with Numba.
        """
        if not self.as_index:
            raise NotImplementedError(
                "as_index=False is not supported. Use .reset_index() instead."
            )
        if self.axis == 1:
            raise NotImplementedError("axis=1 is not supported.")

        data = self._obj_with_exclusions
        df = data if data.ndim == 2 else data.to_frame()
        starts, ends, sorted_index, sorted_data = self._numba_prep(df)
        aggregator = executor.generate_shared_aggregator(
            func, **get_jit_arguments(engine_kwargs)
        )
        result = aggregator(sorted_data, starts, ends, 0, *aggregator_args)

        index = self.grouper.result_index
        if data.ndim == 1:
            result_kwargs = {"name": data.name}
            result = result.ravel()
        else:
            result_kwargs = {"columns": data.columns}
        return data._constructor(result, index=index, **result_kwargs)

    @final
    def _transform_with_numba(self, func, *args, engine_kwargs=None, **kwargs):
        """
        Perform groupby transform routine with the numba engine.

        This routine mimics the data splitting routine of the DataSplitter class
        to generate the indices of each group in the sorted data and then passes the
        data and indices into a Numba jitted function.
        """
        data = self._obj_with_exclusions
        df = data if data.ndim == 2 else data.to_frame()

        starts, ends, sorted_index, sorted_data = self._numba_prep(df)
        numba_.validate_udf(func)
        numba_transform_func = numba_.generate_numba_transform_func(
            func, **get_jit_arguments(engine_kwargs, kwargs)
        )
        result = numba_transform_func(
            sorted_data,
            sorted_index,
            starts,
            ends,
            len(df.columns),
            *args,
        )
        # result values needs to be resorted to their original positions since we
        # evaluated the data sorted by group
        result = result.take(np.argsort(sorted_index), axis=0)
        index = data.index
        if data.ndim == 1:
            result_kwargs = {"name": data.name}
            result = result.ravel()
        else:
            result_kwargs = {"columns": data.columns}
        return data._constructor(result, index=index, **result_kwargs)

    @final
    def _aggregate_with_numba(self, func, *args, engine_kwargs=None, **kwargs):
        """
        Perform groupby aggregation routine with the numba engine.

        This routine mimics the data splitting routine of the DataSplitter class
        to generate the indices of each group in the sorted data and then passes the
        data and indices into a Numba jitted function.
        """
        data = self._obj_with_exclusions
        df = data if data.ndim == 2 else data.to_frame()

        starts, ends, sorted_index, sorted_data = self._numba_prep(df)
        numba_.validate_udf(func)
        numba_agg_func = numba_.generate_numba_agg_func(
            func, **get_jit_arguments(engine_kwargs, kwargs)
        )
        result = numba_agg_func(
            sorted_data,
            sorted_index,
            starts,
            ends,
            len(df.columns),
            *args,
        )
        index = self.grouper.result_index
        if data.ndim == 1:
            result_kwargs = {"name": data.name}
            result = result.ravel()
        else:
            result_kwargs = {"columns": data.columns}
        res = data._constructor(result, index=index, **result_kwargs)
        if not self.as_index:
            res = self._insert_inaxis_grouper(res)
            res.index = default_index(len(res))
        return res

    # -----------------------------------------------------------------
    # apply/agg/transform

    @Appender(
        _apply_docs["template"].format(
            input="dataframe", examples=_apply_docs["dataframe_examples"]
        )
    )
    def apply(self, func, *args, **kwargs) -> NDFrameT:
        func = com.is_builtin_func(func)

        if isinstance(func, str):
            if hasattr(self, func):
                res = getattr(self, func)
                if callable(res):
                    return res(*args, **kwargs)
                elif args or kwargs:
                    raise ValueError(f"Cannot pass arguments to property {func}")
                return res

            else:
                raise TypeError(f"apply func should be callable, not '{func}'")

        elif args or kwargs:
            if callable(func):

                @wraps(func)
                def f(g):
                    return func(g, *args, **kwargs)

            else:
                raise ValueError(
                    "func must be a callable if args or kwargs are supplied"
                )
        else:
            f = func

        # ignore SettingWithCopy here in case the user mutates
        with option_context("mode.chained_assignment", None):
            try:
                result = self._python_apply_general(f, self._selected_obj)
                if (
                    not isinstance(self.obj, Series)
                    and self._selection is None
                    and self._selected_obj.shape != self._obj_with_exclusions.shape
                ):
                    warnings.warn(
                        message=_apply_groupings_depr.format(type(self).__name__),
                        category=FutureWarning,
                        stacklevel=find_stack_level(),
                    )
            except TypeError:
                # gh-20949
                # try again, with .apply acting as a filtering
                # operation, by excluding the grouping column
                # This would normally not be triggered
                # except if the udf is trying an operation that
                # fails on *some* columns, e.g. a numeric operation
                # on a string grouper column

                return self._python_apply_general(f, self._obj_with_exclusions)

        return result

    @final
    def _python_apply_general(
        self,
        f: Callable,
        data: DataFrame | Series,
        not_indexed_same: bool | None = None,
        is_transform: bool = False,
        is_agg: bool = False,
    ) -> NDFrameT:
        """
        Apply function f in python space

        Parameters
        ----------
        f : callable
            Function to apply
        data : Series or DataFrame
            Data to apply f to
        not_indexed_same: bool, optional
            When specified, overrides the value of not_indexed_same. Apply behaves
            differently when the result index is equal to the input index, but
            this can be coincidental leading to value-dependent behavior.
        is_transform : bool, default False
            Indicator for whether the function is actually a transform
            and should not have group keys prepended.
        is_agg : bool, default False
            Indicator for whether the function is an aggregation. When the
            result is empty, we don't want to warn for this case.
            See _GroupBy._python_agg_general.

        Returns
        -------
        Series or DataFrame
            data after applying f
        """
        values, mutated = self.grouper.apply_groupwise(f, data, self.axis)
        if not_indexed_same is None:
            not_indexed_same = mutated

        return self._wrap_applied_output(
            data,
            values,
            not_indexed_same,
            is_transform,
        )

    @final
    def _agg_general(
        self,
        numeric_only: bool = False,
        min_count: int = -1,
        *,
        alias: str,
        npfunc: Callable,
    ):
        result = self._cython_agg_general(
            how=alias,
            alt=npfunc,
            numeric_only=numeric_only,
            min_count=min_count,
        )
        return result.__finalize__(self.obj, method="groupby")

    def _agg_py_fallback(
        self, values: ArrayLike, ndim: int, alt: Callable
    ) -> ArrayLike:
        """
        Fallback to pure-python aggregation if _cython_operation raises
        NotImplementedError.
        """
        # We get here with a) EADtypes and b) object dtype
        assert alt is not None

        if values.ndim == 1:
            # For DataFrameGroupBy we only get here with ExtensionArray
            ser = Series(values, copy=False)
        else:
            # We only get here with values.dtype == object
            # TODO: special case not needed with ArrayManager
            df = DataFrame(values.T)
            # bc we split object blocks in grouped_reduce, we have only 1 col
            # otherwise we'd have to worry about block-splitting GH#39329
            assert df.shape[1] == 1
            # Avoid call to self.values that can occur in DataFrame
            #  reductions; see GH#28949
            ser = df.iloc[:, 0]

        # We do not get here with UDFs, so we know that our dtype
        #  should always be preserved by the implemented aggregations
        # TODO: Is this exactly right; see WrappedCythonOp get_result_dtype?
        res_values = self.grouper.agg_series(ser, alt, preserve_dtype=True)

        if ser.dtype == object:
            res_values = res_values.astype(object, copy=False)

        # If we are DataFrameGroupBy and went through a SeriesGroupByPath
        # then we need to reshape
        # GH#32223 includes case with IntegerArray values, ndarray res_values
        # test_groupby_duplicate_columns with object dtype values
        return ensure_block_shape(res_values, ndim=ndim)

    @final
    def _cython_agg_general(
        self,
        how: str,
        alt: Callable,
        numeric_only: bool = False,
        min_count: int = -1,
        **kwargs,
    ):
        # Note: we never get here with how="ohlc" for DataFrameGroupBy;
        #  that goes through SeriesGroupBy

        data = self._get_data_to_aggregate(numeric_only=numeric_only, name=how)

        def array_func(values: ArrayLike) -> ArrayLike:
            try:
                result = self.grouper._cython_operation(
                    "aggregate",
                    values,
                    how,
                    axis=data.ndim - 1,
                    min_count=min_count,
                    **kwargs,
                )
            except NotImplementedError:
                # generally if we have numeric_only=False
                # and non-applicable functions
                # try to python agg
                # TODO: shouldn't min_count matter?
                if how in ["any", "all", "std", "sem"]:
                    raise  # TODO: re-raise as TypeError?  should not be reached
                result = self._agg_py_fallback(values, ndim=data.ndim, alt=alt)

            return result

        new_mgr = data.grouped_reduce(array_func)
        res = self._wrap_agged_manager(new_mgr)
        out = self._wrap_aggregated_output(res)
        if self.axis == 1:
            out = out.infer_objects(copy=False)
        return out

    def _cython_transform(
        self, how: str, numeric_only: bool = False, axis: AxisInt = 0, **kwargs
    ):
        raise AbstractMethodError(self)

    @final
    def _transform(self, func, *args, engine=None, engine_kwargs=None, **kwargs):
        if maybe_use_numba(engine):
            return self._transform_with_numba(
                func, *args, engine_kwargs=engine_kwargs, **kwargs
            )

        # optimized transforms
        func = com.get_cython_func(func) or func

        if not isinstance(func, str):
            return self._transform_general(func, *args, **kwargs)

        elif func not in base.transform_kernel_allowlist:
            msg = f"'{func}' is not a valid function name for transform(name)"
            raise ValueError(msg)
        elif func in base.cythonized_kernels or func in base.transformation_kernels:
            # cythonized transform or canned "agg+broadcast"
            return getattr(self, func)(*args, **kwargs)

        else:
            # i.e. func in base.reduction_kernels

            # GH#30918 Use _transform_fast only when we know func is an aggregation
            # If func is a reduction, we need to broadcast the
            # result to the whole group. Compute func result
            # and deal with possible broadcasting below.
            # Temporarily set observed for dealing with categoricals.
            with com.temp_setattr(self, "observed", True):
                with com.temp_setattr(self, "as_index", True):
                    # GH#49834 - result needs groups in the index for
                    # _wrap_transform_fast_result
                    result = getattr(self, func)(*args, **kwargs)

            return self._wrap_transform_fast_result(result)

    @final
    def _wrap_transform_fast_result(self, result: NDFrameT) -> NDFrameT:
        """
        Fast transform path for aggregations.
        """
        obj = self._obj_with_exclusions

        # for each col, reshape to size of original frame by take operation
        ids, _, _ = self.grouper.group_info
        result = result.reindex(self.grouper.result_index, axis=self.axis, copy=False)

        if self.obj.ndim == 1:
            # i.e. SeriesGroupBy
            out = algorithms.take_nd(result._values, ids)
            output = obj._constructor(out, index=obj.index, name=obj.name)
        else:
            # `.size()` gives Series output on DataFrame input, need axis 0
            axis = 0 if result.ndim == 1 else self.axis
            # GH#46209
            # Don't convert indices: negative indices need to give rise
            # to null values in the result
            new_ax = result.axes[axis].take(ids)
            output = result._reindex_with_indexers(
                {axis: (new_ax, ids)}, allow_dups=True, copy=False
            )
            output = output.set_axis(obj._get_axis(self.axis), axis=axis)
        return output

    # -----------------------------------------------------------------
    # Utilities

    @final
    def _apply_filter(self, indices, dropna):
        if len(indices) == 0:
            indices = np.array([], dtype="int64")
        else:
            indices = np.sort(np.concatenate(indices))
        if dropna:
            filtered = self._selected_obj.take(indices, axis=self.axis)
        else:
            mask = np.empty(len(self._selected_obj.index), dtype=bool)
            mask.fill(False)
            mask[indices.astype(int)] = True
            # mask fails to broadcast when passed to where; broadcast manually.
            mask = np.tile(mask, list(self._selected_obj.shape[1:]) + [1]).T
            filtered = self._selected_obj.where(mask)  # Fill with NaNs.
        return filtered

    @final
    def _cumcount_array(self, ascending: bool = True) -> np.ndarray:
        """
        Parameters
        ----------
        ascending : bool, default True
            If False, number in reverse, from length of group - 1 to 0.

        Notes
        -----
        this is currently implementing sort=False
        (though the default is sort=True) for groupby in general
        """
        ids, _, ngroups = self.grouper.group_info
        sorter = get_group_index_sorter(ids, ngroups)
        ids, count = ids[sorter], len(ids)

        if count == 0:
            return np.empty(0, dtype=np.int64)

        run = np.r_[True, ids[:-1] != ids[1:]]
        rep = np.diff(np.r_[np.nonzero(run)[0], count])
        out = (~run).cumsum()

        if ascending:
            out -= np.repeat(out[run], rep)
        else:
            out = np.repeat(out[np.r_[run[1:], True]], rep) - out

        if self.grouper.has_dropped_na:
            out = np.where(ids == -1, np.nan, out.astype(np.float64, copy=False))
        else:
            out = out.astype(np.int64, copy=False)

        rev = np.empty(count, dtype=np.intp)
        rev[sorter] = np.arange(count, dtype=np.intp)
        return out[rev]

    # -----------------------------------------------------------------

    @final
    @property
    def _obj_1d_constructor(self) -> Callable:
        # GH28330 preserve subclassed Series/DataFrames
        if isinstance(self.obj, DataFrame):
            return self.obj._constructor_sliced
        assert isinstance(self.obj, Series)
        return self.obj._constructor

    @final
    @Substitution(name="groupby")
    @Appender(_common_see_also)
    def any(self, skipna: bool = True):
        """
        Return True if any value in the group is truthful, else False.

        Parameters
        ----------
        skipna : bool, default True
            Flag to ignore nan values during truth testing.

        Returns
        -------
        Series or DataFrame
            DataFrame or Series of boolean values, where a value is True if any element
            is True within its respective group, False otherwise.
        """
        return self._cython_agg_general(
            "any",
            alt=lambda x: Series(x).any(skipna=skipna),
            skipna=skipna,
        )

    @final
    @Substitution(name="groupby")
    @Appender(_common_see_also)
    def all(self, skipna: bool = True):
        """
        Return True if all values in the group are truthful, else False.

        Parameters
        ----------
        skipna : bool, default True
            Flag to ignore nan values during truth testing.

        Returns
        -------
        Series or DataFrame
            DataFrame or Series of boolean values, where a value is True if all elements
            are True within its respective group, False otherwise.
        """
        return self._cython_agg_general(
            "all",
            alt=lambda x: Series(x).all(skipna=skipna),
            skipna=skipna,
        )

    @final
    @Substitution(name="groupby")
    @Appender(_common_see_also)
    def count(self) -> NDFrameT:
        """
        Compute count of group, excluding missing values.

        Returns
        -------
        Series or DataFrame
            Count of values within each group.
        """
        data = self._get_data_to_aggregate()
        ids, _, ngroups = self.grouper.group_info
        mask = ids != -1

        is_series = data.ndim == 1

        def hfunc(bvalues: ArrayLike) -> ArrayLike:
            # TODO(EA2D): reshape would not be necessary with 2D EAs
            if bvalues.ndim == 1:
                # EA
                masked = mask & ~isna(bvalues).reshape(1, -1)
            else:
                masked = mask & ~isna(bvalues)

            counted = lib.count_level_2d(masked, labels=ids, max_bin=ngroups)
            if is_series:
                assert counted.ndim == 2
                assert counted.shape[0] == 1
                return counted[0]
            return counted

        new_mgr = data.grouped_reduce(hfunc)
        new_obj = self._wrap_agged_manager(new_mgr)

        # If we are grouping on categoricals we want unobserved categories to
        # return zero, rather than the default of NaN which the reindexing in
        # _wrap_aggregated_output() returns. GH 35028
        # e.g. test_dataframe_groupby_on_2_categoricals_when_observed_is_false
        with com.temp_setattr(self, "observed", True):
            result = self._wrap_aggregated_output(new_obj)

        return self._reindex_output(result, fill_value=0)

    @final
    @Substitution(name="groupby")
    @Substitution(see_also=_common_see_also)
    def mean(
        self,
        numeric_only: bool = False,
        engine: str = "cython",
        engine_kwargs: dict[str, bool] | None = None,
    ):
        """
        Compute mean of groups, excluding missing values.

        Parameters
        ----------
        numeric_only : bool, default False
            Include only float, int, boolean columns.

            .. versionchanged:: 2.0.0

                numeric_only no longer accepts ``None`` and defaults to ``False``.

        engine : str, default None
            * ``'cython'`` : Runs the operation through C-extensions from cython.
            * ``'numba'`` : Runs the operation through JIT compiled code from numba.
            * ``None`` : Defaults to ``'cython'`` or globally setting
              ``compute.use_numba``

            .. versionadded:: 1.4.0

        engine_kwargs : dict, default None
            * For ``'cython'`` engine, there are no accepted ``engine_kwargs``
            * For ``'numba'`` engine, the engine can accept ``nopython``, ``nogil``
              and ``parallel`` dictionary keys. The values must either be ``True`` or
              ``False``. The default ``engine_kwargs`` for the ``'numba'`` engine is
              ``{{'nopython': True, 'nogil': False, 'parallel': False}}``

            .. versionadded:: 1.4.0

        Returns
        -------
        pandas.Series or pandas.DataFrame
        %(see_also)s
        Examples
        --------
        >>> df = pd.DataFrame({'A': [1, 1, 2, 1, 2],
        ...                    'B': [np.nan, 2, 3, 4, 5],
        ...                    'C': [1, 2, 1, 1, 2]}, columns=['A', 'B', 'C'])

        Groupby one column and return the mean of the remaining columns in
        each group.

        >>> df.groupby('A').mean()
             B         C
        A
        1  3.0  1.333333
        2  4.0  1.500000

        Groupby two columns and return the mean of the remaining column.

        >>> df.groupby(['A', 'B']).mean()
                 C
        A B
        1 2.0  2.0
          4.0  1.0
        2 3.0  1.0
          5.0  2.0

        Groupby one column and return the mean of only particular column in
        the group.

        >>> df.groupby('A')['B'].mean()
        A
        1    3.0
        2    4.0
        Name: B, dtype: float64
        """

        if maybe_use_numba(engine):
            from pandas.core._numba.kernels import sliding_mean

            return self._numba_agg_general(sliding_mean, engine_kwargs)
        else:
            result = self._cython_agg_general(
                "mean",
                alt=lambda x: Series(x).mean(numeric_only=numeric_only),
                numeric_only=numeric_only,
            )
            return result.__finalize__(self.obj, method="groupby")

    @final
    def median(self, numeric_only: bool = False):
        """
        Compute median of groups, excluding missing values.

        For multiple groupings, the result index will be a MultiIndex

        Parameters
        ----------
        numeric_only : bool, default False
            Include only float, int, boolean columns.

            .. versionchanged:: 2.0.0

                numeric_only no longer accepts ``None`` and defaults to False.

        Returns
        -------
        Series or DataFrame
            Median of values within each group.
        """
        result = self._cython_agg_general(
            "median",
            alt=lambda x: Series(x).median(numeric_only=numeric_only),
            numeric_only=numeric_only,
        )
        return result.__finalize__(self.obj, method="groupby")

    @final
    @Substitution(name="groupby")
    @Appender(_common_see_also)
    def std(
        self,
        ddof: int = 1,
        engine: str | None = None,
        engine_kwargs: dict[str, bool] | None = None,
        numeric_only: bool = False,
    ):
        """
        Compute standard deviation of groups, excluding missing values.

        For multiple groupings, the result index will be a MultiIndex.

        Parameters
        ----------
        ddof : int, default 1
            Degrees of freedom.

        engine : str, default None
            * ``'cython'`` : Runs the operation through C-extensions from cython.
            * ``'numba'`` : Runs the operation through JIT compiled code from numba.
            * ``None`` : Defaults to ``'cython'`` or globally setting
              ``compute.use_numba``

            .. versionadded:: 1.4.0

        engine_kwargs : dict, default None
            * For ``'cython'`` engine, there are no accepted ``engine_kwargs``
            * For ``'numba'`` engine, the engine can accept ``nopython``, ``nogil``
              and ``parallel`` dictionary keys. The values must either be ``True`` or
              ``False``. The default ``engine_kwargs`` for the ``'numba'`` engine is
              ``{{'nopython': True, 'nogil': False, 'parallel': False}}``

            .. versionadded:: 1.4.0

        numeric_only : bool, default False
            Include only `float`, `int` or `boolean` data.

            .. versionadded:: 1.5.0

            .. versionchanged:: 2.0.0

                numeric_only now defaults to ``False``.

        Returns
        -------
        Series or DataFrame
            Standard deviation of values within each group.
        """
        if maybe_use_numba(engine):
            from pandas.core._numba.kernels import sliding_var

            return np.sqrt(self._numba_agg_general(sliding_var, engine_kwargs, ddof))
        else:
            return self._cython_agg_general(
                "std",
                alt=lambda x: Series(x).std(ddof=ddof),
                numeric_only=numeric_only,
                ddof=ddof,
            )

    @final
    @Substitution(name="groupby")
    @Appender(_common_see_also)
    def var(
        self,
        ddof: int = 1,
        engine: str | None = None,
        engine_kwargs: dict[str, bool] | None = None,
        numeric_only: bool = False,
    ):
        """
        Compute variance of groups, excluding missing values.

        For multiple groupings, the result index will be a MultiIndex.

        Parameters
        ----------
        ddof : int, default 1
            Degrees of freedom.

        engine : str, default None
            * ``'cython'`` : Runs the operation through C-extensions from cython.
            * ``'numba'`` : Runs the operation through JIT compiled code from numba.
            * ``None`` : Defaults to ``'cython'`` or globally setting
              ``compute.use_numba``

            .. versionadded:: 1.4.0

        engine_kwargs : dict, default None
            * For ``'cython'`` engine, there are no accepted ``engine_kwargs``
            * For ``'numba'`` engine, the engine can accept ``nopython``, ``nogil``
              and ``parallel`` dictionary keys. The values must either be ``True`` or
              ``False``. The default ``engine_kwargs`` for the ``'numba'`` engine is
              ``{{'nopython': True, 'nogil': False, 'parallel': False}}``

            .. versionadded:: 1.4.0

        numeric_only : bool, default False
            Include only `float`, `int` or `boolean` data.

            .. versionadded:: 1.5.0

            .. versionchanged:: 2.0.0

                numeric_only now defaults to ``False``.

        Returns
        -------
        Series or DataFrame
            Variance of values within each group.
        """
        if maybe_use_numba(engine):
            from pandas.core._numba.kernels import sliding_var

            return self._numba_agg_general(sliding_var, engine_kwargs, ddof)
        else:
            return self._cython_agg_general(
                "var",
                alt=lambda x: Series(x).var(ddof=ddof),
                numeric_only=numeric_only,
                ddof=ddof,
            )

    @final
    def _value_counts(
        self,
        subset: Sequence[Hashable] | None = None,
        normalize: bool = False,
        sort: bool = True,
        ascending: bool = False,
        dropna: bool = True,
    ) -> DataFrame | Series:
        """
        Shared implementation of value_counts for SeriesGroupBy and DataFrameGroupBy.

        SeriesGroupBy additionally supports a bins argument. See the docstring of
        DataFrameGroupBy.value_counts for a description of arguments.
        """
        if self.axis == 1:
            raise NotImplementedError(
                "DataFrameGroupBy.value_counts only handles axis=0"
            )
        name = "proportion" if normalize else "count"

        df = self.obj
        obj = self._obj_with_exclusions

        in_axis_names = {
            grouping.name for grouping in self.grouper.groupings if grouping.in_axis
        }
        if isinstance(obj, Series):
            _name = obj.name
            keys = [] if _name in in_axis_names else [obj]
        else:
            unique_cols = set(obj.columns)
            if subset is not None:
                subsetted = set(subset)
                clashing = subsetted & set(in_axis_names)
                if clashing:
                    raise ValueError(
                        f"Keys {clashing} in subset cannot be in "
                        "the groupby column keys."
                    )
                doesnt_exist = subsetted - unique_cols
                if doesnt_exist:
                    raise ValueError(
                        f"Keys {doesnt_exist} in subset do not "
                        f"exist in the DataFrame."
                    )
            else:
                subsetted = unique_cols

            keys = [
                # Can't use .values because the column label needs to be preserved
                obj.iloc[:, idx]
                for idx, _name in enumerate(obj.columns)
                if _name not in in_axis_names and _name in subsetted
            ]

        groupings = list(self.grouper.groupings)
        for key in keys:
            grouper, _, _ = get_grouper(
                df,
                key=key,
                axis=self.axis,
                sort=self.sort,
                observed=False,
                dropna=dropna,
            )
            groupings += list(grouper.groupings)

        # Take the size of the overall columns
        gb = df.groupby(
            groupings,
            sort=self.sort,
            observed=self.observed,
            dropna=self.dropna,
        )
        result_series = cast(Series, gb.size())
        result_series.name = name

        # GH-46357 Include non-observed categories
        # of non-grouping columns regardless of `observed`
        if any(
            isinstance(grouping.grouping_vector, (Categorical, CategoricalIndex))
            and not grouping._observed
            for grouping in groupings
        ):
            levels_list = [ping.result_index for ping in groupings]
            multi_index, _ = MultiIndex.from_product(
                levels_list, names=[ping.name for ping in groupings]
            ).sortlevel()
            result_series = result_series.reindex(multi_index, fill_value=0)

        if normalize:
            # Normalize the results by dividing by the original group sizes.
            # We are guaranteed to have the first N levels be the
            # user-requested grouping.
            levels = list(
                range(len(self.grouper.groupings), result_series.index.nlevels)
            )
            indexed_group_size = result_series.groupby(
                result_series.index.droplevel(levels),
                sort=self.sort,
                dropna=self.dropna,
                # GH#43999 - deprecation of observed=False
                observed=False,
            ).transform("sum")
            result_series /= indexed_group_size

            # Handle groups of non-observed categories
            result_series = result_series.fillna(0.0)

        if sort:
            # Sort the values and then resort by the main grouping
            index_level = range(len(self.grouper.groupings))
            result_series = result_series.sort_values(ascending=ascending).sort_index(
                level=index_level, sort_remaining=False
            )

        result: Series | DataFrame
        if self.as_index:
            result = result_series
        else:
            # Convert to frame
            index = result_series.index
            columns = com.fill_missing_names(index.names)
            if name in columns:
                raise ValueError(f"Column label '{name}' is duplicate of result column")
            result_series.name = name
            result_series.index = index.set_names(range(len(columns)))
            result_frame = result_series.reset_index()
            result_frame.columns = columns + [name]
            result = result_frame
        return result.__finalize__(self.obj, method="value_counts")

    @final
    def sem(self, ddof: int = 1, numeric_only: bool = False):
        """
        Compute standard error of the mean of groups, excluding missing values.

        For multiple groupings, the result index will be a MultiIndex.

        Parameters
        ----------
        ddof : int, default 1
            Degrees of freedom.

        numeric_only : bool, default False
            Include only `float`, `int` or `boolean` data.

            .. versionadded:: 1.5.0

            .. versionchanged:: 2.0.0

                numeric_only now defaults to ``False``.

        Returns
        -------
        Series or DataFrame
            Standard error of the mean of values within each group.
        """
        if numeric_only and self.obj.ndim == 1 and not is_numeric_dtype(self.obj.dtype):
            raise TypeError(
                f"{type(self).__name__}.sem called with "
                f"numeric_only={numeric_only} and dtype {self.obj.dtype}"
            )
        return self._cython_agg_general(
            "sem",
            alt=lambda x: Series(x).sem(ddof=ddof),
            numeric_only=numeric_only,
            ddof=ddof,
        )

    @final
    @Substitution(name="groupby")
    @Appender(_common_see_also)
    def size(self) -> DataFrame | Series:
        """
        Compute group sizes.

        Returns
        -------
        DataFrame or Series
            Number of rows in each group as a Series if as_index is True
            or a DataFrame if as_index is False.
        """
        result = self.grouper.size()

        # GH28330 preserve subclassed Series/DataFrames through calls
        if isinstance(self.obj, Series):
            result = self._obj_1d_constructor(result, name=self.obj.name)
        else:
            result = self._obj_1d_constructor(result)

        with com.temp_setattr(self, "as_index", True):
            # size already has the desired behavior in GH#49519, but this makes the
            # as_index=False path of _reindex_output fail on categorical groupers.
            result = self._reindex_output(result, fill_value=0)
        if not self.as_index:
            # error: Incompatible types in assignment (expression has
            # type "DataFrame", variable has type "Series")
            result = result.rename("size").reset_index()  # type: ignore[assignment]
        return result

    @final
    @doc(_groupby_agg_method_template, fname="sum", no=False, mc=0)
    def sum(
        self,
        numeric_only: bool = False,
        min_count: int = 0,
        engine: str | None = None,
        engine_kwargs: dict[str, bool] | None = None,
    ):
        if maybe_use_numba(engine):
            from pandas.core._numba.kernels import sliding_sum

            return self._numba_agg_general(
                sliding_sum,
                engine_kwargs,
            )
        else:
            # If we are grouping on categoricals we want unobserved categories to
            # return zero, rather than the default of NaN which the reindexing in
            # _agg_general() returns. GH #31422
            with com.temp_setattr(self, "observed", True):
                result = self._agg_general(
                    numeric_only=numeric_only,
                    min_count=min_count,
                    alias="sum",
                    npfunc=np.sum,
                )

            return self._reindex_output(result, fill_value=0)

    @final
    @doc(_groupby_agg_method_template, fname="prod", no=False, mc=0)
    def prod(self, numeric_only: bool = False, min_count: int = 0):
        return self._agg_general(
            numeric_only=numeric_only, min_count=min_count, alias="prod", npfunc=np.prod
        )

    @final
    @doc(_groupby_agg_method_template, fname="min", no=False, mc=-1)
    def min(
        self,
        numeric_only: bool = False,
        min_count: int = -1,
        engine: str | None = None,
        engine_kwargs: dict[str, bool] | None = None,
    ):
        if maybe_use_numba(engine):
            from pandas.core._numba.kernels import sliding_min_max

            return self._numba_agg_general(sliding_min_max, engine_kwargs, False)
        else:
            return self._agg_general(
                numeric_only=numeric_only,
                min_count=min_count,
                alias="min",
                npfunc=np.min,
            )

    @final
    @doc(_groupby_agg_method_template, fname="max", no=False, mc=-1)
    def max(
        self,
        numeric_only: bool = False,
        min_count: int = -1,
        engine: str | None = None,
        engine_kwargs: dict[str, bool] | None = None,
    ):
        if maybe_use_numba(engine):
            from pandas.core._numba.kernels import sliding_min_max

            return self._numba_agg_general(sliding_min_max, engine_kwargs, True)
        else:
            return self._agg_general(
                numeric_only=numeric_only,
                min_count=min_count,
                alias="max",
                npfunc=np.max,
            )

    @final
    def first(self, numeric_only: bool = False, min_count: int = -1):
        """
        Compute the first non-null entry of each column.

        Parameters
        ----------
        numeric_only : bool, default False
            Include only float, int, boolean columns.
        min_count : int, default -1
            The required number of valid values to perform the operation. If fewer
            than ``min_count`` non-NA values are present the result will be NA.

        Returns
        -------
        Series or DataFrame
            First non-null of values within each group.

        See Also
        --------
        DataFrame.groupby : Apply a function groupby to each row or column of a
            DataFrame.
        pandas.core.groupby.DataFrameGroupBy.last : Compute the last non-null entry
            of each column.
        pandas.core.groupby.DataFrameGroupBy.nth : Take the nth row from each group.

        Examples
        --------
        >>> df = pd.DataFrame(dict(A=[1, 1, 3], B=[None, 5, 6], C=[1, 2, 3],
        ...                        D=['3/11/2000', '3/12/2000', '3/13/2000']))
        >>> df['D'] = pd.to_datetime(df['D'])
        >>> df.groupby("A").first()
             B  C          D
        A
        1  5.0  1 2000-03-11
        3  6.0  3 2000-03-13
        >>> df.groupby("A").first(min_count=2)
            B    C          D
        A
        1 NaN  1.0 2000-03-11
        3 NaN  NaN        NaT
        >>> df.groupby("A").first(numeric_only=True)
             B  C
        A
        1  5.0  1
        3  6.0  3
        """

        def first_compat(obj: NDFrameT, axis: AxisInt = 0):
            def first(x: Series):
                """Helper function for first item that isn't NA."""
                arr = x.array[notna(x.array)]
                if not len(arr):
                    return np.nan
                return arr[0]

            if isinstance(obj, DataFrame):
                return obj.apply(first, axis=axis)
            elif isinstance(obj, Series):
                return first(obj)
            else:  # pragma: no cover
                raise TypeError(type(obj))

        return self._agg_general(
            numeric_only=numeric_only,
            min_count=min_count,
            alias="first",
            npfunc=first_compat,
        )

    @final
    def last(self, numeric_only: bool = False, min_count: int = -1):
        """
        Compute the last non-null entry of each column.

        Parameters
        ----------
        numeric_only : bool, default False
            Include only float, int, boolean columns. If None, will attempt to use
            everything, then use only numeric data.
        min_count : int, default -1
            The required number of valid values to perform the operation. If fewer
            than ``min_count`` non-NA values are present the result will be NA.

        Returns
        -------
        Series or DataFrame
            Last non-null of values within each group.

        See Also
        --------
        DataFrame.groupby : Apply a function groupby to each row or column of a
            DataFrame.
        pandas.core.groupby.DataFrameGroupBy.first : Compute the first non-null entry
            of each column.
        pandas.core.groupby.DataFrameGroupBy.nth : Take the nth row from each group.

        Examples
        --------
        >>> df = pd.DataFrame(dict(A=[1, 1, 3], B=[5, None, 6], C=[1, 2, 3]))
        >>> df.groupby("A").last()
             B  C
        A
        1  5.0  2
        3  6.0  3
        """

        def last_compat(obj: NDFrameT, axis: AxisInt = 0):
            def last(x: Series):
                """Helper function for last item that isn't NA."""
                arr = x.array[notna(x.array)]
                if not len(arr):
                    return np.nan
                return arr[-1]

            if isinstance(obj, DataFrame):
                return obj.apply(last, axis=axis)
            elif isinstance(obj, Series):
                return last(obj)
            else:  # pragma: no cover
                raise TypeError(type(obj))

        return self._agg_general(
            numeric_only=numeric_only,
            min_count=min_count,
            alias="last",
            npfunc=last_compat,
        )

    @final
    def ohlc(self) -> DataFrame:
        """
        Compute open, high, low and close values of a group, excluding missing values.

        For multiple groupings, the result index will be a MultiIndex

        Returns
        -------
        DataFrame
            Open, high, low and close values within each group.
        """
        if self.obj.ndim == 1:
            obj = self._selected_obj

            is_numeric = is_numeric_dtype(obj.dtype)
            if not is_numeric:
                raise DataError("No numeric types to aggregate")

            res_values = self.grouper._cython_operation(
                "aggregate", obj._values, "ohlc", axis=0, min_count=-1
            )

            agg_names = ["open", "high", "low", "close"]
            result = self.obj._constructor_expanddim(
                res_values, index=self.grouper.result_index, columns=agg_names
            )
            return self._reindex_output(result)

        result = self._apply_to_column_groupbys(lambda sgb: sgb.ohlc())
        return result

    @doc(DataFrame.describe)
    def describe(
        self,
        percentiles=None,
        include=None,
        exclude=None,
    ) -> NDFrameT:
        obj = self._obj_with_exclusions

        if len(obj) == 0:
            described = obj.describe(
                percentiles=percentiles, include=include, exclude=exclude
            )
            if obj.ndim == 1:
                result = described
            else:
                result = described.unstack()
            return result.to_frame().T.iloc[:0]

        with com.temp_setattr(self, "as_index", True):
            result = self._python_apply_general(
                lambda x: x.describe(
                    percentiles=percentiles, include=include, exclude=exclude
                ),
                obj,
                not_indexed_same=True,
            )
        if self.axis == 1:
            return result.T

        # GH#49256 - properly handle the grouping column(s)
        result = result.unstack()
        if not self.as_index:
            result = self._insert_inaxis_grouper(result)
            result.index = default_index(len(result))

        return result

    @final
    def resample(self, rule, *args, **kwargs):
        """
        Provide resampling when using a TimeGrouper.

        Given a grouper, the function resamples it according to a string
        "string" -> "frequency".

        See the :ref:`frequency aliases <timeseries.offset_aliases>`
        documentation for more details.

        Parameters
        ----------
        rule : str or DateOffset
            The offset string or object representing target grouper conversion.
        *args, **kwargs
            Possible arguments are `how`, `fill_method`, `limit`, `kind` and
            `on`, and other arguments of `TimeGrouper`.

        Returns
        -------
        pandas.api.typing.DatetimeIndexResamplerGroupby,
        pandas.api.typing.PeriodIndexResamplerGroupby, or
        pandas.api.typing.TimedeltaIndexResamplerGroupby
            Return a new groupby object, with type depending on the data
            being resampled.

        See Also
        --------
        Grouper : Specify a frequency to resample with when
            grouping by a key.
        DatetimeIndex.resample : Frequency conversion and resampling of
            time series.

        Examples
        --------
        >>> idx = pd.date_range('1/1/2000', periods=4, freq='T')
        >>> df = pd.DataFrame(data=4 * [range(2)],
        ...                   index=idx,
        ...                   columns=['a', 'b'])
        >>> df.iloc[2, 0] = 5
        >>> df
                            a  b
        2000-01-01 00:00:00  0  1
        2000-01-01 00:01:00  0  1
        2000-01-01 00:02:00  5  1
        2000-01-01 00:03:00  0  1

        Downsample the DataFrame into 3 minute bins and sum the values of
        the timestamps falling into a bin.

        >>> df.groupby('a')[['b']].resample('3T').sum()
                                 b
        a
        0   2000-01-01 00:00:00  2
            2000-01-01 00:03:00  1
        5   2000-01-01 00:00:00  1

        Upsample the series into 30 second bins.

        >>> df.groupby('a')[['b']].resample('30S').sum()
                            b
        a
        0   2000-01-01 00:00:00  1
            2000-01-01 00:00:30  0
            2000-01-01 00:01:00  1
            2000-01-01 00:01:30  0
            2000-01-01 00:02:00  0
            2000-01-01 00:02:30  0
            2000-01-01 00:03:00  1
        5   2000-01-01 00:02:00  1

        Resample by month. Values are assigned to the month of the period.

<<<<<<< HEAD
        >>> df.groupby('a').resample('ME').sum()
                    a  b
=======
        >>> df.groupby('a')[['b']].resample('M').sum()
                    b
>>>>>>> 7059b7b8
        a
        0   2000-01-31  3
        5   2000-01-31  1

        Downsample the series into 3 minute bins as above, but close the right
        side of the bin interval.

        >>> df.groupby('a')[['b']].resample('3T', closed='right').sum()
                                 b
        a
        0   1999-12-31 23:57:00  1
            2000-01-01 00:00:00  2
        5   2000-01-01 00:00:00  1

        Downsample the series into 3 minute bins and close the right side of
        the bin interval, but label each bin using the right edge instead of
        the left.

        >>> df.groupby('a')[['b']].resample('3T', closed='right', label='right').sum()
                                 b
        a
        0   2000-01-01 00:00:00  1
            2000-01-01 00:03:00  2
        5   2000-01-01 00:03:00  1
        """
        from pandas.core.resample import get_resampler_for_grouping

        return get_resampler_for_grouping(self, rule, *args, **kwargs)

    @final
    def rolling(self, *args, **kwargs) -> RollingGroupby:
        """
        Return a rolling grouper, providing rolling functionality per group.

        Parameters
        ----------
        window : int, timedelta, str, offset, or BaseIndexer subclass
            Size of the moving window.

            If an integer, the fixed number of observations used for
            each window.

            If a timedelta, str, or offset, the time period of each window. Each
            window will be a variable sized based on the observations included in
            the time-period. This is only valid for datetimelike indexes.
            To learn more about the offsets & frequency strings, please see `this link
            <https://pandas.pydata.org/pandas-docs/stable/user_guide/timeseries.html#offset-aliases>`__.

            If a BaseIndexer subclass, the window boundaries
            based on the defined ``get_window_bounds`` method. Additional rolling
            keyword arguments, namely ``min_periods``, ``center``, ``closed`` and
            ``step`` will be passed to ``get_window_bounds``.

        min_periods : int, default None
            Minimum number of observations in window required to have a value;
            otherwise, result is ``np.nan``.

            For a window that is specified by an offset,
            ``min_periods`` will default to 1.

            For a window that is specified by an integer, ``min_periods`` will default
            to the size of the window.

        center : bool, default False
            If False, set the window labels as the right edge of the window index.

            If True, set the window labels as the center of the window index.

        win_type : str, default None
            If ``None``, all points are evenly weighted.

            If a string, it must be a valid `scipy.signal window function
            <https://docs.scipy.org/doc/scipy/reference/signal.windows.html#module-scipy.signal.windows>`__.

            Certain Scipy window types require additional parameters to be passed
            in the aggregation function. The additional parameters must match
            the keywords specified in the Scipy window type method signature.

        on : str, optional
            For a DataFrame, a column label or Index level on which
            to calculate the rolling window, rather than the DataFrame's index.

            Provided integer column is ignored and excluded from result since
            an integer index is not used to calculate the rolling window.

        axis : int or str, default 0
            If ``0`` or ``'index'``, roll across the rows.

            If ``1`` or ``'columns'``, roll across the columns.

            For `Series` this parameter is unused and defaults to 0.

        closed : str, default None
            If ``'right'``, the first point in the window is excluded from calculations.

            If ``'left'``, the last point in the window is excluded from calculations.

            If ``'both'``, the no points in the window are excluded from calculations.

            If ``'neither'``, the first and last points in the window are excluded
            from calculations.

            Default ``None`` (``'right'``).

        method : str {'single', 'table'}, default 'single'
            Execute the rolling operation per single column or row (``'single'``)
            or over the entire object (``'table'``).

            This argument is only implemented when specifying ``engine='numba'``
            in the method call.

        Returns
        -------
        pandas.api.typing.RollingGroupby
            Return a new grouper with our rolling appended.

        See Also
        --------
        Series.rolling : Calling object with Series data.
        DataFrame.rolling : Calling object with DataFrames.
        Series.groupby : Apply a function groupby to a Series.
        DataFrame.groupby : Apply a function groupby.

        Examples
        --------
        >>> df = pd.DataFrame({'A': [1, 1, 2, 2],
        ...                    'B': [1, 2, 3, 4],
        ...                    'C': [0.362, 0.227, 1.267, -0.562]})
        >>> df
              A  B      C
        0     1  1  0.362
        1     1  2  0.227
        2     2  3  1.267
        3     2  4 -0.562

        >>> df.groupby('A').rolling(2).sum()
            B      C
        A
        1 0  NaN    NaN
          1  3.0  0.589
        2 2  NaN    NaN
          3  7.0  0.705

        >>> df.groupby('A').rolling(2, min_periods=1).sum()
            B      C
        A
        1 0  1.0  0.362
          1  3.0  0.589
        2 2  3.0  1.267
          3  7.0  0.705

        >>> df.groupby('A').rolling(2, on='B').sum()
            B      C
        A
        1 0  1    NaN
          1  2  0.589
        2 2  3    NaN
          3  4  0.705
        """
        from pandas.core.window import RollingGroupby

        return RollingGroupby(
            self._selected_obj,
            *args,
            _grouper=self.grouper,
            _as_index=self.as_index,
            **kwargs,
        )

    @final
    @Substitution(name="groupby")
    @Appender(_common_see_also)
    def expanding(self, *args, **kwargs) -> ExpandingGroupby:
        """
        Return an expanding grouper, providing expanding
        functionality per group.

        Returns
        -------
        pandas.api.typing.ExpandingGroupby
        """
        from pandas.core.window import ExpandingGroupby

        return ExpandingGroupby(
            self._selected_obj,
            *args,
            _grouper=self.grouper,
            **kwargs,
        )

    @final
    @Substitution(name="groupby")
    @Appender(_common_see_also)
    def ewm(self, *args, **kwargs) -> ExponentialMovingWindowGroupby:
        """
        Return an ewm grouper, providing ewm functionality per group.

        Returns
        -------
        pandas.api.typing.ExponentialMovingWindowGroupby
        """
        from pandas.core.window import ExponentialMovingWindowGroupby

        return ExponentialMovingWindowGroupby(
            self._selected_obj,
            *args,
            _grouper=self.grouper,
            **kwargs,
        )

    @final
    def _fill(self, direction: Literal["ffill", "bfill"], limit: int | None = None):
        """
        Shared function for `pad` and `backfill` to call Cython method.

        Parameters
        ----------
        direction : {'ffill', 'bfill'}
            Direction passed to underlying Cython function. `bfill` will cause
            values to be filled backwards. `ffill` and any other values will
            default to a forward fill
        limit : int, default None
            Maximum number of consecutive values to fill. If `None`, this
            method will convert to -1 prior to passing to Cython

        Returns
        -------
        `Series` or `DataFrame` with filled values

        See Also
        --------
        pad : Returns Series with minimum number of char in object.
        backfill : Backward fill the missing values in the dataset.
        """
        # Need int value for Cython
        if limit is None:
            limit = -1

        ids, _, _ = self.grouper.group_info
        sorted_labels = np.argsort(ids, kind="mergesort").astype(np.intp, copy=False)
        if direction == "bfill":
            sorted_labels = sorted_labels[::-1]

        col_func = partial(
            libgroupby.group_fillna_indexer,
            labels=ids,
            sorted_labels=sorted_labels,
            direction=direction,
            limit=limit,
            dropna=self.dropna,
        )

        def blk_func(values: ArrayLike) -> ArrayLike:
            mask = isna(values)
            if values.ndim == 1:
                indexer = np.empty(values.shape, dtype=np.intp)
                col_func(out=indexer, mask=mask)
                return algorithms.take_nd(values, indexer)

            else:
                # We broadcast algorithms.take_nd analogous to
                #  np.take_along_axis
                if isinstance(values, np.ndarray):
                    dtype = values.dtype
                    if self.grouper.has_dropped_na:
                        # dropped null groups give rise to nan in the result
                        dtype = ensure_dtype_can_hold_na(values.dtype)
                    out = np.empty(values.shape, dtype=dtype)
                else:
                    # Note: we only get here with backfill/pad,
                    #  so if we have a dtype that cannot hold NAs,
                    #  then there will be no -1s in indexer, so we can use
                    #  the original dtype (no need to ensure_dtype_can_hold_na)
                    out = type(values)._empty(values.shape, dtype=values.dtype)

                for i, value_element in enumerate(values):
                    # call group_fillna_indexer column-wise
                    indexer = np.empty(values.shape[1], dtype=np.intp)
                    col_func(out=indexer, mask=mask[i])
                    out[i, :] = algorithms.take_nd(value_element, indexer)
                return out

        mgr = self._get_data_to_aggregate()
        res_mgr = mgr.apply(blk_func)

        new_obj = self._wrap_agged_manager(res_mgr)

        if self.axis == 1:
            # Only relevant for DataFrameGroupBy
            new_obj = new_obj.T
            new_obj.columns = self.obj.columns

        new_obj.index = self.obj.index
        return new_obj

    @final
    @Substitution(name="groupby")
    def ffill(self, limit: int | None = None):
        """
        Forward fill the values.

        Parameters
        ----------
        limit : int, optional
            Limit of how many values to fill.

        Returns
        -------
        Series or DataFrame
            Object with missing values filled.

        See Also
        --------
        Series.ffill: Returns Series with minimum number of char in object.
        DataFrame.ffill: Object with missing values filled or None if inplace=True.
        Series.fillna: Fill NaN values of a Series.
        DataFrame.fillna: Fill NaN values of a DataFrame.
        """
        return self._fill("ffill", limit=limit)

    @final
    @Substitution(name="groupby")
    def bfill(self, limit: int | None = None):
        """
        Backward fill the values.

        Parameters
        ----------
        limit : int, optional
            Limit of how many values to fill.

        Returns
        -------
        Series or DataFrame
            Object with missing values filled.

        See Also
        --------
        Series.bfill :  Backward fill the missing values in the dataset.
        DataFrame.bfill:  Backward fill the missing values in the dataset.
        Series.fillna: Fill NaN values of a Series.
        DataFrame.fillna: Fill NaN values of a DataFrame.
        """
        return self._fill("bfill", limit=limit)

    @final
    @property
    @Substitution(name="groupby")
    @Substitution(see_also=_common_see_also)
    def nth(self) -> GroupByNthSelector:
        """
        Take the nth row from each group if n is an int, otherwise a subset of rows.

        Can be either a call or an index. dropna is not available with index notation.
        Index notation accepts a comma separated list of integers and slices.

        If dropna, will take the nth non-null row, dropna is either
        'all' or 'any'; this is equivalent to calling dropna(how=dropna)
        before the groupby.

        Parameters
        ----------
        n : int, slice or list of ints and slices
            A single nth value for the row or a list of nth values or slices.

            .. versionchanged:: 1.4.0
                Added slice and lists containing slices.
                Added index notation.

        dropna : {'any', 'all', None}, default None
            Apply the specified dropna operation before counting which row is
            the nth row. Only supported if n is an int.

        Returns
        -------
        Series or DataFrame
            N-th value within each group.
        %(see_also)s
        Examples
        --------

        >>> df = pd.DataFrame({'A': [1, 1, 2, 1, 2],
        ...                    'B': [np.nan, 2, 3, 4, 5]}, columns=['A', 'B'])
        >>> g = df.groupby('A')
        >>> g.nth(0)
           A   B
        0  1 NaN
        2  2 3.0
        >>> g.nth(1)
           A   B
        1  1 2.0
        4  2 5.0
        >>> g.nth(-1)
           A   B
        3  1 4.0
        4  2 5.0
        >>> g.nth([0, 1])
           A   B
        0  1 NaN
        1  1 2.0
        2  2 3.0
        4  2 5.0
        >>> g.nth(slice(None, -1))
           A   B
        0  1 NaN
        1  1 2.0
        2  2 3.0

        Index notation may also be used

        >>> g.nth[0, 1]
           A   B
        0  1 NaN
        1  1 2.0
        2  2 3.0
        4  2 5.0
        >>> g.nth[:-1]
           A   B
        0  1 NaN
        1  1 2.0
        2  2 3.0

        Specifying `dropna` allows ignoring ``NaN`` values

        >>> g.nth(0, dropna='any')
           A   B
        1  1 2.0
        2  2 3.0

        When the specified ``n`` is larger than any of the groups, an
        empty DataFrame is returned

        >>> g.nth(3, dropna='any')
        Empty DataFrame
        Columns: [A, B]
        Index: []
        """
        return GroupByNthSelector(self)

    def _nth(
        self,
        n: PositionalIndexer | tuple,
        dropna: Literal["any", "all", None] = None,
    ) -> NDFrameT:
        if not dropna:
            mask = self._make_mask_from_positional_indexer(n)

            ids, _, _ = self.grouper.group_info

            # Drop NA values in grouping
            mask = mask & (ids != -1)

            out = self._mask_selected_obj(mask)
            return out

        # dropna is truthy
        if not is_integer(n):
            raise ValueError("dropna option only supported for an integer argument")

        if dropna not in ["any", "all"]:
            # Note: when agg-ing picker doesn't raise this, just returns NaN
            raise ValueError(
                "For a DataFrame or Series groupby.nth, dropna must be "
                "either None, 'any' or 'all', "
                f"(was passed {dropna})."
            )

        # old behaviour, but with all and any support for DataFrames.
        # modified in GH 7559 to have better perf
        n = cast(int, n)
        dropped = self.obj.dropna(how=dropna, axis=self.axis)

        # get a new grouper for our dropped obj
        grouper: np.ndarray | Index | ops.BaseGrouper
        if self.keys is None and self.level is None:
            # we don't have the grouper info available
            # (e.g. we have selected out
            # a column that is not in the current object)
            axis = self.grouper.axis
            grouper = self.grouper.codes_info[axis.isin(dropped.index)]
            if self.grouper.has_dropped_na:
                # Null groups need to still be encoded as -1 when passed to groupby
                nulls = grouper == -1
                # error: No overload variant of "where" matches argument types
                #        "Any", "NAType", "Any"
                values = np.where(nulls, NA, grouper)  # type: ignore[call-overload]
                grouper = Index(values, dtype="Int64")

        else:
            # create a grouper with the original parameters, but on dropped
            # object
            grouper, _, _ = get_grouper(
                dropped,
                key=self.keys,
                axis=self.axis,
                level=self.level,
                sort=self.sort,
            )

        if self.axis == 1:
            grb = dropped.T.groupby(grouper, as_index=self.as_index, sort=self.sort)
        else:
            grb = dropped.groupby(grouper, as_index=self.as_index, sort=self.sort)
        return grb.nth(n)

    @final
    def quantile(
        self,
        q: float | AnyArrayLike = 0.5,
        interpolation: str = "linear",
        numeric_only: bool = False,
    ):
        """
        Return group values at the given quantile, a la numpy.percentile.

        Parameters
        ----------
        q : float or array-like, default 0.5 (50% quantile)
            Value(s) between 0 and 1 providing the quantile(s) to compute.
        interpolation : {'linear', 'lower', 'higher', 'midpoint', 'nearest'}
            Method to use when the desired quantile falls between two points.
        numeric_only : bool, default False
            Include only `float`, `int` or `boolean` data.

            .. versionadded:: 1.5.0

            .. versionchanged:: 2.0.0

                numeric_only now defaults to ``False``.

        Returns
        -------
        Series or DataFrame
            Return type determined by caller of GroupBy object.

        See Also
        --------
        Series.quantile : Similar method for Series.
        DataFrame.quantile : Similar method for DataFrame.
        numpy.percentile : NumPy method to compute qth percentile.

        Examples
        --------
        >>> df = pd.DataFrame([
        ...     ['a', 1], ['a', 2], ['a', 3],
        ...     ['b', 1], ['b', 3], ['b', 5]
        ... ], columns=['key', 'val'])
        >>> df.groupby('key').quantile()
            val
        key
        a    2.0
        b    3.0
        """

        def pre_processor(vals: ArrayLike) -> tuple[np.ndarray, DtypeObj | None]:
            if is_object_dtype(vals.dtype):
                raise TypeError(
                    "'quantile' cannot be performed against 'object' dtypes!"
                )

            inference: DtypeObj | None = None
            if isinstance(vals, BaseMaskedArray) and is_numeric_dtype(vals.dtype):
                out = vals.to_numpy(dtype=float, na_value=np.nan)
                inference = vals.dtype
            elif is_integer_dtype(vals.dtype):
                if isinstance(vals, ExtensionArray):
                    out = vals.to_numpy(dtype=float, na_value=np.nan)
                else:
                    out = vals
                inference = np.dtype(np.int64)
            elif is_bool_dtype(vals.dtype) and isinstance(vals, ExtensionArray):
                out = vals.to_numpy(dtype=float, na_value=np.nan)
            elif needs_i8_conversion(vals.dtype):
                inference = vals.dtype
                # In this case we need to delay the casting until after the
                #  np.lexsort below.
                # error: Incompatible return value type (got
                # "Tuple[Union[ExtensionArray, ndarray[Any, Any]], Union[Any,
                # ExtensionDtype]]", expected "Tuple[ndarray[Any, Any],
                # Optional[Union[dtype[Any], ExtensionDtype]]]")
                return vals, inference  # type: ignore[return-value]
            elif isinstance(vals, ExtensionArray) and is_float_dtype(vals.dtype):
                inference = np.dtype(np.float64)
                out = vals.to_numpy(dtype=float, na_value=np.nan)
            else:
                out = np.asarray(vals)

            return out, inference

        def post_processor(
            vals: np.ndarray,
            inference: DtypeObj | None,
            result_mask: np.ndarray | None,
            orig_vals: ArrayLike,
        ) -> ArrayLike:
            if inference:
                # Check for edge case
                if isinstance(orig_vals, BaseMaskedArray):
                    assert result_mask is not None  # for mypy

                    if interpolation in {"linear", "midpoint"} and not is_float_dtype(
                        orig_vals
                    ):
                        return FloatingArray(vals, result_mask)
                    else:
                        # Item "ExtensionDtype" of "Union[ExtensionDtype, str,
                        # dtype[Any], Type[object]]" has no attribute "numpy_dtype"
                        # [union-attr]
                        with warnings.catch_warnings():
                            # vals.astype with nan can warn with numpy >1.24
                            warnings.filterwarnings("ignore", category=RuntimeWarning)
                            return type(orig_vals)(
                                vals.astype(
                                    inference.numpy_dtype  # type: ignore[union-attr]
                                ),
                                result_mask,
                            )

                elif not (
                    is_integer_dtype(inference)
                    and interpolation in {"linear", "midpoint"}
                ):
                    if needs_i8_conversion(inference):
                        # error: Item "ExtensionArray" of "Union[ExtensionArray,
                        # ndarray[Any, Any]]" has no attribute "_ndarray"
                        vals = vals.astype("i8").view(
                            orig_vals._ndarray.dtype  # type: ignore[union-attr]
                        )
                        # error: Item "ExtensionArray" of "Union[ExtensionArray,
                        # ndarray[Any, Any]]" has no attribute "_from_backing_data"
                        return orig_vals._from_backing_data(  # type: ignore[union-attr]
                            vals
                        )

                    assert isinstance(inference, np.dtype)  # for mypy
                    return vals.astype(inference)

            return vals

        orig_scalar = is_scalar(q)
        if orig_scalar:
            qs = np.array([q], dtype=np.float64)
        else:
            qs = np.array(q, dtype=np.float64)
        ids, _, ngroups = self.grouper.group_info
        nqs = len(qs)

        func = partial(
            libgroupby.group_quantile, labels=ids, qs=qs, interpolation=interpolation
        )

        # Put '-1' (NaN) labels as the last group so it does not interfere
        # with the calculations. Note: length check avoids failure on empty
        # labels. In that case, the value doesn't matter
        na_label_for_sorting = ids.max() + 1 if len(ids) > 0 else 0
        labels_for_lexsort = np.where(ids == -1, na_label_for_sorting, ids)

        def blk_func(values: ArrayLike) -> ArrayLike:
            orig_vals = values
            if isinstance(values, BaseMaskedArray):
                mask = values._mask
                result_mask = np.zeros((ngroups, nqs), dtype=np.bool_)
            else:
                mask = isna(values)
                result_mask = None

            is_datetimelike = needs_i8_conversion(values.dtype)

            vals, inference = pre_processor(values)

            ncols = 1
            if vals.ndim == 2:
                ncols = vals.shape[0]
                shaped_labels = np.broadcast_to(
                    labels_for_lexsort, (ncols, len(labels_for_lexsort))
                )
            else:
                shaped_labels = labels_for_lexsort

            out = np.empty((ncols, ngroups, nqs), dtype=np.float64)

            # Get an index of values sorted by values and then labels
            order = (vals, shaped_labels)
            sort_arr = np.lexsort(order).astype(np.intp, copy=False)

            if is_datetimelike:
                # This casting needs to happen after the lexsort in order
                #  to ensure that NaTs are placed at the end and not the front
                vals = vals.view("i8").astype(np.float64)

            if vals.ndim == 1:
                # Ea is always 1d
                func(
                    out[0],
                    values=vals,
                    mask=mask,
                    sort_indexer=sort_arr,
                    result_mask=result_mask,
                )
            else:
                for i in range(ncols):
                    func(out[i], values=vals[i], mask=mask[i], sort_indexer=sort_arr[i])

            if vals.ndim == 1:
                out = out.ravel("K")
                if result_mask is not None:
                    result_mask = result_mask.ravel("K")
            else:
                out = out.reshape(ncols, ngroups * nqs)
            return post_processor(out, inference, result_mask, orig_vals)

        data = self._get_data_to_aggregate(numeric_only=numeric_only, name="quantile")
        res_mgr = data.grouped_reduce(blk_func)

        res = self._wrap_agged_manager(res_mgr)

        if orig_scalar:
            # Avoid expensive MultiIndex construction
            return self._wrap_aggregated_output(res)
        return self._wrap_aggregated_output(res, qs=qs)

    @final
    @Substitution(name="groupby")
    def ngroup(self, ascending: bool = True):
        """
        Number each group from 0 to the number of groups - 1.

        This is the enumerative complement of cumcount.  Note that the
        numbers given to the groups match the order in which the groups
        would be seen when iterating over the groupby object, not the
        order they are first observed.

        Groups with missing keys (where `pd.isna()` is True) will be labeled with `NaN`
        and will be skipped from the count.

        Parameters
        ----------
        ascending : bool, default True
            If False, number in reverse, from number of group - 1 to 0.

        Returns
        -------
        Series
            Unique numbers for each group.

        See Also
        --------
        .cumcount : Number the rows in each group.

        Examples
        --------
        >>> df = pd.DataFrame({"color": ["red", None, "red", "blue", "blue", "red"]})
        >>> df
           color
        0    red
        1   None
        2    red
        3   blue
        4   blue
        5    red
        >>> df.groupby("color").ngroup()
        0    1.0
        1    NaN
        2    1.0
        3    0.0
        4    0.0
        5    1.0
        dtype: float64
        >>> df.groupby("color", dropna=False).ngroup()
        0    1
        1    2
        2    1
        3    0
        4    0
        5    1
        dtype: int64
        >>> df.groupby("color", dropna=False).ngroup(ascending=False)
        0    1
        1    0
        2    1
        3    2
        4    2
        5    1
        dtype: int64
        """
        obj = self._obj_with_exclusions
        index = obj._get_axis(self.axis)
        comp_ids = self.grouper.group_info[0]

        dtype: type
        if self.grouper.has_dropped_na:
            comp_ids = np.where(comp_ids == -1, np.nan, comp_ids)
            dtype = np.float64
        else:
            dtype = np.int64

        if any(ping._passed_categorical for ping in self.grouper.groupings):
            # comp_ids reflect non-observed groups, we need only observed
            comp_ids = rank_1d(comp_ids, ties_method="dense") - 1

        result = self._obj_1d_constructor(comp_ids, index, dtype=dtype)
        if not ascending:
            result = self.ngroups - 1 - result
        return result

    @final
    @Substitution(name="groupby")
    def cumcount(self, ascending: bool = True):
        """
        Number each item in each group from 0 to the length of that group - 1.

        Essentially this is equivalent to

        .. code-block:: python

            self.apply(lambda x: pd.Series(np.arange(len(x)), x.index))

        Parameters
        ----------
        ascending : bool, default True
            If False, number in reverse, from length of group - 1 to 0.

        Returns
        -------
        Series
            Sequence number of each element within each group.

        See Also
        --------
        .ngroup : Number the groups themselves.

        Examples
        --------
        >>> df = pd.DataFrame([['a'], ['a'], ['a'], ['b'], ['b'], ['a']],
        ...                   columns=['A'])
        >>> df
           A
        0  a
        1  a
        2  a
        3  b
        4  b
        5  a
        >>> df.groupby('A').cumcount()
        0    0
        1    1
        2    2
        3    0
        4    1
        5    3
        dtype: int64
        >>> df.groupby('A').cumcount(ascending=False)
        0    3
        1    2
        2    1
        3    1
        4    0
        5    0
        dtype: int64
        """
        index = self._obj_with_exclusions._get_axis(self.axis)
        cumcounts = self._cumcount_array(ascending=ascending)
        return self._obj_1d_constructor(cumcounts, index)

    @final
    @Substitution(name="groupby")
    @Substitution(see_also=_common_see_also)
    def rank(
        self,
        method: str = "average",
        ascending: bool = True,
        na_option: str = "keep",
        pct: bool = False,
        axis: AxisInt | lib.NoDefault = lib.no_default,
    ) -> NDFrameT:
        """
        Provide the rank of values within each group.

        Parameters
        ----------
        method : {'average', 'min', 'max', 'first', 'dense'}, default 'average'
            * average: average rank of group.
            * min: lowest rank in group.
            * max: highest rank in group.
            * first: ranks assigned in order they appear in the array.
            * dense: like 'min', but rank always increases by 1 between groups.
        ascending : bool, default True
            False for ranks by high (1) to low (N).
        na_option : {'keep', 'top', 'bottom'}, default 'keep'
            * keep: leave NA values where they are.
            * top: smallest rank if ascending.
            * bottom: smallest rank if descending.
        pct : bool, default False
            Compute percentage rank of data within each group.
        axis : int, default 0
            The axis of the object over which to compute the rank.

            .. deprecated:: 2.1.0
                For axis=1, operate on the underlying object instead. Otherwise
                the axis keyword is not necessary.

        Returns
        -------
        DataFrame with ranking of values within each group
        %(see_also)s
        Examples
        --------
        >>> df = pd.DataFrame(
        ...     {
        ...         "group": ["a", "a", "a", "a", "a", "b", "b", "b", "b", "b"],
        ...         "value": [2, 4, 2, 3, 5, 1, 2, 4, 1, 5],
        ...     }
        ... )
        >>> df
          group  value
        0     a      2
        1     a      4
        2     a      2
        3     a      3
        4     a      5
        5     b      1
        6     b      2
        7     b      4
        8     b      1
        9     b      5
        >>> for method in ['average', 'min', 'max', 'dense', 'first']:
        ...     df[f'{method}_rank'] = df.groupby('group')['value'].rank(method)
        >>> df
          group  value  average_rank  min_rank  max_rank  dense_rank  first_rank
        0     a      2           1.5       1.0       2.0         1.0         1.0
        1     a      4           4.0       4.0       4.0         3.0         4.0
        2     a      2           1.5       1.0       2.0         1.0         2.0
        3     a      3           3.0       3.0       3.0         2.0         3.0
        4     a      5           5.0       5.0       5.0         4.0         5.0
        5     b      1           1.5       1.0       2.0         1.0         1.0
        6     b      2           3.0       3.0       3.0         2.0         3.0
        7     b      4           4.0       4.0       4.0         3.0         4.0
        8     b      1           1.5       1.0       2.0         1.0         2.0
        9     b      5           5.0       5.0       5.0         4.0         5.0
        """
        if na_option not in {"keep", "top", "bottom"}:
            msg = "na_option must be one of 'keep', 'top', or 'bottom'"
            raise ValueError(msg)

        if axis is not lib.no_default:
            axis = self.obj._get_axis_number(axis)
            self._deprecate_axis(axis, "rank")
        else:
            axis = 0

        kwargs = {
            "ties_method": method,
            "ascending": ascending,
            "na_option": na_option,
            "pct": pct,
        }
        if axis != 0:
            # DataFrame uses different keyword name
            kwargs["method"] = kwargs.pop("ties_method")
            f = lambda x: x.rank(axis=axis, numeric_only=False, **kwargs)
            result = self._python_apply_general(
                f, self._selected_obj, is_transform=True
            )
            return result

        return self._cython_transform(
            "rank",
            numeric_only=False,
            axis=axis,
            **kwargs,
        )

    @final
    @Substitution(name="groupby")
    @Appender(_common_see_also)
    def cumprod(
        self, axis: Axis | lib.NoDefault = lib.no_default, *args, **kwargs
    ) -> NDFrameT:
        """
        Cumulative product for each group.

        Returns
        -------
        Series or DataFrame
        """
        nv.validate_groupby_func("cumprod", args, kwargs, ["numeric_only", "skipna"])
        if axis is not lib.no_default:
            axis = self.obj._get_axis_number(axis)
            self._deprecate_axis(axis, "cumprod")
        else:
            axis = 0

        if axis != 0:
            f = lambda x: x.cumprod(axis=axis, **kwargs)
            return self._python_apply_general(f, self._selected_obj, is_transform=True)

        return self._cython_transform("cumprod", **kwargs)

    @final
    @Substitution(name="groupby")
    @Appender(_common_see_also)
    def cumsum(
        self, axis: Axis | lib.NoDefault = lib.no_default, *args, **kwargs
    ) -> NDFrameT:
        """
        Cumulative sum for each group.

        Returns
        -------
        Series or DataFrame
        """
        nv.validate_groupby_func("cumsum", args, kwargs, ["numeric_only", "skipna"])
        if axis is not lib.no_default:
            axis = self.obj._get_axis_number(axis)
            self._deprecate_axis(axis, "cumsum")
        else:
            axis = 0

        if axis != 0:
            f = lambda x: x.cumsum(axis=axis, **kwargs)
            return self._python_apply_general(f, self._selected_obj, is_transform=True)

        return self._cython_transform("cumsum", **kwargs)

    @final
    @Substitution(name="groupby")
    @Appender(_common_see_also)
    def cummin(
        self,
        axis: AxisInt | lib.NoDefault = lib.no_default,
        numeric_only: bool = False,
        **kwargs,
    ) -> NDFrameT:
        """
        Cumulative min for each group.

        Returns
        -------
        Series or DataFrame
        """
        skipna = kwargs.get("skipna", True)
        if axis is not lib.no_default:
            axis = self.obj._get_axis_number(axis)
            self._deprecate_axis(axis, "cummin")
        else:
            axis = 0

        if axis != 0:
            f = lambda x: np.minimum.accumulate(x, axis)
            obj = self._selected_obj
            if numeric_only:
                obj = obj._get_numeric_data()
            return self._python_apply_general(f, obj, is_transform=True)

        return self._cython_transform(
            "cummin", numeric_only=numeric_only, skipna=skipna
        )

    @final
    @Substitution(name="groupby")
    @Appender(_common_see_also)
    def cummax(
        self,
        axis: AxisInt | lib.NoDefault = lib.no_default,
        numeric_only: bool = False,
        **kwargs,
    ) -> NDFrameT:
        """
        Cumulative max for each group.

        Returns
        -------
        Series or DataFrame
        """
        skipna = kwargs.get("skipna", True)
        if axis is not lib.no_default:
            axis = self.obj._get_axis_number(axis)
            self._deprecate_axis(axis, "cummax")
        else:
            axis = 0

        if axis != 0:
            f = lambda x: np.maximum.accumulate(x, axis)
            obj = self._selected_obj
            if numeric_only:
                obj = obj._get_numeric_data()
            return self._python_apply_general(f, obj, is_transform=True)

        return self._cython_transform(
            "cummax", numeric_only=numeric_only, skipna=skipna
        )

    @final
    @Substitution(name="groupby")
    def shift(
        self,
        periods: int = 1,
        freq=None,
        axis: Axis | lib.NoDefault = lib.no_default,
        fill_value=None,
    ):
        """
        Shift each group by periods observations.

        If freq is passed, the index will be increased using the periods and the freq.

        Parameters
        ----------
        periods : int, default 1
            Number of periods to shift.
        freq : str, optional
            Frequency string.
        axis : axis to shift, default 0
            Shift direction.

            .. deprecated:: 2.1.0
                For axis=1, operate on the underlying object instead. Otherwise
                the axis keyword is not necessary.

        fill_value : optional
            The scalar value to use for newly introduced missing values.

        Returns
        -------
        Series or DataFrame
            Object shifted within each group.

        See Also
        --------
        Index.shift : Shift values of Index.
        """
        if axis is not lib.no_default:
            axis = self.obj._get_axis_number(axis)
            self._deprecate_axis(axis, "shift")
        else:
            axis = 0

        if freq is not None or axis != 0:
            f = lambda x: x.shift(periods, freq, axis, fill_value)
            return self._python_apply_general(f, self._selected_obj, is_transform=True)

        ids, _, ngroups = self.grouper.group_info
        res_indexer = np.zeros(len(ids), dtype=np.int64)

        libgroupby.group_shift_indexer(res_indexer, ids, ngroups, periods)

        obj = self._obj_with_exclusions

        res = obj._reindex_with_indexers(
            {self.axis: (obj.axes[self.axis], res_indexer)},
            fill_value=fill_value,
            allow_dups=True,
        )
        return res

    @final
    @Substitution(name="groupby")
    @Appender(_common_see_also)
    def diff(
        self, periods: int = 1, axis: AxisInt | lib.NoDefault = lib.no_default
    ) -> NDFrameT:
        """
        First discrete difference of element.

        Calculates the difference of each element compared with another
        element in the group (default is element in previous row).

        Parameters
        ----------
        periods : int, default 1
            Periods to shift for calculating difference, accepts negative values.
        axis : axis to shift, default 0
            Take difference over rows (0) or columns (1).

            .. deprecated:: 2.1.0
                For axis=1, operate on the underlying object instead. Otherwise
                the axis keyword is not necessary.

        Returns
        -------
        Series or DataFrame
            First differences.
        """
        if axis is not lib.no_default:
            axis = self.obj._get_axis_number(axis)
            self._deprecate_axis(axis, "diff")
        else:
            axis = 0

        if axis != 0:
            return self.apply(lambda x: x.diff(periods=periods, axis=axis))

        obj = self._obj_with_exclusions
        shifted = self.shift(periods=periods)

        # GH45562 - to retain existing behavior and match behavior of Series.diff(),
        # int8 and int16 are coerced to float32 rather than float64.
        dtypes_to_f32 = ["int8", "int16"]
        if obj.ndim == 1:
            if obj.dtype in dtypes_to_f32:
                shifted = shifted.astype("float32")
        else:
            to_coerce = [c for c, dtype in obj.dtypes.items() if dtype in dtypes_to_f32]
            if len(to_coerce):
                shifted = shifted.astype({c: "float32" for c in to_coerce})

        return obj - shifted

    @final
    @Substitution(name="groupby")
    @Appender(_common_see_also)
    def pct_change(
        self,
        periods: int = 1,
        fill_method: FillnaOptions = "ffill",
        limit: int | None = None,
        freq=None,
        axis: Axis | lib.NoDefault = lib.no_default,
    ):
        """
        Calculate pct_change of each value to previous entry in group.

        Returns
        -------
        Series or DataFrame
            Percentage changes within each group.
        """
        if axis is not lib.no_default:
            axis = self.obj._get_axis_number(axis)
            self._deprecate_axis(axis, "pct_change")
        else:
            axis = 0

        # TODO(GH#23918): Remove this conditional for SeriesGroupBy when
        #  GH#23918 is fixed
        if freq is not None or axis != 0:
            f = lambda x: x.pct_change(
                periods=periods,
                fill_method=fill_method,
                limit=limit,
                freq=freq,
                axis=axis,
            )
            return self._python_apply_general(f, self._selected_obj, is_transform=True)

        if fill_method is None:  # GH30463
            fill_method = "ffill"
            limit = 0
        filled = getattr(self, fill_method)(limit=limit)
        if self.axis == 0:
            fill_grp = filled.groupby(self.grouper.codes, group_keys=self.group_keys)
        else:
            fill_grp = filled.T.groupby(self.grouper.codes, group_keys=self.group_keys)
        shifted = fill_grp.shift(periods=periods, freq=freq)
        if self.axis == 1:
            shifted = shifted.T
        return (filled / shifted) - 1

    @final
    @Substitution(name="groupby")
    @Substitution(see_also=_common_see_also)
    def head(self, n: int = 5) -> NDFrameT:
        """
        Return first n rows of each group.

        Similar to ``.apply(lambda x: x.head(n))``, but it returns a subset of rows
        from the original DataFrame with original index and order preserved
        (``as_index`` flag is ignored).

        Parameters
        ----------
        n : int
            If positive: number of entries to include from start of each group.
            If negative: number of entries to exclude from end of each group.

        Returns
        -------
        Series or DataFrame
            Subset of original Series or DataFrame as determined by n.
        %(see_also)s
        Examples
        --------

        >>> df = pd.DataFrame([[1, 2], [1, 4], [5, 6]],
        ...                   columns=['A', 'B'])
        >>> df.groupby('A').head(1)
           A  B
        0  1  2
        2  5  6
        >>> df.groupby('A').head(-1)
           A  B
        0  1  2
        """
        mask = self._make_mask_from_positional_indexer(slice(None, n))
        return self._mask_selected_obj(mask)

    @final
    @Substitution(name="groupby")
    @Substitution(see_also=_common_see_also)
    def tail(self, n: int = 5) -> NDFrameT:
        """
        Return last n rows of each group.

        Similar to ``.apply(lambda x: x.tail(n))``, but it returns a subset of rows
        from the original DataFrame with original index and order preserved
        (``as_index`` flag is ignored).

        Parameters
        ----------
        n : int
            If positive: number of entries to include from end of each group.
            If negative: number of entries to exclude from start of each group.

        Returns
        -------
        Series or DataFrame
            Subset of original Series or DataFrame as determined by n.
        %(see_also)s
        Examples
        --------

        >>> df = pd.DataFrame([['a', 1], ['a', 2], ['b', 1], ['b', 2]],
        ...                   columns=['A', 'B'])
        >>> df.groupby('A').tail(1)
           A  B
        1  a  2
        3  b  2
        >>> df.groupby('A').tail(-1)
           A  B
        1  a  2
        3  b  2
        """
        if n:
            mask = self._make_mask_from_positional_indexer(slice(-n, None))
        else:
            mask = self._make_mask_from_positional_indexer([])

        return self._mask_selected_obj(mask)

    @final
    def _mask_selected_obj(self, mask: npt.NDArray[np.bool_]) -> NDFrameT:
        """
        Return _selected_obj with mask applied to the correct axis.

        Parameters
        ----------
        mask : np.ndarray[bool]
            Boolean mask to apply.

        Returns
        -------
        Series or DataFrame
            Filtered _selected_obj.
        """
        ids = self.grouper.group_info[0]
        mask = mask & (ids != -1)

        if self.axis == 0:
            return self._selected_obj[mask]
        else:
            return self._selected_obj.iloc[:, mask]

    @final
    def _reindex_output(
        self,
        output: OutputFrameOrSeries,
        fill_value: Scalar = np.NaN,
        qs: npt.NDArray[np.float64] | None = None,
    ) -> OutputFrameOrSeries:
        """
        If we have categorical groupers, then we might want to make sure that
        we have a fully re-indexed output to the levels. This means expanding
        the output space to accommodate all values in the cartesian product of
        our groups, regardless of whether they were observed in the data or
        not. This will expand the output space if there are missing groups.

        The method returns early without modifying the input if the number of
        groupings is less than 2, self.observed == True or none of the groupers
        are categorical.

        Parameters
        ----------
        output : Series or DataFrame
            Object resulting from grouping and applying an operation.
        fill_value : scalar, default np.NaN
            Value to use for unobserved categories if self.observed is False.
        qs : np.ndarray[float64] or None, default None
            quantile values, only relevant for quantile.

        Returns
        -------
        Series or DataFrame
            Object (potentially) re-indexed to include all possible groups.
        """
        groupings = self.grouper.groupings
        if len(groupings) == 1:
            return output

        # if we only care about the observed values
        # we are done
        elif self.observed:
            return output

        # reindexing only applies to a Categorical grouper
        elif not any(
            isinstance(ping.grouping_vector, (Categorical, CategoricalIndex))
            for ping in groupings
        ):
            return output

        levels_list = [ping.group_index for ping in groupings]
        names = self.grouper.names
        if qs is not None:
            # error: Argument 1 to "append" of "list" has incompatible type
            # "ndarray[Any, dtype[floating[_64Bit]]]"; expected "Index"
            levels_list.append(qs)  # type: ignore[arg-type]
            names = names + [None]
        index = MultiIndex.from_product(levels_list, names=names)
        if self.sort:
            index = index.sort_values()

        if self.as_index:
            # Always holds for SeriesGroupBy unless GH#36507 is implemented
            d = {
                self.obj._get_axis_name(self.axis): index,
                "copy": False,
                "fill_value": fill_value,
            }
            return output.reindex(**d)  # type: ignore[arg-type]

        # GH 13204
        # Here, the categorical in-axis groupers, which need to be fully
        # expanded, are columns in `output`. An idea is to do:
        # output = output.set_index(self.grouper.names)
        #                .reindex(index).reset_index()
        # but special care has to be taken because of possible not-in-axis
        # groupers.
        # So, we manually select and drop the in-axis grouper columns,
        # reindex `output`, and then reset the in-axis grouper columns.

        # Select in-axis groupers
        in_axis_grps = list(
            (i, ping.name) for (i, ping) in enumerate(groupings) if ping.in_axis
        )
        if len(in_axis_grps) > 0:
            g_nums, g_names = zip(*in_axis_grps)
            output = output.drop(labels=list(g_names), axis=1)

        # Set a temp index and reindex (possibly expanding)
        output = output.set_index(self.grouper.result_index).reindex(
            index, copy=False, fill_value=fill_value
        )

        # Reset in-axis grouper columns
        # (using level numbers `g_nums` because level names may not be unique)
        if len(in_axis_grps) > 0:
            output = output.reset_index(level=g_nums)

        return output.reset_index(drop=True)

    @final
    def sample(
        self,
        n: int | None = None,
        frac: float | None = None,
        replace: bool = False,
        weights: Sequence | Series | None = None,
        random_state: RandomState | None = None,
    ):
        """
        Return a random sample of items from each group.

        You can use `random_state` for reproducibility.

        .. versionadded:: 1.1.0

        Parameters
        ----------
        n : int, optional
            Number of items to return for each group. Cannot be used with
            `frac` and must be no larger than the smallest group unless
            `replace` is True. Default is one if `frac` is None.
        frac : float, optional
            Fraction of items to return. Cannot be used with `n`.
        replace : bool, default False
            Allow or disallow sampling of the same row more than once.
        weights : list-like, optional
            Default None results in equal probability weighting.
            If passed a list-like then values must have the same length as
            the underlying DataFrame or Series object and will be used as
            sampling probabilities after normalization within each group.
            Values must be non-negative with at least one positive element
            within each group.
        random_state : int, array-like, BitGenerator, np.random.RandomState, np.random.Generator, optional
            If int, array-like, or BitGenerator, seed for random number generator.
            If np.random.RandomState or np.random.Generator, use as given.

            .. versionchanged:: 1.4.0

                np.random.Generator objects now accepted

        Returns
        -------
        Series or DataFrame
            A new object of same type as caller containing items randomly
            sampled within each group from the caller object.

        See Also
        --------
        DataFrame.sample: Generate random samples from a DataFrame object.
        numpy.random.choice: Generate a random sample from a given 1-D numpy
            array.

        Examples
        --------
        >>> df = pd.DataFrame(
        ...     {"a": ["red"] * 2 + ["blue"] * 2 + ["black"] * 2, "b": range(6)}
        ... )
        >>> df
               a  b
        0    red  0
        1    red  1
        2   blue  2
        3   blue  3
        4  black  4
        5  black  5

        Select one row at random for each distinct value in column a. The
        `random_state` argument can be used to guarantee reproducibility:

        >>> df.groupby("a").sample(n=1, random_state=1)
               a  b
        4  black  4
        2   blue  2
        1    red  1

        Set `frac` to sample fixed proportions rather than counts:

        >>> df.groupby("a")["b"].sample(frac=0.5, random_state=2)
        5    5
        2    2
        0    0
        Name: b, dtype: int64

        Control sample probabilities within groups by setting weights:

        >>> df.groupby("a").sample(
        ...     n=1,
        ...     weights=[1, 1, 1, 0, 0, 1],
        ...     random_state=1,
        ... )
               a  b
        5  black  5
        2   blue  2
        0    red  0
        """  # noqa:E501
        if self._selected_obj.empty:
            # GH48459 prevent ValueError when object is empty
            return self._selected_obj
        size = sample.process_sampling_size(n, frac, replace)
        if weights is not None:
            weights_arr = sample.preprocess_weights(
                self._selected_obj, weights, axis=self.axis
            )

        random_state = com.random_state(random_state)

        group_iterator = self.grouper.get_iterator(self._selected_obj, self.axis)

        sampled_indices = []
        for labels, obj in group_iterator:
            grp_indices = self.indices[labels]
            group_size = len(grp_indices)
            if size is not None:
                sample_size = size
            else:
                assert frac is not None
                sample_size = round(frac * group_size)

            grp_sample = sample.sample(
                group_size,
                size=sample_size,
                replace=replace,
                weights=None if weights is None else weights_arr[grp_indices],
                random_state=random_state,
            )
            sampled_indices.append(grp_indices[grp_sample])

        sampled_indices = np.concatenate(sampled_indices)
        return self._selected_obj.take(sampled_indices, axis=self.axis)


@doc(GroupBy)
def get_groupby(
    obj: NDFrame,
    by: _KeysArgType | None = None,
    axis: AxisInt = 0,
    grouper: ops.BaseGrouper | None = None,
    group_keys: bool = True,
) -> GroupBy:
    klass: type[GroupBy]
    if isinstance(obj, Series):
        from pandas.core.groupby.generic import SeriesGroupBy

        klass = SeriesGroupBy
    elif isinstance(obj, DataFrame):
        from pandas.core.groupby.generic import DataFrameGroupBy

        klass = DataFrameGroupBy
    else:  # pragma: no cover
        raise TypeError(f"invalid type: {obj}")

    return klass(
        obj=obj,
        keys=by,
        axis=axis,
        grouper=grouper,
        group_keys=group_keys,
    )


def _insert_quantile_level(idx: Index, qs: npt.NDArray[np.float64]) -> MultiIndex:
    """
    Insert the sequence 'qs' of quantiles as the inner-most level of a MultiIndex.

    The quantile level in the MultiIndex is a repeated copy of 'qs'.

    Parameters
    ----------
    idx : Index
    qs : np.ndarray[float64]

    Returns
    -------
    MultiIndex
    """
    nqs = len(qs)

    if idx._is_multi:
        idx = cast(MultiIndex, idx)
        lev_codes, lev = Index(qs).factorize()
        levels = list(idx.levels) + [lev]
        codes = [np.repeat(x, nqs) for x in idx.codes] + [np.tile(lev_codes, len(idx))]
        mi = MultiIndex(levels=levels, codes=codes, names=idx.names + [None])
    else:
        mi = MultiIndex.from_product([idx, qs])
    return mi


# GH#7155
_apply_groupings_depr = (
    "{}.apply operated on the grouping columns. This behavior is deprecated, "
    "and in a future version of pandas the grouping columns will be excluded "
    "from the operation. Select the columns to operate on after groupby to"
    "either explicitly include or exclude the groupings and silence "
    "this warning."
)<|MERGE_RESOLUTION|>--- conflicted
+++ resolved
@@ -2694,13 +2694,8 @@
 
         Resample by month. Values are assigned to the month of the period.
 
-<<<<<<< HEAD
-        >>> df.groupby('a').resample('ME').sum()
-                    a  b
-=======
-        >>> df.groupby('a')[['b']].resample('M').sum()
+        >>> df.groupby('a')[['b']].resample('ME').sum()
                     b
->>>>>>> 7059b7b8
         a
         0   2000-01-31  3
         5   2000-01-31  1
