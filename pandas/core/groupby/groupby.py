"""
Provide the groupby split-apply-combine paradigm. Define the GroupBy
class providing the base-class of operations.

The SeriesGroupBy and DataFrameGroupBy sub-class
(defined in pandas.core.groupby.generic)
expose these user-facing objects to provide specific functionality.
"""
from __future__ import annotations

from contextlib import contextmanager
import datetime
from functools import (
    partial,
    wraps,
)
import inspect
from textwrap import dedent
import types
from typing import (
    Callable,
    Hashable,
    Iterable,
    Iterator,
    List,
    Literal,
    Mapping,
    Sequence,
    TypeVar,
    Union,
    cast,
    final,
)
import warnings

import numpy as np

from pandas._config.config import option_context

from pandas._libs import (
    Timestamp,
    lib,
)
import pandas._libs.groupby as libgroupby
from pandas._typing import (
    ArrayLike,
    F,
    FrameOrSeries,
    IndexLabel,
    RandomState,
    Scalar,
    T,
    npt,
)
from pandas.compat.numpy import function as nv
from pandas.errors import AbstractMethodError
from pandas.util._decorators import (
    Appender,
    Substitution,
    cache_readonly,
    doc,
)
from pandas.util._exceptions import find_stack_level

from pandas.core.dtypes.common import (
    is_bool_dtype,
    is_datetime64_dtype,
    is_float_dtype,
    is_integer_dtype,
    is_numeric_dtype,
    is_object_dtype,
    is_scalar,
    is_timedelta64_dtype,
)
from pandas.core.dtypes.missing import (
    isna,
    notna,
)

from pandas.core import nanops
import pandas.core.algorithms as algorithms
from pandas.core.arrays import (
    BaseMaskedArray,
    BooleanArray,
    Categorical,
    ExtensionArray,
)
from pandas.core.base import (
    DataError,
    PandasObject,
    SelectionMixin,
)
import pandas.core.common as com
from pandas.core.frame import DataFrame
from pandas.core.generic import NDFrame
from pandas.core.groupby import (
    base,
    numba_,
    ops,
)
from pandas.core.indexes.api import (
    CategoricalIndex,
    Index,
    MultiIndex,
)
from pandas.core.internals.blocks import ensure_block_shape
import pandas.core.sample as sample
from pandas.core.series import Series
from pandas.core.sorting import get_group_index_sorter
from pandas.core.util.numba_ import (
    NUMBA_FUNC_CACHE,
    maybe_use_numba,
)

_common_see_also = """
        See Also
        --------
        Series.%(name)s : Apply a function %(name)s to a Series.
        DataFrame.%(name)s : Apply a function %(name)s
            to each row or column of a DataFrame.
"""

_apply_docs = {
    "template": """
    Apply function ``func`` group-wise and combine the results together.

    The function passed to ``apply`` must take a {input} as its first
    argument and return a DataFrame, Series or scalar. ``apply`` will
    then take care of combining the results back together into a single
    dataframe or series. ``apply`` is therefore a highly flexible
    grouping method.

    While ``apply`` is a very flexible method, its downside is that
    using it can be quite a bit slower than using more specific methods
    like ``agg`` or ``transform``. Pandas offers a wide range of method that will
    be much faster than using ``apply`` for their specific purposes, so try to
    use them before reaching for ``apply``.

    Parameters
    ----------
    func : callable
        A callable that takes a {input} as its first argument, and
        returns a dataframe, a series or a scalar. In addition the
        callable may take positional and keyword arguments.
    args, kwargs : tuple and dict
        Optional positional and keyword arguments to pass to ``func``.

    Returns
    -------
    applied : Series or DataFrame

    See Also
    --------
    pipe : Apply function to the full GroupBy object instead of to each
        group.
    aggregate : Apply aggregate function to the GroupBy object.
    transform : Apply function column-by-column to the GroupBy object.
    Series.apply : Apply a function to a Series.
    DataFrame.apply : Apply a function to each row or column of a DataFrame.

    Notes
    -----
    In the current implementation ``apply`` calls ``func`` twice on the
    first group to decide whether it can take a fast or slow code
    path. This can lead to unexpected behavior if ``func`` has
    side-effects, as they will take effect twice for the first
    group.

    .. versionchanged:: 1.3.0

        The resulting dtype will reflect the return value of the passed ``func``,
        see the examples below.

    Examples
    --------
    {examples}
    """,
    "dataframe_examples": """
    >>> df = pd.DataFrame({'A': 'a a b'.split(),
    ...                    'B': [1,2,3],
    ...                    'C': [4,6,5]})
    >>> g = df.groupby('A')

    Notice that ``g`` has two groups, ``a`` and ``b``.
    Calling `apply` in various ways, we can get different grouping results:

    Example 1: below the function passed to `apply` takes a DataFrame as
    its argument and returns a DataFrame. `apply` combines the result for
    each group together into a new DataFrame:

    >>> g[['B', 'C']].apply(lambda x: x / x.sum())
              B    C
    0  0.333333  0.4
    1  0.666667  0.6
    2  1.000000  1.0

    Example 2: The function passed to `apply` takes a DataFrame as
    its argument and returns a Series.  `apply` combines the result for
    each group together into a new DataFrame.

    .. versionchanged:: 1.3.0

        The resulting dtype will reflect the return value of the passed ``func``.

    >>> g[['B', 'C']].apply(lambda x: x.astype(float).max() - x.min())
         B    C
    A
    a  1.0  2.0
    b  0.0  0.0

    Example 3: The function passed to `apply` takes a DataFrame as
    its argument and returns a scalar. `apply` combines the result for
    each group together into a Series, including setting the index as
    appropriate:

    >>> g.apply(lambda x: x.C.max() - x.B.min())
    A
    a    5
    b    2
    dtype: int64""",
    "series_examples": """
    >>> s = pd.Series([0, 1, 2], index='a a b'.split())
    >>> g = s.groupby(s.index)

    From ``s`` above we can see that ``g`` has two groups, ``a`` and ``b``.
    Calling `apply` in various ways, we can get different grouping results:

    Example 1: The function passed to `apply` takes a Series as
    its argument and returns a Series.  `apply` combines the result for
    each group together into a new Series.

    .. versionchanged:: 1.3.0

        The resulting dtype will reflect the return value of the passed ``func``.

    >>> g.apply(lambda x: x*2 if x.name == 'a' else x/2)
    a    0.0
    a    2.0
    b    1.0
    dtype: float64

    Example 2: The function passed to `apply` takes a Series as
    its argument and returns a scalar. `apply` combines the result for
    each group together into a Series, including setting the index as
    appropriate:

    >>> g.apply(lambda x: x.max() - x.min())
    a    1
    b    0
    dtype: int64""",
}

_groupby_agg_method_template = """
Compute {fname} of group values.

Parameters
----------
numeric_only : bool, default {no}
    Include only float, int, boolean columns. If None, will attempt to use
    everything, then use only numeric data.
min_count : int, default {mc}
    The required number of valid values to perform the operation. If fewer
    than ``min_count`` non-NA values are present the result will be NA.

Returns
-------
Series or DataFrame
    Computed {fname} of values within each group.
"""

_pipe_template = """
Apply a function `func` with arguments to this %(klass)s object and return
the function's result.

Use `.pipe` when you want to improve readability by chaining together
functions that expect Series, DataFrames, GroupBy or Resampler objects.
Instead of writing

>>> h(g(f(df.groupby('group')), arg1=a), arg2=b, arg3=c)  # doctest: +SKIP

You can write

>>> (df.groupby('group')
...    .pipe(f)
...    .pipe(g, arg1=a)
...    .pipe(h, arg2=b, arg3=c))  # doctest: +SKIP

which is much more readable.

Parameters
----------
func : callable or tuple of (callable, str)
    Function to apply to this %(klass)s object or, alternatively,
    a `(callable, data_keyword)` tuple where `data_keyword` is a
    string indicating the keyword of `callable` that expects the
    %(klass)s object.
args : iterable, optional
       Positional arguments passed into `func`.
kwargs : dict, optional
         A dictionary of keyword arguments passed into `func`.

Returns
-------
object : the return type of `func`.

See Also
--------
Series.pipe : Apply a function with arguments to a series.
DataFrame.pipe: Apply a function with arguments to a dataframe.
apply : Apply function to each group instead of to the
    full %(klass)s object.

Notes
-----
See more `here
<https://pandas.pydata.org/pandas-docs/stable/user_guide/groupby.html#piping-function-calls>`_

Examples
--------
%(examples)s
"""

_transform_template = """
Call function producing a like-indexed %(klass)s on each group and
return a %(klass)s having the same indexes as the original object
filled with the transformed values

Parameters
----------
f : function
    Function to apply to each group.

    Can also accept a Numba JIT function with
    ``engine='numba'`` specified.

    If the ``'numba'`` engine is chosen, the function must be
    a user defined function with ``values`` and ``index`` as the
    first and second arguments respectively in the function signature.
    Each group's index will be passed to the user defined function
    and optionally available for use.

    .. versionchanged:: 1.1.0
*args
    Positional arguments to pass to func.
engine : str, default None
    * ``'cython'`` : Runs the function through C-extensions from cython.
    * ``'numba'`` : Runs the function through JIT compiled code from numba.
    * ``None`` : Defaults to ``'cython'`` or the global setting ``compute.use_numba``

    .. versionadded:: 1.1.0
engine_kwargs : dict, default None
    * For ``'cython'`` engine, there are no accepted ``engine_kwargs``
    * For ``'numba'`` engine, the engine can accept ``nopython``, ``nogil``
      and ``parallel`` dictionary keys. The values must either be ``True`` or
      ``False``. The default ``engine_kwargs`` for the ``'numba'`` engine is
      ``{'nopython': True, 'nogil': False, 'parallel': False}`` and will be
      applied to the function

    .. versionadded:: 1.1.0
**kwargs
    Keyword arguments to be passed into func.

Returns
-------
%(klass)s

See Also
--------
%(klass)s.groupby.apply : Apply function ``func`` group-wise and combine
    the results together.
%(klass)s.groupby.aggregate : Aggregate using one or more
    operations over the specified axis.
%(klass)s.transform : Call ``func`` on self producing a %(klass)s with
    transformed values.

Notes
-----
Each group is endowed the attribute 'name' in case you need to know
which group you are working on.

The current implementation imposes three requirements on f:

* f must return a value that either has the same shape as the input
  subframe or can be broadcast to the shape of the input subframe.
  For example, if `f` returns a scalar it will be broadcast to have the
  same shape as the input subframe.
* if this is a DataFrame, f must support application column-by-column
  in the subframe. If f also supports application to the entire subframe,
  then a fast path is used starting from the second chunk.
* f must not mutate groups. Mutation is not supported and may
  produce unexpected results. See :ref:`gotchas.udf-mutation` for more details.

When using ``engine='numba'``, there will be no "fall back" behavior internally.
The group data and group index will be passed as numpy arrays to the JITed
user defined function, and no alternative execution attempts will be tried.

.. versionchanged:: 1.3.0

    The resulting dtype will reflect the return value of the passed ``func``,
    see the examples below.

Examples
--------

>>> df = pd.DataFrame({'A' : ['foo', 'bar', 'foo', 'bar',
...                           'foo', 'bar'],
...                    'B' : ['one', 'one', 'two', 'three',
...                           'two', 'two'],
...                    'C' : [1, 5, 5, 2, 5, 5],
...                    'D' : [2.0, 5., 8., 1., 2., 9.]})
>>> grouped = df.groupby('A')
>>> grouped.transform(lambda x: (x - x.mean()) / x.std())
          C         D
0 -1.154701 -0.577350
1  0.577350  0.000000
2  0.577350  1.154701
3 -1.154701 -1.000000
4  0.577350 -0.577350
5  0.577350  1.000000

Broadcast result of the transformation

>>> grouped.transform(lambda x: x.max() - x.min())
   C    D
0  4  6.0
1  3  8.0
2  4  6.0
3  3  8.0
4  4  6.0
5  3  8.0

.. versionchanged:: 1.3.0

    The resulting dtype will reflect the return value of the passed ``func``,
    for example:

>>> grouped[['C', 'D']].transform(lambda x: x.astype(int).max())
   C  D
0  5  8
1  5  9
2  5  8
3  5  9
4  5  8
5  5  9
"""

_agg_template = """
Aggregate using one or more operations over the specified axis.

Parameters
----------
func : function, str, list or dict
    Function to use for aggregating the data. If a function, must either
    work when passed a {klass} or when passed to {klass}.apply.

    Accepted combinations are:

    - function
    - string function name
    - list of functions and/or function names, e.g. ``[np.sum, 'mean']``
    - dict of axis labels -> functions, function names or list of such.

    Can also accept a Numba JIT function with
    ``engine='numba'`` specified. Only passing a single function is supported
    with this engine.

    If the ``'numba'`` engine is chosen, the function must be
    a user defined function with ``values`` and ``index`` as the
    first and second arguments respectively in the function signature.
    Each group's index will be passed to the user defined function
    and optionally available for use.

    .. versionchanged:: 1.1.0
*args
    Positional arguments to pass to func.
engine : str, default None
    * ``'cython'`` : Runs the function through C-extensions from cython.
    * ``'numba'`` : Runs the function through JIT compiled code from numba.
    * ``None`` : Defaults to ``'cython'`` or globally setting ``compute.use_numba``

    .. versionadded:: 1.1.0
engine_kwargs : dict, default None
    * For ``'cython'`` engine, there are no accepted ``engine_kwargs``
    * For ``'numba'`` engine, the engine can accept ``nopython``, ``nogil``
      and ``parallel`` dictionary keys. The values must either be ``True`` or
      ``False``. The default ``engine_kwargs`` for the ``'numba'`` engine is
      ``{{'nopython': True, 'nogil': False, 'parallel': False}}`` and will be
      applied to the function

    .. versionadded:: 1.1.0
**kwargs
    Keyword arguments to be passed into func.

Returns
-------
{klass}

See Also
--------
{klass}.groupby.apply : Apply function func group-wise
    and combine the results together.
{klass}.groupby.transform : Aggregate using one or more
    operations over the specified axis.
{klass}.aggregate : Transforms the Series on each group
    based on the given function.

Notes
-----
When using ``engine='numba'``, there will be no "fall back" behavior internally.
The group data and group index will be passed as numpy arrays to the JITed
user defined function, and no alternative execution attempts will be tried.

Functions that mutate the passed object can produce unexpected
behavior or errors and are not supported. See :ref:`gotchas.udf-mutation`
for more details.

.. versionchanged:: 1.3.0

    The resulting dtype will reflect the return value of the passed ``func``,
    see the examples below.
{examples}"""


@final
class GroupByPlot(PandasObject):
    """
    Class implementing the .plot attribute for groupby objects.
    """

    def __init__(self, groupby: GroupBy):
        self._groupby = groupby

    def __call__(self, *args, **kwargs):
        def f(self):
            return self.plot(*args, **kwargs)

        f.__name__ = "plot"
        return self._groupby.apply(f)

    def __getattr__(self, name: str):
        def attr(*args, **kwargs):
            def f(self):
                return getattr(self.plot, name)(*args, **kwargs)

            return self._groupby.apply(f)

        return attr


@contextmanager
def group_selection_context(groupby: GroupBy) -> Iterator[GroupBy]:
    """
    Set / reset the group_selection_context.
    """
    groupby._set_group_selection()
    try:
        yield groupby
    finally:
        groupby._reset_group_selection()


_KeysArgType = Union[
    Hashable,
    List[Hashable],
    Callable[[Hashable], Hashable],
    List[Callable[[Hashable], Hashable]],
    Mapping[Hashable, Hashable],
]


class BaseGroupBy(PandasObject, SelectionMixin[FrameOrSeries]):
    _group_selection: IndexLabel | None = None
    _apply_allowlist: frozenset[str] = frozenset()
    _hidden_attrs = PandasObject._hidden_attrs | {
        "as_index",
        "axis",
        "dropna",
        "exclusions",
        "grouper",
        "group_keys",
        "keys",
        "level",
        "mutated",
        "obj",
        "observed",
        "sort",
        "squeeze",
    }

    axis: int
    grouper: ops.BaseGrouper
    group_keys: bool

    @final
    def __len__(self) -> int:
        return len(self.groups)

    @final
    def __repr__(self) -> str:
        # TODO: Better repr for GroupBy object
        return object.__repr__(self)

    @final
    @property
    def groups(self) -> dict[Hashable, np.ndarray]:
        """
        Dict {group name -> group labels}.
        """
        return self.grouper.groups

    @final
    @property
    def ngroups(self) -> int:
        return self.grouper.ngroups

    @final
    @property
    def indices(self):
        """
        Dict {group name -> group indices}.
        """
        return self.grouper.indices

    @final
    def _get_indices(self, names):
        """
        Safe get multiple indices, translate keys for
        datelike to underlying repr.
        """

        def get_converter(s):
            # possibly convert to the actual key types
            # in the indices, could be a Timestamp or a np.datetime64
            if isinstance(s, datetime.datetime):
                return lambda key: Timestamp(key)
            elif isinstance(s, np.datetime64):
                return lambda key: Timestamp(key).asm8
            else:
                return lambda key: key

        if len(names) == 0:
            return []

        if len(self.indices) > 0:
            index_sample = next(iter(self.indices))
        else:
            index_sample = None  # Dummy sample

        name_sample = names[0]
        if isinstance(index_sample, tuple):
            if not isinstance(name_sample, tuple):
                msg = "must supply a tuple to get_group with multiple grouping keys"
                raise ValueError(msg)
            if not len(name_sample) == len(index_sample):
                try:
                    # If the original grouper was a tuple
                    return [self.indices[name] for name in names]
                except KeyError as err:
                    # turns out it wasn't a tuple
                    msg = (
                        "must supply a same-length tuple to get_group "
                        "with multiple grouping keys"
                    )
                    raise ValueError(msg) from err

            converters = [get_converter(s) for s in index_sample]
            names = (tuple(f(n) for f, n in zip(converters, name)) for name in names)

        else:
            converter = get_converter(index_sample)
            names = (converter(name) for name in names)

        return [self.indices.get(name, []) for name in names]

    @final
    def _get_index(self, name):
        """
        Safe get index, translate keys for datelike to underlying repr.
        """
        return self._get_indices([name])[0]

    @final
    @cache_readonly
    def _selected_obj(self):
        # Note: _selected_obj is always just `self.obj` for SeriesGroupBy

        if self._selection is None or isinstance(self.obj, Series):
            if self._group_selection is not None:
                return self.obj[self._group_selection]
            return self.obj
        else:
            return self.obj[self._selection]

    @final
    def _dir_additions(self) -> set[str]:
        return self.obj._dir_additions() | self._apply_allowlist

    @Substitution(
        klass="GroupBy",
        examples=dedent(
            """\
        >>> df = pd.DataFrame({'A': 'a b a b'.split(), 'B': [1, 2, 3, 4]})
        >>> df
           A  B
        0  a  1
        1  b  2
        2  a  3
        3  b  4

        To get the difference between each groups maximum and minimum value in one
        pass, you can do

        >>> df.groupby('A').pipe(lambda x: x.max() - x.min())
           B
        A
        a  2
        b  2"""
        ),
    )
    @Appender(_pipe_template)
    def pipe(
        self,
        func: Callable[..., T] | tuple[Callable[..., T], str],
        *args,
        **kwargs,
    ) -> T:
        return com.pipe(self, func, *args, **kwargs)

    plot = property(GroupByPlot)

    @final
    def get_group(self, name, obj=None) -> DataFrame | Series:
        """
        Construct DataFrame from group with provided name.

        Parameters
        ----------
        name : object
            The name of the group to get as a DataFrame.
        obj : DataFrame, default None
            The DataFrame to take the DataFrame out of.  If
            it is None, the object groupby was called on will
            be used.

        Returns
        -------
        group : same type as obj
        """
        if obj is None:
            obj = self._selected_obj

        inds = self._get_index(name)
        if not len(inds):
            raise KeyError(name)

        return obj._take_with_is_copy(inds, axis=self.axis)

    @final
    def __iter__(self) -> Iterator[tuple[Hashable, FrameOrSeries]]:
        """
        Groupby iterator.

        Returns
        -------
        Generator yielding sequence of (name, subsetted object)
        for each group
        """
        return self.grouper.get_iterator(self.obj, axis=self.axis)


# To track operations that expand dimensions, like ohlc
OutputFrameOrSeries = TypeVar("OutputFrameOrSeries", bound=NDFrame)


class GroupBy(BaseGroupBy[FrameOrSeries]):
    """
    Class for grouping and aggregating relational data.

    See aggregate, transform, and apply functions on this object.

    It's easiest to use obj.groupby(...) to use GroupBy, but you can also do:

    ::

        grouped = groupby(obj, ...)

    Parameters
    ----------
    obj : pandas object
    axis : int, default 0
    level : int, default None
        Level of MultiIndex
    groupings : list of Grouping objects
        Most users should ignore this
    exclusions : array-like, optional
        List of columns to exclude
    name : str
        Most users should ignore this

    Returns
    -------
    **Attributes**
    groups : dict
        {group name -> group labels}
    len(grouped) : int
        Number of groups

    Notes
    -----
    After grouping, see aggregate, apply, and transform functions. Here are
    some other brief notes about usage. When grouping by multiple groups, the
    result index will be a MultiIndex (hierarchical) by default.

    Iteration produces (key, group) tuples, i.e. chunking the data by group. So
    you can write code like:

    ::

        grouped = obj.groupby(keys, axis=axis)
        for key, group in grouped:
            # do something with the data

    Function calls on GroupBy, if not specially implemented, "dispatch" to the
    grouped data. So if you group a DataFrame and wish to invoke the std()
    method on each group, you can simply do:

    ::

        df.groupby(mapper).std()

    rather than

    ::

        df.groupby(mapper).aggregate(np.std)

    You can pass arguments to these "wrapped" functions, too.

    See the online documentation for full exposition on these topics and much
    more
    """

    grouper: ops.BaseGrouper
    as_index: bool

    @final
    def __init__(
        self,
        obj: FrameOrSeries,
        keys: _KeysArgType | None = None,
        axis: int = 0,
        level: IndexLabel | None = None,
        grouper: ops.BaseGrouper | None = None,
        exclusions: frozenset[Hashable] | None = None,
        selection: IndexLabel | None = None,
        as_index: bool = True,
        sort: bool = True,
        group_keys: bool = True,
        squeeze: bool = False,
        observed: bool = False,
        mutated: bool = False,
        dropna: bool = True,
    ):

        self._selection = selection

        assert isinstance(obj, NDFrame), type(obj)

        self.level = level

        if not as_index:
            if not isinstance(obj, DataFrame):
                raise TypeError("as_index=False only valid with DataFrame")
            if axis != 0:
                raise ValueError("as_index=False only valid for axis=0")

        self.as_index = as_index
        self.keys = keys
        self.sort = sort
        self.group_keys = group_keys
        self.squeeze = squeeze
        self.observed = observed
        self.mutated = mutated
        self.dropna = dropna

        if grouper is None:
            from pandas.core.groupby.grouper import get_grouper

            grouper, exclusions, obj = get_grouper(
                obj,
                keys,
                axis=axis,
                level=level,
                sort=sort,
                observed=observed,
                mutated=self.mutated,
                dropna=self.dropna,
            )

        self.obj = obj
        self.axis = obj._get_axis_number(axis)
        self.grouper = grouper
        self.exclusions = frozenset(exclusions) if exclusions else frozenset()

    def __getattr__(self, attr: str):
        if attr in self._internal_names_set:
            return object.__getattribute__(self, attr)
        if attr in self.obj:
            return self[attr]

        raise AttributeError(
            f"'{type(self).__name__}' object has no attribute '{attr}'"
        )

    @final
    def _make_wrapper(self, name: str) -> Callable:
        assert name in self._apply_allowlist

        with group_selection_context(self):
            # need to setup the selection
            # as are not passed directly but in the grouper
            f = getattr(self._obj_with_exclusions, name)
            if not isinstance(f, types.MethodType):
                return self.apply(lambda self: getattr(self, name))

        f = getattr(type(self._obj_with_exclusions), name)
        sig = inspect.signature(f)

        def wrapper(*args, **kwargs):
            # a little trickery for aggregation functions that need an axis
            # argument
            if "axis" in sig.parameters:
                if kwargs.get("axis", None) is None:
                    kwargs["axis"] = self.axis

            def curried(x):
                return f(x, *args, **kwargs)

            # preserve the name so we can detect it when calling plot methods,
            # to avoid duplicates
            curried.__name__ = name

            # special case otherwise extra plots are created when catching the
            # exception below
            if name in base.plotting_methods:
                return self.apply(curried)

            return self._python_apply_general(curried, self._obj_with_exclusions)

        wrapper.__name__ = name
        return wrapper

    # -----------------------------------------------------------------
    # Selection

    @final
    def _set_group_selection(self) -> None:
        """
        Create group based selection.

        Used when selection is not passed directly but instead via a grouper.

        NOTE: this should be paired with a call to _reset_group_selection
        """
        # This is a no-op for SeriesGroupBy
        grp = self.grouper
        if not (
            self.as_index
            and grp.groupings is not None
            and self.obj.ndim > 1
            and self._group_selection is None
        ):
            return

        groupers = [g.name for g in grp.groupings if g.level is None and g.in_axis]

        if len(groupers):
            # GH12839 clear selected obj cache when group selection changes
            ax = self.obj._info_axis
            self._group_selection = ax.difference(Index(groupers), sort=False).tolist()
            self._reset_cache("_selected_obj")

    @final
    def _reset_group_selection(self) -> None:
        """
        Clear group based selection.

        Used for methods needing to return info on each group regardless of
        whether a group selection was previously set.
        """
        if self._group_selection is not None:
            # GH12839 clear cached selection too when changing group selection
            self._group_selection = None
            self._reset_cache("_selected_obj")

    def _iterate_slices(self) -> Iterable[Series]:
        raise AbstractMethodError(self)

    # -----------------------------------------------------------------
    # Dispatch/Wrapping

    @final
    def _concat_objects(self, values, not_indexed_same: bool = False):
        from pandas.core.reshape.concat import concat

        def reset_identity(values):
            # reset the identities of the components
            # of the values to prevent aliasing
            for v in com.not_none(*values):
                ax = v._get_axis(self.axis)
                ax._reset_identity()
            return values

        if not not_indexed_same:
            result = concat(values, axis=self.axis)
            ax = (
                self.filter(lambda x: True).axes[self.axis]
                if self.dropna
                else self._selected_obj._get_axis(self.axis)
            )

            # this is a very unfortunate situation
            # we can't use reindex to restore the original order
            # when the ax has duplicates
            # so we resort to this
            # GH 14776, 30667
            if ax.has_duplicates and not result.axes[self.axis].equals(ax):
                indexer, _ = result.index.get_indexer_non_unique(ax._values)
                indexer = algorithms.unique1d(indexer)
                result = result.take(indexer, axis=self.axis)
            else:
                result = result.reindex(ax, axis=self.axis, copy=False)

        elif self.group_keys:

            values = reset_identity(values)
            if self.as_index:

                # possible MI return case
                group_keys = self.grouper.result_index
                group_levels = self.grouper.levels
                group_names = self.grouper.names

                result = concat(
                    values,
                    axis=self.axis,
                    keys=group_keys,
                    levels=group_levels,
                    names=group_names,
                    sort=False,
                )
            else:

                # GH5610, returns a MI, with the first level being a
                # range index
                keys = list(range(len(values)))
                result = concat(values, axis=self.axis, keys=keys)
        else:
            values = reset_identity(values)
            result = concat(values, axis=self.axis)

        name = self.obj.name if self.obj.ndim == 1 else self._selection
        if isinstance(result, Series) and name is not None:

            result.name = name

        return result

    @final
    def _set_result_index_ordered(
        self, result: OutputFrameOrSeries
    ) -> OutputFrameOrSeries:
        # set the result index on the passed values object and
        # return the new object, xref 8046

        if self.grouper.is_monotonic:
            # shortcut if we have an already ordered grouper
            result.set_axis(self.obj._get_axis(self.axis), axis=self.axis, inplace=True)
            return result

        # row order is scrambled => sort the rows by position in original index
        original_positions = Index(
            np.concatenate(self._get_indices(self.grouper.result_index))
        )
        result.set_axis(original_positions, axis=self.axis, inplace=True)
        result = result.sort_index(axis=self.axis)

        dropped_rows = len(result.index) < len(self.obj.index)

        if dropped_rows:
            # get index by slicing original index according to original positions
            # slice drops attrs => use set_axis when no rows were dropped
            sorted_indexer = result.index
            result.index = self._selected_obj.index[sorted_indexer]
        else:
            result.set_axis(self.obj._get_axis(self.axis), axis=self.axis, inplace=True)

        return result

    def _indexed_output_to_ndframe(
        self, result: Mapping[base.OutputKey, ArrayLike]
    ) -> Series | DataFrame:
        raise AbstractMethodError(self)

    @final
    def _wrap_aggregated_output(
        self,
        output: Series | DataFrame | Mapping[base.OutputKey, ArrayLike],
        qs: npt.NDArray[np.float64] | None = None,
    ):
        """
        Wraps the output of GroupBy aggregations into the expected result.

        Parameters
        ----------
        output : Series, DataFrame, or Mapping[base.OutputKey, ArrayLike]
           Data to wrap.

        Returns
        -------
        Series or DataFrame
        """

        if isinstance(output, (Series, DataFrame)):
            # We get here (for DataFrameGroupBy) if we used Manager.grouped_reduce,
            #  in which case our columns are already set correctly.
            # ATM we do not get here for SeriesGroupBy; when we do, we will
            #  need to require that result.name already match self.obj.name
            result = output
        else:
            result = self._indexed_output_to_ndframe(output)

        if not self.as_index:
            # `not self.as_index` is only relevant for DataFrameGroupBy,
            #   enforced in __init__
            self._insert_inaxis_grouper_inplace(result)
            result = result._consolidate()
            index = Index(range(self.grouper.ngroups))

        else:
            index = self.grouper.result_index

        if qs is not None:
            # We get here with len(qs) != 1 and not self.as_index
            #  in test_pass_args_kwargs
            index = _insert_quantile_level(index, qs)

        result.index = index

        if self.axis == 1:
            # Only relevant for DataFrameGroupBy, no-op for SeriesGroupBy
            result = result.T
            if result.index.equals(self.obj.index):
                # Retain e.g. DatetimeIndex/TimedeltaIndex freq
                result.index = self.obj.index.copy()
                # TODO: Do this more systematically

        return self._reindex_output(result, qs=qs)

    @final
    def _wrap_transformed_output(
        self, output: Mapping[base.OutputKey, ArrayLike]
    ) -> Series | DataFrame:
        """
        Wraps the output of GroupBy transformations into the expected result.

        Parameters
        ----------
        output : Mapping[base.OutputKey, ArrayLike]
            Data to wrap.

        Returns
        -------
        Series or DataFrame
            Series for SeriesGroupBy, DataFrame for DataFrameGroupBy
        """
        if isinstance(output, (Series, DataFrame)):
            result = output
        else:
            result = self._indexed_output_to_ndframe(output)

        if self.axis == 1:
            # Only relevant for DataFrameGroupBy
            result = result.T
            result.columns = self.obj.columns

        result.index = self.obj.index
        return result

    def _wrap_applied_output(self, data, values: list, not_indexed_same: bool = False):
        raise AbstractMethodError(self)

    def _resolve_numeric_only(self, numeric_only: bool | lib.NoDefault) -> bool:
        """
        Determine subclass-specific default value for 'numeric_only'.

        For SeriesGroupBy we want the default to be False (to match Series behavior).
        For DataFrameGroupBy we want it to be True (for backwards-compat).

        Parameters
        ----------
        numeric_only : bool or lib.no_default

        Returns
        -------
        bool
        """
        # GH#41291
        if numeric_only is lib.no_default:
            # i.e. not explicitly passed by user
            if self.obj.ndim == 2:
                # i.e. DataFrameGroupBy
                numeric_only = True
                # GH#42395 GH#43108 GH#43154
                # Regression from 1.2.5 to 1.3 caused object columns to be dropped
                obj = self._obj_with_exclusions
                check = obj._get_numeric_data()
                if len(obj.columns) and not len(check.columns) and not obj.empty:
                    numeric_only = False
                    # TODO: v1.4+ Add FutureWarning

            else:
                numeric_only = False

        # error: Incompatible return value type (got "Union[bool, NoDefault]",
        # expected "bool")
        return numeric_only  # type: ignore[return-value]

    # -----------------------------------------------------------------
    # numba

    @final
    def _numba_prep(self, func, data):
        if not callable(func):
            raise NotImplementedError(
                "Numba engine can only be used with a single function."
            )
        ids, _, ngroups = self.grouper.group_info
        sorted_index = get_group_index_sorter(ids, ngroups)
        sorted_ids = algorithms.take_nd(ids, sorted_index, allow_fill=False)

        sorted_data = data.take(sorted_index, axis=self.axis).to_numpy()
        sorted_index_data = data.index.take(sorted_index).to_numpy()

        starts, ends = lib.generate_slices(sorted_ids, ngroups)
        return (
            starts,
            ends,
            sorted_index_data,
            sorted_data,
        )

    @final
    def _transform_with_numba(self, data, func, *args, engine_kwargs=None, **kwargs):
        """
        Perform groupby transform routine with the numba engine.

        This routine mimics the data splitting routine of the DataSplitter class
        to generate the indices of each group in the sorted data and then passes the
        data and indices into a Numba jitted function.
        """
        starts, ends, sorted_index, sorted_data = self._numba_prep(func, data)

        numba_transform_func = numba_.generate_numba_transform_func(
            kwargs, func, engine_kwargs
        )
        result = numba_transform_func(
            sorted_data,
            sorted_index,
            starts,
            ends,
            len(data.columns),
            *args,
        )

        cache_key = (func, "groupby_transform")
        if cache_key not in NUMBA_FUNC_CACHE:
            NUMBA_FUNC_CACHE[cache_key] = numba_transform_func

        # result values needs to be resorted to their original positions since we
        # evaluated the data sorted by group
        return result.take(np.argsort(sorted_index), axis=0)

    @final
    def _aggregate_with_numba(self, data, func, *args, engine_kwargs=None, **kwargs):
        """
        Perform groupby aggregation routine with the numba engine.

        This routine mimics the data splitting routine of the DataSplitter class
        to generate the indices of each group in the sorted data and then passes the
        data and indices into a Numba jitted function.
        """
        starts, ends, sorted_index, sorted_data = self._numba_prep(func, data)

        numba_agg_func = numba_.generate_numba_agg_func(kwargs, func, engine_kwargs)
        result = numba_agg_func(
            sorted_data,
            sorted_index,
            starts,
            ends,
            len(data.columns),
            *args,
        )

        cache_key = (func, "groupby_agg")
        if cache_key not in NUMBA_FUNC_CACHE:
            NUMBA_FUNC_CACHE[cache_key] = numba_agg_func

        return result

    # -----------------------------------------------------------------
    # apply/agg/transform

    @Appender(
        _apply_docs["template"].format(
            input="dataframe", examples=_apply_docs["dataframe_examples"]
        )
    )
    def apply(self, func, *args, **kwargs):

        func = com.is_builtin_func(func)

        # this is needed so we don't try and wrap strings. If we could
        # resolve functions to their callable functions prior, this
        # wouldn't be needed
        if args or kwargs:
            if callable(func):

                @wraps(func)
                def f(g):
                    with np.errstate(all="ignore"):
                        return func(g, *args, **kwargs)

            elif hasattr(nanops, "nan" + func):
                # TODO: should we wrap this in to e.g. _is_builtin_func?
                f = getattr(nanops, "nan" + func)

            else:
                raise ValueError(
                    "func must be a callable if args or kwargs are supplied"
                )
        elif isinstance(func, str):
            if hasattr(self, func):
                res = getattr(self, func)
                if callable(res):
                    return res()
                return res

            else:
                raise TypeError(f"apply func should be callable, not '{func}'")
        else:

            f = func

        # ignore SettingWithCopy here in case the user mutates
        with option_context("mode.chained_assignment", None):
            try:
                result = self._python_apply_general(f, self._selected_obj)
            except TypeError:
                # gh-20949
                # try again, with .apply acting as a filtering
                # operation, by excluding the grouping column
                # This would normally not be triggered
                # except if the udf is trying an operation that
                # fails on *some* columns, e.g. a numeric operation
                # on a string grouper column

                with group_selection_context(self):
                    return self._python_apply_general(f, self._selected_obj)

        return result

    @final
    def _python_apply_general(
        self, f: F, data: DataFrame | Series, not_indexed_same: bool | None = None
    ) -> DataFrame | Series:
        """
        Apply function f in python space

        Parameters
        ----------
        f : callable
            Function to apply
        data : Series or DataFrame
            Data to apply f to
        not_indexed_same: bool, optional
            When specified, overrides the value of not_indexed_same. Apply behaves
            differently when the result index is equal to the input index, but
            this can be coincidental leading to value-dependent behavior.

        Returns
        -------
        Series or DataFrame
            data after applying f
        """
        values, mutated = self.grouper.apply(f, data, self.axis)

        if not_indexed_same is None:
            not_indexed_same = mutated or self.mutated

        return self._wrap_applied_output(
            data, values, not_indexed_same=not_indexed_same
        )

    @final
    def _python_agg_general(self, func, *args, **kwargs):
        func = com.is_builtin_func(func)
        f = lambda x: func(x, *args, **kwargs)

        # iterate through "columns" ex exclusions to populate output dict
        output: dict[base.OutputKey, ArrayLike] = {}

        if self.ngroups == 0:
            # agg_series below assumes ngroups > 0
            return self._python_apply_general(f, self._selected_obj)

        for idx, obj in enumerate(self._iterate_slices()):
            name = obj.name

            try:
                # if this function is invalid for this dtype, we will ignore it.
                result = self.grouper.agg_series(obj, f)
            except TypeError:
                warnings.warn(
                    f"Dropping invalid columns in {type(self).__name__}.agg "
                    "is deprecated. In a future version, a TypeError will be raised. "
                    "Before calling .agg, select only columns which should be "
                    "valid for the aggregating function.",
                    FutureWarning,
                    stacklevel=3,
                )
                continue

            key = base.OutputKey(label=name, position=idx)
            output[key] = result

        if not output:
            return self._python_apply_general(f, self._selected_obj)

        return self._wrap_aggregated_output(output)

    @final
    def _agg_general(
        self,
        numeric_only: bool = True,
        min_count: int = -1,
        *,
        alias: str,
        npfunc: Callable,
    ):

        with group_selection_context(self):
            # try a cython aggregation if we can
            result = self._cython_agg_general(
                how=alias,
                alt=npfunc,
                numeric_only=numeric_only,
                min_count=min_count,
            )
            return result.__finalize__(self.obj, method="groupby")

    def _agg_py_fallback(
        self, values: ArrayLike, ndim: int, alt: Callable
    ) -> ArrayLike:
        """
        Fallback to pure-python aggregation if _cython_operation raises
        NotImplementedError.
        """
        # We get here with a) EADtypes and b) object dtype

        if values.ndim == 1:
            # For DataFrameGroupBy we only get here with ExtensionArray
            ser = Series(values)
        else:
            # We only get here with values.dtype == object
            # TODO: special case not needed with ArrayManager
            df = DataFrame(values.T)
            # bc we split object blocks in grouped_reduce, we have only 1 col
            # otherwise we'd have to worry about block-splitting GH#39329
            assert df.shape[1] == 1
            # Avoid call to self.values that can occur in DataFrame
            #  reductions; see GH#28949
            ser = df.iloc[:, 0]

        # We do not get here with UDFs, so we know that our dtype
        #  should always be preserved by the implemented aggregations
        # TODO: Is this exactly right; see WrappedCythonOp get_result_dtype?
        res_values = self.grouper.agg_series(ser, alt, preserve_dtype=True)

        if isinstance(values, Categorical):
            # Because we only get here with known dtype-preserving
            #  reductions, we cast back to Categorical.
            # TODO: if we ever get "rank" working, exclude it here.
            res_values = type(values)._from_sequence(res_values, dtype=values.dtype)

        # If we are DataFrameGroupBy and went through a SeriesGroupByPath
        # then we need to reshape
        # GH#32223 includes case with IntegerArray values, ndarray res_values
        # test_groupby_duplicate_columns with object dtype values
        return ensure_block_shape(res_values, ndim=ndim)

    def _cython_agg_general(
        self, how: str, alt: Callable, numeric_only: bool, min_count: int = -1
    ):
        raise AbstractMethodError(self)

    def _cython_transform(
        self, how: str, numeric_only: bool = True, axis: int = 0, **kwargs
    ):
        raise AbstractMethodError(self)

    @final
    def _transform(self, func, *args, engine=None, engine_kwargs=None, **kwargs):

        if maybe_use_numba(engine):
            # TODO: tests with self._selected_obj.ndim == 1 on DataFrameGroupBy
            with group_selection_context(self):
                data = self._selected_obj
            df = data if data.ndim == 2 else data.to_frame()
            result = self._transform_with_numba(
                df, func, *args, engine_kwargs=engine_kwargs, **kwargs
            )
            if self.obj.ndim == 2:
                return cast(DataFrame, self.obj)._constructor(
                    result, index=data.index, columns=data.columns
                )
            else:
                return cast(Series, self.obj)._constructor(
                    result.ravel(), index=data.index, name=data.name
                )

        # optimized transforms
        func = com.get_cython_func(func) or func

        if not isinstance(func, str):
            return self._transform_general(func, *args, **kwargs)

        elif func not in base.transform_kernel_allowlist:
            msg = f"'{func}' is not a valid function name for transform(name)"
            raise ValueError(msg)
        elif func in base.cythonized_kernels or func in base.transformation_kernels:
            # cythonized transform or canned "agg+broadcast"
            return getattr(self, func)(*args, **kwargs)

        else:
            # i.e. func in base.reduction_kernels

            # GH#30918 Use _transform_fast only when we know func is an aggregation
            # If func is a reduction, we need to broadcast the
            # result to the whole group. Compute func result
            # and deal with possible broadcasting below.
            # Temporarily set observed for dealing with categoricals.
            with com.temp_setattr(self, "observed", True):
                result = getattr(self, func)(*args, **kwargs)

            if self._can_use_transform_fast(result):
                return self._wrap_transform_fast_result(result)

            # only reached for DataFrameGroupBy
            return self._transform_general(func, *args, **kwargs)

    # -----------------------------------------------------------------
    # Utilities

    @final
    def _apply_filter(self, indices, dropna):
        if len(indices) == 0:
            indices = np.array([], dtype="int64")
        else:
            indices = np.sort(np.concatenate(indices))
        if dropna:
            filtered = self._selected_obj.take(indices, axis=self.axis)
        else:
            mask = np.empty(len(self._selected_obj.index), dtype=bool)
            mask.fill(False)
            mask[indices.astype(int)] = True
            # mask fails to broadcast when passed to where; broadcast manually.
            mask = np.tile(mask, list(self._selected_obj.shape[1:]) + [1]).T
            filtered = self._selected_obj.where(mask)  # Fill with NaNs.
        return filtered

    @final
    def _cumcount_array(self, ascending: bool = True) -> np.ndarray:
        """
        Parameters
        ----------
        ascending : bool, default True
            If False, number in reverse, from length of group - 1 to 0.

        Notes
        -----
        this is currently implementing sort=False
        (though the default is sort=True) for groupby in general
        """
        ids, _, ngroups = self.grouper.group_info
        sorter = get_group_index_sorter(ids, ngroups)
        ids, count = ids[sorter], len(ids)

        if count == 0:
            return np.empty(0, dtype=np.int64)

        run = np.r_[True, ids[:-1] != ids[1:]]
        rep = np.diff(np.r_[np.nonzero(run)[0], count])
        out = (~run).cumsum()

        if ascending:
            out -= np.repeat(out[run], rep)
        else:
            out = np.repeat(out[np.r_[run[1:], True]], rep) - out

        rev = np.empty(count, dtype=np.intp)
        rev[sorter] = np.arange(count, dtype=np.intp)
        return out[rev].astype(np.int64, copy=False)

    # -----------------------------------------------------------------

    @final
    @property
    def _obj_1d_constructor(self) -> type[Series]:
        # GH28330 preserve subclassed Series/DataFrames
        if isinstance(self.obj, DataFrame):
            return self.obj._constructor_sliced
        assert isinstance(self.obj, Series)
        return self.obj._constructor

    @final
    def _bool_agg(self, val_test: Literal["any", "all"], skipna: bool):
        """
        Shared func to call any / all Cython GroupBy implementations.
        """

        def objs_to_bool(vals: ArrayLike) -> tuple[np.ndarray, type]:
            if is_object_dtype(vals.dtype):
                # GH#37501: don't raise on pd.NA when skipna=True
                if skipna:
                    vals = np.array([bool(x) if not isna(x) else True for x in vals])
                else:
                    vals = np.array([bool(x) for x in vals])
            elif isinstance(vals, BaseMaskedArray):
                vals = vals._data.astype(bool, copy=False)
            else:
                vals = vals.astype(bool, copy=False)

            return vals.view(np.int8), bool

        def result_to_bool(
            result: np.ndarray,
            inference: type,
            nullable: bool = False,
        ) -> ArrayLike:
            if nullable:
                return BooleanArray(result.astype(bool, copy=False), result == -1)
            else:
                return result.astype(inference, copy=False)

        return self._get_cythonized_result(
            libgroupby.group_any_all,
            numeric_only=False,
            cython_dtype=np.dtype(np.int8),
            needs_mask=True,
            needs_nullable=True,
            pre_processing=objs_to_bool,
            post_processing=result_to_bool,
            val_test=val_test,
            skipna=skipna,
        )

    @final
    @Substitution(name="groupby")
    @Appender(_common_see_also)
    def any(self, skipna: bool = True):
        """
        Return True if any value in the group is truthful, else False.

        Parameters
        ----------
        skipna : bool, default True
            Flag to ignore nan values during truth testing.

        Returns
        -------
        Series or DataFrame
            DataFrame or Series of boolean values, where a value is True if any element
            is True within its respective group, False otherwise.
        """
        return self._bool_agg("any", skipna)

    @final
    @Substitution(name="groupby")
    @Appender(_common_see_also)
    def all(self, skipna: bool = True):
        """
        Return True if all values in the group are truthful, else False.

        Parameters
        ----------
        skipna : bool, default True
            Flag to ignore nan values during truth testing.

        Returns
        -------
        Series or DataFrame
            DataFrame or Series of boolean values, where a value is True if all elements
            are True within its respective group, False otherwise.
        """
        return self._bool_agg("all", skipna)

    @final
    @Substitution(name="groupby")
    @Appender(_common_see_also)
    def count(self) -> Series | DataFrame:
        """
        Compute count of group, excluding missing values.

        Returns
        -------
        Series or DataFrame
            Count of values within each group.
        """
        data = self._get_data_to_aggregate()
        ids, _, ngroups = self.grouper.group_info
        mask = ids != -1

        def hfunc(bvalues: ArrayLike) -> ArrayLike:
            # TODO(2DEA): reshape would not be necessary with 2D EAs
            if bvalues.ndim == 1:
                # EA
                masked = mask & ~isna(bvalues).reshape(1, -1)
            else:
                masked = mask & ~isna(bvalues)

            counted = lib.count_level_2d(masked, labels=ids, max_bin=ngroups, axis=1)
            return counted

        new_mgr = data.grouped_reduce(hfunc)

        # If we are grouping on categoricals we want unobserved categories to
        # return zero, rather than the default of NaN which the reindexing in
        # _wrap_agged_manager() returns. GH 35028
        with com.temp_setattr(self, "observed", True):
            result = self._wrap_agged_manager(new_mgr)

        return self._reindex_output(result, fill_value=0)

    @final
    @Substitution(name="groupby")
    @Substitution(see_also=_common_see_also)
    def mean(self, numeric_only: bool | lib.NoDefault = lib.no_default):
        """
        Compute mean of groups, excluding missing values.

        Parameters
        ----------
        numeric_only : bool, default True
            Include only float, int, boolean columns. If None, will attempt to use
            everything, then use only numeric data.

        Returns
        -------
        pandas.Series or pandas.DataFrame
        %(see_also)s
        Examples
        --------
        >>> df = pd.DataFrame({'A': [1, 1, 2, 1, 2],
        ...                    'B': [np.nan, 2, 3, 4, 5],
        ...                    'C': [1, 2, 1, 1, 2]}, columns=['A', 'B', 'C'])

        Groupby one column and return the mean of the remaining columns in
        each group.

        >>> df.groupby('A').mean()
             B         C
        A
        1  3.0  1.333333
        2  4.0  1.500000

        Groupby two columns and return the mean of the remaining column.

        >>> df.groupby(['A', 'B']).mean()
                 C
        A B
        1 2.0  2.0
          4.0  1.0
        2 3.0  1.0
          5.0  2.0

        Groupby one column and return the mean of only particular column in
        the group.

        >>> df.groupby('A')['B'].mean()
        A
        1    3.0
        2    4.0
        Name: B, dtype: float64
        """
        numeric_only = self._resolve_numeric_only(numeric_only)

        result = self._cython_agg_general(
            "mean",
            alt=lambda x: Series(x).mean(numeric_only=numeric_only),
            numeric_only=numeric_only,
        )
        return result.__finalize__(self.obj, method="groupby")

    @final
    @Substitution(name="groupby")
    @Appender(_common_see_also)
    def median(self, numeric_only: bool | lib.NoDefault = lib.no_default):
        """
        Compute median of groups, excluding missing values.

        For multiple groupings, the result index will be a MultiIndex

        Parameters
        ----------
        numeric_only : bool, default True
            Include only float, int, boolean columns. If None, will attempt to use
            everything, then use only numeric data.

        Returns
        -------
        Series or DataFrame
            Median of values within each group.
        """
        numeric_only = self._resolve_numeric_only(numeric_only)

        result = self._cython_agg_general(
            "median",
            alt=lambda x: Series(x).median(numeric_only=numeric_only),
            numeric_only=numeric_only,
        )
        return result.__finalize__(self.obj, method="groupby")

    @final
    @Substitution(name="groupby")
    @Appender(_common_see_also)
    def std(self, ddof: int = 1):
        """
        Compute standard deviation of groups, excluding missing values.

        For multiple groupings, the result index will be a MultiIndex.

        Parameters
        ----------
        ddof : int, default 1
            Degrees of freedom.

        Returns
        -------
        Series or DataFrame
            Standard deviation of values within each group.
        """
        return self._get_cythonized_result(
            libgroupby.group_var,
            needs_counts=True,
            cython_dtype=np.dtype(np.float64),
            post_processing=lambda vals, inference: np.sqrt(vals),
            ddof=ddof,
        )

    @final
    @Substitution(name="groupby")
    @Appender(_common_see_also)
    def var(self, ddof: int = 1):
        """
        Compute variance of groups, excluding missing values.

        For multiple groupings, the result index will be a MultiIndex.

        Parameters
        ----------
        ddof : int, default 1
            Degrees of freedom.

        Returns
        -------
        Series or DataFrame
            Variance of values within each group.
        """
        if ddof == 1:
            numeric_only = self._resolve_numeric_only(lib.no_default)
            return self._cython_agg_general(
                "var", alt=lambda x: Series(x).var(ddof=ddof), numeric_only=numeric_only
            )
        else:
            func = lambda x: x.var(ddof=ddof)
            with group_selection_context(self):
                return self._python_agg_general(func)

    @final
    @Substitution(name="groupby")
    @Appender(_common_see_also)
    def sem(self, ddof: int = 1):
        """
        Compute standard error of the mean of groups, excluding missing values.

        For multiple groupings, the result index will be a MultiIndex.

        Parameters
        ----------
        ddof : int, default 1
            Degrees of freedom.

        Returns
        -------
        Series or DataFrame
            Standard error of the mean of values within each group.
        """
        result = self.std(ddof=ddof)
        if result.ndim == 1:
            result /= np.sqrt(self.count())
        else:
            cols = result.columns.difference(self.exclusions).unique()
            counts = self.count()
            result_ilocs = result.columns.get_indexer_for(cols)
            count_ilocs = counts.columns.get_indexer_for(cols)
            result.iloc[:, result_ilocs] /= np.sqrt(counts.iloc[:, count_ilocs])
        return result

    @final
    @Substitution(name="groupby")
    @Appender(_common_see_also)
    def size(self) -> DataFrame | Series:
        """
        Compute group sizes.

        Returns
        -------
        DataFrame or Series
            Number of rows in each group as a Series if as_index is True
            or a DataFrame if as_index is False.
        """
        result = self.grouper.size()

        # GH28330 preserve subclassed Series/DataFrames through calls
        if issubclass(self.obj._constructor, Series):
            result = self._obj_1d_constructor(result, name=self.obj.name)
        else:
            result = self._obj_1d_constructor(result)

        if not self.as_index:
            result = result.rename("size").reset_index()

        return self._reindex_output(result, fill_value=0)

    @final
    @doc(_groupby_agg_method_template, fname="sum", no=True, mc=0)
    def sum(
        self, numeric_only: bool | lib.NoDefault = lib.no_default, min_count: int = 0
    ):
        numeric_only = self._resolve_numeric_only(numeric_only)

        # If we are grouping on categoricals we want unobserved categories to
        # return zero, rather than the default of NaN which the reindexing in
        # _agg_general() returns. GH #31422
        with com.temp_setattr(self, "observed", True):
            result = self._agg_general(
                numeric_only=numeric_only,
                min_count=min_count,
                alias="add",
                npfunc=np.sum,
            )

        return self._reindex_output(result, fill_value=0)

    @final
    @doc(_groupby_agg_method_template, fname="prod", no=True, mc=0)
    def prod(
        self, numeric_only: bool | lib.NoDefault = lib.no_default, min_count: int = 0
    ):
        numeric_only = self._resolve_numeric_only(numeric_only)

        return self._agg_general(
            numeric_only=numeric_only, min_count=min_count, alias="prod", npfunc=np.prod
        )

    @final
    @doc(_groupby_agg_method_template, fname="min", no=False, mc=-1)
    def min(self, numeric_only: bool = False, min_count: int = -1):
        return self._agg_general(
            numeric_only=numeric_only, min_count=min_count, alias="min", npfunc=np.min
        )

    @final
    @doc(_groupby_agg_method_template, fname="max", no=False, mc=-1)
    def max(self, numeric_only: bool = False, min_count: int = -1):
        return self._agg_general(
            numeric_only=numeric_only, min_count=min_count, alias="max", npfunc=np.max
        )

    @final
    @doc(_groupby_agg_method_template, fname="first", no=False, mc=-1)
    def first(self, numeric_only: bool = False, min_count: int = -1):
        def first_compat(obj: FrameOrSeries, axis: int = 0):
            def first(x: Series):
                """Helper function for first item that isn't NA."""
                arr = x.array[notna(x.array)]
                if not len(arr):
                    return np.nan
                return arr[0]

            if isinstance(obj, DataFrame):
                return obj.apply(first, axis=axis)
            elif isinstance(obj, Series):
                return first(obj)
            else:  # pragma: no cover
                raise TypeError(type(obj))

        return self._agg_general(
            numeric_only=numeric_only,
            min_count=min_count,
            alias="first",
            npfunc=first_compat,
        )

    @final
    @doc(_groupby_agg_method_template, fname="last", no=False, mc=-1)
    def last(self, numeric_only: bool = False, min_count: int = -1):
        def last_compat(obj: FrameOrSeries, axis: int = 0):
            def last(x: Series):
                """Helper function for last item that isn't NA."""
                arr = x.array[notna(x.array)]
                if not len(arr):
                    return np.nan
                return arr[-1]

            if isinstance(obj, DataFrame):
                return obj.apply(last, axis=axis)
            elif isinstance(obj, Series):
                return last(obj)
            else:  # pragma: no cover
                raise TypeError(type(obj))

        return self._agg_general(
            numeric_only=numeric_only,
            min_count=min_count,
            alias="last",
            npfunc=last_compat,
        )

    @final
    @Substitution(name="groupby")
    @Appender(_common_see_also)
    def ohlc(self) -> DataFrame:
        """
        Compute open, high, low and close values of a group, excluding missing values.

        For multiple groupings, the result index will be a MultiIndex

        Returns
        -------
        DataFrame
            Open, high, low and close values within each group.
        """
        if self.obj.ndim == 1:
            # self._iterate_slices() yields only self._selected_obj
            obj = self._selected_obj

            is_numeric = is_numeric_dtype(obj.dtype)
            if not is_numeric:
                raise DataError("No numeric types to aggregate")

            res_values = self.grouper._cython_operation(
                "aggregate", obj._values, "ohlc", axis=0, min_count=-1
            )

            agg_names = ["open", "high", "low", "close"]
            result = self.obj._constructor_expanddim(
                res_values, index=self.grouper.result_index, columns=agg_names
            )
            return self._reindex_output(result)

        return self._apply_to_column_groupbys(
            lambda x: x.ohlc(), self._obj_with_exclusions
        )

    @doc(DataFrame.describe)
    def describe(self, **kwargs):
        with group_selection_context(self):
            result = self.apply(lambda x: x.describe(**kwargs))
            if self.axis == 1:
                return result.T
            return result.unstack()

    @final
    def resample(self, rule, *args, **kwargs):
        """
        Provide resampling when using a TimeGrouper.

        Given a grouper, the function resamples it according to a string
        "string" -> "frequency".

        See the :ref:`frequency aliases <timeseries.offset_aliases>`
        documentation for more details.

        Parameters
        ----------
        rule : str or DateOffset
            The offset string or object representing target grouper conversion.
        *args, **kwargs
            Possible arguments are `how`, `fill_method`, `limit`, `kind` and
            `on`, and other arguments of `TimeGrouper`.

        Returns
        -------
        Grouper
            Return a new grouper with our resampler appended.

        See Also
        --------
        Grouper : Specify a frequency to resample with when
            grouping by a key.
        DatetimeIndex.resample : Frequency conversion and resampling of
            time series.

        Examples
        --------
        >>> idx = pd.date_range('1/1/2000', periods=4, freq='T')
        >>> df = pd.DataFrame(data=4 * [range(2)],
        ...                   index=idx,
        ...                   columns=['a', 'b'])
        >>> df.iloc[2, 0] = 5
        >>> df
                            a  b
        2000-01-01 00:00:00  0  1
        2000-01-01 00:01:00  0  1
        2000-01-01 00:02:00  5  1
        2000-01-01 00:03:00  0  1

        Downsample the DataFrame into 3 minute bins and sum the values of
        the timestamps falling into a bin.

        >>> df.groupby('a').resample('3T').sum()
                                 a  b
        a
        0   2000-01-01 00:00:00  0  2
            2000-01-01 00:03:00  0  1
        5   2000-01-01 00:00:00  5  1

        Upsample the series into 30 second bins.

        >>> df.groupby('a').resample('30S').sum()
                            a  b
        a
        0   2000-01-01 00:00:00  0  1
            2000-01-01 00:00:30  0  0
            2000-01-01 00:01:00  0  1
            2000-01-01 00:01:30  0  0
            2000-01-01 00:02:00  0  0
            2000-01-01 00:02:30  0  0
            2000-01-01 00:03:00  0  1
        5   2000-01-01 00:02:00  5  1

        Resample by month. Values are assigned to the month of the period.

        >>> df.groupby('a').resample('M').sum()
                    a  b
        a
        0   2000-01-31  0  3
        5   2000-01-31  5  1

        Downsample the series into 3 minute bins as above, but close the right
        side of the bin interval.

        >>> df.groupby('a').resample('3T', closed='right').sum()
                                 a  b
        a
        0   1999-12-31 23:57:00  0  1
            2000-01-01 00:00:00  0  2
        5   2000-01-01 00:00:00  5  1

        Downsample the series into 3 minute bins and close the right side of
        the bin interval, but label each bin using the right edge instead of
        the left.

        >>> df.groupby('a').resample('3T', closed='right', label='right').sum()
                                 a  b
        a
        0   2000-01-01 00:00:00  0  1
            2000-01-01 00:03:00  0  2
        5   2000-01-01 00:03:00  5  1
        """
        from pandas.core.resample import get_resampler_for_grouping

        return get_resampler_for_grouping(self, rule, *args, **kwargs)

    @final
    @Substitution(name="groupby")
    @Appender(_common_see_also)
    def rolling(self, *args, **kwargs):
        """
        Return a rolling grouper, providing rolling functionality per group.
        """
        from pandas.core.window import RollingGroupby

        return RollingGroupby(
            self._selected_obj,
            *args,
            _grouper=self.grouper,
            _as_index=self.as_index,
            **kwargs,
        )

    @final
    @Substitution(name="groupby")
    @Appender(_common_see_also)
    def expanding(self, *args, **kwargs):
        """
        Return an expanding grouper, providing expanding
        functionality per group.
        """
        from pandas.core.window import ExpandingGroupby

        return ExpandingGroupby(
            self._selected_obj,
            *args,
            _grouper=self.grouper,
            **kwargs,
        )

    @final
    @Substitution(name="groupby")
    @Appender(_common_see_also)
    def ewm(self, *args, **kwargs):
        """
        Return an ewm grouper, providing ewm functionality per group.
        """
        from pandas.core.window import ExponentialMovingWindowGroupby

        return ExponentialMovingWindowGroupby(
            self._selected_obj,
            *args,
            _grouper=self.grouper,
            **kwargs,
        )

    @final
    def _fill(self, direction: Literal["ffill", "bfill"], limit=None):
        """
        Shared function for `pad` and `backfill` to call Cython method.

        Parameters
        ----------
        direction : {'ffill', 'bfill'}
            Direction passed to underlying Cython function. `bfill` will cause
            values to be filled backwards. `ffill` and any other values will
            default to a forward fill
        limit : int, default None
            Maximum number of consecutive values to fill. If `None`, this
            method will convert to -1 prior to passing to Cython

        Returns
        -------
        `Series` or `DataFrame` with filled values

        See Also
        --------
        pad : Returns Series with minimum number of char in object.
        backfill : Backward fill the missing values in the dataset.
        """
        # Need int value for Cython
        if limit is None:
            limit = -1

        ids, _, _ = self.grouper.group_info
        sorted_labels = np.argsort(ids, kind="mergesort").astype(np.intp, copy=False)
        if direction == "bfill":
            sorted_labels = sorted_labels[::-1]

        col_func = partial(
            libgroupby.group_fillna_indexer,
            labels=ids,
            sorted_labels=sorted_labels,
            direction=direction,
            limit=limit,
            dropna=self.dropna,
        )

        def blk_func(values: ArrayLike) -> ArrayLike:
            mask = isna(values)
            if values.ndim == 1:
                indexer = np.empty(values.shape, dtype=np.intp)
                col_func(out=indexer, mask=mask)
                return algorithms.take_nd(values, indexer)

            else:
                # We broadcast algorithms.take_nd analogous to
                #  np.take_along_axis

                # Note: we only get here with backfill/pad,
                #  so if we have a dtype that cannot hold NAs,
                #  then there will be no -1s in indexer, so we can use
                #  the original dtype (no need to ensure_dtype_can_hold_na)
                if isinstance(values, np.ndarray):
                    out = np.empty(values.shape, dtype=values.dtype)
                else:
                    out = type(values)._empty(values.shape, dtype=values.dtype)

                for i in range(len(values)):
                    # call group_fillna_indexer column-wise
                    indexer = np.empty(values.shape[1], dtype=np.intp)
                    col_func(out=indexer, mask=mask[i])
                    out[i, :] = algorithms.take_nd(values[i], indexer)
                return out

        obj = self._obj_with_exclusions
        if self.axis == 1:
            obj = obj.T
        mgr = obj._mgr
        res_mgr = mgr.apply(blk_func)

        new_obj = obj._constructor(res_mgr)
        if isinstance(new_obj, Series):
            new_obj.name = obj.name

        return self._wrap_transformed_output(new_obj)

    @final
    @Substitution(name="groupby")
    def pad(self, limit=None):
        """
        Forward fill the values.

        Parameters
        ----------
        limit : int, optional
            Limit of how many values to fill.

        Returns
        -------
        Series or DataFrame
            Object with missing values filled.

        See Also
        --------
        Series.pad: Returns Series with minimum number of char in object.
        DataFrame.pad: Object with missing values filled or None if inplace=True.
        Series.fillna: Fill NaN values of a Series.
        DataFrame.fillna: Fill NaN values of a DataFrame.
        """
        return self._fill("ffill", limit=limit)

    ffill = pad

    @final
    @Substitution(name="groupby")
    def backfill(self, limit=None):
        """
        Backward fill the values.

        Parameters
        ----------
        limit : int, optional
            Limit of how many values to fill.

        Returns
        -------
        Series or DataFrame
            Object with missing values filled.

        See Also
        --------
        Series.backfill :  Backward fill the missing values in the dataset.
        DataFrame.backfill:  Backward fill the missing values in the dataset.
        Series.fillna: Fill NaN values of a Series.
        DataFrame.fillna: Fill NaN values of a DataFrame.
        """
        return self._fill("bfill", limit=limit)

    bfill = backfill

    @final
    @Substitution(name="groupby")
    @Substitution(see_also=_common_see_also)
    def nth(
        self, n: int | list[int], dropna: Literal["any", "all", None] = None
    ) -> DataFrame:
        """
        Take the nth row from each group if n is an int, or a subset of rows
        if n is a list of ints.

        If dropna, will take the nth non-null row, dropna is either
        'all' or 'any'; this is equivalent to calling dropna(how=dropna)
        before the groupby.

        Parameters
        ----------
        n : int or list of ints
            A single nth value for the row or a list of nth values.
        dropna : {'any', 'all', None}, default None
            Apply the specified dropna operation before counting which row is
            the nth row.

        Returns
        -------
        Series or DataFrame
            N-th value within each group.
        %(see_also)s
        Examples
        --------

        >>> df = pd.DataFrame({'A': [1, 1, 2, 1, 2],
        ...                    'B': [np.nan, 2, 3, 4, 5]}, columns=['A', 'B'])
        >>> g = df.groupby('A')
        >>> g.nth(0)
             B
        A
        1  NaN
        2  3.0
        >>> g.nth(1)
             B
        A
        1  2.0
        2  5.0
        >>> g.nth(-1)
             B
        A
        1  4.0
        2  5.0
        >>> g.nth([0, 1])
             B
        A
        1  NaN
        1  2.0
        2  3.0
        2  5.0

        Specifying `dropna` allows count ignoring ``NaN``

        >>> g.nth(0, dropna='any')
             B
        A
        1  2.0
        2  3.0

        NaNs denote group exhausted when using dropna

        >>> g.nth(3, dropna='any')
            B
        A
        1 NaN
        2 NaN

        Specifying `as_index=False` in `groupby` keeps the original index.

        >>> df.groupby('A', as_index=False).nth(1)
           A    B
        1  1  2.0
        4  2  5.0
        """
        valid_containers = (set, list, tuple)
        if not isinstance(n, (valid_containers, int)):
            raise TypeError("n needs to be an int or a list/set/tuple of ints")

        if not dropna:

            if isinstance(n, int):
                nth_values = [n]
            elif isinstance(n, valid_containers):
                nth_values = list(set(n))

            nth_array = np.array(nth_values, dtype=np.intp)
            with group_selection_context(self):

                mask_left = np.in1d(self._cumcount_array(), nth_array)
                mask_right = np.in1d(
                    self._cumcount_array(ascending=False) + 1, -nth_array
                )
                mask = mask_left | mask_right

                ids, _, _ = self.grouper.group_info

                # Drop NA values in grouping
                mask = mask & (ids != -1)

                out = self._selected_obj[mask]
                if not self.as_index:
                    return out

                result_index = self.grouper.result_index
                out.index = result_index[ids[mask]]

                if not self.observed and isinstance(result_index, CategoricalIndex):
                    out = out.reindex(result_index)

                out = self._reindex_output(out)
                return out.sort_index() if self.sort else out

        # dropna is truthy
        if isinstance(n, valid_containers):
            raise ValueError("dropna option with a list of nth values is not supported")

        if dropna not in ["any", "all"]:
            # Note: when agg-ing picker doesn't raise this, just returns NaN
            raise ValueError(
                "For a DataFrame groupby, dropna must be "
                "either None, 'any' or 'all', "
                f"(was passed {dropna})."
            )

        # old behaviour, but with all and any support for DataFrames.
        # modified in GH 7559 to have better perf
        max_len = n if n >= 0 else -1 - n
        dropped = self.obj.dropna(how=dropna, axis=self.axis)

        # get a new grouper for our dropped obj
        if self.keys is None and self.level is None:

            # we don't have the grouper info available
            # (e.g. we have selected out
            # a column that is not in the current object)
            axis = self.grouper.axis
            grouper = axis[axis.isin(dropped.index)]

        else:

            # create a grouper with the original parameters, but on dropped
            # object
            from pandas.core.groupby.grouper import get_grouper

            grouper, _, _ = get_grouper(
                dropped,
                key=self.keys,
                axis=self.axis,
                level=self.level,
                sort=self.sort,
                mutated=self.mutated,
            )

        grb = dropped.groupby(grouper, as_index=self.as_index, sort=self.sort)
        sizes, result = grb.size(), grb.nth(n)
        mask = (sizes < max_len)._values

        # set the results which don't meet the criteria
        if len(result) and mask.any():
            result.loc[mask] = np.nan

        # reset/reindex to the original groups
        if len(self.obj) == len(dropped) or len(result) == len(
            self.grouper.result_index
        ):
            result.index = self.grouper.result_index
        else:
            result = result.reindex(self.grouper.result_index)

        return result

    @final
    def quantile(self, q=0.5, interpolation: str = "linear"):
        """
        Return group values at the given quantile, a la numpy.percentile.

        Parameters
        ----------
        q : float or array-like, default 0.5 (50% quantile)
            Value(s) between 0 and 1 providing the quantile(s) to compute.
        interpolation : {'linear', 'lower', 'higher', 'midpoint', 'nearest'}
            Method to use when the desired quantile falls between two points.

        Returns
        -------
        Series or DataFrame
            Return type determined by caller of GroupBy object.

        See Also
        --------
        Series.quantile : Similar method for Series.
        DataFrame.quantile : Similar method for DataFrame.
        numpy.percentile : NumPy method to compute qth percentile.

        Examples
        --------
        >>> df = pd.DataFrame([
        ...     ['a', 1], ['a', 2], ['a', 3],
        ...     ['b', 1], ['b', 3], ['b', 5]
        ... ], columns=['key', 'val'])
        >>> df.groupby('key').quantile()
            val
        key
        a    2.0
        b    3.0
        """

        def pre_processor(vals: ArrayLike) -> tuple[np.ndarray, np.dtype | None]:
            if is_object_dtype(vals):
                raise TypeError(
                    "'quantile' cannot be performed against 'object' dtypes!"
                )

            inference: np.dtype | None = None
            if is_integer_dtype(vals.dtype):
                if isinstance(vals, ExtensionArray):
                    out = vals.to_numpy(dtype=float, na_value=np.nan)
                else:
                    out = vals
                inference = np.dtype(np.int64)
            elif is_bool_dtype(vals.dtype) and isinstance(vals, ExtensionArray):
                out = vals.to_numpy(dtype=float, na_value=np.nan)
            elif is_datetime64_dtype(vals.dtype):
                inference = np.dtype("datetime64[ns]")
                out = np.asarray(vals).astype(float)
            elif is_timedelta64_dtype(vals.dtype):
                inference = np.dtype("timedelta64[ns]")
                out = np.asarray(vals).astype(float)
            elif isinstance(vals, ExtensionArray) and is_float_dtype(vals):
                inference = np.dtype(np.float64)
                out = vals.to_numpy(dtype=float, na_value=np.nan)
            else:
                out = np.asarray(vals)

            return out, inference

        def post_processor(vals: np.ndarray, inference: np.dtype | None) -> np.ndarray:
            if inference:
                # Check for edge case
                if not (
                    is_integer_dtype(inference)
                    and interpolation in {"linear", "midpoint"}
                ):
                    vals = vals.astype(inference)

            return vals

        if is_scalar(q):
            res = self.quantile([q], interpolation=interpolation)
            nlevels = res.index.nlevels
            return res.droplevel(nlevels - 1, axis=0)

        qs = np.array(q, dtype=np.float64)
        ids, _, ngroups = self.grouper.group_info
        nqs = len(qs)

        func = partial(
            libgroupby.group_quantile, labels=ids, qs=qs, interpolation=interpolation
        )

        # Put '-1' (NaN) labels as the last group so it does not interfere
        # with the calculations. Note: length check avoids failure on empty
        # labels. In that case, the value doesn't matter
        na_label_for_sorting = ids.max() + 1 if len(ids) > 0 else 0
        labels_for_lexsort = np.where(ids == -1, na_label_for_sorting, ids)

        def blk_func(values: ArrayLike) -> ArrayLike:
            mask = isna(values)
            vals, inference = pre_processor(values)

            ncols = 1
            if vals.ndim == 2:
                ncols = vals.shape[0]
                shaped_labels = np.broadcast_to(
                    labels_for_lexsort, (ncols, len(labels_for_lexsort))
                )
            else:
                shaped_labels = labels_for_lexsort

            out = np.empty((ncols, ngroups, nqs), dtype=np.float64)

            # Get an index of values sorted by values and then labels
            order = (vals, shaped_labels)
            sort_arr = np.lexsort(order).astype(np.intp, copy=False)

            if vals.ndim == 1:
                func(out[0], values=vals, mask=mask, sort_indexer=sort_arr)
            else:
                for i in range(ncols):
                    func(out[i], values=vals[i], mask=mask[i], sort_indexer=sort_arr[i])

            if vals.ndim == 1:
                out = out.ravel("K")
            else:
                out = out.reshape(ncols, ngroups * nqs)
            return post_processor(out, inference)

        obj = self._obj_with_exclusions
        is_ser = obj.ndim == 1
        if is_ser:
            # i.e. SeriesGroupBy
            mgr = obj.to_frame()._mgr
        else:
            mgr = self._get_data_to_aggregate()

        res_mgr = mgr.grouped_reduce(blk_func, ignore_failures=True)
        if len(res_mgr.items) != len(mgr.items):
            warnings.warn(
                "Dropping invalid columns in "
                f"{type(self).__name__}.quantile is deprecated. "
                "In a future version, a TypeError will be raised. "
                "Before calling .quantile, select only columns which "
                "should be valid for the function.",
                FutureWarning,
                stacklevel=find_stack_level(),
            )
            if len(res_mgr.items) == 0:
                # re-call grouped_reduce to get the desired exception message
                mgr.grouped_reduce(blk_func, ignore_failures=False)

        if is_ser:
            res = obj._constructor_expanddim(res_mgr)
            res = res[res.columns[0]]  # aka res.squeeze()
            res.name = obj.name
        else:
            res = obj._constructor(res_mgr)

        return self._wrap_aggregated_output(res, qs=qs)

    @final
    @Substitution(name="groupby")
    def ngroup(self, ascending: bool = True):
        """
        Number each group from 0 to the number of groups - 1.

        This is the enumerative complement of cumcount.  Note that the
        numbers given to the groups match the order in which the groups
        would be seen when iterating over the groupby object, not the
        order they are first observed.

        Parameters
        ----------
        ascending : bool, default True
            If False, number in reverse, from number of group - 1 to 0.

        Returns
        -------
        Series
            Unique numbers for each group.

        See Also
        --------
        .cumcount : Number the rows in each group.

        Examples
        --------
        >>> df = pd.DataFrame({"A": list("aaabba")})
        >>> df
           A
        0  a
        1  a
        2  a
        3  b
        4  b
        5  a
        >>> df.groupby('A').ngroup()
        0    0
        1    0
        2    0
        3    1
        4    1
        5    0
        dtype: int64
        >>> df.groupby('A').ngroup(ascending=False)
        0    1
        1    1
        2    1
        3    0
        4    0
        5    1
        dtype: int64
        >>> df.groupby(["A", [1,1,2,3,2,1]]).ngroup()
        0    0
        1    0
        2    1
        3    3
        4    2
        5    0
        dtype: int64
        """
        with group_selection_context(self):
            index = self._selected_obj.index
            result = self._obj_1d_constructor(
                self.grouper.group_info[0], index, dtype=np.int64
            )
            if not ascending:
                result = self.ngroups - 1 - result
            return result

    @final
    @Substitution(name="groupby")
    def cumcount(self, ascending: bool = True):
        """
        Number each item in each group from 0 to the length of that group - 1.

        Essentially this is equivalent to

        .. code-block:: python

            self.apply(lambda x: pd.Series(np.arange(len(x)), x.index))

        Parameters
        ----------
        ascending : bool, default True
            If False, number in reverse, from length of group - 1 to 0.

        Returns
        -------
        Series
            Sequence number of each element within each group.

        See Also
        --------
        .ngroup : Number the groups themselves.

        Examples
        --------
        >>> df = pd.DataFrame([['a'], ['a'], ['a'], ['b'], ['b'], ['a']],
        ...                   columns=['A'])
        >>> df
           A
        0  a
        1  a
        2  a
        3  b
        4  b
        5  a
        >>> df.groupby('A').cumcount()
        0    0
        1    1
        2    2
        3    0
        4    1
        5    3
        dtype: int64
        >>> df.groupby('A').cumcount(ascending=False)
        0    3
        1    2
        2    1
        3    1
        4    0
        5    0
        dtype: int64
        """
        with group_selection_context(self):
            index = self._selected_obj._get_axis(self.axis)
            cumcounts = self._cumcount_array(ascending=ascending)
            return self._obj_1d_constructor(cumcounts, index)

    @final
    @Substitution(name="groupby")
    @Substitution(see_also=_common_see_also)
    def rank(
        self,
        method: str = "average",
        ascending: bool = True,
        na_option: str = "keep",
        pct: bool = False,
        axis: int = 0,
    ):
        """
        Provide the rank of values within each group.

        Parameters
        ----------
        method : {'average', 'min', 'max', 'first', 'dense'}, default 'average'
            * average: average rank of group.
            * min: lowest rank in group.
            * max: highest rank in group.
            * first: ranks assigned in order they appear in the array.
            * dense: like 'min', but rank always increases by 1 between groups.
        ascending : bool, default True
            False for ranks by high (1) to low (N).
        na_option : {'keep', 'top', 'bottom'}, default 'keep'
            * keep: leave NA values where they are.
            * top: smallest rank if ascending.
            * bottom: smallest rank if descending.
        pct : bool, default False
            Compute percentage rank of data within each group.
        axis : int, default 0
            The axis of the object over which to compute the rank.

        Returns
        -------
        DataFrame with ranking of values within each group
        %(see_also)s
        Examples
        --------
        >>> df = pd.DataFrame(
        ...     {
        ...         "group": ["a", "a", "a", "a", "a", "b", "b", "b", "b", "b"],
        ...         "value": [2, 4, 2, 3, 5, 1, 2, 4, 1, 5],
        ...     }
        ... )
        >>> df
          group  value
        0     a      2
        1     a      4
        2     a      2
        3     a      3
        4     a      5
        5     b      1
        6     b      2
        7     b      4
        8     b      1
        9     b      5
        >>> for method in ['average', 'min', 'max', 'dense', 'first']:
        ...     df[f'{method}_rank'] = df.groupby('group')['value'].rank(method)
        >>> df
          group  value  average_rank  min_rank  max_rank  dense_rank  first_rank
        0     a      2           1.5       1.0       2.0         1.0         1.0
        1     a      4           4.0       4.0       4.0         3.0         4.0
        2     a      2           1.5       1.0       2.0         1.0         2.0
        3     a      3           3.0       3.0       3.0         2.0         3.0
        4     a      5           5.0       5.0       5.0         4.0         5.0
        5     b      1           1.5       1.0       2.0         1.0         1.0
        6     b      2           3.0       3.0       3.0         2.0         3.0
        7     b      4           4.0       4.0       4.0         3.0         4.0
        8     b      1           1.5       1.0       2.0         1.0         2.0
        9     b      5           5.0       5.0       5.0         4.0         5.0
        """
        if na_option not in {"keep", "top", "bottom"}:
            msg = "na_option must be one of 'keep', 'top', or 'bottom'"
            raise ValueError(msg)

        kwargs = {
            "ties_method": method,
            "ascending": ascending,
            "na_option": na_option,
            "pct": pct,
        }
        if axis != 0:
            # DataFrame uses different keyword name
            kwargs["method"] = kwargs.pop("ties_method")
            return self.apply(lambda x: x.rank(axis=axis, numeric_only=False, **kwargs))

        return self._cython_transform(
            "rank",
            numeric_only=False,
            axis=axis,
            **kwargs,
        )

    @final
    @Substitution(name="groupby")
    @Appender(_common_see_also)
    def cumprod(self, axis=0, *args, **kwargs):
        """
        Cumulative product for each group.

        Returns
        -------
        Series or DataFrame
        """
        nv.validate_groupby_func("cumprod", args, kwargs, ["numeric_only", "skipna"])
        if axis != 0:
            return self.apply(lambda x: x.cumprod(axis=axis, **kwargs))

        return self._cython_transform("cumprod", **kwargs)

    @final
    @Substitution(name="groupby")
    @Appender(_common_see_also)
    def cumsum(self, axis=0, *args, **kwargs):
        """
        Cumulative sum for each group.

        Returns
        -------
        Series or DataFrame
        """
        nv.validate_groupby_func("cumsum", args, kwargs, ["numeric_only", "skipna"])
        if axis != 0:
            return self.apply(lambda x: x.cumsum(axis=axis, **kwargs))

        return self._cython_transform("cumsum", **kwargs)

    @final
    @Substitution(name="groupby")
    @Appender(_common_see_also)
    def cummin(self, axis=0, **kwargs):
        """
        Cumulative min for each group.

        Returns
        -------
        Series or DataFrame
        """
        skipna = kwargs.get("skipna", True)
        if axis != 0:
            return self.apply(lambda x: np.minimum.accumulate(x, axis))

        return self._cython_transform("cummin", numeric_only=False, skipna=skipna)

    @final
    @Substitution(name="groupby")
    @Appender(_common_see_also)
    def cummax(self, axis=0, **kwargs):
        """
        Cumulative max for each group.

        Returns
        -------
        Series or DataFrame
        """
        skipna = kwargs.get("skipna", True)
        if axis != 0:
            return self.apply(lambda x: np.maximum.accumulate(x, axis))

        return self._cython_transform("cummax", numeric_only=False, skipna=skipna)

    @final
    def _get_cythonized_result(
        self,
        base_func: Callable,
        cython_dtype: np.dtype,
        numeric_only: bool | lib.NoDefault = lib.no_default,
        needs_counts: bool = False,
        needs_nullable: bool = False,
        needs_mask: bool = False,
        pre_processing=None,
        post_processing=None,
        **kwargs,
    ):
        """
        Get result for Cythonized functions.

        Parameters
        ----------
        base_func : callable, Cythonized function to be called
        cython_dtype : np.dtype
            Type of the array that will be modified by the Cython call.
        numeric_only : bool, default True
            Whether only numeric datatypes should be computed
        needs_counts : bool, default False
            Whether the counts should be a part of the Cython call
        needs_mask : bool, default False
            Whether boolean mask needs to be part of the Cython call
            signature
        needs_nullable : bool, default False
            Whether a bool specifying if the input is nullable is part
            of the Cython call signature
        pre_processing : function, default None
            Function to be applied to `values` prior to passing to Cython.
            Function should return a tuple where the first element is the
            values to be passed to Cython and the second element is an optional
            type which the values should be converted to after being returned
            by the Cython operation. This function is also responsible for
            raising a TypeError if the values have an invalid type. Raises
            if `needs_values` is False.
        post_processing : function, default None
            Function to be applied to result of Cython function. Should accept
            an array of values as the first argument and type inferences as its
            second argument, i.e. the signature should be
            (ndarray, Type). If `needs_nullable=True`, a third argument should be
            `nullable`, to allow for processing specific to nullable values.
        **kwargs : dict
            Extra arguments to be passed back to Cython funcs

        Returns
        -------
        `Series` or `DataFrame`  with filled values
        """
        numeric_only = self._resolve_numeric_only(numeric_only)

        if post_processing and not callable(post_processing):
            raise ValueError("'post_processing' must be a callable!")
        if pre_processing and not callable(pre_processing):
            raise ValueError("'pre_processing' must be a callable!")

        grouper = self.grouper

        ids, _, ngroups = grouper.group_info
        output: dict[base.OutputKey, ArrayLike] = {}

        how = base_func.__name__
        base_func = partial(base_func, labels=ids)

        def blk_func(values: ArrayLike) -> ArrayLike:
            values = values.T
            ncols = 1 if values.ndim == 1 else values.shape[1]

            result: ArrayLike
            result = np.zeros(ngroups * ncols, dtype=cython_dtype)
            result = result.reshape((ngroups, ncols))

            func = partial(base_func, out=result)

            inferences = None

            if needs_counts:
                counts = np.zeros(self.ngroups, dtype=np.int64)
                func = partial(func, counts=counts)

            vals = values
            if pre_processing:
                vals, inferences = pre_processing(vals)

            vals = vals.astype(cython_dtype, copy=False)
            if vals.ndim == 1:
                vals = vals.reshape((-1, 1))
            func = partial(func, values=vals)

            if needs_mask:
                mask = isna(values).view(np.uint8)
                if mask.ndim == 1:
                    mask = mask.reshape(-1, 1)
                func = partial(func, mask=mask)

            if needs_nullable:
                is_nullable = isinstance(values, BaseMaskedArray)
                func = partial(func, nullable=is_nullable)

            func(**kwargs)  # Call func to modify indexer values in place

            if values.ndim == 1:
                assert result.shape[1] == 1, result.shape
                result = result[:, 0]

            if post_processing:
                pp_kwargs = {}
                if needs_nullable:
                    pp_kwargs["nullable"] = isinstance(values, BaseMaskedArray)

                result = post_processing(result, inferences, **pp_kwargs)

            return result.T

        obj = self._obj_with_exclusions
<<<<<<< HEAD
        if needs_2d and real_2d:
=======
        if obj.ndim == 2 and self.axis == 0:
>>>>>>> 044ab26b
            # Operate block-wise instead of column-by-column
            orig_ndim = obj.ndim
            if orig_ndim == 1:
                # Operate on DataFrame, then squeeze below
                obj = obj.to_frame()

            mgr = obj._mgr
            if self.axis == 1:
                mgr = obj.T._mgr

            if numeric_only:
                mgr = mgr.get_numeric_data()

<<<<<<< HEAD
            res_mgr = mgr.grouped_reduce(blk_func, ignore_failures=True)
            if len(res_mgr.items) != len(mgr.items):
                howstr = how.replace("group_", "")
                warnings.warn(
                    "Dropping invalid columns in "
                    f"{type(self).__name__}.{howstr} is deprecated. "
                    "In a future version, a TypeError will be raised. "
                    f"Before calling .{howstr}, select only columns which "
                    "should be valid for the function.",
                    FutureWarning,
                    stacklevel=3,
                )
                if len(res_mgr.items) == 0:
                    # We re-call grouped_reduce to get the right exception message
                    try:
                        mgr.grouped_reduce(blk_func, ignore_failures=False)
                    except Exception as err:
                        error_msg = str(err)
                        raise TypeError(error_msg)
                    # We should never get here
                    raise TypeError("All columns were dropped in grouped_reduce")

            out = type(obj)(res_mgr)

            if orig_ndim == 1:
                assert out.ndim == 2
                assert out.shape[1] == 1
                out = out.iloc[:, 0]
                # restore name=None in case to_frame set columns to [0]
                out.name = self.obj.name

            if aggregate:
                return self._wrap_aggregated_output(out)
            else:
                return self._wrap_transformed_output(out)
=======
            # setting ignore_failures=False for troubleshooting
            res_mgr = mgr.grouped_reduce(blk_func, ignore_failures=False)
            output = type(obj)(res_mgr)
            return self._wrap_aggregated_output(output)
>>>>>>> 044ab26b

        error_msg = ""
        for idx, obj in enumerate(self._iterate_slices()):
            values = obj._values

            if numeric_only and not is_numeric_dtype(values.dtype):
                continue

            try:
                result = blk_func(values)
            except TypeError as err:
                error_msg = str(err)
                howstr = how.replace("group_", "")
                warnings.warn(
                    "Dropping invalid columns in "
                    f"{type(self).__name__}.{howstr} is deprecated. "
                    "In a future version, a TypeError will be raised. "
                    f"Before calling .{howstr}, select only columns which "
                    "should be valid for the function.",
                    FutureWarning,
                    stacklevel=find_stack_level(),
                )
                continue

            key = base.OutputKey(label=obj.name, position=idx)
            output[key] = result

        # error_msg is "" on an frame/series with no rows or columns
        if not output and error_msg != "":
            raise TypeError(error_msg)

        return self._wrap_aggregated_output(output)

    @final
    @Substitution(name="groupby")
    def shift(self, periods=1, freq=None, axis=0, fill_value=None):
        """
        Shift each group by periods observations.

        If freq is passed, the index will be increased using the periods and the freq.

        Parameters
        ----------
        periods : int, default 1
            Number of periods to shift.
        freq : str, optional
            Frequency string.
        axis : axis to shift, default 0
            Shift direction.
        fill_value : optional
            The scalar value to use for newly introduced missing values.

        Returns
        -------
        Series or DataFrame
            Object shifted within each group.

        See Also
        --------
        Index.shift : Shift values of Index.
        tshift : Shift the time index, using the index’s frequency
            if available.
        """
        if freq is not None or axis != 0:
            return self.apply(lambda x: x.shift(periods, freq, axis, fill_value))

        ids, _, ngroups = self.grouper.group_info
        res_indexer = np.zeros(len(ids), dtype=np.int64)

        libgroupby.group_shift_indexer(res_indexer, ids, ngroups, periods)

        obj = self._obj_with_exclusions

        res = obj._reindex_with_indexers(
            {self.axis: (obj.axes[self.axis], res_indexer)},
            fill_value=fill_value,
            allow_dups=True,
        )
        return res

    @final
    @Substitution(name="groupby")
    @Appender(_common_see_also)
    def pct_change(self, periods=1, fill_method="pad", limit=None, freq=None, axis=0):
        """
        Calculate pct_change of each value to previous entry in group.

        Returns
        -------
        Series or DataFrame
            Percentage changes within each group.
        """
        # TODO: Remove this conditional for SeriesGroupBy when GH#23918 is fixed
        if freq is not None or axis != 0:
            return self.apply(
                lambda x: x.pct_change(
                    periods=periods,
                    fill_method=fill_method,
                    limit=limit,
                    freq=freq,
                    axis=axis,
                )
            )
        if fill_method is None:  # GH30463
            fill_method = "pad"
            limit = 0
        filled = getattr(self, fill_method)(limit=limit)
        fill_grp = filled.groupby(self.grouper.codes, axis=self.axis)
        shifted = fill_grp.shift(periods=periods, freq=freq, axis=self.axis)
        return (filled / shifted) - 1

    @final
    @Substitution(name="groupby")
    @Substitution(see_also=_common_see_also)
    def head(self, n=5):
        """
        Return first n rows of each group.

        Similar to ``.apply(lambda x: x.head(n))``, but it returns a subset of rows
        from the original DataFrame with original index and order preserved
        (``as_index`` flag is ignored).

        Does not work for negative values of `n`.

        Returns
        -------
        Series or DataFrame
        %(see_also)s
        Examples
        --------

        >>> df = pd.DataFrame([[1, 2], [1, 4], [5, 6]],
        ...                   columns=['A', 'B'])
        >>> df.groupby('A').head(1)
           A  B
        0  1  2
        2  5  6
        >>> df.groupby('A').head(-1)
        Empty DataFrame
        Columns: [A, B]
        Index: []
        """
        self._reset_group_selection()
        mask = self._cumcount_array() < n
        if self.axis == 0:
            return self._selected_obj[mask]
        else:
            return self._selected_obj.iloc[:, mask]

    @final
    @Substitution(name="groupby")
    @Substitution(see_also=_common_see_also)
    def tail(self, n=5):
        """
        Return last n rows of each group.

        Similar to ``.apply(lambda x: x.tail(n))``, but it returns a subset of rows
        from the original DataFrame with original index and order preserved
        (``as_index`` flag is ignored).

        Does not work for negative values of `n`.

        Returns
        -------
        Series or DataFrame
        %(see_also)s
        Examples
        --------

        >>> df = pd.DataFrame([['a', 1], ['a', 2], ['b', 1], ['b', 2]],
        ...                   columns=['A', 'B'])
        >>> df.groupby('A').tail(1)
           A  B
        1  a  2
        3  b  2
        >>> df.groupby('A').tail(-1)
        Empty DataFrame
        Columns: [A, B]
        Index: []
        """
        self._reset_group_selection()
        mask = self._cumcount_array(ascending=False) < n
        if self.axis == 0:
            return self._selected_obj[mask]
        else:
            return self._selected_obj.iloc[:, mask]

    @final
    def _reindex_output(
        self,
        output: OutputFrameOrSeries,
        fill_value: Scalar = np.NaN,
        qs: npt.NDArray[np.float64] | None = None,
    ) -> OutputFrameOrSeries:
        """
        If we have categorical groupers, then we might want to make sure that
        we have a fully re-indexed output to the levels. This means expanding
        the output space to accommodate all values in the cartesian product of
        our groups, regardless of whether they were observed in the data or
        not. This will expand the output space if there are missing groups.

        The method returns early without modifying the input if the number of
        groupings is less than 2, self.observed == True or none of the groupers
        are categorical.

        Parameters
        ----------
        output : Series or DataFrame
            Object resulting from grouping and applying an operation.
        fill_value : scalar, default np.NaN
            Value to use for unobserved categories if self.observed is False.
        qs : np.ndarray[float64] or None, default None
            quantile values, only relevant for quantile.

        Returns
        -------
        Series or DataFrame
            Object (potentially) re-indexed to include all possible groups.
        """
        groupings = self.grouper.groupings
        if len(groupings) == 1:
            return output

        # if we only care about the observed values
        # we are done
        elif self.observed:
            return output

        # reindexing only applies to a Categorical grouper
        elif not any(
            isinstance(ping.grouping_vector, (Categorical, CategoricalIndex))
            for ping in groupings
        ):
            return output

        levels_list = [ping.group_index for ping in groupings]
        names = self.grouper.names
        if qs is not None:
            levels_list.append(qs)
            names = names + [None]
        index, _ = MultiIndex.from_product(levels_list, names=names).sortlevel()

        if self.as_index:
            d = {
                self.obj._get_axis_name(self.axis): index,
                "copy": False,
                "fill_value": fill_value,
            }
            return output.reindex(**d)

        # GH 13204
        # Here, the categorical in-axis groupers, which need to be fully
        # expanded, are columns in `output`. An idea is to do:
        # output = output.set_index(self.grouper.names)
        #                .reindex(index).reset_index()
        # but special care has to be taken because of possible not-in-axis
        # groupers.
        # So, we manually select and drop the in-axis grouper columns,
        # reindex `output`, and then reset the in-axis grouper columns.

        # Select in-axis groupers
        in_axis_grps = (
            (i, ping.name) for (i, ping) in enumerate(groupings) if ping.in_axis
        )
        g_nums, g_names = zip(*in_axis_grps)

        output = output.drop(labels=list(g_names), axis=1)

        # Set a temp index and reindex (possibly expanding)
        output = output.set_index(self.grouper.result_index).reindex(
            index, copy=False, fill_value=fill_value
        )

        # Reset in-axis grouper columns
        # (using level numbers `g_nums` because level names may not be unique)
        output = output.reset_index(level=g_nums)

        return output.reset_index(drop=True)

    @final
    def sample(
        self,
        n: int | None = None,
        frac: float | None = None,
        replace: bool = False,
        weights: Sequence | Series | None = None,
        random_state: RandomState | None = None,
    ):
        """
        Return a random sample of items from each group.

        You can use `random_state` for reproducibility.

        .. versionadded:: 1.1.0

        Parameters
        ----------
        n : int, optional
            Number of items to return for each group. Cannot be used with
            `frac` and must be no larger than the smallest group unless
            `replace` is True. Default is one if `frac` is None.
        frac : float, optional
            Fraction of items to return. Cannot be used with `n`.
        replace : bool, default False
            Allow or disallow sampling of the same row more than once.
        weights : list-like, optional
            Default None results in equal probability weighting.
            If passed a list-like then values must have the same length as
            the underlying DataFrame or Series object and will be used as
            sampling probabilities after normalization within each group.
            Values must be non-negative with at least one positive element
            within each group.
        random_state : int, array-like, BitGenerator, np.random.RandomState,
            np.random.Generator, optional. If int, array-like, or BitGenerator, seed for
            random number generator. If np.random.RandomState or np.random.Generator,
            use as given.

            .. versionchanged:: 1.4.0

                np.random.Generator objects now accepted

        Returns
        -------
        Series or DataFrame
            A new object of same type as caller containing items randomly
            sampled within each group from the caller object.

        See Also
        --------
        DataFrame.sample: Generate random samples from a DataFrame object.
        numpy.random.choice: Generate a random sample from a given 1-D numpy
            array.

        Examples
        --------
        >>> df = pd.DataFrame(
        ...     {"a": ["red"] * 2 + ["blue"] * 2 + ["black"] * 2, "b": range(6)}
        ... )
        >>> df
               a  b
        0    red  0
        1    red  1
        2   blue  2
        3   blue  3
        4  black  4
        5  black  5

        Select one row at random for each distinct value in column a. The
        `random_state` argument can be used to guarantee reproducibility:

        >>> df.groupby("a").sample(n=1, random_state=1)
               a  b
        4  black  4
        2   blue  2
        1    red  1

        Set `frac` to sample fixed proportions rather than counts:

        >>> df.groupby("a")["b"].sample(frac=0.5, random_state=2)
        5    5
        2    2
        0    0
        Name: b, dtype: int64

        Control sample probabilities within groups by setting weights:

        >>> df.groupby("a").sample(
        ...     n=1,
        ...     weights=[1, 1, 1, 0, 0, 1],
        ...     random_state=1,
        ... )
               a  b
        5  black  5
        2   blue  2
        0    red  0
        """
        size = sample.process_sampling_size(n, frac, replace)
        if weights is not None:
            weights_arr = sample.preprocess_weights(
                self._selected_obj, weights, axis=self.axis
            )

        random_state = com.random_state(random_state)

        group_iterator = self.grouper.get_iterator(self._selected_obj, self.axis)

        sampled_indices = []
        for labels, obj in group_iterator:
            grp_indices = self.indices[labels]
            group_size = len(grp_indices)
            if size is not None:
                sample_size = size
            else:
                assert frac is not None
                sample_size = round(frac * group_size)

            grp_sample = sample.sample(
                group_size,
                size=sample_size,
                replace=replace,
                weights=None if weights is None else weights_arr[grp_indices],
                random_state=random_state,
            )
            sampled_indices.append(grp_indices[grp_sample])

        sampled_indices = np.concatenate(sampled_indices)
        return self._selected_obj.take(sampled_indices, axis=self.axis)


@doc(GroupBy)
def get_groupby(
    obj: NDFrame,
    by: _KeysArgType | None = None,
    axis: int = 0,
    level=None,
    grouper: ops.BaseGrouper | None = None,
    exclusions=None,
    selection=None,
    as_index: bool = True,
    sort: bool = True,
    group_keys: bool = True,
    squeeze: bool = False,
    observed: bool = False,
    mutated: bool = False,
    dropna: bool = True,
) -> GroupBy:

    klass: type[GroupBy]
    if isinstance(obj, Series):
        from pandas.core.groupby.generic import SeriesGroupBy

        klass = SeriesGroupBy
    elif isinstance(obj, DataFrame):
        from pandas.core.groupby.generic import DataFrameGroupBy

        klass = DataFrameGroupBy
    else:  # pragma: no cover
        raise TypeError(f"invalid type: {obj}")

    return klass(
        obj=obj,
        keys=by,
        axis=axis,
        level=level,
        grouper=grouper,
        exclusions=exclusions,
        selection=selection,
        as_index=as_index,
        sort=sort,
        group_keys=group_keys,
        squeeze=squeeze,
        observed=observed,
        mutated=mutated,
        dropna=dropna,
    )


def _insert_quantile_level(idx: Index, qs: npt.NDArray[np.float64]) -> MultiIndex:
    """
    Insert the sequence 'qs' of quantiles as the inner-most level of a MultiIndex.

    The quantile level in the MultiIndex is a repeated copy of 'qs'.

    Parameters
    ----------
    idx : Index
    qs : np.ndarray[float64]

    Returns
    -------
    MultiIndex
    """
    nqs = len(qs)

    if idx._is_multi:
        idx = cast(MultiIndex, idx)
        lev_codes, lev = Index(qs).factorize()
        levels = list(idx.levels) + [lev]
        codes = [np.repeat(x, nqs) for x in idx.codes] + [np.tile(lev_codes, len(idx))]
        mi = MultiIndex(levels=levels, codes=codes, names=idx.names + [None])
    else:
        mi = MultiIndex.from_product([idx, qs])
    return mi<|MERGE_RESOLUTION|>--- conflicted
+++ resolved
@@ -3057,7 +3057,6 @@
         grouper = self.grouper
 
         ids, _, ngroups = grouper.group_info
-        output: dict[base.OutputKey, ArrayLike] = {}
 
         how = base_func.__name__
         base_func = partial(base_func, labels=ids)
@@ -3113,98 +3112,52 @@
             return result.T
 
         obj = self._obj_with_exclusions
-<<<<<<< HEAD
-        if needs_2d and real_2d:
-=======
-        if obj.ndim == 2 and self.axis == 0:
->>>>>>> 044ab26b
-            # Operate block-wise instead of column-by-column
-            orig_ndim = obj.ndim
-            if orig_ndim == 1:
-                # Operate on DataFrame, then squeeze below
-                obj = obj.to_frame()
-
-            mgr = obj._mgr
-            if self.axis == 1:
-                mgr = obj.T._mgr
-
-            if numeric_only:
-                mgr = mgr.get_numeric_data()
-
-<<<<<<< HEAD
-            res_mgr = mgr.grouped_reduce(blk_func, ignore_failures=True)
-            if len(res_mgr.items) != len(mgr.items):
-                howstr = how.replace("group_", "")
-                warnings.warn(
-                    "Dropping invalid columns in "
-                    f"{type(self).__name__}.{howstr} is deprecated. "
-                    "In a future version, a TypeError will be raised. "
-                    f"Before calling .{howstr}, select only columns which "
-                    "should be valid for the function.",
-                    FutureWarning,
-                    stacklevel=3,
-                )
-                if len(res_mgr.items) == 0:
-                    # We re-call grouped_reduce to get the right exception message
-                    try:
-                        mgr.grouped_reduce(blk_func, ignore_failures=False)
-                    except Exception as err:
-                        error_msg = str(err)
-                        raise TypeError(error_msg)
-                    # We should never get here
-                    raise TypeError("All columns were dropped in grouped_reduce")
-
-            out = type(obj)(res_mgr)
-
-            if orig_ndim == 1:
-                assert out.ndim == 2
-                assert out.shape[1] == 1
-                out = out.iloc[:, 0]
-                # restore name=None in case to_frame set columns to [0]
-                out.name = self.obj.name
-
-            if aggregate:
-                return self._wrap_aggregated_output(out)
-            else:
-                return self._wrap_transformed_output(out)
-=======
-            # setting ignore_failures=False for troubleshooting
-            res_mgr = mgr.grouped_reduce(blk_func, ignore_failures=False)
-            output = type(obj)(res_mgr)
-            return self._wrap_aggregated_output(output)
->>>>>>> 044ab26b
-
-        error_msg = ""
-        for idx, obj in enumerate(self._iterate_slices()):
-            values = obj._values
-
-            if numeric_only and not is_numeric_dtype(values.dtype):
-                continue
-
-            try:
-                result = blk_func(values)
-            except TypeError as err:
-                error_msg = str(err)
-                howstr = how.replace("group_", "")
-                warnings.warn(
-                    "Dropping invalid columns in "
-                    f"{type(self).__name__}.{howstr} is deprecated. "
-                    "In a future version, a TypeError will be raised. "
-                    f"Before calling .{howstr}, select only columns which "
-                    "should be valid for the function.",
-                    FutureWarning,
-                    stacklevel=find_stack_level(),
-                )
-                continue
-
-            key = base.OutputKey(label=obj.name, position=idx)
-            output[key] = result
-
-        # error_msg is "" on an frame/series with no rows or columns
-        if not output and error_msg != "":
-            raise TypeError(error_msg)
-
-        return self._wrap_aggregated_output(output)
+
+        # Operate block-wise instead of column-by-column
+        orig_ndim = obj.ndim
+        if orig_ndim == 1:
+            # Operate on DataFrame, then squeeze below
+            obj = obj.to_frame()
+
+        mgr = obj._mgr
+        if self.axis == 1:
+            mgr = obj.T._mgr
+
+        if numeric_only:
+            mgr = mgr.get_numeric_data()
+
+        res_mgr = mgr.grouped_reduce(blk_func, ignore_failures=True)
+        if len(res_mgr.items) != len(mgr.items):
+            howstr = how.replace("group_", "")
+            warnings.warn(
+                "Dropping invalid columns in "
+                f"{type(self).__name__}.{howstr} is deprecated. "
+                "In a future version, a TypeError will be raised. "
+                f"Before calling .{howstr}, select only columns which "
+                "should be valid for the function.",
+                FutureWarning,
+                stacklevel=3,
+            )
+            if len(res_mgr.items) == 0:
+                # We re-call grouped_reduce to get the right exception message
+                try:
+                    mgr.grouped_reduce(blk_func, ignore_failures=False)
+                except Exception as err:
+                    error_msg = str(err)
+                    raise TypeError(error_msg)
+                # We should never get here
+                raise TypeError("All columns were dropped in grouped_reduce")
+
+        out = type(obj)(res_mgr)
+
+        if orig_ndim == 1:
+            assert out.ndim == 2
+            assert out.shape[1] == 1
+            out = out.iloc[:, 0]
+            # restore name=None in case to_frame set columns to [0]
+            out.name = self.obj.name
+
+        return self._wrap_aggregated_output(out)
 
     @final
     @Substitution(name="groupby")
