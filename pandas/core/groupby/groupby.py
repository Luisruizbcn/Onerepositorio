"""
Provide the groupby split-apply-combine paradigm. Define the GroupBy
class providing the base-class of operations.

The SeriesGroupBy and DataFrameGroupBy sub-class
(defined in pandas.core.groupby.generic)
expose these user-facing objects to provide specific functionality.
"""
from __future__ import annotations

from contextlib import contextmanager
import datetime
from functools import (
    partial,
    wraps,
)
import inspect
from textwrap import dedent
import types
from typing import (
    Callable,
    Hashable,
    Iterable,
    Iterator,
    List,
    Literal,
    Mapping,
    Sequence,
    TypeVar,
    Union,
    cast,
    final,
)
import warnings

import numpy as np

from pandas._config.config import option_context

from pandas._libs import (
    Timestamp,
    lib,
)
import pandas._libs.groupby as libgroupby
from pandas._typing import (
    ArrayLike,
    IndexLabel,
    NDFrameT,
    PositionalIndexer,
    RandomState,
    Scalar,
    T,
    npt,
)
from pandas.compat.numpy import function as nv
from pandas.errors import AbstractMethodError
from pandas.util._decorators import (
    Appender,
    Substitution,
    cache_readonly,
    doc,
)
from pandas.util._exceptions import find_stack_level

from pandas.core.dtypes.cast import ensure_dtype_can_hold_na
from pandas.core.dtypes.common import (
    is_bool_dtype,
    is_datetime64_dtype,
    is_float_dtype,
    is_integer,
    is_integer_dtype,
    is_numeric_dtype,
    is_object_dtype,
    is_scalar,
    is_timedelta64_dtype,
)
from pandas.core.dtypes.missing import (
    isna,
    notna,
)

from pandas.core import nanops
from pandas.core._numba import executor
import pandas.core.algorithms as algorithms
from pandas.core.arrays import (
    BaseMaskedArray,
    BooleanArray,
    Categorical,
    ExtensionArray,
)
from pandas.core.base import (
    DataError,
    PandasObject,
    SelectionMixin,
)
import pandas.core.common as com
from pandas.core.frame import DataFrame
from pandas.core.generic import NDFrame
from pandas.core.groupby import (
    base,
    numba_,
    ops,
)
from pandas.core.groupby.indexing import (
    GroupByIndexingMixin,
    GroupByNthSelector,
)
from pandas.core.indexes.api import (
    CategoricalIndex,
    Index,
    MultiIndex,
    RangeIndex,
)
from pandas.core.internals.blocks import ensure_block_shape
import pandas.core.sample as sample
from pandas.core.series import Series
from pandas.core.sorting import get_group_index_sorter
from pandas.core.util.numba_ import (
    get_jit_arguments,
    maybe_use_numba,
)

_common_see_also = """
        See Also
        --------
        Series.%(name)s : Apply a function %(name)s to a Series.
        DataFrame.%(name)s : Apply a function %(name)s
            to each row or column of a DataFrame.
"""

_apply_docs = {
    "template": """
    Apply function ``func`` group-wise and combine the results together.

    The function passed to ``apply`` must take a {input} as its first
    argument and return a DataFrame, Series or scalar. ``apply`` will
    then take care of combining the results back together into a single
    dataframe or series. ``apply`` is therefore a highly flexible
    grouping method.

    While ``apply`` is a very flexible method, its downside is that
    using it can be quite a bit slower than using more specific methods
    like ``agg`` or ``transform``. Pandas offers a wide range of method that will
    be much faster than using ``apply`` for their specific purposes, so try to
    use them before reaching for ``apply``.

    Parameters
    ----------
    func : callable
        A callable that takes a {input} as its first argument, and
        returns a dataframe, a series or a scalar. In addition the
        callable may take positional and keyword arguments.
    args, kwargs : tuple and dict
        Optional positional and keyword arguments to pass to ``func``.

    Returns
    -------
    applied : Series or DataFrame

    See Also
    --------
    pipe : Apply function to the full GroupBy object instead of to each
        group.
    aggregate : Apply aggregate function to the GroupBy object.
    transform : Apply function column-by-column to the GroupBy object.
    Series.apply : Apply a function to a Series.
    DataFrame.apply : Apply a function to each row or column of a DataFrame.

    Notes
    -----

    .. versionchanged:: 1.3.0

        The resulting dtype will reflect the return value of the passed ``func``,
        see the examples below.

    Functions that mutate the passed object can produce unexpected
    behavior or errors and are not supported. See :ref:`gotchas.udf-mutation`
    for more details.

    Examples
    --------
    {examples}
    """,
    "dataframe_examples": """
    >>> df = pd.DataFrame({'A': 'a a b'.split(),
    ...                    'B': [1,2,3],
    ...                    'C': [4,6,5]})
    >>> g = df.groupby('A')

    Notice that ``g`` has two groups, ``a`` and ``b``.
    Calling `apply` in various ways, we can get different grouping results:

    Example 1: below the function passed to `apply` takes a DataFrame as
    its argument and returns a DataFrame. `apply` combines the result for
    each group together into a new DataFrame:

    >>> g[['B', 'C']].apply(lambda x: x / x.sum())
              B    C
    0  0.333333  0.4
    1  0.666667  0.6
    2  1.000000  1.0

    Example 2: The function passed to `apply` takes a DataFrame as
    its argument and returns a Series.  `apply` combines the result for
    each group together into a new DataFrame.

    .. versionchanged:: 1.3.0

        The resulting dtype will reflect the return value of the passed ``func``.

    >>> g[['B', 'C']].apply(lambda x: x.astype(float).max() - x.min())
         B    C
    A
    a  1.0  2.0
    b  0.0  0.0

    Example 3: The function passed to `apply` takes a DataFrame as
    its argument and returns a scalar. `apply` combines the result for
    each group together into a Series, including setting the index as
    appropriate:

    >>> g.apply(lambda x: x.C.max() - x.B.min())
    A
    a    5
    b    2
    dtype: int64""",
    "series_examples": """
    >>> s = pd.Series([0, 1, 2], index='a a b'.split())
    >>> g = s.groupby(s.index)

    From ``s`` above we can see that ``g`` has two groups, ``a`` and ``b``.
    Calling `apply` in various ways, we can get different grouping results:

    Example 1: The function passed to `apply` takes a Series as
    its argument and returns a Series.  `apply` combines the result for
    each group together into a new Series.

    .. versionchanged:: 1.3.0

        The resulting dtype will reflect the return value of the passed ``func``.

    >>> g.apply(lambda x: x*2 if x.name == 'a' else x/2)
    a    0.0
    a    2.0
    b    1.0
    dtype: float64

    Example 2: The function passed to `apply` takes a Series as
    its argument and returns a scalar. `apply` combines the result for
    each group together into a Series, including setting the index as
    appropriate:

    >>> g.apply(lambda x: x.max() - x.min())
    a    1
    b    0
    dtype: int64""",
}

_groupby_agg_method_template = """
Compute {fname} of group values.

Parameters
----------
numeric_only : bool, default {no}
    Include only float, int, boolean columns. If None, will attempt to use
    everything, then use only numeric data.
min_count : int, default {mc}
    The required number of valid values to perform the operation. If fewer
    than ``min_count`` non-NA values are present the result will be NA.

Returns
-------
Series or DataFrame
    Computed {fname} of values within each group.
"""

_pipe_template = """
Apply a function `func` with arguments to this %(klass)s object and return
the function's result.

Use `.pipe` when you want to improve readability by chaining together
functions that expect Series, DataFrames, GroupBy or Resampler objects.
Instead of writing

>>> h(g(f(df.groupby('group')), arg1=a), arg2=b, arg3=c)  # doctest: +SKIP

You can write

>>> (df.groupby('group')
...    .pipe(f)
...    .pipe(g, arg1=a)
...    .pipe(h, arg2=b, arg3=c))  # doctest: +SKIP

which is much more readable.

Parameters
----------
func : callable or tuple of (callable, str)
    Function to apply to this %(klass)s object or, alternatively,
    a `(callable, data_keyword)` tuple where `data_keyword` is a
    string indicating the keyword of `callable` that expects the
    %(klass)s object.
args : iterable, optional
       Positional arguments passed into `func`.
kwargs : dict, optional
         A dictionary of keyword arguments passed into `func`.

Returns
-------
object : the return type of `func`.

See Also
--------
Series.pipe : Apply a function with arguments to a series.
DataFrame.pipe: Apply a function with arguments to a dataframe.
apply : Apply function to each group instead of to the
    full %(klass)s object.

Notes
-----
See more `here
<https://pandas.pydata.org/pandas-docs/stable/user_guide/groupby.html#piping-function-calls>`_

Examples
--------
%(examples)s
"""

_transform_template = """
Call function producing a like-indexed %(klass)s on each group and
return a %(klass)s having the same indexes as the original object
filled with the transformed values.

Parameters
----------
f : function
    Function to apply to each group.

    Can also accept a Numba JIT function with
    ``engine='numba'`` specified.

    If the ``'numba'`` engine is chosen, the function must be
    a user defined function with ``values`` and ``index`` as the
    first and second arguments respectively in the function signature.
    Each group's index will be passed to the user defined function
    and optionally available for use.

    .. versionchanged:: 1.1.0
*args
    Positional arguments to pass to func.
engine : str, default None
    * ``'cython'`` : Runs the function through C-extensions from cython.
    * ``'numba'`` : Runs the function through JIT compiled code from numba.
    * ``None`` : Defaults to ``'cython'`` or the global setting ``compute.use_numba``

    .. versionadded:: 1.1.0
engine_kwargs : dict, default None
    * For ``'cython'`` engine, there are no accepted ``engine_kwargs``
    * For ``'numba'`` engine, the engine can accept ``nopython``, ``nogil``
      and ``parallel`` dictionary keys. The values must either be ``True`` or
      ``False``. The default ``engine_kwargs`` for the ``'numba'`` engine is
      ``{'nopython': True, 'nogil': False, 'parallel': False}`` and will be
      applied to the function

    .. versionadded:: 1.1.0
**kwargs
    Keyword arguments to be passed into func.

Returns
-------
%(klass)s

See Also
--------
%(klass)s.groupby.apply : Apply function ``func`` group-wise and combine
    the results together.
%(klass)s.groupby.aggregate : Aggregate using one or more
    operations over the specified axis.
%(klass)s.transform : Call ``func`` on self producing a %(klass)s with the
    same axis shape as self.

Notes
-----
Each group is endowed the attribute 'name' in case you need to know
which group you are working on.

The current implementation imposes three requirements on f:

* f must return a value that either has the same shape as the input
  subframe or can be broadcast to the shape of the input subframe.
  For example, if `f` returns a scalar it will be broadcast to have the
  same shape as the input subframe.
* if this is a DataFrame, f must support application column-by-column
  in the subframe. If f also supports application to the entire subframe,
  then a fast path is used starting from the second chunk.
* f must not mutate groups. Mutation is not supported and may
  produce unexpected results. See :ref:`gotchas.udf-mutation` for more details.

When using ``engine='numba'``, there will be no "fall back" behavior internally.
The group data and group index will be passed as numpy arrays to the JITed
user defined function, and no alternative execution attempts will be tried.

.. versionchanged:: 1.3.0

    The resulting dtype will reflect the return value of the passed ``func``,
    see the examples below.

Examples
--------

>>> df = pd.DataFrame({'A' : ['foo', 'bar', 'foo', 'bar',
...                           'foo', 'bar'],
...                    'B' : ['one', 'one', 'two', 'three',
...                           'two', 'two'],
...                    'C' : [1, 5, 5, 2, 5, 5],
...                    'D' : [2.0, 5., 8., 1., 2., 9.]})
>>> grouped = df.groupby('A')
>>> grouped.transform(lambda x: (x - x.mean()) / x.std())
          C         D
0 -1.154701 -0.577350
1  0.577350  0.000000
2  0.577350  1.154701
3 -1.154701 -1.000000
4  0.577350 -0.577350
5  0.577350  1.000000

Broadcast result of the transformation

>>> grouped.transform(lambda x: x.max() - x.min())
   C    D
0  4  6.0
1  3  8.0
2  4  6.0
3  3  8.0
4  4  6.0
5  3  8.0

.. versionchanged:: 1.3.0

    The resulting dtype will reflect the return value of the passed ``func``,
    for example:

>>> grouped[['C', 'D']].transform(lambda x: x.astype(int).max())
   C  D
0  5  8
1  5  9
2  5  8
3  5  9
4  5  8
5  5  9
"""

_agg_template = """
Aggregate using one or more operations over the specified axis.

Parameters
----------
func : function, str, list or dict
    Function to use for aggregating the data. If a function, must either
    work when passed a {klass} or when passed to {klass}.apply.

    Accepted combinations are:

    - function
    - string function name
    - list of functions and/or function names, e.g. ``[np.sum, 'mean']``
    - dict of axis labels -> functions, function names or list of such.

    Can also accept a Numba JIT function with
    ``engine='numba'`` specified. Only passing a single function is supported
    with this engine.

    If the ``'numba'`` engine is chosen, the function must be
    a user defined function with ``values`` and ``index`` as the
    first and second arguments respectively in the function signature.
    Each group's index will be passed to the user defined function
    and optionally available for use.

    .. versionchanged:: 1.1.0
*args
    Positional arguments to pass to func.
engine : str, default None
    * ``'cython'`` : Runs the function through C-extensions from cython.
    * ``'numba'`` : Runs the function through JIT compiled code from numba.
    * ``None`` : Defaults to ``'cython'`` or globally setting ``compute.use_numba``

    .. versionadded:: 1.1.0
engine_kwargs : dict, default None
    * For ``'cython'`` engine, there are no accepted ``engine_kwargs``
    * For ``'numba'`` engine, the engine can accept ``nopython``, ``nogil``
      and ``parallel`` dictionary keys. The values must either be ``True`` or
      ``False``. The default ``engine_kwargs`` for the ``'numba'`` engine is
      ``{{'nopython': True, 'nogil': False, 'parallel': False}}`` and will be
      applied to the function

    .. versionadded:: 1.1.0
**kwargs
    Keyword arguments to be passed into func.

Returns
-------
{klass}

See Also
--------
{klass}.groupby.apply : Apply function func group-wise
    and combine the results together.
{klass}.groupby.transform : Aggregate using one or more
    operations over the specified axis.
{klass}.aggregate : Transforms the Series on each group
    based on the given function.

Notes
-----
When using ``engine='numba'``, there will be no "fall back" behavior internally.
The group data and group index will be passed as numpy arrays to the JITed
user defined function, and no alternative execution attempts will be tried.

Functions that mutate the passed object can produce unexpected
behavior or errors and are not supported. See :ref:`gotchas.udf-mutation`
for more details.

.. versionchanged:: 1.3.0

    The resulting dtype will reflect the return value of the passed ``func``,
    see the examples below.
{examples}"""


@final
class GroupByPlot(PandasObject):
    """
    Class implementing the .plot attribute for groupby objects.
    """

    def __init__(self, groupby: GroupBy) -> None:
        self._groupby = groupby

    def __call__(self, *args, **kwargs):
        def f(self):
            return self.plot(*args, **kwargs)

        f.__name__ = "plot"
        return self._groupby.apply(f)

    def __getattr__(self, name: str):
        def attr(*args, **kwargs):
            def f(self):
                return getattr(self.plot, name)(*args, **kwargs)

            return self._groupby.apply(f)

        return attr


_KeysArgType = Union[
    Hashable,
    List[Hashable],
    Callable[[Hashable], Hashable],
    List[Callable[[Hashable], Hashable]],
    Mapping[Hashable, Hashable],
]


class BaseGroupBy(PandasObject, SelectionMixin[NDFrameT], GroupByIndexingMixin):
    _group_selection: IndexLabel | None = None
    _apply_allowlist: frozenset[str] = frozenset()
    _hidden_attrs = PandasObject._hidden_attrs | {
        "as_index",
        "axis",
        "dropna",
        "exclusions",
        "grouper",
        "group_keys",
        "keys",
        "level",
        "mutated",
        "obj",
        "observed",
        "sort",
        "squeeze",
    }

    axis: int
    grouper: ops.BaseGrouper
    group_keys: bool | lib.NoDefault

    @final
    def __len__(self) -> int:
        return len(self.groups)

    @final
    def __repr__(self) -> str:
        # TODO: Better repr for GroupBy object
        return object.__repr__(self)

    @final
    @property
    def groups(self) -> dict[Hashable, np.ndarray]:
        """
        Dict {group name -> group labels}.
        """
        return self.grouper.groups

    @final
    @property
    def ngroups(self) -> int:
        return self.grouper.ngroups

    @final
    @property
    def indices(self):
        """
        Dict {group name -> group indices}.
        """
        return self.grouper.indices

    @final
    def _get_indices(self, names):
        """
        Safe get multiple indices, translate keys for
        datelike to underlying repr.
        """

        def get_converter(s):
            # possibly convert to the actual key types
            # in the indices, could be a Timestamp or a np.datetime64
            if isinstance(s, datetime.datetime):
                return lambda key: Timestamp(key)
            elif isinstance(s, np.datetime64):
                return lambda key: Timestamp(key).asm8
            else:
                return lambda key: key

        if len(names) == 0:
            return []

        if len(self.indices) > 0:
            index_sample = next(iter(self.indices))
        else:
            index_sample = None  # Dummy sample

        name_sample = names[0]
        if isinstance(index_sample, tuple):
            if not isinstance(name_sample, tuple):
                msg = "must supply a tuple to get_group with multiple grouping keys"
                raise ValueError(msg)
            if not len(name_sample) == len(index_sample):
                try:
                    # If the original grouper was a tuple
                    return [self.indices[name] for name in names]
                except KeyError as err:
                    # turns out it wasn't a tuple
                    msg = (
                        "must supply a same-length tuple to get_group "
                        "with multiple grouping keys"
                    )
                    raise ValueError(msg) from err

            converters = [get_converter(s) for s in index_sample]
            names = (tuple(f(n) for f, n in zip(converters, name)) for name in names)

        else:
            converter = get_converter(index_sample)
            names = (converter(name) for name in names)

        return [self.indices.get(name, []) for name in names]

    @final
    def _get_index(self, name):
        """
        Safe get index, translate keys for datelike to underlying repr.
        """
        return self._get_indices([name])[0]

    @final
    @cache_readonly
    def _selected_obj(self):
        # Note: _selected_obj is always just `self.obj` for SeriesGroupBy

        if self._selection is None or isinstance(self.obj, Series):
            if self._group_selection is not None:
                return self.obj[self._group_selection]
            return self.obj
        else:
            return self.obj[self._selection]

    @final
    def _dir_additions(self) -> set[str]:
        return self.obj._dir_additions() | self._apply_allowlist

    @Substitution(
        klass="GroupBy",
        examples=dedent(
            """\
        >>> df = pd.DataFrame({'A': 'a b a b'.split(), 'B': [1, 2, 3, 4]})
        >>> df
           A  B
        0  a  1
        1  b  2
        2  a  3
        3  b  4

        To get the difference between each groups maximum and minimum value in one
        pass, you can do

        >>> df.groupby('A').pipe(lambda x: x.max() - x.min())
           B
        A
        a  2
        b  2"""
        ),
    )
    @Appender(_pipe_template)
    def pipe(
        self,
        func: Callable[..., T] | tuple[Callable[..., T], str],
        *args,
        **kwargs,
    ) -> T:
        return com.pipe(self, func, *args, **kwargs)

    plot = property(GroupByPlot)

    @final
    def get_group(self, name, obj=None) -> DataFrame | Series:
        """
        Construct DataFrame from group with provided name.

        Parameters
        ----------
        name : object
            The name of the group to get as a DataFrame.
        obj : DataFrame, default None
            The DataFrame to take the DataFrame out of.  If
            it is None, the object groupby was called on will
            be used.

        Returns
        -------
        group : same type as obj
        """
        if obj is None:
            obj = self._selected_obj

        inds = self._get_index(name)
        if not len(inds):
            raise KeyError(name)

        return obj._take_with_is_copy(inds, axis=self.axis)

    @final
    def __iter__(self) -> Iterator[tuple[Hashable, NDFrameT]]:
        """
        Groupby iterator.

        Returns
        -------
        Generator yielding sequence of (name, subsetted object)
        for each group
        """
        return self.grouper.get_iterator(self._selected_obj, axis=self.axis)


# To track operations that expand dimensions, like ohlc
OutputFrameOrSeries = TypeVar("OutputFrameOrSeries", bound=NDFrame)


class GroupBy(BaseGroupBy[NDFrameT]):
    """
    Class for grouping and aggregating relational data.

    See aggregate, transform, and apply functions on this object.

    It's easiest to use obj.groupby(...) to use GroupBy, but you can also do:

    ::

        grouped = groupby(obj, ...)

    Parameters
    ----------
    obj : pandas object
    axis : int, default 0
    level : int, default None
        Level of MultiIndex
    groupings : list of Grouping objects
        Most users should ignore this
    exclusions : array-like, optional
        List of columns to exclude
    name : str
        Most users should ignore this

    Returns
    -------
    **Attributes**
    groups : dict
        {group name -> group labels}
    len(grouped) : int
        Number of groups

    Notes
    -----
    After grouping, see aggregate, apply, and transform functions. Here are
    some other brief notes about usage. When grouping by multiple groups, the
    result index will be a MultiIndex (hierarchical) by default.

    Iteration produces (key, group) tuples, i.e. chunking the data by group. So
    you can write code like:

    ::

        grouped = obj.groupby(keys, axis=axis)
        for key, group in grouped:
            # do something with the data

    Function calls on GroupBy, if not specially implemented, "dispatch" to the
    grouped data. So if you group a DataFrame and wish to invoke the std()
    method on each group, you can simply do:

    ::

        df.groupby(mapper).std()

    rather than

    ::

        df.groupby(mapper).aggregate(np.std)

    You can pass arguments to these "wrapped" functions, too.

    See the online documentation for full exposition on these topics and much
    more
    """

    grouper: ops.BaseGrouper
    as_index: bool

    @final
    def __init__(
        self,
        obj: NDFrameT,
        keys: _KeysArgType | None = None,
        axis: int = 0,
        level: IndexLabel | None = None,
        grouper: ops.BaseGrouper | None = None,
        exclusions: frozenset[Hashable] | None = None,
        selection: IndexLabel | None = None,
        as_index: bool = True,
        sort: bool = True,
        group_keys: bool | lib.NoDefault = True,
        squeeze: bool = False,
        observed: bool = False,
        mutated: bool = False,
        dropna: bool = True,
    ) -> None:

        self._selection = selection

        assert isinstance(obj, NDFrame), type(obj)

        self.level = level

        if not as_index:
            if not isinstance(obj, DataFrame):
                raise TypeError("as_index=False only valid with DataFrame")
            if axis != 0:
                raise ValueError("as_index=False only valid for axis=0")

        self.as_index = as_index
        self.keys = keys
        self.sort = sort
        self.group_keys = group_keys
        self.squeeze = squeeze
        self.observed = observed
        self.mutated = mutated
        self.dropna = dropna

        if grouper is None:
            from pandas.core.groupby.grouper import get_grouper

            grouper, exclusions, obj = get_grouper(
                obj,
                keys,
                axis=axis,
                level=level,
                sort=sort,
                observed=observed,
                mutated=self.mutated,
                dropna=self.dropna,
            )

        self.obj = obj
        self.axis = obj._get_axis_number(axis)
        self.grouper = grouper
        self.exclusions = frozenset(exclusions) if exclusions else frozenset()

    def __getattr__(self, attr: str):
        if attr in self._internal_names_set:
            return object.__getattribute__(self, attr)
        if attr in self.obj:
            return self[attr]

        raise AttributeError(
            f"'{type(self).__name__}' object has no attribute '{attr}'"
        )

    def __getattribute__(self, attr: str):
        # Intercept nth to allow both call and index
        if attr == "nth":
            return GroupByNthSelector(self)
        elif attr == "nth_actual":
            return super().__getattribute__("nth")
        else:
            return super().__getattribute__(attr)

    @final
    def _make_wrapper(self, name: str) -> Callable:
        assert name in self._apply_allowlist

        with self._group_selection_context():
            # need to setup the selection
            # as are not passed directly but in the grouper
            f = getattr(self._obj_with_exclusions, name)
            if not isinstance(f, types.MethodType):
                #  error: Incompatible return value type
                # (got "NDFrameT", expected "Callable[..., Any]")  [return-value]
                return cast(Callable, self.apply(lambda self: getattr(self, name)))

        f = getattr(type(self._obj_with_exclusions), name)
        sig = inspect.signature(f)

        def wrapper(*args, **kwargs):
            # a little trickery for aggregation functions that need an axis
            # argument
            if "axis" in sig.parameters:
                if kwargs.get("axis", None) is None:
                    kwargs["axis"] = self.axis

            def curried(x):
                return f(x, *args, **kwargs)

            # preserve the name so we can detect it when calling plot methods,
            # to avoid duplicates
            curried.__name__ = name

            # special case otherwise extra plots are created when catching the
            # exception below
            if name in base.plotting_methods:
                return self.apply(curried)

<<<<<<< HEAD
            is_transform = name in base.transformation_kernels
            return self._python_apply_general(
                curried, self._obj_with_exclusions, is_transform=is_transform
            )
=======
            result = self._python_apply_general(curried, self._obj_with_exclusions)

            if self.grouper.has_dropped_na and name in base.transformation_kernels:
                # result will have dropped rows due to nans, fill with null
                # and ensure index is ordered same as the input
                result = self._set_result_index_ordered(result)
            return result
>>>>>>> c68c626e

        wrapper.__name__ = name
        return wrapper

    # -----------------------------------------------------------------
    # Selection

    @final
    def _set_group_selection(self) -> None:
        """
        Create group based selection.

        Used when selection is not passed directly but instead via a grouper.

        NOTE: this should be paired with a call to _reset_group_selection
        """
        # This is a no-op for SeriesGroupBy
        grp = self.grouper
        if not (
            self.as_index
            and grp.groupings is not None
            and self.obj.ndim > 1
            and self._group_selection is None
        ):
            return

        groupers = [g.name for g in grp.groupings if g.level is None and g.in_axis]

        if len(groupers):
            # GH12839 clear selected obj cache when group selection changes
            ax = self.obj._info_axis
            self._group_selection = ax.difference(Index(groupers), sort=False).tolist()
            self._reset_cache("_selected_obj")

    @final
    def _reset_group_selection(self) -> None:
        """
        Clear group based selection.

        Used for methods needing to return info on each group regardless of
        whether a group selection was previously set.
        """
        if self._group_selection is not None:
            # GH12839 clear cached selection too when changing group selection
            self._group_selection = None
            self._reset_cache("_selected_obj")

    @contextmanager
    def _group_selection_context(self) -> Iterator[GroupBy]:
        """
        Set / reset the _group_selection_context.
        """
        self._set_group_selection()
        try:
            yield self
        finally:
            self._reset_group_selection()

    def _iterate_slices(self) -> Iterable[Series]:
        raise AbstractMethodError(self)

    # -----------------------------------------------------------------
    # Dispatch/Wrapping

    @final
    def _concat_objects(
        self,
        values,
        not_indexed_same: bool = False,
        override_group_keys: bool = False,
    ):
        from pandas.core.reshape.concat import concat

        def reset_identity(values):
            # reset the identities of the components
            # of the values to prevent aliasing
            for v in com.not_none(*values):
                ax = v._get_axis(self.axis)
                ax._reset_identity()
            return values

        if self.group_keys and not override_group_keys:

            values = reset_identity(values)
            if self.as_index:

                # possible MI return case
                group_keys = self.grouper.result_index
                group_levels = self.grouper.levels
                group_names = self.grouper.names

                result = concat(
                    values,
                    axis=self.axis,
                    keys=group_keys,
                    levels=group_levels,
                    names=group_names,
                    sort=False,
                )
            else:

                # GH5610, returns a MI, with the first level being a
                # range index
                keys = list(range(len(values)))
                result = concat(values, axis=self.axis, keys=keys)

        elif not not_indexed_same:
            result = concat(values, axis=self.axis)

            ax = self._selected_obj._get_axis(self.axis)
            if self.dropna:
                labels = self.grouper.group_info[0]
                mask = labels != -1
                ax = ax[mask]

            # this is a very unfortunate situation
            # we can't use reindex to restore the original order
            # when the ax has duplicates
            # so we resort to this
            # GH 14776, 30667
            if ax.has_duplicates and not result.axes[self.axis].equals(ax):
                indexer, _ = result.index.get_indexer_non_unique(ax._values)
                indexer = algorithms.unique1d(indexer)
                result = result.take(indexer, axis=self.axis)
            else:
                result = result.reindex(ax, axis=self.axis, copy=False)

        else:
            values = reset_identity(values)
            result = concat(values, axis=self.axis)

        name = self.obj.name if self.obj.ndim == 1 else self._selection
        if isinstance(result, Series) and name is not None:

            result.name = name

        return result

    @final
    def _set_result_index_ordered(
        self, result: OutputFrameOrSeries
    ) -> OutputFrameOrSeries:
        # set the result index on the passed values object and
        # return the new object, xref 8046

        if self.grouper.is_monotonic:
            # shortcut if we have an already ordered grouper
            result.set_axis(self.obj._get_axis(self.axis), axis=self.axis, inplace=True)
            return result

        # row order is scrambled => sort the rows by position in original index
        original_positions = Index(self.grouper.result_ilocs())
        result.set_axis(original_positions, axis=self.axis, inplace=True)
        result = result.sort_index(axis=self.axis)
        obj_axis = self.obj._get_axis(self.axis)
        if self.grouper.has_dropped_na:
            # Add back in any missing rows due to dropna - index here is integral
            # with values referring to the row of the input so can use RangeIndex
            result = result.reindex(RangeIndex(len(obj_axis)), axis=self.axis)
        result.set_axis(obj_axis, axis=self.axis, inplace=True)

        return result

    def _indexed_output_to_ndframe(
        self, result: Mapping[base.OutputKey, ArrayLike]
    ) -> Series | DataFrame:
        raise AbstractMethodError(self)

    @final
    def _wrap_aggregated_output(
        self,
        output: Series | DataFrame | Mapping[base.OutputKey, ArrayLike],
        qs: npt.NDArray[np.float64] | None = None,
    ):
        """
        Wraps the output of GroupBy aggregations into the expected result.

        Parameters
        ----------
        output : Series, DataFrame, or Mapping[base.OutputKey, ArrayLike]
           Data to wrap.

        Returns
        -------
        Series or DataFrame
        """

        if isinstance(output, (Series, DataFrame)):
            # We get here (for DataFrameGroupBy) if we used Manager.grouped_reduce,
            #  in which case our columns are already set correctly.
            # ATM we do not get here for SeriesGroupBy; when we do, we will
            #  need to require that result.name already match self.obj.name
            result = output
        else:
            result = self._indexed_output_to_ndframe(output)

        if not self.as_index:
            # `not self.as_index` is only relevant for DataFrameGroupBy,
            #   enforced in __init__
            self._insert_inaxis_grouper_inplace(result)
            result = result._consolidate()
            index = Index(range(self.grouper.ngroups))

        else:
            index = self.grouper.result_index

        if qs is not None:
            # We get here with len(qs) != 1 and not self.as_index
            #  in test_pass_args_kwargs
            index = _insert_quantile_level(index, qs)

        result.index = index

        if self.axis == 1:
            # Only relevant for DataFrameGroupBy, no-op for SeriesGroupBy
            result = result.T
            if result.index.equals(self.obj.index):
                # Retain e.g. DatetimeIndex/TimedeltaIndex freq
                result.index = self.obj.index.copy()
                # TODO: Do this more systematically

        return self._reindex_output(result, qs=qs)

    @final
    def _wrap_transformed_output(
        self, output: Mapping[base.OutputKey, ArrayLike]
    ) -> Series | DataFrame:
        """
        Wraps the output of GroupBy transformations into the expected result.

        Parameters
        ----------
        output : Mapping[base.OutputKey, ArrayLike]
            Data to wrap.

        Returns
        -------
        Series or DataFrame
            Series for SeriesGroupBy, DataFrame for DataFrameGroupBy
        """
        if isinstance(output, (Series, DataFrame)):
            result = output
        else:
            result = self._indexed_output_to_ndframe(output)

        if self.axis == 1:
            # Only relevant for DataFrameGroupBy
            result = result.T
            result.columns = self.obj.columns

        result.index = self.obj.index
        return result

    def _wrap_applied_output(
        self,
        data,
        values: list,
        not_indexed_same: bool = False,
        override_group_keys: bool = False,
    ):
        raise AbstractMethodError(self)

    def _resolve_numeric_only(self, numeric_only: bool | lib.NoDefault) -> bool:
        """
        Determine subclass-specific default value for 'numeric_only'.

        For SeriesGroupBy we want the default to be False (to match Series behavior).
        For DataFrameGroupBy we want it to be True (for backwards-compat).

        Parameters
        ----------
        numeric_only : bool or lib.no_default

        Returns
        -------
        bool
        """
        # GH#41291
        if numeric_only is lib.no_default:
            # i.e. not explicitly passed by user
            if self.obj.ndim == 2:
                # i.e. DataFrameGroupBy
                numeric_only = True
                # GH#42395 GH#43108 GH#43154
                # Regression from 1.2.5 to 1.3 caused object columns to be dropped
                if self.axis:
                    obj = self._obj_with_exclusions.T
                else:
                    obj = self._obj_with_exclusions
                check = obj._get_numeric_data()
                if len(obj.columns) and not len(check.columns) and not obj.empty:
                    numeric_only = False
                    # TODO: v1.4+ Add FutureWarning

            else:
                numeric_only = False

        # error: Incompatible return value type (got "Union[bool, NoDefault]",
        # expected "bool")
        return numeric_only  # type: ignore[return-value]

    # -----------------------------------------------------------------
    # numba

    @final
    def _numba_prep(self, data):
        ids, _, ngroups = self.grouper.group_info
        sorted_index = get_group_index_sorter(ids, ngroups)
        sorted_ids = algorithms.take_nd(ids, sorted_index, allow_fill=False)

        sorted_data = data.take(sorted_index, axis=self.axis).to_numpy()
        sorted_index_data = data.index.take(sorted_index).to_numpy()

        starts, ends = lib.generate_slices(sorted_ids, ngroups)
        return (
            starts,
            ends,
            sorted_index_data,
            sorted_data,
        )

    def _numba_agg_general(
        self,
        func: Callable,
        engine_kwargs: dict[str, bool] | None,
        *aggregator_args,
    ):
        """
        Perform groupby with a standard numerical aggregation function (e.g. mean)
        with Numba.
        """
        if not self.as_index:
            raise NotImplementedError(
                "as_index=False is not supported. Use .reset_index() instead."
            )
        if self.axis == 1:
            raise NotImplementedError("axis=1 is not supported.")

        with self._group_selection_context():
            data = self._selected_obj
        df = data if data.ndim == 2 else data.to_frame()
        starts, ends, sorted_index, sorted_data = self._numba_prep(df)
        aggregator = executor.generate_shared_aggregator(
            func, **get_jit_arguments(engine_kwargs)
        )
        result = aggregator(sorted_data, starts, ends, 0, *aggregator_args)

        index = self.grouper.result_index
        if data.ndim == 1:
            result_kwargs = {"name": data.name}
            result = result.ravel()
        else:
            result_kwargs = {"columns": data.columns}
        return data._constructor(result, index=index, **result_kwargs)

    @final
    def _transform_with_numba(self, data, func, *args, engine_kwargs=None, **kwargs):
        """
        Perform groupby transform routine with the numba engine.

        This routine mimics the data splitting routine of the DataSplitter class
        to generate the indices of each group in the sorted data and then passes the
        data and indices into a Numba jitted function.
        """
        starts, ends, sorted_index, sorted_data = self._numba_prep(data)
        numba_.validate_udf(func)
        numba_transform_func = numba_.generate_numba_transform_func(
            func, **get_jit_arguments(engine_kwargs, kwargs)
        )
        result = numba_transform_func(
            sorted_data,
            sorted_index,
            starts,
            ends,
            len(data.columns),
            *args,
        )
        # result values needs to be resorted to their original positions since we
        # evaluated the data sorted by group
        return result.take(np.argsort(sorted_index), axis=0)

    @final
    def _aggregate_with_numba(self, data, func, *args, engine_kwargs=None, **kwargs):
        """
        Perform groupby aggregation routine with the numba engine.

        This routine mimics the data splitting routine of the DataSplitter class
        to generate the indices of each group in the sorted data and then passes the
        data and indices into a Numba jitted function.
        """
        starts, ends, sorted_index, sorted_data = self._numba_prep(data)
        numba_.validate_udf(func)
        numba_agg_func = numba_.generate_numba_agg_func(
            func, **get_jit_arguments(engine_kwargs, kwargs)
        )
        result = numba_agg_func(
            sorted_data,
            sorted_index,
            starts,
            ends,
            len(data.columns),
            *args,
        )
        return result

    # -----------------------------------------------------------------
    # apply/agg/transform

    @Appender(
        _apply_docs["template"].format(
            input="dataframe", examples=_apply_docs["dataframe_examples"]
        )
    )
    def apply(self, func, *args, **kwargs) -> NDFrameT:

        func = com.is_builtin_func(func)

        # this is needed so we don't try and wrap strings. If we could
        # resolve functions to their callable functions prior, this
        # wouldn't be needed
        if args or kwargs:
            if callable(func):

                @wraps(func)
                def f(g):
                    with np.errstate(all="ignore"):
                        return func(g, *args, **kwargs)

            elif hasattr(nanops, "nan" + func):
                # TODO: should we wrap this in to e.g. _is_builtin_func?
                f = getattr(nanops, "nan" + func)

            else:
                raise ValueError(
                    "func must be a callable if args or kwargs are supplied"
                )
        elif isinstance(func, str):
            if hasattr(self, func):
                res = getattr(self, func)
                if callable(res):
                    return res()
                return res

            else:
                raise TypeError(f"apply func should be callable, not '{func}'")
        else:

            f = func

        # ignore SettingWithCopy here in case the user mutates
        with option_context("mode.chained_assignment", None):
            try:
                result = self._python_apply_general(f, self._selected_obj)
            except TypeError:
                # gh-20949
                # try again, with .apply acting as a filtering
                # operation, by excluding the grouping column
                # This would normally not be triggered
                # except if the udf is trying an operation that
                # fails on *some* columns, e.g. a numeric operation
                # on a string grouper column

                with self._group_selection_context():
                    return self._python_apply_general(f, self._selected_obj)

        return result

    @final
    def _python_apply_general(
        self,
        f: Callable,
        data: DataFrame | Series,
        not_indexed_same: bool | None = None,
        is_transform: bool = False,
        is_agg: bool = False,
    ) -> NDFrameT:
        """
        Apply function f in python space

        Parameters
        ----------
        f : callable
            Function to apply
        data : Series or DataFrame
            Data to apply f to
        not_indexed_same: bool, optional
            When specified, overrides the value of not_indexed_same. Apply behaves
            differently when the result index is equal to the input index, but
            this can be coincidental leading to value-dependent behavior.
        is_transform : bool, default False
            Indicator for whether the function is actually a transform
            and should not have group keys prepended. This is used
            in _make_wrapper which generates both transforms (e.g. diff)
            and non-transforms (e.g. corr)
        is_agg : bool, default False
            Indicator for whether the function is an aggregation. When the
            result is empty, we don't want to warn for this case.
            See _GroupBy._python_agg_general.

        Returns
        -------
        Series or DataFrame
            data after applying f
        """
        values, mutated = self.grouper.apply(f, data, self.axis)
        if not_indexed_same is None:
            not_indexed_same = mutated or self.mutated
        override_group_keys = False

        is_empty_agg = is_agg and len(values) == 0
        if (not not_indexed_same and self.group_keys is lib.no_default) and not (
            is_transform or is_empty_agg
        ):
            # We've detected value-dependent behavior: the result's index depends on
            # whether the user's function `f` returned the same index or not.
            msg = (
                "Not prepending group keys to the result index of "
                "transform-like apply. In the future, the group keys "
                "will be included in the index, regardless of whether "
                "the applied function returns a like-indexed object.\n"
                "To preserve the previous behavior, use\n\n\t"
                ">>> .groupby(..., group_keys=False)\n\n"
                "To adopt the future behavior and silence this warning, use "
                "\n\n\t>>> .groupby(..., group_keys=True)"
            )
            warnings.warn(msg, FutureWarning, stacklevel=find_stack_level())
            # We want to behave as if `self.group_keys=False` when reconstructing
            # the object. However, we don't want to mutate the stateful GroupBy
            # object, so we just override it.
            # When this deprecation is enforced then override_group_keys
            # may be removed.
            override_group_keys = True

        return self._wrap_applied_output(
            data,
            values,
            not_indexed_same,
            override_group_keys=is_transform or override_group_keys,
        )

    @final
    def _python_agg_general(self, func, *args, **kwargs):
        func = com.is_builtin_func(func)
        f = lambda x: func(x, *args, **kwargs)

        # iterate through "columns" ex exclusions to populate output dict
        output: dict[base.OutputKey, ArrayLike] = {}

        if self.ngroups == 0:
            # agg_series below assumes ngroups > 0
            return self._python_apply_general(f, self._selected_obj, is_agg=True)

        for idx, obj in enumerate(self._iterate_slices()):
            name = obj.name

            try:
                # if this function is invalid for this dtype, we will ignore it.
                result = self.grouper.agg_series(obj, f)
            except TypeError:
                warn_dropping_nuisance_columns_deprecated(type(self), "agg")
                continue

            key = base.OutputKey(label=name, position=idx)
            output[key] = result

        if not output:
            return self._python_apply_general(f, self._selected_obj)

        return self._wrap_aggregated_output(output)

    @final
    def _agg_general(
        self,
        numeric_only: bool = True,
        min_count: int = -1,
        *,
        alias: str,
        npfunc: Callable,
    ):

        with self._group_selection_context():
            # try a cython aggregation if we can
            result = self._cython_agg_general(
                how=alias,
                alt=npfunc,
                numeric_only=numeric_only,
                min_count=min_count,
            )
            return result.__finalize__(self.obj, method="groupby")

    def _agg_py_fallback(
        self, values: ArrayLike, ndim: int, alt: Callable
    ) -> ArrayLike:
        """
        Fallback to pure-python aggregation if _cython_operation raises
        NotImplementedError.
        """
        # We get here with a) EADtypes and b) object dtype

        if values.ndim == 1:
            # For DataFrameGroupBy we only get here with ExtensionArray
            ser = Series(values)
        else:
            # We only get here with values.dtype == object
            # TODO: special case not needed with ArrayManager
            df = DataFrame(values.T)
            # bc we split object blocks in grouped_reduce, we have only 1 col
            # otherwise we'd have to worry about block-splitting GH#39329
            assert df.shape[1] == 1
            # Avoid call to self.values that can occur in DataFrame
            #  reductions; see GH#28949
            ser = df.iloc[:, 0]

        # We do not get here with UDFs, so we know that our dtype
        #  should always be preserved by the implemented aggregations
        # TODO: Is this exactly right; see WrappedCythonOp get_result_dtype?
        res_values = self.grouper.agg_series(ser, alt, preserve_dtype=True)

        if isinstance(values, Categorical):
            # Because we only get here with known dtype-preserving
            #  reductions, we cast back to Categorical.
            # TODO: if we ever get "rank" working, exclude it here.
            res_values = type(values)._from_sequence(res_values, dtype=values.dtype)

        # If we are DataFrameGroupBy and went through a SeriesGroupByPath
        # then we need to reshape
        # GH#32223 includes case with IntegerArray values, ndarray res_values
        # test_groupby_duplicate_columns with object dtype values
        return ensure_block_shape(res_values, ndim=ndim)

    @final
    def _cython_agg_general(
        self, how: str, alt: Callable, numeric_only: bool, min_count: int = -1
    ):
        # Note: we never get here with how="ohlc" for DataFrameGroupBy;
        #  that goes through SeriesGroupBy

        data = self._get_data_to_aggregate()
        is_ser = data.ndim == 1

        if numeric_only:
            if is_ser and not is_numeric_dtype(self._selected_obj.dtype):
                # GH#41291 match Series behavior
                kwd_name = "numeric_only"
                if how in ["any", "all"]:
                    kwd_name = "bool_only"
                raise NotImplementedError(
                    f"{type(self).__name__}.{how} does not implement {kwd_name}."
                )
            elif not is_ser:
                data = data.get_numeric_data(copy=False)

        def array_func(values: ArrayLike) -> ArrayLike:
            try:
                result = self.grouper._cython_operation(
                    "aggregate", values, how, axis=data.ndim - 1, min_count=min_count
                )
            except NotImplementedError:
                # generally if we have numeric_only=False
                # and non-applicable functions
                # try to python agg
                # TODO: shouldn't min_count matter?
                result = self._agg_py_fallback(values, ndim=data.ndim, alt=alt)

            return result

        # TypeError -> we may have an exception in trying to aggregate
        #  continue and exclude the block
        new_mgr = data.grouped_reduce(array_func, ignore_failures=True)

        if not is_ser and len(new_mgr) < len(data):
            warn_dropping_nuisance_columns_deprecated(type(self), how)

        res = self._wrap_agged_manager(new_mgr)
        if is_ser:
            res.index = self.grouper.result_index
            return self._reindex_output(res)
        else:
            return res

    def _cython_transform(
        self, how: str, numeric_only: bool = True, axis: int = 0, **kwargs
    ):
        raise AbstractMethodError(self)

    @final
    def _transform(self, func, *args, engine=None, engine_kwargs=None, **kwargs):

        if maybe_use_numba(engine):
            # TODO: tests with self._selected_obj.ndim == 1 on DataFrameGroupBy
            with self._group_selection_context():
                data = self._selected_obj
            df = data if data.ndim == 2 else data.to_frame()
            result = self._transform_with_numba(
                df, func, *args, engine_kwargs=engine_kwargs, **kwargs
            )
            if self.obj.ndim == 2:
                return cast(DataFrame, self.obj)._constructor(
                    result, index=data.index, columns=data.columns
                )
            else:
                return cast(Series, self.obj)._constructor(
                    result.ravel(), index=data.index, name=data.name
                )

        # optimized transforms
        func = com.get_cython_func(func) or func

        if not isinstance(func, str):
            return self._transform_general(func, *args, **kwargs)

        elif func not in base.transform_kernel_allowlist:
            msg = f"'{func}' is not a valid function name for transform(name)"
            raise ValueError(msg)
        elif func in base.cythonized_kernels or func in base.transformation_kernels:
            # cythonized transform or canned "agg+broadcast"
            return getattr(self, func)(*args, **kwargs)

        else:
            # i.e. func in base.reduction_kernels

            # GH#30918 Use _transform_fast only when we know func is an aggregation
            # If func is a reduction, we need to broadcast the
            # result to the whole group. Compute func result
            # and deal with possible broadcasting below.
            # Temporarily set observed for dealing with categoricals.
            with com.temp_setattr(self, "observed", True):
                result = getattr(self, func)(*args, **kwargs)

            return self._wrap_transform_fast_result(result)

    @final
    def _wrap_transform_fast_result(self, result: NDFrameT) -> NDFrameT:
        """
        Fast transform path for aggregations.
        """
        obj = self._obj_with_exclusions

        # for each col, reshape to size of original frame by take operation
        ids, _, _ = self.grouper.group_info
        result = result.reindex(self.grouper.result_index, axis=self.axis, copy=False)

        if self.obj.ndim == 1:
            # i.e. SeriesGroupBy
            out = algorithms.take_nd(result._values, ids)
            output = obj._constructor(out, index=obj.index, name=obj.name)
        else:
            # GH#46209
            # Don't convert indices: negative indices need to give rise
            # to null values in the result
            output = result._take(ids, axis=self.axis, convert_indices=False)
            output = output.set_axis(obj._get_axis(self.axis), axis=self.axis)
        return output

    # -----------------------------------------------------------------
    # Utilities

    @final
    def _apply_filter(self, indices, dropna):
        if len(indices) == 0:
            indices = np.array([], dtype="int64")
        else:
            indices = np.sort(np.concatenate(indices))
        if dropna:
            filtered = self._selected_obj.take(indices, axis=self.axis)
        else:
            mask = np.empty(len(self._selected_obj.index), dtype=bool)
            mask.fill(False)
            mask[indices.astype(int)] = True
            # mask fails to broadcast when passed to where; broadcast manually.
            mask = np.tile(mask, list(self._selected_obj.shape[1:]) + [1]).T
            filtered = self._selected_obj.where(mask)  # Fill with NaNs.
        return filtered

    @final
    def _cumcount_array(self, ascending: bool = True) -> np.ndarray:
        """
        Parameters
        ----------
        ascending : bool, default True
            If False, number in reverse, from length of group - 1 to 0.

        Notes
        -----
        this is currently implementing sort=False
        (though the default is sort=True) for groupby in general
        """
        ids, _, ngroups = self.grouper.group_info
        sorter = get_group_index_sorter(ids, ngroups)
        ids, count = ids[sorter], len(ids)

        if count == 0:
            return np.empty(0, dtype=np.int64)

        run = np.r_[True, ids[:-1] != ids[1:]]
        rep = np.diff(np.r_[np.nonzero(run)[0], count])
        out = (~run).cumsum()

        if ascending:
            out -= np.repeat(out[run], rep)
        else:
            out = np.repeat(out[np.r_[run[1:], True]], rep) - out

        if self.grouper.has_dropped_na:
            out = np.where(ids == -1, np.nan, out.astype(np.float64, copy=False))
        else:
            out = out.astype(np.int64, copy=False)

        rev = np.empty(count, dtype=np.intp)
        rev[sorter] = np.arange(count, dtype=np.intp)
        return out[rev]

    # -----------------------------------------------------------------

    @final
    @property
    def _obj_1d_constructor(self) -> Callable:
        # GH28330 preserve subclassed Series/DataFrames
        if isinstance(self.obj, DataFrame):
            return self.obj._constructor_sliced
        assert isinstance(self.obj, Series)
        return self.obj._constructor

    @final
    def _bool_agg(self, val_test: Literal["any", "all"], skipna: bool):
        """
        Shared func to call any / all Cython GroupBy implementations.
        """

        def objs_to_bool(vals: ArrayLike) -> tuple[np.ndarray, type]:
            if is_object_dtype(vals.dtype):
                # GH#37501: don't raise on pd.NA when skipna=True
                if skipna:
                    func = np.vectorize(
                        lambda x: bool(x) if not isna(x) else True, otypes=[bool]
                    )
                    vals = func(vals)
                else:
                    vals = vals.astype(bool, copy=False)

                vals = cast(np.ndarray, vals)
            elif isinstance(vals, BaseMaskedArray):
                vals = vals._data.astype(bool, copy=False)
            else:
                vals = vals.astype(bool, copy=False)

            return vals.view(np.int8), bool

        def result_to_bool(
            result: np.ndarray,
            inference: type,
            nullable: bool = False,
        ) -> ArrayLike:
            if nullable:
                return BooleanArray(result.astype(bool, copy=False), result == -1)
            else:
                return result.astype(inference, copy=False)

        return self._get_cythonized_result(
            libgroupby.group_any_all,
            numeric_only=False,
            cython_dtype=np.dtype(np.int8),
            needs_mask=True,
            needs_nullable=True,
            pre_processing=objs_to_bool,
            post_processing=result_to_bool,
            val_test=val_test,
            skipna=skipna,
        )

    @final
    @Substitution(name="groupby")
    @Appender(_common_see_also)
    def any(self, skipna: bool = True):
        """
        Return True if any value in the group is truthful, else False.

        Parameters
        ----------
        skipna : bool, default True
            Flag to ignore nan values during truth testing.

        Returns
        -------
        Series or DataFrame
            DataFrame or Series of boolean values, where a value is True if any element
            is True within its respective group, False otherwise.
        """
        return self._bool_agg("any", skipna)

    @final
    @Substitution(name="groupby")
    @Appender(_common_see_also)
    def all(self, skipna: bool = True):
        """
        Return True if all values in the group are truthful, else False.

        Parameters
        ----------
        skipna : bool, default True
            Flag to ignore nan values during truth testing.

        Returns
        -------
        Series or DataFrame
            DataFrame or Series of boolean values, where a value is True if all elements
            are True within its respective group, False otherwise.
        """
        return self._bool_agg("all", skipna)

    @final
    @Substitution(name="groupby")
    @Appender(_common_see_also)
    def count(self) -> NDFrameT:
        """
        Compute count of group, excluding missing values.

        Returns
        -------
        Series or DataFrame
            Count of values within each group.
        """
        data = self._get_data_to_aggregate()
        ids, _, ngroups = self.grouper.group_info
        mask = ids != -1

        is_series = data.ndim == 1

        def hfunc(bvalues: ArrayLike) -> ArrayLike:
            # TODO(EA2D): reshape would not be necessary with 2D EAs
            if bvalues.ndim == 1:
                # EA
                masked = mask & ~isna(bvalues).reshape(1, -1)
            else:
                masked = mask & ~isna(bvalues)

            counted = lib.count_level_2d(masked, labels=ids, max_bin=ngroups, axis=1)
            if is_series:
                assert counted.ndim == 2
                assert counted.shape[0] == 1
                return counted[0]
            return counted

        new_mgr = data.grouped_reduce(hfunc)

        # If we are grouping on categoricals we want unobserved categories to
        # return zero, rather than the default of NaN which the reindexing in
        # _wrap_agged_manager() returns. GH 35028
        with com.temp_setattr(self, "observed", True):
            result = self._wrap_agged_manager(new_mgr)

        if result.ndim == 1:
            result.index = self.grouper.result_index

        return self._reindex_output(result, fill_value=0)

    @final
    @Substitution(name="groupby")
    @Substitution(see_also=_common_see_also)
    def mean(
        self,
        numeric_only: bool | lib.NoDefault = lib.no_default,
        engine: str = "cython",
        engine_kwargs: dict[str, bool] | None = None,
    ):
        """
        Compute mean of groups, excluding missing values.

        Parameters
        ----------
        numeric_only : bool, default True
            Include only float, int, boolean columns. If None, will attempt to use
            everything, then use only numeric data.

        engine : str, default None
            * ``'cython'`` : Runs the operation through C-extensions from cython.
            * ``'numba'`` : Runs the operation through JIT compiled code from numba.
            * ``None`` : Defaults to ``'cython'`` or globally setting
              ``compute.use_numba``

            .. versionadded:: 1.4.0

        engine_kwargs : dict, default None
            * For ``'cython'`` engine, there are no accepted ``engine_kwargs``
            * For ``'numba'`` engine, the engine can accept ``nopython``, ``nogil``
              and ``parallel`` dictionary keys. The values must either be ``True`` or
              ``False``. The default ``engine_kwargs`` for the ``'numba'`` engine is
              ``{{'nopython': True, 'nogil': False, 'parallel': False}}``

            .. versionadded:: 1.4.0

        Returns
        -------
        pandas.Series or pandas.DataFrame
        %(see_also)s
        Examples
        --------
        >>> df = pd.DataFrame({'A': [1, 1, 2, 1, 2],
        ...                    'B': [np.nan, 2, 3, 4, 5],
        ...                    'C': [1, 2, 1, 1, 2]}, columns=['A', 'B', 'C'])

        Groupby one column and return the mean of the remaining columns in
        each group.

        >>> df.groupby('A').mean()
             B         C
        A
        1  3.0  1.333333
        2  4.0  1.500000

        Groupby two columns and return the mean of the remaining column.

        >>> df.groupby(['A', 'B']).mean()
                 C
        A B
        1 2.0  2.0
          4.0  1.0
        2 3.0  1.0
          5.0  2.0

        Groupby one column and return the mean of only particular column in
        the group.

        >>> df.groupby('A')['B'].mean()
        A
        1    3.0
        2    4.0
        Name: B, dtype: float64
        """
        numeric_only_bool = self._resolve_numeric_only(numeric_only)

        if maybe_use_numba(engine):
            from pandas.core._numba.kernels import sliding_mean

            return self._numba_agg_general(sliding_mean, engine_kwargs)
        else:
            result = self._cython_agg_general(
                "mean",
                alt=lambda x: Series(x).mean(numeric_only=numeric_only_bool),
                numeric_only=numeric_only_bool,
            )
            return result.__finalize__(self.obj, method="groupby")

    @final
    @Substitution(name="groupby")
    @Appender(_common_see_also)
    def median(self, numeric_only: bool | lib.NoDefault = lib.no_default):
        """
        Compute median of groups, excluding missing values.

        For multiple groupings, the result index will be a MultiIndex

        Parameters
        ----------
        numeric_only : bool, default True
            Include only float, int, boolean columns. If None, will attempt to use
            everything, then use only numeric data.

        Returns
        -------
        Series or DataFrame
            Median of values within each group.
        """
        numeric_only_bool = self._resolve_numeric_only(numeric_only)

        result = self._cython_agg_general(
            "median",
            alt=lambda x: Series(x).median(numeric_only=numeric_only_bool),
            numeric_only=numeric_only_bool,
        )
        return result.__finalize__(self.obj, method="groupby")

    @final
    @Substitution(name="groupby")
    @Appender(_common_see_also)
    def std(
        self,
        ddof: int = 1,
        engine: str | None = None,
        engine_kwargs: dict[str, bool] | None = None,
    ):
        """
        Compute standard deviation of groups, excluding missing values.

        For multiple groupings, the result index will be a MultiIndex.

        Parameters
        ----------
        ddof : int, default 1
            Degrees of freedom.

        engine : str, default None
            * ``'cython'`` : Runs the operation through C-extensions from cython.
            * ``'numba'`` : Runs the operation through JIT compiled code from numba.
            * ``None`` : Defaults to ``'cython'`` or globally setting
              ``compute.use_numba``

            .. versionadded:: 1.4.0

        engine_kwargs : dict, default None
            * For ``'cython'`` engine, there are no accepted ``engine_kwargs``
            * For ``'numba'`` engine, the engine can accept ``nopython``, ``nogil``
              and ``parallel`` dictionary keys. The values must either be ``True`` or
              ``False``. The default ``engine_kwargs`` for the ``'numba'`` engine is
              ``{{'nopython': True, 'nogil': False, 'parallel': False}}``

            .. versionadded:: 1.4.0

        Returns
        -------
        Series or DataFrame
            Standard deviation of values within each group.
        """
        if maybe_use_numba(engine):
            from pandas.core._numba.kernels import sliding_var

            return np.sqrt(self._numba_agg_general(sliding_var, engine_kwargs, ddof))
        else:
            return self._get_cythonized_result(
                libgroupby.group_var,
                needs_counts=True,
                cython_dtype=np.dtype(np.float64),
                post_processing=lambda vals, inference: np.sqrt(vals),
                ddof=ddof,
            )

    @final
    @Substitution(name="groupby")
    @Appender(_common_see_also)
    def var(
        self,
        ddof: int = 1,
        engine: str | None = None,
        engine_kwargs: dict[str, bool] | None = None,
    ):
        """
        Compute variance of groups, excluding missing values.

        For multiple groupings, the result index will be a MultiIndex.

        Parameters
        ----------
        ddof : int, default 1
            Degrees of freedom.

        engine : str, default None
            * ``'cython'`` : Runs the operation through C-extensions from cython.
            * ``'numba'`` : Runs the operation through JIT compiled code from numba.
            * ``None`` : Defaults to ``'cython'`` or globally setting
              ``compute.use_numba``

            .. versionadded:: 1.4.0

        engine_kwargs : dict, default None
            * For ``'cython'`` engine, there are no accepted ``engine_kwargs``
            * For ``'numba'`` engine, the engine can accept ``nopython``, ``nogil``
              and ``parallel`` dictionary keys. The values must either be ``True`` or
              ``False``. The default ``engine_kwargs`` for the ``'numba'`` engine is
              ``{{'nopython': True, 'nogil': False, 'parallel': False}}``

            .. versionadded:: 1.4.0

        Returns
        -------
        Series or DataFrame
            Variance of values within each group.
        """
        if maybe_use_numba(engine):
            from pandas.core._numba.kernels import sliding_var

            return self._numba_agg_general(sliding_var, engine_kwargs, ddof)
        else:
            if ddof == 1:
                numeric_only = self._resolve_numeric_only(lib.no_default)
                return self._cython_agg_general(
                    "var",
                    alt=lambda x: Series(x).var(ddof=ddof),
                    numeric_only=numeric_only,
                )
            else:
                func = lambda x: x.var(ddof=ddof)
                with self._group_selection_context():
                    return self._python_agg_general(func)

    @final
    @Substitution(name="groupby")
    @Appender(_common_see_also)
    def sem(self, ddof: int = 1):
        """
        Compute standard error of the mean of groups, excluding missing values.

        For multiple groupings, the result index will be a MultiIndex.

        Parameters
        ----------
        ddof : int, default 1
            Degrees of freedom.

        Returns
        -------
        Series or DataFrame
            Standard error of the mean of values within each group.
        """
        result = self.std(ddof=ddof)
        if result.ndim == 1:
            result /= np.sqrt(self.count())
        else:
            cols = result.columns.difference(self.exclusions).unique()
            counts = self.count()
            result_ilocs = result.columns.get_indexer_for(cols)
            count_ilocs = counts.columns.get_indexer_for(cols)
            result.iloc[:, result_ilocs] /= np.sqrt(counts.iloc[:, count_ilocs])
        return result

    @final
    @Substitution(name="groupby")
    @Appender(_common_see_also)
    def size(self) -> DataFrame | Series:
        """
        Compute group sizes.

        Returns
        -------
        DataFrame or Series
            Number of rows in each group as a Series if as_index is True
            or a DataFrame if as_index is False.
        """
        result = self.grouper.size()

        if self.axis == 1:
            return DataFrame(
                data=np.tile(result.values, (self.obj.shape[0], 1)),
                columns=result.index,
                index=self.obj.index,
            )

        # GH28330 preserve subclassed Series/DataFrames through calls
        if isinstance(self.obj, Series):
            result = self._obj_1d_constructor(result, name=self.obj.name)
        else:
            result = self._obj_1d_constructor(result)

        if not self.as_index:
            # Item "None" of "Optional[Series]" has no attribute "reset_index"
            result = result.rename("size").reset_index()  # type: ignore[union-attr]

        return self._reindex_output(result, fill_value=0)

    @final
    @doc(_groupby_agg_method_template, fname="sum", no=True, mc=0)
    def sum(
        self,
        numeric_only: bool | lib.NoDefault = lib.no_default,
        min_count: int = 0,
        engine: str | None = None,
        engine_kwargs: dict[str, bool] | None = None,
    ):
        if maybe_use_numba(engine):
            from pandas.core._numba.kernels import sliding_sum

            return self._numba_agg_general(
                sliding_sum,
                engine_kwargs,
            )
        else:
            numeric_only = self._resolve_numeric_only(numeric_only)

            # If we are grouping on categoricals we want unobserved categories to
            # return zero, rather than the default of NaN which the reindexing in
            # _agg_general() returns. GH #31422
            with com.temp_setattr(self, "observed", True):
                result = self._agg_general(
                    numeric_only=numeric_only,
                    min_count=min_count,
                    alias="add",
                    npfunc=np.sum,
                )

            return self._reindex_output(result, fill_value=0)

    @final
    @doc(_groupby_agg_method_template, fname="prod", no=True, mc=0)
    def prod(
        self, numeric_only: bool | lib.NoDefault = lib.no_default, min_count: int = 0
    ):
        numeric_only = self._resolve_numeric_only(numeric_only)

        return self._agg_general(
            numeric_only=numeric_only, min_count=min_count, alias="prod", npfunc=np.prod
        )

    @final
    @doc(_groupby_agg_method_template, fname="min", no=False, mc=-1)
    def min(
        self,
        numeric_only: bool = False,
        min_count: int = -1,
        engine: str | None = None,
        engine_kwargs: dict[str, bool] | None = None,
    ):
        if maybe_use_numba(engine):
            from pandas.core._numba.kernels import sliding_min_max

            return self._numba_agg_general(sliding_min_max, engine_kwargs, False)
        else:
            return self._agg_general(
                numeric_only=numeric_only,
                min_count=min_count,
                alias="min",
                npfunc=np.min,
            )

    @final
    @doc(_groupby_agg_method_template, fname="max", no=False, mc=-1)
    def max(
        self,
        numeric_only: bool = False,
        min_count: int = -1,
        engine: str | None = None,
        engine_kwargs: dict[str, bool] | None = None,
    ):
        if maybe_use_numba(engine):
            from pandas.core._numba.kernels import sliding_min_max

            return self._numba_agg_general(sliding_min_max, engine_kwargs, True)
        else:
            return self._agg_general(
                numeric_only=numeric_only,
                min_count=min_count,
                alias="max",
                npfunc=np.max,
            )

    @final
    @Substitution(name="groupby")
    def first(self, numeric_only: bool = False, min_count: int = -1):
        """
        Compute the first non-null entry of each column.

        Parameters
        ----------
        numeric_only : bool, default False
            Include only float, int, boolean columns. If None, will attempt to use
            everything, then use only numeric data.
        min_count : int, default -1
            The required number of valid values to perform the operation. If fewer
            than ``min_count`` non-NA values are present the result will be NA.

        Returns
        -------
        Series or DataFrame
            First non-null of values within each group.

        See Also
        --------
        DataFrame.groupby : Apply a function groupby to each row or column of a
            DataFrame.
        DataFrame.core.groupby.GroupBy.last : Compute the last non-null entry of each
            column.
        DataFrame.core.groupby.GroupBy.nth : Take the nth row from each group.

        Examples
        --------
        >>> df = pd.DataFrame(dict(A=[1, 1, 3], B=[None, 5, 6], C=[1, 2, 3]))
        >>> df.groupby("A").first()
             B  C
        A
        1  5.0  1
        3  6.0  3
        """

        def first_compat(obj: NDFrameT, axis: int = 0):
            def first(x: Series):
                """Helper function for first item that isn't NA."""
                arr = x.array[notna(x.array)]
                if not len(arr):
                    return np.nan
                return arr[0]

            if isinstance(obj, DataFrame):
                return obj.apply(first, axis=axis)
            elif isinstance(obj, Series):
                return first(obj)
            else:  # pragma: no cover
                raise TypeError(type(obj))

        return self._agg_general(
            numeric_only=numeric_only,
            min_count=min_count,
            alias="first",
            npfunc=first_compat,
        )

    @final
    @Substitution(name="groupby")
    def last(self, numeric_only: bool = False, min_count: int = -1):
        """
        Compute the last non-null entry of each column.

        Parameters
        ----------
        numeric_only : bool, default False
            Include only float, int, boolean columns. If None, will attempt to use
            everything, then use only numeric data.
        min_count : int, default -1
            The required number of valid values to perform the operation. If fewer
            than ``min_count`` non-NA values are present the result will be NA.

        Returns
        -------
        Series or DataFrame
            Last non-null of values within each group.

        See Also
        --------
        DataFrame.groupby : Apply a function groupby to each row or column of a
            DataFrame.
        DataFrame.core.groupby.GroupBy.first : Compute the first non-null entry of each
            column.
        DataFrame.core.groupby.GroupBy.nth : Take the nth row from each group.

        Examples
        --------
        >>> df = pd.DataFrame(dict(A=[1, 1, 3], B=[5, None, 6], C=[1, 2, 3]))
        >>> df.groupby("A").last()
             B  C
        A
        1  5.0  2
        3  6.0  3
        """

        def last_compat(obj: NDFrameT, axis: int = 0):
            def last(x: Series):
                """Helper function for last item that isn't NA."""
                arr = x.array[notna(x.array)]
                if not len(arr):
                    return np.nan
                return arr[-1]

            if isinstance(obj, DataFrame):
                return obj.apply(last, axis=axis)
            elif isinstance(obj, Series):
                return last(obj)
            else:  # pragma: no cover
                raise TypeError(type(obj))

        return self._agg_general(
            numeric_only=numeric_only,
            min_count=min_count,
            alias="last",
            npfunc=last_compat,
        )

    @final
    @Substitution(name="groupby")
    @Appender(_common_see_also)
    def ohlc(self) -> DataFrame:
        """
        Compute open, high, low and close values of a group, excluding missing values.

        For multiple groupings, the result index will be a MultiIndex

        Returns
        -------
        DataFrame
            Open, high, low and close values within each group.
        """
        if self.obj.ndim == 1:
            # self._iterate_slices() yields only self._selected_obj
            obj = self._selected_obj

            is_numeric = is_numeric_dtype(obj.dtype)
            if not is_numeric:
                raise DataError("No numeric types to aggregate")

            res_values = self.grouper._cython_operation(
                "aggregate", obj._values, "ohlc", axis=0, min_count=-1
            )

            agg_names = ["open", "high", "low", "close"]
            result = self.obj._constructor_expanddim(
                res_values, index=self.grouper.result_index, columns=agg_names
            )
            return self._reindex_output(result)

        return self._apply_to_column_groupbys(
            lambda x: x.ohlc(), self._obj_with_exclusions
        )

    @doc(DataFrame.describe)
    def describe(self, **kwargs):
        with self._group_selection_context():
            result = self._python_apply_general(
                lambda x: x.describe(**kwargs),
                self._selected_obj,
                not_indexed_same=True,
            )
            if self.axis == 1:
                return result.T
            return result.unstack()

    @final
    def resample(self, rule, *args, **kwargs):
        """
        Provide resampling when using a TimeGrouper.

        Given a grouper, the function resamples it according to a string
        "string" -> "frequency".

        See the :ref:`frequency aliases <timeseries.offset_aliases>`
        documentation for more details.

        Parameters
        ----------
        rule : str or DateOffset
            The offset string or object representing target grouper conversion.
        *args, **kwargs
            Possible arguments are `how`, `fill_method`, `limit`, `kind` and
            `on`, and other arguments of `TimeGrouper`.

        Returns
        -------
        Grouper
            Return a new grouper with our resampler appended.

        See Also
        --------
        Grouper : Specify a frequency to resample with when
            grouping by a key.
        DatetimeIndex.resample : Frequency conversion and resampling of
            time series.

        Examples
        --------
        >>> idx = pd.date_range('1/1/2000', periods=4, freq='T')
        >>> df = pd.DataFrame(data=4 * [range(2)],
        ...                   index=idx,
        ...                   columns=['a', 'b'])
        >>> df.iloc[2, 0] = 5
        >>> df
                            a  b
        2000-01-01 00:00:00  0  1
        2000-01-01 00:01:00  0  1
        2000-01-01 00:02:00  5  1
        2000-01-01 00:03:00  0  1

        Downsample the DataFrame into 3 minute bins and sum the values of
        the timestamps falling into a bin.

        >>> df.groupby('a').resample('3T').sum()
                                 a  b
        a
        0   2000-01-01 00:00:00  0  2
            2000-01-01 00:03:00  0  1
        5   2000-01-01 00:00:00  5  1

        Upsample the series into 30 second bins.

        >>> df.groupby('a').resample('30S').sum()
                            a  b
        a
        0   2000-01-01 00:00:00  0  1
            2000-01-01 00:00:30  0  0
            2000-01-01 00:01:00  0  1
            2000-01-01 00:01:30  0  0
            2000-01-01 00:02:00  0  0
            2000-01-01 00:02:30  0  0
            2000-01-01 00:03:00  0  1
        5   2000-01-01 00:02:00  5  1

        Resample by month. Values are assigned to the month of the period.

        >>> df.groupby('a').resample('M').sum()
                    a  b
        a
        0   2000-01-31  0  3
        5   2000-01-31  5  1

        Downsample the series into 3 minute bins as above, but close the right
        side of the bin interval.

        >>> df.groupby('a').resample('3T', closed='right').sum()
                                 a  b
        a
        0   1999-12-31 23:57:00  0  1
            2000-01-01 00:00:00  0  2
        5   2000-01-01 00:00:00  5  1

        Downsample the series into 3 minute bins and close the right side of
        the bin interval, but label each bin using the right edge instead of
        the left.

        >>> df.groupby('a').resample('3T', closed='right', label='right').sum()
                                 a  b
        a
        0   2000-01-01 00:00:00  0  1
            2000-01-01 00:03:00  0  2
        5   2000-01-01 00:03:00  5  1
        """
        from pandas.core.resample import get_resampler_for_grouping

        return get_resampler_for_grouping(self, rule, *args, **kwargs)

    @final
    @Substitution(name="groupby")
    @Appender(_common_see_also)
    def rolling(self, *args, **kwargs):
        """
        Return a rolling grouper, providing rolling functionality per group.
        """
        from pandas.core.window import RollingGroupby

        return RollingGroupby(
            self._selected_obj,
            *args,
            _grouper=self.grouper,
            _as_index=self.as_index,
            **kwargs,
        )

    @final
    @Substitution(name="groupby")
    @Appender(_common_see_also)
    def expanding(self, *args, **kwargs):
        """
        Return an expanding grouper, providing expanding
        functionality per group.
        """
        from pandas.core.window import ExpandingGroupby

        return ExpandingGroupby(
            self._selected_obj,
            *args,
            _grouper=self.grouper,
            **kwargs,
        )

    @final
    @Substitution(name="groupby")
    @Appender(_common_see_also)
    def ewm(self, *args, **kwargs):
        """
        Return an ewm grouper, providing ewm functionality per group.
        """
        from pandas.core.window import ExponentialMovingWindowGroupby

        return ExponentialMovingWindowGroupby(
            self._selected_obj,
            *args,
            _grouper=self.grouper,
            **kwargs,
        )

    @final
    def _fill(self, direction: Literal["ffill", "bfill"], limit=None):
        """
        Shared function for `pad` and `backfill` to call Cython method.

        Parameters
        ----------
        direction : {'ffill', 'bfill'}
            Direction passed to underlying Cython function. `bfill` will cause
            values to be filled backwards. `ffill` and any other values will
            default to a forward fill
        limit : int, default None
            Maximum number of consecutive values to fill. If `None`, this
            method will convert to -1 prior to passing to Cython

        Returns
        -------
        `Series` or `DataFrame` with filled values

        See Also
        --------
        pad : Returns Series with minimum number of char in object.
        backfill : Backward fill the missing values in the dataset.
        """
        # Need int value for Cython
        if limit is None:
            limit = -1

        ids, _, _ = self.grouper.group_info
        sorted_labels = np.argsort(ids, kind="mergesort").astype(np.intp, copy=False)
        if direction == "bfill":
            sorted_labels = sorted_labels[::-1]

        col_func = partial(
            libgroupby.group_fillna_indexer,
            labels=ids,
            sorted_labels=sorted_labels,
            direction=direction,
            limit=limit,
            dropna=self.dropna,
        )

        def blk_func(values: ArrayLike) -> ArrayLike:
            mask = isna(values)
            if values.ndim == 1:
                indexer = np.empty(values.shape, dtype=np.intp)
                col_func(out=indexer, mask=mask)
                return algorithms.take_nd(values, indexer)

            else:
                # We broadcast algorithms.take_nd analogous to
                #  np.take_along_axis

                # Note: we only get here with backfill/pad,
                #  so if we have a dtype that cannot hold NAs,
                #  then there will be no -1s in indexer, so we can use
                #  the original dtype (no need to ensure_dtype_can_hold_na)
                if isinstance(values, np.ndarray):
                    dtype = values.dtype
                    if self.grouper.has_dropped_na:
                        # dropped null groups give rise to nan in the result
                        dtype = ensure_dtype_can_hold_na(values.dtype)
                    out = np.empty(values.shape, dtype=dtype)
                else:
                    out = type(values)._empty(values.shape, dtype=values.dtype)

                for i in range(len(values)):
                    # call group_fillna_indexer column-wise
                    indexer = np.empty(values.shape[1], dtype=np.intp)
                    col_func(out=indexer, mask=mask[i])
                    out[i, :] = algorithms.take_nd(values[i], indexer)
                return out

        obj = self._obj_with_exclusions
        if self.axis == 1:
            obj = obj.T
        mgr = obj._mgr
        res_mgr = mgr.apply(blk_func)

        new_obj = obj._constructor(res_mgr)
        if isinstance(new_obj, Series):
            new_obj.name = obj.name

        return self._wrap_transformed_output(new_obj)

    @final
    @Substitution(name="groupby")
    def ffill(self, limit=None):
        """
        Forward fill the values.

        Parameters
        ----------
        limit : int, optional
            Limit of how many values to fill.

        Returns
        -------
        Series or DataFrame
            Object with missing values filled.

        See Also
        --------
        Series.ffill: Returns Series with minimum number of char in object.
        DataFrame.ffill: Object with missing values filled or None if inplace=True.
        Series.fillna: Fill NaN values of a Series.
        DataFrame.fillna: Fill NaN values of a DataFrame.
        """
        return self._fill("ffill", limit=limit)

    def pad(self, limit=None):
        warnings.warn(
            "pad is deprecated and will be removed in a future version. "
            "Use ffill instead.",
            FutureWarning,
            stacklevel=find_stack_level(),
        )
        return self.ffill(limit=limit)

    pad.__doc__ = ffill.__doc__

    @final
    @Substitution(name="groupby")
    def bfill(self, limit=None):
        """
        Backward fill the values.

        Parameters
        ----------
        limit : int, optional
            Limit of how many values to fill.

        Returns
        -------
        Series or DataFrame
            Object with missing values filled.

        See Also
        --------
        Series.bfill :  Backward fill the missing values in the dataset.
        DataFrame.bfill:  Backward fill the missing values in the dataset.
        Series.fillna: Fill NaN values of a Series.
        DataFrame.fillna: Fill NaN values of a DataFrame.
        """
        return self._fill("bfill", limit=limit)

    def backfill(self, limit=None):
        warnings.warn(
            "backfill is deprecated and will be removed in a future version. "
            "Use bfill instead.",
            FutureWarning,
            stacklevel=find_stack_level(),
        )
        return self.bfill(limit=limit)

    backfill.__doc__ = bfill.__doc__

    @final
    @Substitution(name="groupby")
    @Substitution(see_also=_common_see_also)
    def nth(
        self,
        n: PositionalIndexer | tuple,
        dropna: Literal["any", "all", None] = None,
    ) -> NDFrameT:
        """
        Take the nth row from each group if n is an int, otherwise a subset of rows.

        Can be either a call or an index. dropna is not available with index notation.
        Index notation accepts a comma separated list of integers and slices.

        If dropna, will take the nth non-null row, dropna is either
        'all' or 'any'; this is equivalent to calling dropna(how=dropna)
        before the groupby.

        Parameters
        ----------
        n : int, slice or list of ints and slices
            A single nth value for the row or a list of nth values or slices.

            .. versionchanged:: 1.4.0
                Added slice and lists containing slices.
                Added index notation.

        dropna : {'any', 'all', None}, default None
            Apply the specified dropna operation before counting which row is
            the nth row. Only supported if n is an int.

        Returns
        -------
        Series or DataFrame
            N-th value within each group.
        %(see_also)s
        Examples
        --------

        >>> df = pd.DataFrame({'A': [1, 1, 2, 1, 2],
        ...                    'B': [np.nan, 2, 3, 4, 5]}, columns=['A', 'B'])
        >>> g = df.groupby('A')
        >>> g.nth(0)
             B
        A
        1  NaN
        2  3.0
        >>> g.nth(1)
             B
        A
        1  2.0
        2  5.0
        >>> g.nth(-1)
             B
        A
        1  4.0
        2  5.0
        >>> g.nth([0, 1])
             B
        A
        1  NaN
        1  2.0
        2  3.0
        2  5.0
        >>> g.nth(slice(None, -1))
             B
        A
        1  NaN
        1  2.0
        2  3.0

        Index notation may also be used

        >>> g.nth[0, 1]
             B
        A
        1  NaN
        1  2.0
        2  3.0
        2  5.0
        >>> g.nth[:-1]
             B
        A
        1  NaN
        1  2.0
        2  3.0

        Specifying `dropna` allows count ignoring ``NaN``

        >>> g.nth(0, dropna='any')
             B
        A
        1  2.0
        2  3.0

        NaNs denote group exhausted when using dropna

        >>> g.nth(3, dropna='any')
            B
        A
        1 NaN
        2 NaN

        Specifying `as_index=False` in `groupby` keeps the original index.

        >>> df.groupby('A', as_index=False).nth(1)
           A    B
        1  1  2.0
        4  2  5.0
        """
        if not dropna:
            with self._group_selection_context():
                mask = self._make_mask_from_positional_indexer(n)

                ids, _, _ = self.grouper.group_info

                # Drop NA values in grouping
                mask = mask & (ids != -1)

                out = self._mask_selected_obj(mask)
                if not self.as_index:
                    return out

                result_index = self.grouper.result_index
                if self.axis == 0:
                    out.index = result_index[ids[mask]]
                    if not self.observed and isinstance(result_index, CategoricalIndex):
                        out = out.reindex(result_index)

                    out = self._reindex_output(out)
                else:
                    out.columns = result_index[ids[mask]]

                return out.sort_index(axis=self.axis) if self.sort else out

        # dropna is truthy
        if not is_integer(n):
            raise ValueError("dropna option only supported for an integer argument")

        if dropna not in ["any", "all"]:
            # Note: when agg-ing picker doesn't raise this, just returns NaN
            raise ValueError(
                "For a DataFrame or Series groupby.nth, dropna must be "
                "either None, 'any' or 'all', "
                f"(was passed {dropna})."
            )

        # old behaviour, but with all and any support for DataFrames.
        # modified in GH 7559 to have better perf
        n = cast(int, n)
        max_len = n if n >= 0 else -1 - n
        dropped = self.obj.dropna(how=dropna, axis=self.axis)

        # get a new grouper for our dropped obj
        if self.keys is None and self.level is None:

            # we don't have the grouper info available
            # (e.g. we have selected out
            # a column that is not in the current object)
            axis = self.grouper.axis
            grouper = axis[axis.isin(dropped.index)]

        else:

            # create a grouper with the original parameters, but on dropped
            # object
            from pandas.core.groupby.grouper import get_grouper

            grouper, _, _ = get_grouper(
                dropped,
                key=self.keys,
                axis=self.axis,
                level=self.level,
                sort=self.sort,
                mutated=self.mutated,
            )

        grb = dropped.groupby(
            grouper, as_index=self.as_index, sort=self.sort, axis=self.axis
        )
        sizes, result = grb.size(), grb.nth(n)
        mask = (sizes < max_len)._values

        # set the results which don't meet the criteria
        if len(result) and mask.any():
            result.loc[mask] = np.nan

        # reset/reindex to the original groups
        if len(self.obj) == len(dropped) or len(result) == len(
            self.grouper.result_index
        ):
            result.index = self.grouper.result_index
        else:
            result = result.reindex(self.grouper.result_index)

        return result

    @final
    def quantile(self, q=0.5, interpolation: str = "linear"):
        """
        Return group values at the given quantile, a la numpy.percentile.

        Parameters
        ----------
        q : float or array-like, default 0.5 (50% quantile)
            Value(s) between 0 and 1 providing the quantile(s) to compute.
        interpolation : {'linear', 'lower', 'higher', 'midpoint', 'nearest'}
            Method to use when the desired quantile falls between two points.

        Returns
        -------
        Series or DataFrame
            Return type determined by caller of GroupBy object.

        See Also
        --------
        Series.quantile : Similar method for Series.
        DataFrame.quantile : Similar method for DataFrame.
        numpy.percentile : NumPy method to compute qth percentile.

        Examples
        --------
        >>> df = pd.DataFrame([
        ...     ['a', 1], ['a', 2], ['a', 3],
        ...     ['b', 1], ['b', 3], ['b', 5]
        ... ], columns=['key', 'val'])
        >>> df.groupby('key').quantile()
            val
        key
        a    2.0
        b    3.0
        """

        def pre_processor(vals: ArrayLike) -> tuple[np.ndarray, np.dtype | None]:
            if is_object_dtype(vals):
                raise TypeError(
                    "'quantile' cannot be performed against 'object' dtypes!"
                )

            inference: np.dtype | None = None
            if is_integer_dtype(vals.dtype):
                if isinstance(vals, ExtensionArray):
                    out = vals.to_numpy(dtype=float, na_value=np.nan)
                else:
                    out = vals
                inference = np.dtype(np.int64)
            elif is_bool_dtype(vals.dtype) and isinstance(vals, ExtensionArray):
                out = vals.to_numpy(dtype=float, na_value=np.nan)
            elif is_datetime64_dtype(vals.dtype):
                inference = np.dtype("datetime64[ns]")
                out = np.asarray(vals).astype(float)
            elif is_timedelta64_dtype(vals.dtype):
                inference = np.dtype("timedelta64[ns]")
                out = np.asarray(vals).astype(float)
            elif isinstance(vals, ExtensionArray) and is_float_dtype(vals):
                inference = np.dtype(np.float64)
                out = vals.to_numpy(dtype=float, na_value=np.nan)
            else:
                out = np.asarray(vals)

            return out, inference

        def post_processor(vals: np.ndarray, inference: np.dtype | None) -> np.ndarray:
            if inference:
                # Check for edge case
                if not (
                    is_integer_dtype(inference)
                    and interpolation in {"linear", "midpoint"}
                ):
                    vals = vals.astype(inference)

            return vals

        orig_scalar = is_scalar(q)
        if orig_scalar:
            q = [q]

        qs = np.array(q, dtype=np.float64)
        ids, _, ngroups = self.grouper.group_info
        nqs = len(qs)

        func = partial(
            libgroupby.group_quantile, labels=ids, qs=qs, interpolation=interpolation
        )

        # Put '-1' (NaN) labels as the last group so it does not interfere
        # with the calculations. Note: length check avoids failure on empty
        # labels. In that case, the value doesn't matter
        na_label_for_sorting = ids.max() + 1 if len(ids) > 0 else 0
        labels_for_lexsort = np.where(ids == -1, na_label_for_sorting, ids)

        def blk_func(values: ArrayLike) -> ArrayLike:
            mask = isna(values)
            vals, inference = pre_processor(values)

            ncols = 1
            if vals.ndim == 2:
                ncols = vals.shape[0]
                shaped_labels = np.broadcast_to(
                    labels_for_lexsort, (ncols, len(labels_for_lexsort))
                )
            else:
                shaped_labels = labels_for_lexsort

            out = np.empty((ncols, ngroups, nqs), dtype=np.float64)

            # Get an index of values sorted by values and then labels
            order = (vals, shaped_labels)
            sort_arr = np.lexsort(order).astype(np.intp, copy=False)

            if vals.ndim == 1:
                func(out[0], values=vals, mask=mask, sort_indexer=sort_arr)
            else:
                for i in range(ncols):
                    func(out[i], values=vals[i], mask=mask[i], sort_indexer=sort_arr[i])

            if vals.ndim == 1:
                out = out.ravel("K")
            else:
                out = out.reshape(ncols, ngroups * nqs)
            return post_processor(out, inference)

        obj = self._obj_with_exclusions
        is_ser = obj.ndim == 1
        mgr = self._get_data_to_aggregate()

        res_mgr = mgr.grouped_reduce(blk_func, ignore_failures=True)
        if not is_ser and len(res_mgr.items) != len(mgr.items):
            warn_dropping_nuisance_columns_deprecated(type(self), "quantile")

            if len(res_mgr.items) == 0:
                # re-call grouped_reduce to get the desired exception message
                mgr.grouped_reduce(blk_func, ignore_failures=False)
                # grouped_reduce _should_ raise, so this should not be reached
                raise TypeError(  # pragma: no cover
                    "All columns were dropped in grouped_reduce"
                )

        if is_ser:
            res = self._wrap_agged_manager(res_mgr)
        else:
            res = obj._constructor(res_mgr)

        if orig_scalar:
            # Avoid expensive MultiIndex construction
            return self._wrap_aggregated_output(res)
        return self._wrap_aggregated_output(res, qs=qs)

    @final
    @Substitution(name="groupby")
    def ngroup(self, ascending: bool = True):
        """
        Number each group from 0 to the number of groups - 1.

        This is the enumerative complement of cumcount.  Note that the
        numbers given to the groups match the order in which the groups
        would be seen when iterating over the groupby object, not the
        order they are first observed.

        Parameters
        ----------
        ascending : bool, default True
            If False, number in reverse, from number of group - 1 to 0.

        Returns
        -------
        Series
            Unique numbers for each group.

        See Also
        --------
        .cumcount : Number the rows in each group.

        Examples
        --------
        >>> df = pd.DataFrame({"A": list("aaabba")})
        >>> df
           A
        0  a
        1  a
        2  a
        3  b
        4  b
        5  a
        >>> df.groupby('A').ngroup()
        0    0
        1    0
        2    0
        3    1
        4    1
        5    0
        dtype: int64
        >>> df.groupby('A').ngroup(ascending=False)
        0    1
        1    1
        2    1
        3    0
        4    0
        5    1
        dtype: int64
        >>> df.groupby(["A", [1,1,2,3,2,1]]).ngroup()
        0    0
        1    0
        2    1
        3    3
        4    2
        5    0
        dtype: int64
        """
        with self._group_selection_context():
            index = self._selected_obj.index
            comp_ids = self.grouper.group_info[0]

            dtype: type
            if self.grouper.has_dropped_na:
                comp_ids = np.where(comp_ids == -1, np.nan, comp_ids)
                dtype = np.float64
            else:
                dtype = np.int64

            result = self._obj_1d_constructor(comp_ids, index, dtype=dtype)
            if not ascending:
                result = self.ngroups - 1 - result
            return result

    @final
    @Substitution(name="groupby")
    def cumcount(self, ascending: bool = True):
        """
        Number each item in each group from 0 to the length of that group - 1.

        Essentially this is equivalent to

        .. code-block:: python

            self.apply(lambda x: pd.Series(np.arange(len(x)), x.index))

        Parameters
        ----------
        ascending : bool, default True
            If False, number in reverse, from length of group - 1 to 0.

        Returns
        -------
        Series
            Sequence number of each element within each group.

        See Also
        --------
        .ngroup : Number the groups themselves.

        Examples
        --------
        >>> df = pd.DataFrame([['a'], ['a'], ['a'], ['b'], ['b'], ['a']],
        ...                   columns=['A'])
        >>> df
           A
        0  a
        1  a
        2  a
        3  b
        4  b
        5  a
        >>> df.groupby('A').cumcount()
        0    0
        1    1
        2    2
        3    0
        4    1
        5    3
        dtype: int64
        >>> df.groupby('A').cumcount(ascending=False)
        0    3
        1    2
        2    1
        3    1
        4    0
        5    0
        dtype: int64
        """
        with self._group_selection_context():
            index = self._selected_obj._get_axis(self.axis)
            cumcounts = self._cumcount_array(ascending=ascending)
            return self._obj_1d_constructor(cumcounts, index)

    @final
    @Substitution(name="groupby")
    @Substitution(see_also=_common_see_also)
    def rank(
        self,
        method: str = "average",
        ascending: bool = True,
        na_option: str = "keep",
        pct: bool = False,
        axis: int = 0,
    ):
        """
        Provide the rank of values within each group.

        Parameters
        ----------
        method : {'average', 'min', 'max', 'first', 'dense'}, default 'average'
            * average: average rank of group.
            * min: lowest rank in group.
            * max: highest rank in group.
            * first: ranks assigned in order they appear in the array.
            * dense: like 'min', but rank always increases by 1 between groups.
        ascending : bool, default True
            False for ranks by high (1) to low (N).
        na_option : {'keep', 'top', 'bottom'}, default 'keep'
            * keep: leave NA values where they are.
            * top: smallest rank if ascending.
            * bottom: smallest rank if descending.
        pct : bool, default False
            Compute percentage rank of data within each group.
        axis : int, default 0
            The axis of the object over which to compute the rank.

        Returns
        -------
        DataFrame with ranking of values within each group
        %(see_also)s
        Examples
        --------
        >>> df = pd.DataFrame(
        ...     {
        ...         "group": ["a", "a", "a", "a", "a", "b", "b", "b", "b", "b"],
        ...         "value": [2, 4, 2, 3, 5, 1, 2, 4, 1, 5],
        ...     }
        ... )
        >>> df
          group  value
        0     a      2
        1     a      4
        2     a      2
        3     a      3
        4     a      5
        5     b      1
        6     b      2
        7     b      4
        8     b      1
        9     b      5
        >>> for method in ['average', 'min', 'max', 'dense', 'first']:
        ...     df[f'{method}_rank'] = df.groupby('group')['value'].rank(method)
        >>> df
          group  value  average_rank  min_rank  max_rank  dense_rank  first_rank
        0     a      2           1.5       1.0       2.0         1.0         1.0
        1     a      4           4.0       4.0       4.0         3.0         4.0
        2     a      2           1.5       1.0       2.0         1.0         2.0
        3     a      3           3.0       3.0       3.0         2.0         3.0
        4     a      5           5.0       5.0       5.0         4.0         5.0
        5     b      1           1.5       1.0       2.0         1.0         1.0
        6     b      2           3.0       3.0       3.0         2.0         3.0
        7     b      4           4.0       4.0       4.0         3.0         4.0
        8     b      1           1.5       1.0       2.0         1.0         2.0
        9     b      5           5.0       5.0       5.0         4.0         5.0
        """
        if na_option not in {"keep", "top", "bottom"}:
            msg = "na_option must be one of 'keep', 'top', or 'bottom'"
            raise ValueError(msg)

        kwargs = {
            "ties_method": method,
            "ascending": ascending,
            "na_option": na_option,
            "pct": pct,
        }
        if axis != 0:
            # DataFrame uses different keyword name
            kwargs["method"] = kwargs.pop("ties_method")
            f = lambda x: x.rank(axis=axis, numeric_only=False, **kwargs)
            result = self._python_apply_general(
                f, self._selected_obj, is_transform=True
            )
            return result

        return self._cython_transform(
            "rank",
            numeric_only=False,
            axis=axis,
            **kwargs,
        )

    @final
    @Substitution(name="groupby")
    @Appender(_common_see_also)
    def cumprod(self, axis=0, *args, **kwargs):
        """
        Cumulative product for each group.

        Returns
        -------
        Series or DataFrame
        """
        nv.validate_groupby_func("cumprod", args, kwargs, ["numeric_only", "skipna"])
        if axis != 0:
            f = lambda x: x.cumprod(axis=axis, **kwargs)
            return self._python_apply_general(f, self._selected_obj, is_transform=True)

        return self._cython_transform("cumprod", **kwargs)

    @final
    @Substitution(name="groupby")
    @Appender(_common_see_also)
    def cumsum(self, axis=0, *args, **kwargs):
        """
        Cumulative sum for each group.

        Returns
        -------
        Series or DataFrame
        """
        nv.validate_groupby_func("cumsum", args, kwargs, ["numeric_only", "skipna"])
        if axis != 0:
            f = lambda x: x.cumsum(axis=axis, **kwargs)
            return self._python_apply_general(f, self._selected_obj, is_transform=True)

        return self._cython_transform("cumsum", **kwargs)

    @final
    @Substitution(name="groupby")
    @Appender(_common_see_also)
    def cummin(self, axis=0, **kwargs):
        """
        Cumulative min for each group.

        Returns
        -------
        Series or DataFrame
        """
        skipna = kwargs.get("skipna", True)
        if axis != 0:
            f = lambda x: np.minimum.accumulate(x, axis)
            return self._python_apply_general(f, self._selected_obj, is_transform=True)

        return self._cython_transform("cummin", numeric_only=False, skipna=skipna)

    @final
    @Substitution(name="groupby")
    @Appender(_common_see_also)
    def cummax(self, axis=0, **kwargs):
        """
        Cumulative max for each group.

        Returns
        -------
        Series or DataFrame
        """
        skipna = kwargs.get("skipna", True)
        if axis != 0:
            f = lambda x: np.maximum.accumulate(x, axis)
            return self._python_apply_general(f, self._selected_obj, is_transform=True)

        return self._cython_transform("cummax", numeric_only=False, skipna=skipna)

    @final
    def _get_cythonized_result(
        self,
        base_func: Callable,
        cython_dtype: np.dtype,
        numeric_only: bool | lib.NoDefault = lib.no_default,
        needs_counts: bool = False,
        needs_nullable: bool = False,
        needs_mask: bool = False,
        pre_processing=None,
        post_processing=None,
        **kwargs,
    ):
        """
        Get result for Cythonized functions.

        Parameters
        ----------
        base_func : callable, Cythonized function to be called
        cython_dtype : np.dtype
            Type of the array that will be modified by the Cython call.
        numeric_only : bool, default True
            Whether only numeric datatypes should be computed
        needs_counts : bool, default False
            Whether the counts should be a part of the Cython call
        needs_mask : bool, default False
            Whether boolean mask needs to be part of the Cython call
            signature
        needs_nullable : bool, default False
            Whether a bool specifying if the input is nullable is part
            of the Cython call signature
        pre_processing : function, default None
            Function to be applied to `values` prior to passing to Cython.
            Function should return a tuple where the first element is the
            values to be passed to Cython and the second element is an optional
            type which the values should be converted to after being returned
            by the Cython operation. This function is also responsible for
            raising a TypeError if the values have an invalid type. Raises
            if `needs_values` is False.
        post_processing : function, default None
            Function to be applied to result of Cython function. Should accept
            an array of values as the first argument and type inferences as its
            second argument, i.e. the signature should be
            (ndarray, Type). If `needs_nullable=True`, a third argument should be
            `nullable`, to allow for processing specific to nullable values.
        **kwargs : dict
            Extra arguments to be passed back to Cython funcs

        Returns
        -------
        `Series` or `DataFrame`  with filled values
        """
        numeric_only = self._resolve_numeric_only(numeric_only)

        if post_processing and not callable(post_processing):
            raise ValueError("'post_processing' must be a callable!")
        if pre_processing and not callable(pre_processing):
            raise ValueError("'pre_processing' must be a callable!")

        grouper = self.grouper

        ids, _, ngroups = grouper.group_info

        how = base_func.__name__
        base_func = partial(base_func, labels=ids)

        def blk_func(values: ArrayLike) -> ArrayLike:
            values = values.T
            ncols = 1 if values.ndim == 1 else values.shape[1]

            result: ArrayLike
            result = np.zeros(ngroups * ncols, dtype=cython_dtype)
            result = result.reshape((ngroups, ncols))

            func = partial(base_func, out=result)

            inferences = None

            if needs_counts:
                counts = np.zeros(self.ngroups, dtype=np.int64)
                func = partial(func, counts=counts)

            vals = values
            if pre_processing:
                vals, inferences = pre_processing(vals)

            vals = vals.astype(cython_dtype, copy=False)
            if vals.ndim == 1:
                vals = vals.reshape((-1, 1))
            func = partial(func, values=vals)

            if needs_mask:
                mask = isna(values).view(np.uint8)
                if mask.ndim == 1:
                    mask = mask.reshape(-1, 1)
                func = partial(func, mask=mask)

            if needs_nullable:
                is_nullable = isinstance(values, BaseMaskedArray)
                func = partial(func, nullable=is_nullable)

            func(**kwargs)  # Call func to modify indexer values in place

            if values.ndim == 1:
                assert result.shape[1] == 1, result.shape
                result = result[:, 0]

            if post_processing:
                pp_kwargs = {}
                if needs_nullable:
                    pp_kwargs["nullable"] = isinstance(values, BaseMaskedArray)

                result = post_processing(result, inferences, **pp_kwargs)

            return result.T

        obj = self._obj_with_exclusions

        # Operate block-wise instead of column-by-column
        is_ser = obj.ndim == 1
        mgr = self._get_data_to_aggregate()

        if numeric_only:
            mgr = mgr.get_numeric_data()

        res_mgr = mgr.grouped_reduce(blk_func, ignore_failures=True)

        if not is_ser and len(res_mgr.items) != len(mgr.items):
            howstr = how.replace("group_", "")
            warn_dropping_nuisance_columns_deprecated(type(self), howstr)

            if len(res_mgr.items) == 0:
                # We re-call grouped_reduce to get the right exception message
                mgr.grouped_reduce(blk_func, ignore_failures=False)
                # grouped_reduce _should_ raise, so this should not be reached
                raise TypeError(  # pragma: no cover
                    "All columns were dropped in grouped_reduce"
                )

        if is_ser:
            out = self._wrap_agged_manager(res_mgr)
        else:
            out = obj._constructor(res_mgr)

        return self._wrap_aggregated_output(out)

    @final
    @Substitution(name="groupby")
    def shift(self, periods=1, freq=None, axis=0, fill_value=None):
        """
        Shift each group by periods observations.

        If freq is passed, the index will be increased using the periods and the freq.

        Parameters
        ----------
        periods : int, default 1
            Number of periods to shift.
        freq : str, optional
            Frequency string.
        axis : axis to shift, default 0
            Shift direction.
        fill_value : optional
            The scalar value to use for newly introduced missing values.

        Returns
        -------
        Series or DataFrame
            Object shifted within each group.

        See Also
        --------
        Index.shift : Shift values of Index.
        tshift : Shift the time index, using the index’s frequency
            if available.
        """
        if freq is not None or axis != 0:
            f = lambda x: x.shift(periods, freq, axis, fill_value)
            return self._python_apply_general(f, self._selected_obj, is_transform=True)

        ids, _, ngroups = self.grouper.group_info
        res_indexer = np.zeros(len(ids), dtype=np.int64)

        libgroupby.group_shift_indexer(res_indexer, ids, ngroups, periods)

        obj = self._obj_with_exclusions

        res = obj._reindex_with_indexers(
            {self.axis: (obj.axes[self.axis], res_indexer)},
            fill_value=fill_value,
            allow_dups=True,
        )
        return res

    @final
    @Substitution(name="groupby")
    @Appender(_common_see_also)
    def diff(self, periods: int = 1, axis: int = 0) -> NDFrameT:
        """
        First discrete difference of element.

        Calculates the difference of each element compared with another
        element in the group (default is element in previous row).

        Parameters
        ----------
        periods : int, default 1
            Periods to shift for calculating difference, accepts negative values.
        axis : axis to shift, default 0
            Take difference over rows (0) or columns (1).

        Returns
        -------
        Series or DataFrame
            First differences.
        """
        if axis != 0:
            return self.apply(lambda x: x.diff(periods=periods, axis=axis))

        obj = self._obj_with_exclusions
        shifted = self.shift(periods=periods, axis=axis)

        # GH45562 - to retain existing behavior and match behavior of Series.diff(),
        # int8 and int16 are coerced to float32 rather than float64.
        dtypes_to_f32 = ["int8", "int16"]
        if obj.ndim == 1:
            if obj.dtype in dtypes_to_f32:
                shifted = shifted.astype("float32")
        else:
            to_coerce = [c for c, dtype in obj.dtypes.items() if dtype in dtypes_to_f32]
            if len(to_coerce):
                shifted = shifted.astype({c: "float32" for c in to_coerce})

        return obj - shifted

    @final
    @Substitution(name="groupby")
    @Appender(_common_see_also)
    def pct_change(self, periods=1, fill_method="ffill", limit=None, freq=None, axis=0):
        """
        Calculate pct_change of each value to previous entry in group.

        Returns
        -------
        Series or DataFrame
            Percentage changes within each group.
        """
        # TODO(GH#23918): Remove this conditional for SeriesGroupBy when
        #  GH#23918 is fixed
        if freq is not None or axis != 0:
            f = lambda x: x.pct_change(
                periods=periods,
                fill_method=fill_method,
                limit=limit,
                freq=freq,
                axis=axis,
            )
            return self._python_apply_general(f, self._selected_obj, is_transform=True)

        if fill_method is None:  # GH30463
            fill_method = "ffill"
            limit = 0
        filled = getattr(self, fill_method)(limit=limit)
        fill_grp = filled.groupby(
            self.grouper.codes, axis=self.axis, group_keys=self.group_keys
        )
        shifted = fill_grp.shift(periods=periods, freq=freq, axis=self.axis)
        return (filled / shifted) - 1

    @final
    @Substitution(name="groupby")
    @Substitution(see_also=_common_see_also)
    def head(self, n=5):
        """
        Return first n rows of each group.

        Similar to ``.apply(lambda x: x.head(n))``, but it returns a subset of rows
        from the original DataFrame with original index and order preserved
        (``as_index`` flag is ignored).

        Parameters
        ----------
        n : int
            If positive: number of entries to include from start of each group.
            If negative: number of entries to exclude from end of each group.

        Returns
        -------
        Series or DataFrame
            Subset of original Series or DataFrame as determined by n.
        %(see_also)s
        Examples
        --------

        >>> df = pd.DataFrame([[1, 2], [1, 4], [5, 6]],
        ...                   columns=['A', 'B'])
        >>> df.groupby('A').head(1)
           A  B
        0  1  2
        2  5  6
        >>> df.groupby('A').head(-1)
           A  B
        0  1  2
        """
        self._reset_group_selection()
        mask = self._make_mask_from_positional_indexer(slice(None, n))
        return self._mask_selected_obj(mask)

    @final
    @Substitution(name="groupby")
    @Substitution(see_also=_common_see_also)
    def tail(self, n=5):
        """
        Return last n rows of each group.

        Similar to ``.apply(lambda x: x.tail(n))``, but it returns a subset of rows
        from the original DataFrame with original index and order preserved
        (``as_index`` flag is ignored).

        Parameters
        ----------
        n : int
            If positive: number of entries to include from end of each group.
            If negative: number of entries to exclude from start of each group.

        Returns
        -------
        Series or DataFrame
            Subset of original Series or DataFrame as determined by n.
        %(see_also)s
        Examples
        --------

        >>> df = pd.DataFrame([['a', 1], ['a', 2], ['b', 1], ['b', 2]],
        ...                   columns=['A', 'B'])
        >>> df.groupby('A').tail(1)
           A  B
        1  a  2
        3  b  2
        >>> df.groupby('A').tail(-1)
           A  B
        1  a  2
        3  b  2
        """
        self._reset_group_selection()
        if n:
            mask = self._make_mask_from_positional_indexer(slice(-n, None))
        else:
            mask = self._make_mask_from_positional_indexer([])

        return self._mask_selected_obj(mask)

    @final
    def _mask_selected_obj(self, mask: npt.NDArray[np.bool_]) -> NDFrameT:
        """
        Return _selected_obj with mask applied to the correct axis.

        Parameters
        ----------
        mask : np.ndarray[bool]
            Boolean mask to apply.

        Returns
        -------
        Series or DataFrame
            Filtered _selected_obj.
        """
        ids = self.grouper.group_info[0]
        mask = mask & (ids != -1)

        if self.axis == 0:
            return self._selected_obj[mask]
        else:
            return self._selected_obj.iloc[:, mask]

    @final
    def _reindex_output(
        self,
        output: OutputFrameOrSeries,
        fill_value: Scalar = np.NaN,
        qs: npt.NDArray[np.float64] | None = None,
    ) -> OutputFrameOrSeries:
        """
        If we have categorical groupers, then we might want to make sure that
        we have a fully re-indexed output to the levels. This means expanding
        the output space to accommodate all values in the cartesian product of
        our groups, regardless of whether they were observed in the data or
        not. This will expand the output space if there are missing groups.

        The method returns early without modifying the input if the number of
        groupings is less than 2, self.observed == True or none of the groupers
        are categorical.

        Parameters
        ----------
        output : Series or DataFrame
            Object resulting from grouping and applying an operation.
        fill_value : scalar, default np.NaN
            Value to use for unobserved categories if self.observed is False.
        qs : np.ndarray[float64] or None, default None
            quantile values, only relevant for quantile.

        Returns
        -------
        Series or DataFrame
            Object (potentially) re-indexed to include all possible groups.
        """
        groupings = self.grouper.groupings
        if len(groupings) == 1:
            return output

        # if we only care about the observed values
        # we are done
        elif self.observed:
            return output

        # reindexing only applies to a Categorical grouper
        elif not any(
            isinstance(ping.grouping_vector, (Categorical, CategoricalIndex))
            for ping in groupings
        ):
            return output

        levels_list = [ping.group_index for ping in groupings]
        names = self.grouper.names
        if qs is not None:
            # error: Argument 1 to "append" of "list" has incompatible type
            # "ndarray[Any, dtype[floating[_64Bit]]]"; expected "Index"
            levels_list.append(qs)  # type: ignore[arg-type]
            names = names + [None]
        index, _ = MultiIndex.from_product(levels_list, names=names).sortlevel()

        if self.as_index:
            # Always holds for SeriesGroupBy unless GH#36507 is implemented
            d = {
                self.obj._get_axis_name(self.axis): index,
                "copy": False,
                "fill_value": fill_value,
            }
            return output.reindex(**d)

        # GH 13204
        # Here, the categorical in-axis groupers, which need to be fully
        # expanded, are columns in `output`. An idea is to do:
        # output = output.set_index(self.grouper.names)
        #                .reindex(index).reset_index()
        # but special care has to be taken because of possible not-in-axis
        # groupers.
        # So, we manually select and drop the in-axis grouper columns,
        # reindex `output`, and then reset the in-axis grouper columns.

        # Select in-axis groupers
        in_axis_grps = (
            (i, ping.name) for (i, ping) in enumerate(groupings) if ping.in_axis
        )
        g_nums, g_names = zip(*in_axis_grps)

        output = output.drop(labels=list(g_names), axis=1)

        # Set a temp index and reindex (possibly expanding)
        output = output.set_index(self.grouper.result_index).reindex(
            index, copy=False, fill_value=fill_value
        )

        # Reset in-axis grouper columns
        # (using level numbers `g_nums` because level names may not be unique)
        output = output.reset_index(level=g_nums)

        return output.reset_index(drop=True)

    @final
    def sample(
        self,
        n: int | None = None,
        frac: float | None = None,
        replace: bool = False,
        weights: Sequence | Series | None = None,
        random_state: RandomState | None = None,
    ):
        """
        Return a random sample of items from each group.

        You can use `random_state` for reproducibility.

        .. versionadded:: 1.1.0

        Parameters
        ----------
        n : int, optional
            Number of items to return for each group. Cannot be used with
            `frac` and must be no larger than the smallest group unless
            `replace` is True. Default is one if `frac` is None.
        frac : float, optional
            Fraction of items to return. Cannot be used with `n`.
        replace : bool, default False
            Allow or disallow sampling of the same row more than once.
        weights : list-like, optional
            Default None results in equal probability weighting.
            If passed a list-like then values must have the same length as
            the underlying DataFrame or Series object and will be used as
            sampling probabilities after normalization within each group.
            Values must be non-negative with at least one positive element
            within each group.
        random_state : int, array-like, BitGenerator, np.random.RandomState, np.random.Generator, optional
            If int, array-like, or BitGenerator, seed for random number generator.
            If np.random.RandomState or np.random.Generator, use as given.

            .. versionchanged:: 1.4.0

                np.random.Generator objects now accepted

        Returns
        -------
        Series or DataFrame
            A new object of same type as caller containing items randomly
            sampled within each group from the caller object.

        See Also
        --------
        DataFrame.sample: Generate random samples from a DataFrame object.
        numpy.random.choice: Generate a random sample from a given 1-D numpy
            array.

        Examples
        --------
        >>> df = pd.DataFrame(
        ...     {"a": ["red"] * 2 + ["blue"] * 2 + ["black"] * 2, "b": range(6)}
        ... )
        >>> df
               a  b
        0    red  0
        1    red  1
        2   blue  2
        3   blue  3
        4  black  4
        5  black  5

        Select one row at random for each distinct value in column a. The
        `random_state` argument can be used to guarantee reproducibility:

        >>> df.groupby("a").sample(n=1, random_state=1)
               a  b
        4  black  4
        2   blue  2
        1    red  1

        Set `frac` to sample fixed proportions rather than counts:

        >>> df.groupby("a")["b"].sample(frac=0.5, random_state=2)
        5    5
        2    2
        0    0
        Name: b, dtype: int64

        Control sample probabilities within groups by setting weights:

        >>> df.groupby("a").sample(
        ...     n=1,
        ...     weights=[1, 1, 1, 0, 0, 1],
        ...     random_state=1,
        ... )
               a  b
        5  black  5
        2   blue  2
        0    red  0
        """  # noqa:E501
        size = sample.process_sampling_size(n, frac, replace)
        if weights is not None:
            weights_arr = sample.preprocess_weights(
                self._selected_obj, weights, axis=self.axis
            )

        random_state = com.random_state(random_state)

        group_iterator = self.grouper.get_iterator(self._selected_obj, self.axis)

        sampled_indices = []
        for labels, obj in group_iterator:
            grp_indices = self.indices[labels]
            group_size = len(grp_indices)
            if size is not None:
                sample_size = size
            else:
                assert frac is not None
                sample_size = round(frac * group_size)

            grp_sample = sample.sample(
                group_size,
                size=sample_size,
                replace=replace,
                weights=None if weights is None else weights_arr[grp_indices],
                random_state=random_state,
            )
            sampled_indices.append(grp_indices[grp_sample])

        sampled_indices = np.concatenate(sampled_indices)
        return self._selected_obj.take(sampled_indices, axis=self.axis)


@doc(GroupBy)
def get_groupby(
    obj: NDFrame,
    by: _KeysArgType | None = None,
    axis: int = 0,
    level=None,
    grouper: ops.BaseGrouper | None = None,
    exclusions=None,
    selection=None,
    as_index: bool = True,
    sort: bool = True,
    group_keys: bool | lib.NoDefault = True,
    squeeze: bool = False,
    observed: bool = False,
    mutated: bool = False,
    dropna: bool = True,
) -> GroupBy:

    klass: type[GroupBy]
    if isinstance(obj, Series):
        from pandas.core.groupby.generic import SeriesGroupBy

        klass = SeriesGroupBy
    elif isinstance(obj, DataFrame):
        from pandas.core.groupby.generic import DataFrameGroupBy

        klass = DataFrameGroupBy
    else:  # pragma: no cover
        raise TypeError(f"invalid type: {obj}")

    return klass(
        obj=obj,
        keys=by,
        axis=axis,
        level=level,
        grouper=grouper,
        exclusions=exclusions,
        selection=selection,
        as_index=as_index,
        sort=sort,
        group_keys=group_keys,
        squeeze=squeeze,
        observed=observed,
        mutated=mutated,
        dropna=dropna,
    )


def _insert_quantile_level(idx: Index, qs: npt.NDArray[np.float64]) -> MultiIndex:
    """
    Insert the sequence 'qs' of quantiles as the inner-most level of a MultiIndex.

    The quantile level in the MultiIndex is a repeated copy of 'qs'.

    Parameters
    ----------
    idx : Index
    qs : np.ndarray[float64]

    Returns
    -------
    MultiIndex
    """
    nqs = len(qs)

    if idx._is_multi:
        idx = cast(MultiIndex, idx)
        lev_codes, lev = Index(qs).factorize()
        levels = list(idx.levels) + [lev]
        codes = [np.repeat(x, nqs) for x in idx.codes] + [np.tile(lev_codes, len(idx))]
        mi = MultiIndex(levels=levels, codes=codes, names=idx.names + [None])
    else:
        mi = MultiIndex.from_product([idx, qs])
    return mi


def warn_dropping_nuisance_columns_deprecated(cls, how: str) -> None:
    warnings.warn(
        "Dropping invalid columns in "
        f"{cls.__name__}.{how} is deprecated. "
        "In a future version, a TypeError will be raised. "
        f"Before calling .{how}, select only columns which "
        "should be valid for the function.",
        FutureWarning,
        stacklevel=find_stack_level(),
    )<|MERGE_RESOLUTION|>--- conflicted
+++ resolved
@@ -951,20 +951,16 @@
             if name in base.plotting_methods:
                 return self.apply(curried)
 
-<<<<<<< HEAD
             is_transform = name in base.transformation_kernels
-            return self._python_apply_general(
+            result = self._python_apply_general(
                 curried, self._obj_with_exclusions, is_transform=is_transform
             )
-=======
-            result = self._python_apply_general(curried, self._obj_with_exclusions)
-
-            if self.grouper.has_dropped_na and name in base.transformation_kernels:
+
+            if self.grouper.has_dropped_na and is_transform:
                 # result will have dropped rows due to nans, fill with null
                 # and ensure index is ordered same as the input
                 result = self._set_result_index_ordered(result)
             return result
->>>>>>> c68c626e
 
         wrapper.__name__ = name
         return wrapper
