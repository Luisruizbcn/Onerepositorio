"""
Provide classes to perform the groupby aggregate operations.

These are not exposed to the user and provide implementations of the grouping
operations, primarily in cython. These classes (BaseGrouper and BinGrouper)
are contained *in* the SeriesGroupBy and DataFrameGroupBy objects.
"""
from __future__ import annotations

import collections
import functools
from typing import (
    Callable,
    Generic,
    Hashable,
    Iterator,
    Sequence,
    final,
    overload,
)

import numpy as np

from pandas._libs import (
    NaT,
    lib,
)
import pandas._libs.groupby as libgroupby
import pandas._libs.reduction as libreduction
from pandas._typing import (
    ArrayLike,
    DtypeObj,
    NDFrameT,
    Shape,
    npt,
)
from pandas.errors import AbstractMethodError
from pandas.util._decorators import cache_readonly

from pandas.core.dtypes.cast import (
    maybe_cast_pointwise_result,
    maybe_downcast_to_dtype,
)
from pandas.core.dtypes.common import (
    ensure_float64,
    ensure_int64,
    ensure_platform_int,
    is_1d_only_ea_dtype,
    is_bool_dtype,
    is_categorical_dtype,
    is_complex_dtype,
    is_datetime64_any_dtype,
    is_float_dtype,
    is_integer_dtype,
    is_numeric_dtype,
    is_sparse,
    is_timedelta64_dtype,
    needs_i8_conversion,
)
from pandas.core.dtypes.dtypes import ExtensionDtype
from pandas.core.dtypes.missing import (
    isna,
    maybe_fill,
)

from pandas.core.arrays import (
    DatetimeArray,
    ExtensionArray,
    PeriodArray,
    TimedeltaArray,
)
from pandas.core.arrays.boolean import BooleanDtype
from pandas.core.arrays.floating import (
    Float64Dtype,
    FloatingDtype,
)
from pandas.core.arrays.integer import (
    Int64Dtype,
    IntegerDtype,
)
from pandas.core.arrays.masked import (
    BaseMaskedArray,
    BaseMaskedDtype,
)
from pandas.core.arrays.string_ import StringDtype
from pandas.core.frame import DataFrame
from pandas.core.generic import NDFrame
from pandas.core.groupby import grouper
from pandas.core.indexes.api import (
    CategoricalIndex,
    Index,
    MultiIndex,
    ensure_index,
)
from pandas.core.series import Series
from pandas.core.sorting import (
    compress_group_index,
    decons_obs_group_ids,
    get_flattened_list,
    get_group_index,
    get_group_index_sorter,
    get_indexer_dict,
)


class WrappedCythonOp:
    """
    Dispatch logic for functions defined in _libs.groupby
    """

    # Functions for which we do _not_ attempt to cast the cython result
    #  back to the original dtype.
    cast_blocklist = frozenset(["rank", "count", "size", "idxmin", "idxmax"])

    def __init__(self, kind: str, how: str):
        self.kind = kind
        self.how = how

    _CYTHON_FUNCTIONS = {
        "aggregate": {
            "add": "group_add",
            "prod": "group_prod",
            "min": "group_min",
            "max": "group_max",
            "mean": "group_mean",
            "median": "group_median",
            "var": "group_var",
            "first": "group_nth",
            "last": "group_last",
            "ohlc": "group_ohlc",
        },
        "transform": {
            "cumprod": "group_cumprod",
            "cumsum": "group_cumsum",
            "cummin": "group_cummin",
            "cummax": "group_cummax",
            "rank": "group_rank",
        },
    }

    _MASKED_CYTHON_FUNCTIONS = {"cummin", "cummax", "min", "max"}

    _cython_arity = {"ohlc": 4}  # OHLC

    # Note: we make this a classmethod and pass kind+how so that caching
    #  works at the class level and not the instance level
    @classmethod
    @functools.lru_cache(maxsize=None)
    def _get_cython_function(
        cls, kind: str, how: str, dtype: np.dtype, is_numeric: bool
    ):

        dtype_str = dtype.name
        ftype = cls._CYTHON_FUNCTIONS[kind][how]

        # see if there is a fused-type version of function
        # only valid for numeric
        f = getattr(libgroupby, ftype)
        if is_numeric:
            return f
        elif dtype == object:
            if "object" not in f.__signatures__:
                # raise NotImplementedError here rather than TypeError later
                raise NotImplementedError(
                    f"function is not implemented for this dtype: "
                    f"[how->{how},dtype->{dtype_str}]"
                )
            return f

    def get_cython_func_and_vals(self, values: np.ndarray, is_numeric: bool):
        """
        Find the appropriate cython function, casting if necessary.

        Parameters
        ----------
        values : np.ndarray
        is_numeric : bool

        Returns
        -------
        func : callable
        values : np.ndarray
        """
        how = self.how
        kind = self.kind

        if how in ["median", "cumprod"]:
            # these two only have float64 implementations
            if is_numeric:
                values = ensure_float64(values)
            else:
                raise NotImplementedError(
                    f"function is not implemented for this dtype: "
                    f"[how->{how},dtype->{values.dtype.name}]"
                )
            func = getattr(libgroupby, f"group_{how}_float64")
            return func, values

        func = self._get_cython_function(kind, how, values.dtype, is_numeric)

        if values.dtype.kind in ["i", "u"]:
            if how in ["add", "var", "prod", "mean", "ohlc"]:
                # result may still include NaN, so we have to cast
                values = ensure_float64(values)

        return func, values

    def _disallow_invalid_ops(self, dtype: DtypeObj, is_numeric: bool = False):
        """
        Check if we can do this operation with our cython functions.

        Raises
        ------
        NotImplementedError
            This is either not a valid function for this dtype, or
            valid but not implemented in cython.
        """
        how = self.how

        if is_numeric:
            # never an invalid op for those dtypes, so return early as fastpath
            return

        if is_categorical_dtype(dtype):
            # NotImplementedError for methods that can fall back to a
            #  non-cython implementation.
            if how in ["add", "prod", "cumsum", "cumprod"]:
                raise TypeError(f"{dtype} type does not support {how} operations")
            raise NotImplementedError(f"{dtype} dtype not supported")

        elif is_sparse(dtype):
            # categoricals are only 1d, so we
            #  are not setup for dim transforming
            raise NotImplementedError(f"{dtype} dtype not supported")
        elif is_datetime64_any_dtype(dtype):
            # we raise NotImplemented if this is an invalid operation
            #  entirely, e.g. adding datetimes
            if how in ["add", "prod", "cumsum", "cumprod"]:
                raise TypeError(f"datetime64 type does not support {how} operations")
        elif is_timedelta64_dtype(dtype):
            if how in ["prod", "cumprod"]:
                raise TypeError(f"timedelta64 type does not support {how} operations")

    def _get_output_shape(self, ngroups: int, values: np.ndarray) -> Shape:
        how = self.how
        kind = self.kind

        arity = self._cython_arity.get(how, 1)

        out_shape: Shape
        if how == "ohlc":
            out_shape = (ngroups, 4)
        elif arity > 1:
            raise NotImplementedError(
                "arity of more than 1 is not supported for the 'how' argument"
            )
        elif kind == "transform":
            out_shape = values.shape
        else:
            out_shape = (ngroups,) + values.shape[1:]
        return out_shape

    def get_out_dtype(self, dtype: np.dtype) -> np.dtype:
        how = self.how

        if how == "rank":
            out_dtype = "float64"
        else:
            if is_numeric_dtype(dtype):
                out_dtype = f"{dtype.kind}{dtype.itemsize}"
            else:
                out_dtype = "object"
        return np.dtype(out_dtype)

    @overload
    def _get_result_dtype(self, dtype: np.dtype) -> np.dtype:
        ...  # pragma: no cover

    @overload
    def _get_result_dtype(self, dtype: ExtensionDtype) -> ExtensionDtype:
        ...  # pragma: no cover

    def _get_result_dtype(self, dtype: DtypeObj) -> DtypeObj:
        """
        Get the desired dtype of a result based on the
        input dtype and how it was computed.

        Parameters
        ----------
        dtype : np.dtype or ExtensionDtype
            Input dtype.

        Returns
        -------
        np.dtype or ExtensionDtype
            The desired dtype of the result.
        """
        how = self.how

        if how in ["add", "cumsum", "sum", "prod"]:
            if dtype == np.dtype(bool):
                return np.dtype(np.int64)
            elif isinstance(dtype, (BooleanDtype, IntegerDtype)):
                return Int64Dtype()
        elif how in ["mean", "median", "var"]:
            if isinstance(dtype, (BooleanDtype, IntegerDtype)):
                return Float64Dtype()
            elif is_float_dtype(dtype) or is_complex_dtype(dtype):
                return dtype
            elif is_numeric_dtype(dtype):
                return np.dtype(np.float64)
        return dtype

    def uses_mask(self) -> bool:
        return self.how in self._MASKED_CYTHON_FUNCTIONS

    @final
    def _ea_wrap_cython_operation(
        self,
        values: ExtensionArray,
        min_count: int,
        ngroups: int,
        comp_ids: np.ndarray,
        **kwargs,
    ) -> ArrayLike:
        """
        If we have an ExtensionArray, unwrap, call _cython_operation, and
        re-wrap if appropriate.
        """
        # TODO: general case implementation overridable by EAs.
        if isinstance(values, BaseMaskedArray) and self.uses_mask():
            return self._masked_ea_wrap_cython_operation(
                values,
                min_count=min_count,
                ngroups=ngroups,
                comp_ids=comp_ids,
                **kwargs,
            )

        if isinstance(values, (DatetimeArray, PeriodArray, TimedeltaArray)):
            # All of the functions implemented here are ordinal, so we can
            #  operate on the tz-naive equivalents
            npvalues = values._ndarray.view("M8[ns]")
        elif isinstance(values.dtype, (BooleanDtype, IntegerDtype)):
            # IntegerArray or BooleanArray
            npvalues = values.to_numpy("float64", na_value=np.nan)
        elif isinstance(values.dtype, FloatingDtype):
            # FloatingArray
            npvalues = values.to_numpy(values.dtype.numpy_dtype, na_value=np.nan)
        elif isinstance(values.dtype, StringDtype):
            # StringArray
            npvalues = values.to_numpy(object, na_value=np.nan)
        else:
            raise NotImplementedError(
                f"function is not implemented for this dtype: {values.dtype}"
            )

        res_values = self._cython_op_ndim_compat(
            npvalues,
            min_count=min_count,
            ngroups=ngroups,
            comp_ids=comp_ids,
            mask=None,
            **kwargs,
        )

        if self.how in ["rank"]:
            # i.e. how in WrappedCythonOp.cast_blocklist, since
            #  other cast_blocklist methods dont go through cython_operation
            return res_values

        return self._reconstruct_ea_result(values, res_values)

    def _reconstruct_ea_result(self, values, res_values):
        """
        Construct an ExtensionArray result from an ndarray result.
        """
        # TODO: allow EAs to override this logic

        if isinstance(
            values.dtype, (BooleanDtype, IntegerDtype, FloatingDtype, StringDtype)
        ):
            dtype = self._get_result_dtype(values.dtype)
            cls = dtype.construct_array_type()
            return cls._from_sequence(res_values, dtype=dtype)

        elif needs_i8_conversion(values.dtype):
            i8values = res_values.view("i8")
            return type(values)(i8values, dtype=values.dtype)

        raise NotImplementedError

    @final
    def _masked_ea_wrap_cython_operation(
        self,
        values: BaseMaskedArray,
        min_count: int,
        ngroups: int,
        comp_ids: np.ndarray,
        **kwargs,
    ) -> BaseMaskedArray:
        """
        Equivalent of `_ea_wrap_cython_operation`, but optimized for masked EA's
        and cython algorithms which accept a mask.
        """
        orig_values = values

        # Copy to ensure input and result masks don't end up shared
        mask = values._mask.copy()
        result_mask = np.zeros(ngroups, dtype=bool)
        arr = values._data

        res_values = self._cython_op_ndim_compat(
            arr,
            min_count=min_count,
            ngroups=ngroups,
            comp_ids=comp_ids,
            mask=mask,
            result_mask=result_mask,
            **kwargs,
        )

        dtype = self._get_result_dtype(orig_values.dtype)
        assert isinstance(dtype, BaseMaskedDtype)
        cls = dtype.construct_array_type()

        if self.kind != "aggregate":
            return cls(res_values.astype(dtype.type, copy=False), mask)
        else:
            return cls(res_values.astype(dtype.type, copy=False), result_mask)

    @final
    def _cython_op_ndim_compat(
        self,
        values: np.ndarray,
        *,
        min_count: int,
        ngroups: int,
        comp_ids: np.ndarray,
        mask: np.ndarray | None = None,
        result_mask: np.ndarray | None = None,
        **kwargs,
    ) -> np.ndarray:
        if values.ndim == 1:
            # expand to 2d, dispatch, then squeeze if appropriate
            values2d = values[None, :]
            if mask is not None:
                mask = mask[None, :]
            if result_mask is not None:
                result_mask = result_mask[None, :]
            res = self._call_cython_op(
                values2d,
                min_count=min_count,
                ngroups=ngroups,
                comp_ids=comp_ids,
                mask=mask,
                result_mask=result_mask,
                **kwargs,
            )
            if res.shape[0] == 1:
                return res[0]

            # otherwise we have OHLC
            return res.T

        return self._call_cython_op(
            values,
            min_count=min_count,
            ngroups=ngroups,
            comp_ids=comp_ids,
            mask=mask,
            result_mask=result_mask,
            **kwargs,
        )

    @final
    def _call_cython_op(
        self,
        values: np.ndarray,  # np.ndarray[ndim=2]
        *,
        min_count: int,
        ngroups: int,
        comp_ids: np.ndarray,
        mask: np.ndarray | None,
        result_mask: np.ndarray | None,
        **kwargs,
    ) -> np.ndarray:  # np.ndarray[ndim=2]
        orig_values = values

        dtype = values.dtype
        is_numeric = is_numeric_dtype(dtype)

        is_datetimelike = needs_i8_conversion(dtype)

        if is_datetimelike:
            values = values.view("int64")
            is_numeric = True
        elif is_bool_dtype(dtype):
            values = values.astype("int64")
        elif is_integer_dtype(dtype):
            # GH#43329 If the dtype is explicitly of type uint64 the type is not
            # changed to prevent overflow.
            if dtype != np.uint64:
                values = values.astype(np.int64, copy=False)
        elif is_numeric:
            if not is_complex_dtype(dtype):
                values = ensure_float64(values)

        values = values.T
        if mask is not None:
            mask = mask.T
            if result_mask is not None:
                result_mask = result_mask.T

        out_shape = self._get_output_shape(ngroups, values)
        func, values = self.get_cython_func_and_vals(values, is_numeric)
        out_dtype = self.get_out_dtype(values.dtype)

        result = maybe_fill(np.empty(out_shape, dtype=out_dtype))
        if self.kind == "aggregate":
            counts = np.zeros(ngroups, dtype=np.int64)
            if self.how in ["min", "max", "mean"]:
                func(
                    result,
                    counts,
                    values,
                    comp_ids,
                    min_count,
                    mask=mask,
                    result_mask=result_mask,
                    is_datetimelike=is_datetimelike,
                )
            elif self.how in ["add"]:
                # We support datetimelike
                func(
                    result,
                    counts,
                    values,
                    comp_ids,
                    min_count,
                    datetimelike=is_datetimelike,
                )
            else:
                func(result, counts, values, comp_ids, min_count)
        else:
            # TODO: min_count
            if self.uses_mask():
                func(
                    result,
                    values,
                    comp_ids,
                    ngroups,
                    is_datetimelike,
                    mask=mask,
                    **kwargs,
                )
            else:
                func(result, values, comp_ids, ngroups, is_datetimelike, **kwargs)

        if self.kind == "aggregate":
            # i.e. counts is defined.  Locations where count<min_count
            # need to have the result set to np.nan, which may require casting,
            # see GH#40767
            if is_integer_dtype(result.dtype) and not is_datetimelike:
                cutoff = max(1, min_count)
                empty_groups = counts < cutoff
                if empty_groups.any():
                    # Note: this conversion could be lossy, see GH#40767
                    result = result.astype("float64")
                    result[empty_groups] = np.nan

        result = result.T

        if self.how not in self.cast_blocklist:
            # e.g. if we are int64 and need to restore to datetime64/timedelta64
            # "rank" is the only member of cast_blocklist we get here
            res_dtype = self._get_result_dtype(orig_values.dtype)
            op_result = maybe_downcast_to_dtype(result, res_dtype)
        else:
            op_result = result

        # error: Incompatible return value type (got "Union[ExtensionArray, ndarray]",
        # expected "ndarray")
        return op_result  # type: ignore[return-value]

    @final
    def cython_operation(
        self,
        *,
        values: ArrayLike,
        axis: int,
        min_count: int = -1,
        comp_ids: np.ndarray,
        ngroups: int,
        **kwargs,
    ) -> ArrayLike:
        """
        Call our cython function, with appropriate pre- and post- processing.
        """
        if values.ndim > 2:
            raise NotImplementedError("number of dimensions is currently limited to 2")
        elif values.ndim == 2:
            assert axis == 1, axis
        elif not is_1d_only_ea_dtype(values.dtype):
            # Note: it is *not* the case that axis is always 0 for 1-dim values,
            #  as we can have 1D ExtensionArrays that we need to treat as 2D
            assert axis == 0

        dtype = values.dtype
        is_numeric = is_numeric_dtype(dtype)

        # can we do this operation with our cython functions
        # if not raise NotImplementedError
        self._disallow_invalid_ops(dtype, is_numeric)

        if not isinstance(values, np.ndarray):
            # i.e. ExtensionArray
            return self._ea_wrap_cython_operation(
                values,
                min_count=min_count,
                ngroups=ngroups,
                comp_ids=comp_ids,
                **kwargs,
            )

        return self._cython_op_ndim_compat(
            values,
            min_count=min_count,
            ngroups=ngroups,
            comp_ids=comp_ids,
            mask=None,
            **kwargs,
        )


class BaseGrouper:
    """
    This is an internal Grouper class, which actually holds
    the generated groups

    Parameters
    ----------
    axis : Index
    groupings : Sequence[Grouping]
        all the grouping instances to handle in this grouper
        for example for grouper list to groupby, need to pass the list
    sort : bool, default True
        whether this grouper will give sorted result or not
    group_keys : bool, default True
    mutated : bool, default False
    indexer : np.ndarray[np.intp], optional
        the indexer created by Grouper
        some groupers (TimeGrouper) will sort its axis and its
        group_info is also sorted, so need the indexer to reorder

    """

    axis: Index

    def __init__(
        self,
        axis: Index,
        groupings: Sequence[grouper.Grouping],
        sort: bool = True,
        group_keys: bool = True,
        mutated: bool = False,
        indexer: npt.NDArray[np.intp] | None = None,
        dropna: bool = True,
    ):
        assert isinstance(axis, Index), axis

        self.axis = axis
        self._groupings: list[grouper.Grouping] = list(groupings)
        self._sort = sort
        self.group_keys = group_keys
        self.mutated = mutated
        self.indexer = indexer
        self.dropna = dropna

    @property
    def groupings(self) -> list[grouper.Grouping]:
        return self._groupings

    @property
    def shape(self) -> Shape:
        return tuple(ping.ngroups for ping in self.groupings)

    def __iter__(self):
        return iter(self.indices)

    @property
    def nkeys(self) -> int:
        return len(self.groupings)

    def get_iterator(
        self, data: NDFrameT, axis: int = 0
    ) -> Iterator[tuple[Hashable, NDFrameT]]:
        """
        Groupby iterator

        Returns
        -------
        Generator yielding sequence of (name, subsetted object)
        for each group
        """
        splitter = self._get_splitter(data, axis=axis)
        keys = self.group_keys_seq
        yield from zip(keys, splitter)

    @final
    def _get_splitter(self, data: NDFrame, axis: int = 0) -> DataSplitter:
        """
        Returns
        -------
        Generator yielding subsetted objects
        """
        ids, _, ngroups = self.group_info
        return get_splitter(data, ids, ngroups, axis=axis)

    def _get_grouper(self):
        """
        We are a grouper as part of another's groupings.

        We have a specific method of grouping, so cannot
        convert to a Index for our grouper.
        """
        return self.groupings[0].grouping_vector

    @final
    @cache_readonly
    def group_keys_seq(self):
        if len(self.groupings) == 1:
            return self.levels[0]
        else:
            ids, _, ngroups = self.group_info

            # provide "flattened" iterator for multi-group setting
            return get_flattened_list(ids, ngroups, self.levels, self.codes)

    @final
    def apply(
        self, f: Callable, data: DataFrame | Series, axis: int = 0
    ) -> tuple[list, bool]:
        mutated = self.mutated
        splitter = self._get_splitter(data, axis=axis)
        group_keys = self.group_keys_seq
        result_values = []

        # This calls DataSplitter.__iter__
        zipped = zip(group_keys, splitter)

        for key, group in zipped:
            object.__setattr__(group, "name", key)

            # group might be modified
            group_axes = group.axes
            res = f(group)
            if not mutated and not _is_indexed_like(res, group_axes, axis):
                mutated = True
            result_values.append(res)

        # getattr pattern for __name__ is needed for functools.partial objects
        if len(group_keys) == 0 and getattr(f, "__name__", None) not in [
            "idxmin",
            "idxmax",
            "nanargmin",
            "nanargmax",
        ]:
            # If group_keys is empty, then no function calls have been made,
            #  so we will not have raised even if this is an invalid dtype.
            #  So do one dummy call here to raise appropriate TypeError.
            f(data.iloc[:0])

        return result_values, mutated

    @cache_readonly
    def indices(self) -> dict[Hashable, npt.NDArray[np.intp]]:
        """dict {group name -> group indices}"""
        if len(self.groupings) == 1 and isinstance(self.result_index, CategoricalIndex):
            # This shows unused categories in indices GH#38642
            return self.groupings[0].indices
        codes_list = [ping.codes for ping in self.groupings]
        keys = [ping.group_index for ping in self.groupings]
        return get_indexer_dict(codes_list, keys)

    @final
    def result_ilocs(self) -> npt.NDArray[np.intp]:
        """
        Get the original integer locations of result_index in the input.
        """
        # Original indices are where group_index would go via sorting.
<<<<<<< HEAD
        # But when dropna is true, we need to remove null values whilst accounting for
=======
        # But when dropna is true, we need to remove null values while accounting for
>>>>>>> e589e11b
        # any gaps that then occur because of them.
        group_index = get_group_index(self.codes, self.shape, sort=False, xnull=True)

        if self.has_dropped_na:
            mask = np.where(group_index >= 0)
            # Count how many gaps are caused by previous null values for each position
            null_gaps = np.cumsum(group_index == -1)[mask]
            group_index = group_index[mask]

        result = get_group_index_sorter(group_index, self.ngroups)

        if self.has_dropped_na:
            # Shift by the number of prior null gaps
            result += np.take(null_gaps, result)

        return result

    @final
    @property
    def codes(self) -> list[np.ndarray]:
        return [ping.codes for ping in self.groupings]

    @property
    def levels(self) -> list[Index]:
        return [ping.group_index for ping in self.groupings]

    @property
    def names(self) -> list[Hashable]:
        return [ping.name for ping in self.groupings]

    @final
    def size(self) -> Series:
        """
        Compute group sizes.
        """
        ids, _, ngroups = self.group_info
        out: np.ndarray | list
        if ngroups:
            out = np.bincount(ids[ids != -1], minlength=ngroups)
        else:
            out = []
        return Series(out, index=self.result_index, dtype="int64")

    @cache_readonly
    def groups(self) -> dict[Hashable, np.ndarray]:
        """dict {group name -> group labels}"""
        if len(self.groupings) == 1:
            return self.groupings[0].groups
        else:
            to_groupby = zip(*(ping.grouping_vector for ping in self.groupings))
            index = Index(to_groupby)
            return self.axis.groupby(index)

    @final
    @cache_readonly
    def is_monotonic(self) -> bool:
        # return if my group orderings are monotonic
        return Index(self.group_info[0]).is_monotonic_increasing

    @final
    @cache_readonly
    def has_dropped_na(self) -> bool:
        """
        Whether grouper has null value(s) that are dropped.
        """
        return bool((self.group_info[0] < 0).any())

    @cache_readonly
    def group_info(self) -> tuple[npt.NDArray[np.intp], npt.NDArray[np.intp], int]:
        comp_ids, obs_group_ids = self._get_compressed_codes()

        ngroups = len(obs_group_ids)
        comp_ids = ensure_platform_int(comp_ids)

        return comp_ids, obs_group_ids, ngroups

    @final
    @cache_readonly
    def codes_info(self) -> npt.NDArray[np.intp]:
        # return the codes of items in original grouped axis
        ids, _, _ = self.group_info
        if self.indexer is not None:
            sorter = np.lexsort((ids, self.indexer))
            ids = ids[sorter]
            ids = ensure_platform_int(ids)
            # TODO: if numpy annotates np.lexsort, this ensure_platform_int
            #  may become unnecessary
        return ids

    @final
    def _get_compressed_codes(self) -> tuple[np.ndarray, npt.NDArray[np.intp]]:
        # The first returned ndarray may have any signed integer dtype
        if len(self.groupings) > 1:
            group_index = get_group_index(self.codes, self.shape, sort=True, xnull=True)
            return compress_group_index(group_index, sort=self._sort)

        ping = self.groupings[0]
        return ping.codes, np.arange(len(ping.group_index), dtype=np.intp)

    @final
    @cache_readonly
    def ngroups(self) -> int:
        return len(self.result_index)

    @property
    def reconstructed_codes(self) -> list[np.ndarray]:
        codes = self.codes
        ids, obs_ids, _ = self.group_info
        return decons_obs_group_ids(ids, obs_ids, self.shape, codes, xnull=True)

    @final
    @cache_readonly
    def result_arraylike(self) -> ArrayLike:
        """
        Analogous to result_index, but returning an ndarray/ExtensionArray
        allowing us to retain ExtensionDtypes not supported by Index.
        """
        # TODO(ExtensionIndex): once Index supports arbitrary EAs, this can
        #  be removed in favor of result_index
        if len(self.groupings) == 1:
            return self.groupings[0].group_arraylike

        # result_index is MultiIndex
        return self.result_index._values

    @cache_readonly
    def result_index(self) -> Index:
        if len(self.groupings) == 1:
            return self.groupings[0].result_index.rename(self.names[0])

        codes = self.reconstructed_codes
        levels = [ping.result_index for ping in self.groupings]
        return MultiIndex(
            levels=levels, codes=codes, verify_integrity=False, names=self.names
        )

    @final
    def get_group_levels(self) -> list[ArrayLike]:
        # Note: only called from _insert_inaxis_grouper_inplace, which
        #  is only called for BaseGrouper, never for BinGrouper
        if len(self.groupings) == 1:
            return [self.groupings[0].group_arraylike]

        name_list = []
        for ping, codes in zip(self.groupings, self.reconstructed_codes):
            codes = ensure_platform_int(codes)
            levels = ping.group_arraylike.take(codes)

            name_list.append(levels)

        return name_list

    # ------------------------------------------------------------
    # Aggregation functions

    @final
    def _cython_operation(
        self,
        kind: str,
        values,
        how: str,
        axis: int,
        min_count: int = -1,
        **kwargs,
    ) -> ArrayLike:
        """
        Returns the values of a cython operation.
        """
        assert kind in ["transform", "aggregate"]

        cy_op = WrappedCythonOp(kind=kind, how=how)

        ids, _, _ = self.group_info
        ngroups = self.ngroups
        return cy_op.cython_operation(
            values=values,
            axis=axis,
            min_count=min_count,
            comp_ids=ids,
            ngroups=ngroups,
            **kwargs,
        )

    @final
    def agg_series(
        self, obj: Series, func: Callable, preserve_dtype: bool = False
    ) -> ArrayLike:
        """
        Parameters
        ----------
        obj : Series
        func : function taking a Series and returning a scalar-like
        preserve_dtype : bool
            Whether the aggregation is known to be dtype-preserving.

        Returns
        -------
        np.ndarray or ExtensionArray
        """
        # test_groupby_empty_with_category gets here with self.ngroups == 0
        #  and len(obj) > 0

        if len(obj) == 0:
            # SeriesGrouper would raise if we were to call _aggregate_series_fast
            result = self._aggregate_series_pure_python(obj, func)

        elif not isinstance(obj._values, np.ndarray):
            result = self._aggregate_series_pure_python(obj, func)

            # we can preserve a little bit more aggressively with EA dtype
            #  because maybe_cast_pointwise_result will do a try/except
            #  with _from_sequence.  NB we are assuming here that _from_sequence
            #  is sufficiently strict that it casts appropriately.
            preserve_dtype = True

        else:
            result = self._aggregate_series_pure_python(obj, func)

        npvalues = lib.maybe_convert_objects(result, try_float=False)
        if preserve_dtype:
            out = maybe_cast_pointwise_result(npvalues, obj.dtype, numeric_only=True)
        else:
            out = npvalues
        return out

    @final
    def _aggregate_series_pure_python(
        self, obj: Series, func: Callable
    ) -> npt.NDArray[np.object_]:
        ids, _, ngroups = self.group_info

        counts = np.zeros(ngroups, dtype=int)
        result = np.empty(ngroups, dtype="O")
        initialized = False

        # equiv: splitter = self._get_splitter(obj, axis=0)
        splitter = get_splitter(obj, ids, ngroups, axis=0)

        for i, group in enumerate(splitter):
            res = func(group)
            res = libreduction.extract_result(res)

            if not initialized:
                # We only do this validation on the first iteration
                libreduction.check_result_array(res, group.dtype)
                initialized = True

            counts[i] = group.shape[0]
            result[i] = res

        return result


class BinGrouper(BaseGrouper):
    """
    This is an internal Grouper class

    Parameters
    ----------
    bins : the split index of binlabels to group the item of axis
    binlabels : the label list
    mutated : bool, default False
    indexer : np.ndarray[np.intp]

    Examples
    --------
    bins: [2, 4, 6, 8, 10]
    binlabels: DatetimeIndex(['2005-01-01', '2005-01-03',
        '2005-01-05', '2005-01-07', '2005-01-09'],
        dtype='datetime64[ns]', freq='2D')

    the group_info, which contains the label of each item in grouped
    axis, the index of label in label list, group number, is

    (array([0, 0, 1, 1, 2, 2, 3, 3, 4, 4]), array([0, 1, 2, 3, 4]), 5)

    means that, the grouped axis has 10 items, can be grouped into 5
    labels, the first and second items belong to the first label, the
    third and forth items belong to the second label, and so on

    """

    bins: npt.NDArray[np.int64]
    binlabels: Index
    mutated: bool

    def __init__(
        self,
        bins,
        binlabels,
        mutated: bool = False,
        indexer=None,
    ):
        self.bins = ensure_int64(bins)
        self.binlabels = ensure_index(binlabels)
        self.mutated = mutated
        self.indexer = indexer

        # These lengths must match, otherwise we could call agg_series
        #  with empty self.bins, which would raise in libreduction.
        assert len(self.binlabels) == len(self.bins)

    @cache_readonly
    def groups(self):
        """dict {group name -> group labels}"""
        # this is mainly for compat
        # GH 3881
        result = {
            key: value
            for key, value in zip(self.binlabels, self.bins)
            if key is not NaT
        }
        return result

    @property
    def nkeys(self) -> int:
        # still matches len(self.groupings), but we can hard-code
        return 1

    def _get_grouper(self):
        """
        We are a grouper as part of another's groupings.

        We have a specific method of grouping, so cannot
        convert to a Index for our grouper.
        """
        return self

    def get_iterator(self, data: NDFrame, axis: int = 0):
        """
        Groupby iterator

        Returns
        -------
        Generator yielding sequence of (name, subsetted object)
        for each group
        """
        if axis == 0:
            slicer = lambda start, edge: data.iloc[start:edge]
        else:
            slicer = lambda start, edge: data.iloc[:, start:edge]

        length = len(data.axes[axis])

        start = 0
        for edge, label in zip(self.bins, self.binlabels):
            if label is not NaT:
                yield label, slicer(start, edge)
            start = edge

        if start < length:
            yield self.binlabels[-1], slicer(start, None)

    @cache_readonly
    def indices(self):
        indices = collections.defaultdict(list)

        i = 0
        for label, bin in zip(self.binlabels, self.bins):
            if i < bin:
                if label is not NaT:
                    indices[label] = list(range(i, bin))
                i = bin
        return indices

    @cache_readonly
    def group_info(self) -> tuple[npt.NDArray[np.intp], npt.NDArray[np.intp], int]:
        ngroups = self.ngroups
        obs_group_ids = np.arange(ngroups, dtype=np.intp)
        rep = np.diff(np.r_[0, self.bins])

        rep = ensure_platform_int(rep)
        if ngroups == len(self.bins):
            comp_ids = np.repeat(np.arange(ngroups), rep)
        else:
            comp_ids = np.repeat(np.r_[-1, np.arange(ngroups)], rep)

        return (
            ensure_platform_int(comp_ids),
            obs_group_ids,
            ngroups,
        )

    @cache_readonly
    def reconstructed_codes(self) -> list[np.ndarray]:
        # get unique result indices, and prepend 0 as groupby starts from the first
        return [np.r_[0, np.flatnonzero(self.bins[1:] != self.bins[:-1]) + 1]]

    @cache_readonly
    def result_index(self):
        if len(self.binlabels) != 0 and isna(self.binlabels[0]):
            return self.binlabels[1:]

        return self.binlabels

    @property
    def levels(self) -> list[Index]:
        return [self.binlabels]

    @property
    def names(self) -> list[Hashable]:
        return [self.binlabels.name]

    @property
    def groupings(self) -> list[grouper.Grouping]:
        lev = self.binlabels
        ping = grouper.Grouping(lev, lev, in_axis=False, level=None)
        return [ping]

    def _aggregate_series_fast(self, obj: Series, func: Callable) -> np.ndarray:
        # -> np.ndarray[object]
        raise NotImplementedError(
            "This should not be reached; use _aggregate_series_pure_python"
        )


def _is_indexed_like(obj, axes, axis: int) -> bool:
    if isinstance(obj, Series):
        if len(axes) > 1:
            return False
        return obj.axes[axis].equals(axes[axis])
    elif isinstance(obj, DataFrame):
        return obj.axes[axis].equals(axes[axis])

    return False


# ----------------------------------------------------------------------
# Splitting / application


class DataSplitter(Generic[NDFrameT]):
    def __init__(
        self,
        data: NDFrameT,
        labels: npt.NDArray[np.intp],
        ngroups: int,
        axis: int = 0,
    ):
        self.data = data
        self.labels = ensure_platform_int(labels)  # _should_ already be np.intp
        self.ngroups = ngroups

        self.axis = axis
        assert isinstance(axis, int), axis

    @cache_readonly
    def slabels(self) -> npt.NDArray[np.intp]:
        # Sorted labels
        return self.labels.take(self._sort_idx)

    @cache_readonly
    def _sort_idx(self) -> npt.NDArray[np.intp]:
        # Counting sort indexer
        return get_group_index_sorter(self.labels, self.ngroups)

    def __iter__(self):
        sdata = self.sorted_data

        if self.ngroups == 0:
            # we are inside a generator, rather than raise StopIteration
            # we merely return signal the end
            return

        starts, ends = lib.generate_slices(self.slabels, self.ngroups)

        for start, end in zip(starts, ends):
            yield self._chop(sdata, slice(start, end))

    @cache_readonly
    def sorted_data(self) -> NDFrameT:
        return self.data.take(self._sort_idx, axis=self.axis)

    def _chop(self, sdata, slice_obj: slice) -> NDFrame:
        raise AbstractMethodError(self)


class SeriesSplitter(DataSplitter):
    def _chop(self, sdata: Series, slice_obj: slice) -> Series:
        # fastpath equivalent to `sdata.iloc[slice_obj]`
        mgr = sdata._mgr.get_slice(slice_obj)
        ser = sdata._constructor(mgr, name=sdata.name, fastpath=True)
        return ser.__finalize__(sdata, method="groupby")


class FrameSplitter(DataSplitter):
    def _chop(self, sdata: DataFrame, slice_obj: slice) -> DataFrame:
        # Fastpath equivalent to:
        # if self.axis == 0:
        #     return sdata.iloc[slice_obj]
        # else:
        #     return sdata.iloc[:, slice_obj]
        mgr = sdata._mgr.get_slice(slice_obj, axis=1 - self.axis)
        df = sdata._constructor(mgr)
        return df.__finalize__(sdata, method="groupby")


def get_splitter(
    data: NDFrame, labels: np.ndarray, ngroups: int, axis: int = 0
) -> DataSplitter:
    if isinstance(data, Series):
        klass: type[DataSplitter] = SeriesSplitter
    else:
        # i.e. DataFrame
        klass = FrameSplitter

    return klass(data, labels, ngroups, axis)<|MERGE_RESOLUTION|>--- conflicted
+++ resolved
@@ -789,11 +789,7 @@
         Get the original integer locations of result_index in the input.
         """
         # Original indices are where group_index would go via sorting.
-<<<<<<< HEAD
-        # But when dropna is true, we need to remove null values whilst accounting for
-=======
         # But when dropna is true, we need to remove null values while accounting for
->>>>>>> e589e11b
         # any gaps that then occur because of them.
         group_index = get_group_index(self.codes, self.shape, sort=False, xnull=True)
 
