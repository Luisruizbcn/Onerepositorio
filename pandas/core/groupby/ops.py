"""
Provide classes to perform the groupby aggregate operations.

These are not exposed to the user and provide implementations of the grouping
operations, primarily in cython. These classes (BaseGrouper and BinGrouper)
are contained *in* the SeriesGroupBy and DataFrameGroupBy objects.
"""

from __future__ import annotations

import collections
import functools
from typing import (
    TYPE_CHECKING,
    Generic,
    final,
)

import numpy as np

from pandas._libs import (
    NaT,
    lib,
)
import pandas._libs.groupby as libgroupby
from pandas._typing import (
    ArrayLike,
    AxisInt,
    NDFrameT,
    Shape,
    npt,
)
from pandas.errors import AbstractMethodError
from pandas.util._decorators import cache_readonly

from pandas.core.dtypes.cast import (
    maybe_cast_pointwise_result,
    maybe_downcast_to_dtype,
)
from pandas.core.dtypes.common import (
    ensure_float64,
    ensure_int64,
    ensure_platform_int,
    ensure_uint64,
    is_1d_only_ea_dtype,
)
from pandas.core.dtypes.missing import (
    isna,
    maybe_fill,
)

from pandas.core.arrays import Categorical
from pandas.core.frame import DataFrame
from pandas.core.groupby import grouper
from pandas.core.indexes.api import (
    CategoricalIndex,
    Index,
    MultiIndex,
    ensure_index,
)
from pandas.core.series import Series
from pandas.core.sorting import (
    compress_group_index,
    decons_obs_group_ids,
    get_group_index,
    get_group_index_sorter,
    get_indexer_dict,
)

if TYPE_CHECKING:
    from collections.abc import (
<<<<<<< HEAD
        Callable,
=======
        Generator,
>>>>>>> 454e2e1d
        Hashable,
        Iterator,
        Sequence,
    )

    from pandas.core.generic import NDFrame


def check_result_array(obj, dtype) -> None:
    # Our operation is supposed to be an aggregation/reduction. If
    #  it returns an ndarray, this likely means an invalid operation has
    #  been passed. See test_apply_without_aggregation, test_agg_must_agg
    if isinstance(obj, np.ndarray):
        if dtype != object:
            # If it is object dtype, the function can be a reduction/aggregation
            #  and still return an ndarray e.g. test_agg_over_numpy_arrays
            raise ValueError("Must produce aggregated value")


def extract_result(res):
    """
    Extract the result object, it might be a 0-dim ndarray
    or a len-1 0-dim, or a scalar
    """
    if hasattr(res, "_values"):
        # Preserve EA
        res = res._values
        if res.ndim == 1 and len(res) == 1:
            # see test_agg_lambda_with_timezone, test_resampler_grouper.py::test_apply
            res = res[0]
    return res


class WrappedCythonOp:
    """
    Dispatch logic for functions defined in _libs.groupby

    Parameters
    ----------
    kind: str
        Whether the operation is an aggregate or transform.
    how: str
        Operation name, e.g. "mean".
    has_dropped_na: bool
        True precisely when dropna=True and the grouper contains a null value.
    """

    # Functions for which we do _not_ attempt to cast the cython result
    #  back to the original dtype.
    cast_blocklist = frozenset(
        ["any", "all", "rank", "count", "size", "idxmin", "idxmax"]
    )

    def __init__(self, kind: str, how: str, has_dropped_na: bool) -> None:
        self.kind = kind
        self.how = how
        self.has_dropped_na = has_dropped_na

    _CYTHON_FUNCTIONS: dict[str, dict] = {
        "aggregate": {
            "any": functools.partial(libgroupby.group_any_all, val_test="any"),
            "all": functools.partial(libgroupby.group_any_all, val_test="all"),
            "sum": "group_sum",
            "prod": "group_prod",
            "idxmin": functools.partial(libgroupby.group_idxmin_idxmax, name="idxmin"),
            "idxmax": functools.partial(libgroupby.group_idxmin_idxmax, name="idxmax"),
            "min": "group_min",
            "max": "group_max",
            "mean": "group_mean",
            "median": "group_median_float64",
            "var": "group_var",
            "std": functools.partial(libgroupby.group_var, name="std"),
            "sem": functools.partial(libgroupby.group_var, name="sem"),
            "skew": "group_skew",
            "first": "group_nth",
            "last": "group_last",
            "ohlc": "group_ohlc",
        },
        "transform": {
            "cumprod": "group_cumprod",
            "cumsum": "group_cumsum",
            "cummin": "group_cummin",
            "cummax": "group_cummax",
            "rank": "group_rank",
        },
    }

    _cython_arity = {"ohlc": 4}  # OHLC

    @classmethod
    def get_kind_from_how(cls, how: str) -> str:
        if how in cls._CYTHON_FUNCTIONS["aggregate"]:
            return "aggregate"
        return "transform"

    # Note: we make this a classmethod and pass kind+how so that caching
    #  works at the class level and not the instance level
    @classmethod
    @functools.cache
    def _get_cython_function(
        cls, kind: str, how: str, dtype: np.dtype, is_numeric: bool
    ):
        dtype_str = dtype.name
        ftype = cls._CYTHON_FUNCTIONS[kind][how]

        # see if there is a fused-type version of function
        # only valid for numeric
        if callable(ftype):
            f = ftype
        else:
            f = getattr(libgroupby, ftype)
        if is_numeric:
            return f
        elif dtype == np.dtype(object):
            if how in ["median", "cumprod"]:
                # no fused types -> no __signatures__
                raise NotImplementedError(
                    f"function is not implemented for this dtype: "
                    f"[how->{how},dtype->{dtype_str}]"
                )
            elif how in ["std", "sem", "idxmin", "idxmax"]:
                # We have a partial object that does not have __signatures__
                return f
            elif how == "skew":
                # _get_cython_vals will convert to float64
                pass
            elif "object" not in f.__signatures__:
                # raise NotImplementedError here rather than TypeError later
                raise NotImplementedError(
                    f"function is not implemented for this dtype: "
                    f"[how->{how},dtype->{dtype_str}]"
                )
            return f
        else:
            raise NotImplementedError(
                "This should not be reached. Please report a bug at "
                "github.com/pandas-dev/pandas/",
                dtype,
            )

    def _get_cython_vals(self, values: np.ndarray) -> np.ndarray:
        """
        Cast numeric dtypes to float64 for functions that only support that.

        Parameters
        ----------
        values : np.ndarray

        Returns
        -------
        values : np.ndarray
        """
        how = self.how

        if how in ["median", "std", "sem", "skew"]:
            # median only has a float64 implementation
            # We should only get here with is_numeric, as non-numeric cases
            #  should raise in _get_cython_function
            values = ensure_float64(values)

        elif values.dtype.kind in "iu":
            if how in ["var", "mean"] or (
                self.kind == "transform" and self.has_dropped_na
            ):
                # has_dropped_na check need for test_null_group_str_transformer
                # result may still include NaN, so we have to cast
                values = ensure_float64(values)

            elif how in ["sum", "ohlc", "prod", "cumsum", "cumprod"]:
                # Avoid overflow during group op
                if values.dtype.kind == "i":
                    values = ensure_int64(values)
                else:
                    values = ensure_uint64(values)

        return values

    def _get_output_shape(self, ngroups: int, values: np.ndarray) -> Shape:
        how = self.how
        kind = self.kind

        arity = self._cython_arity.get(how, 1)

        out_shape: Shape
        if how == "ohlc":
            out_shape = (ngroups, arity)
        elif arity > 1:
            raise NotImplementedError(
                "arity of more than 1 is not supported for the 'how' argument"
            )
        elif kind == "transform":
            out_shape = values.shape
        else:
            out_shape = (ngroups,) + values.shape[1:]
        return out_shape

    def _get_out_dtype(self, dtype: np.dtype) -> np.dtype:
        how = self.how

        if how == "rank":
            out_dtype = "float64"
        elif how in ["idxmin", "idxmax"]:
            # The Cython implementation only produces the row number; we'll take
            # from the index using this in post processing
            out_dtype = "intp"
        else:
            if dtype.kind in "iufcb":
                out_dtype = f"{dtype.kind}{dtype.itemsize}"
            else:
                out_dtype = "object"
        return np.dtype(out_dtype)

    def _get_result_dtype(self, dtype: np.dtype) -> np.dtype:
        """
        Get the desired dtype of a result based on the
        input dtype and how it was computed.

        Parameters
        ----------
        dtype : np.dtype

        Returns
        -------
        np.dtype
            The desired dtype of the result.
        """
        how = self.how

        if how in ["sum", "cumsum", "sum", "prod", "cumprod"]:
            if dtype == np.dtype(bool):
                return np.dtype(np.int64)
        elif how in ["mean", "median", "var", "std", "sem"]:
            if dtype.kind in "fc":
                return dtype
            elif dtype.kind in "iub":
                return np.dtype(np.float64)
        return dtype

    @final
    def _cython_op_ndim_compat(
        self,
        values: np.ndarray,
        *,
        min_count: int,
        ngroups: int,
        comp_ids: np.ndarray,
        mask: npt.NDArray[np.bool_] | None = None,
        result_mask: npt.NDArray[np.bool_] | None = None,
        **kwargs,
    ) -> np.ndarray:
        if values.ndim == 1:
            # expand to 2d, dispatch, then squeeze if appropriate
            values2d = values[None, :]
            if mask is not None:
                mask = mask[None, :]
            if result_mask is not None:
                result_mask = result_mask[None, :]
            res = self._call_cython_op(
                values2d,
                min_count=min_count,
                ngroups=ngroups,
                comp_ids=comp_ids,
                mask=mask,
                result_mask=result_mask,
                **kwargs,
            )
            if res.shape[0] == 1:
                return res[0]

            # otherwise we have OHLC
            return res.T

        return self._call_cython_op(
            values,
            min_count=min_count,
            ngroups=ngroups,
            comp_ids=comp_ids,
            mask=mask,
            result_mask=result_mask,
            **kwargs,
        )

    @final
    def _call_cython_op(
        self,
        values: np.ndarray,  # np.ndarray[ndim=2]
        *,
        min_count: int,
        ngroups: int,
        comp_ids: np.ndarray,
        mask: npt.NDArray[np.bool_] | None,
        result_mask: npt.NDArray[np.bool_] | None,
        **kwargs,
    ) -> np.ndarray:  # np.ndarray[ndim=2]
        orig_values = values

        dtype = values.dtype
        is_numeric = dtype.kind in "iufcb"

        is_datetimelike = dtype.kind in "mM"

        if is_datetimelike:
            values = values.view("int64")
            is_numeric = True
        elif dtype.kind == "b":
            values = values.view("uint8")
        if values.dtype == "float16":
            values = values.astype(np.float32)

        if self.how in ["any", "all"]:
            if mask is None:
                mask = isna(values)
            if dtype == object:
                if kwargs["skipna"]:
                    # GH#37501: don't raise on pd.NA when skipna=True
                    if mask.any():
                        # mask on original values computed separately
                        values = values.copy()
                        values[mask] = True
            values = values.astype(bool, copy=False).view(np.int8)
            is_numeric = True

        values = values.T
        if mask is not None:
            mask = mask.T
            if result_mask is not None:
                result_mask = result_mask.T

        out_shape = self._get_output_shape(ngroups, values)
        func = self._get_cython_function(self.kind, self.how, values.dtype, is_numeric)
        values = self._get_cython_vals(values)
        out_dtype = self._get_out_dtype(values.dtype)

        result = maybe_fill(np.empty(out_shape, dtype=out_dtype))
        if self.kind == "aggregate":
            counts = np.zeros(ngroups, dtype=np.int64)
            if self.how in [
                "idxmin",
                "idxmax",
                "min",
                "max",
                "mean",
                "last",
                "first",
                "sum",
                "median",
            ]:
                func(
                    out=result,
                    counts=counts,
                    values=values,
                    labels=comp_ids,
                    min_count=min_count,
                    mask=mask,
                    result_mask=result_mask,
                    is_datetimelike=is_datetimelike,
                    **kwargs,
                )
            elif self.how in ["sem", "std", "var", "ohlc", "prod"]:
                if self.how in ["std", "sem"]:
                    kwargs["is_datetimelike"] = is_datetimelike
                func(
                    result,
                    counts,
                    values,
                    comp_ids,
                    min_count=min_count,
                    mask=mask,
                    result_mask=result_mask,
                    **kwargs,
                )
            elif self.how in ["any", "all"]:
                func(
                    out=result,
                    values=values,
                    labels=comp_ids,
                    mask=mask,
                    result_mask=result_mask,
                    **kwargs,
                )
                result = result.astype(bool, copy=False)
            elif self.how in ["skew"]:
                func(
                    out=result,
                    counts=counts,
                    values=values,
                    labels=comp_ids,
                    mask=mask,
                    result_mask=result_mask,
                    **kwargs,
                )
                if dtype == object:
                    result = result.astype(object)

            else:
                raise NotImplementedError(f"{self.how} is not implemented")
        else:
            # TODO: min_count
            if self.how != "rank":
                # TODO: should rank take result_mask?
                kwargs["result_mask"] = result_mask
            func(
                out=result,
                values=values,
                labels=comp_ids,
                ngroups=ngroups,
                is_datetimelike=is_datetimelike,
                mask=mask,
                **kwargs,
            )

        if self.kind == "aggregate" and self.how not in ["idxmin", "idxmax"]:
            # i.e. counts is defined.  Locations where count<min_count
            # need to have the result set to np.nan, which may require casting,
            # see GH#40767. For idxmin/idxmax is handled specially via post-processing
            if result.dtype.kind in "iu" and not is_datetimelike:
                # if the op keeps the int dtypes, we have to use 0
                cutoff = max(0 if self.how in ["sum", "prod"] else 1, min_count)
                empty_groups = counts < cutoff
                if empty_groups.any():
                    if result_mask is not None:
                        assert result_mask[empty_groups].all()
                    else:
                        # Note: this conversion could be lossy, see GH#40767
                        result = result.astype("float64")
                        result[empty_groups] = np.nan

        result = result.T

        if self.how not in self.cast_blocklist:
            # e.g. if we are int64 and need to restore to datetime64/timedelta64
            # "rank" is the only member of cast_blocklist we get here
            # Casting only needed for float16, bool, datetimelike,
            #  and self.how in ["sum", "prod", "ohlc", "cumprod"]
            res_dtype = self._get_result_dtype(orig_values.dtype)
            op_result = maybe_downcast_to_dtype(result, res_dtype)
        else:
            op_result = result

        return op_result

    @final
    def _validate_axis(self, axis: AxisInt, values: ArrayLike) -> None:
        if values.ndim > 2:
            raise NotImplementedError("number of dimensions is currently limited to 2")
        if values.ndim == 2:
            assert axis == 1, axis
        elif not is_1d_only_ea_dtype(values.dtype):
            # Note: it is *not* the case that axis is always 0 for 1-dim values,
            #  as we can have 1D ExtensionArrays that we need to treat as 2D
            assert axis == 0

    @final
    def cython_operation(
        self,
        *,
        values: ArrayLike,
        axis: AxisInt,
        min_count: int = -1,
        comp_ids: np.ndarray,
        ngroups: int,
        **kwargs,
    ) -> ArrayLike:
        """
        Call our cython function, with appropriate pre- and post- processing.
        """
        self._validate_axis(axis, values)

        if not isinstance(values, np.ndarray):
            # i.e. ExtensionArray
            return values._groupby_op(
                how=self.how,
                has_dropped_na=self.has_dropped_na,
                min_count=min_count,
                ngroups=ngroups,
                ids=comp_ids,
                **kwargs,
            )

        return self._cython_op_ndim_compat(
            values,
            min_count=min_count,
            ngroups=ngroups,
            comp_ids=comp_ids,
            mask=None,
            **kwargs,
        )


class BaseGrouper:
    """
    This is an internal Grouper class, which actually holds
    the generated groups

    Parameters
    ----------
    axis : Index
    groupings : Sequence[Grouping]
        all the grouping instances to handle in this grouper
        for example for grouper list to groupby, need to pass the list
    sort : bool, default True
        whether this grouper will give sorted result or not

    """

    axis: Index

    def __init__(
        self,
        axis: Index,
        groupings: Sequence[grouper.Grouping],
        sort: bool = True,
        dropna: bool = True,
    ) -> None:
        assert isinstance(axis, Index), axis

        self.axis = axis
        self._groupings: list[grouper.Grouping] = list(groupings)
        self._sort = sort
        self.dropna = dropna

    @property
    def groupings(self) -> list[grouper.Grouping]:
        return self._groupings

    @property
    def shape(self) -> Shape:
        return tuple(ping.ngroups for ping in self.groupings)

    def __iter__(self) -> Iterator[Hashable]:
        return iter(self.indices)

    @property
    def nkeys(self) -> int:
        return len(self.groupings)

    def get_iterator(self, data: NDFrameT) -> Iterator[tuple[Hashable, NDFrameT]]:
        """
        Groupby iterator

        Returns
        -------
        Generator yielding sequence of (name, subsetted object)
        for each group
        """
        splitter = self._get_splitter(data)
        # TODO: Would be more efficient to skip unobserved for transforms
        keys = self.result_index
        yield from zip(keys, splitter)

    @final
    def _get_splitter(self, data: NDFrame) -> DataSplitter:
        """
        Returns
        -------
        Generator yielding subsetted objects
        """
        ids, ngroups = self.group_info
        return _get_splitter(
            data,
            ids,
            ngroups,
            sorted_ids=self._sorted_ids,
            sort_idx=self.result_ilocs,
        )

    @cache_readonly
    def indices(self) -> dict[Hashable, npt.NDArray[np.intp]]:
        """dict {group name -> group indices}"""
        if len(self.groupings) == 1 and isinstance(self.result_index, CategoricalIndex):
            # This shows unused categories in indices GH#38642
            return self.groupings[0].indices
        codes_list = [ping.codes for ping in self.groupings]
        return get_indexer_dict(codes_list, self.levels)

    @final
    @cache_readonly
    def result_ilocs(self) -> npt.NDArray[np.intp]:
        """
        Get the original integer locations of result_index in the input.
        """
        # Original indices are where group_index would go via sorting.
        # But when dropna is true, we need to remove null values while accounting for
        # any gaps that then occur because of them.
        ids = self.ids

        if self.has_dropped_na:
            mask = np.where(ids >= 0)
            # Count how many gaps are caused by previous null values for each position
            null_gaps = np.cumsum(ids == -1)[mask]
            ids = ids[mask]

        result = get_group_index_sorter(ids, self.ngroups)

        if self.has_dropped_na:
            # Shift by the number of prior null gaps
            result += np.take(null_gaps, result)

        return result

    @property
    def codes(self) -> list[npt.NDArray[np.signedinteger]]:
        return [ping.codes for ping in self.groupings]

    @property
    def levels(self) -> list[Index]:
        if len(self.groupings) > 1:
            # mypy doesn't know result_index must be a MultiIndex
            return list(self.result_index.levels)  # type: ignore[attr-defined]
        else:
            return [self.result_index]

    @property
    def names(self) -> list[Hashable]:
        return [ping.name for ping in self.groupings]

    @final
    def size(self) -> Series:
        """
        Compute group sizes.
        """
        ids, ngroups = self.group_info
        out: np.ndarray | list
        if ngroups:
            out = np.bincount(ids[ids != -1], minlength=ngroups)
        else:
            out = []
        return Series(out, index=self.result_index, dtype="int64", copy=False)

    @cache_readonly
    def groups(self) -> dict[Hashable, Index]:
        """dict {group name -> group labels}"""
        if len(self.groupings) == 1:
            return self.groupings[0].groups
        result_index, ids = self.result_index_and_ids
        values = result_index._values
        categories = Categorical(ids, categories=range(len(result_index)))
        result = {
            # mypy is not aware that group has to be an integer
            values[group]: self.axis.take(axis_ilocs)  # type: ignore[call-overload]
            for group, axis_ilocs in categories._reverse_indexer().items()
        }
        return result

    @final
    @cache_readonly
    def is_monotonic(self) -> bool:
        # return if my group orderings are monotonic
        return Index(self.ids).is_monotonic_increasing

    @final
    @cache_readonly
    def has_dropped_na(self) -> bool:
        """
        Whether grouper has null value(s) that are dropped.
        """
        return bool((self.ids < 0).any())

    @cache_readonly
    def group_info(self) -> tuple[npt.NDArray[np.intp], int]:
        result_index, ids = self.result_index_and_ids
        ngroups = len(result_index)
        return ids, ngroups

    @cache_readonly
    def codes_info(self) -> npt.NDArray[np.intp]:
        # return the codes of items in original grouped axis
        return self.ids

    @final
    @cache_readonly
    def ngroups(self) -> int:
        return len(self.result_index)

    @property
    def result_index(self) -> Index:
        return self.result_index_and_ids[0]

    @property
    def ids(self) -> npt.NDArray[np.intp]:
        return self.result_index_and_ids[1]

    @cache_readonly
    def result_index_and_ids(self) -> tuple[Index, npt.NDArray[np.intp]]:
        levels = [Index._with_infer(ping.uniques) for ping in self.groupings]
        obs = [
            ping._observed or not ping._passed_categorical for ping in self.groupings
        ]
        # When passed a categorical grouping, keep all categories
        for k, (ping, level) in enumerate(zip(self.groupings, levels)):
            if ping._passed_categorical:
                levels[k] = level.set_categories(ping._orig_cats)

        if len(self.groupings) == 1:
            result_index = levels[0]
            result_index.name = self.names[0]
            ids = ensure_platform_int(self.codes[0])
        elif all(obs):
            result_index, ids = self._ob_index_and_ids(levels, self.codes, self.names)
        elif not any(obs):
            result_index, ids = self._unob_index_and_ids(levels, self.codes, self.names)
        else:
            # Combine unobserved and observed parts
            names = self.names
            codes = [ping.codes for ping in self.groupings]
            ob_indices = [idx for idx, ob in enumerate(obs) if ob]
            unob_indices = [idx for idx, ob in enumerate(obs) if not ob]
            ob_index, ob_ids = self._ob_index_and_ids(
                levels=[levels[idx] for idx in ob_indices],
                codes=[codes[idx] for idx in ob_indices],
                names=[names[idx] for idx in ob_indices],
            )
            unob_index, unob_ids = self._unob_index_and_ids(
                levels=[levels[idx] for idx in unob_indices],
                codes=[codes[idx] for idx in unob_indices],
                names=[names[idx] for idx in unob_indices],
            )

            result_index_codes = np.concatenate(
                [
                    np.tile(unob_index.codes, len(ob_index)),
                    np.repeat(ob_index.codes, len(unob_index), axis=1),
                ],
                axis=0,
            )
            _, index = np.unique(unob_indices + ob_indices, return_index=True)
            result_index = MultiIndex(
                levels=list(unob_index.levels) + list(ob_index.levels),
                codes=result_index_codes,
                names=list(unob_index.names) + list(ob_index.names),
            ).reorder_levels(index)
            ids = len(unob_index) * ob_ids + unob_ids

            if self._sort:
                # Sort result_index and recode ids using the new order
                sorter = result_index.argsort()
                result_index = result_index.take(sorter)
                _, index = np.unique(sorter, return_index=True)
                ids = ensure_platform_int(ids)
                ids = index.take(ids)
            else:
                # Recode ids and reorder result_index with observed groups up front,
                # unobserved at the end
                ids, uniques = compress_group_index(ids, sort=False)
                ids = ensure_platform_int(ids)
                taker = np.concatenate(
                    [uniques, np.delete(np.arange(len(result_index)), uniques)]
                )
                result_index = result_index.take(taker)

        return result_index, ids

    def _ob_index_and_ids(
        self,
        levels: list[Index],
        codes: list[npt.NDArray[np.intp]],
        names: list[Hashable],
    ) -> tuple[MultiIndex, npt.NDArray[np.intp]]:
        shape = tuple(len(level) for level in levels)
        group_index = get_group_index(codes, shape, sort=True, xnull=True)
        ob_ids, obs_group_ids = compress_group_index(group_index, sort=self._sort)
        ob_ids = ensure_platform_int(ob_ids)
        ob_index_codes = decons_obs_group_ids(
            ob_ids, obs_group_ids, shape, codes, xnull=True
        )
        ob_index = MultiIndex(
            levels=levels,
            codes=ob_index_codes,
            names=names,
            verify_integrity=False,
        )
        ob_ids = ensure_platform_int(ob_ids)
        return ob_index, ob_ids

    def _unob_index_and_ids(
        self,
        levels: list[Index],
        codes: list[npt.NDArray[np.intp]],
        names: list[Hashable],
    ) -> tuple[MultiIndex, npt.NDArray[np.intp]]:
        shape = tuple(len(level) for level in levels)
        unob_ids = get_group_index(codes, shape, sort=True, xnull=True)
        unob_index = MultiIndex.from_product(levels, names=names)
        unob_ids = ensure_platform_int(unob_ids)
        return unob_index, unob_ids

    @final
    def get_group_levels(self) -> Generator[Index, None, None]:
        # Note: only called from _insert_inaxis_grouper, which
        #  is only called for BaseGrouper, never for BinGrouper
        result_index = self.result_index
        if len(self.groupings) == 1:
            yield result_index
        else:
            for level in range(result_index.nlevels - 1, -1, -1):
                yield result_index.get_level_values(level)

    # ------------------------------------------------------------
    # Aggregation functions

    @final
    def _cython_operation(
        self,
        kind: str,
        values,
        how: str,
        axis: AxisInt,
        min_count: int = -1,
        **kwargs,
    ) -> ArrayLike:
        """
        Returns the values of a cython operation.
        """
        assert kind in ["transform", "aggregate"]

        cy_op = WrappedCythonOp(kind=kind, how=how, has_dropped_na=self.has_dropped_na)

        return cy_op.cython_operation(
            values=values,
            axis=axis,
            min_count=min_count,
            comp_ids=self.ids,
            ngroups=self.ngroups,
            **kwargs,
        )

    @final
    def agg_series(
        self, obj: Series, func: Callable, preserve_dtype: bool = False
    ) -> ArrayLike:
        """
        Parameters
        ----------
        obj : Series
        func : function taking a Series and returning a scalar-like
        preserve_dtype : bool
            Whether the aggregation is known to be dtype-preserving.

        Returns
        -------
        np.ndarray or ExtensionArray
        """

        if not isinstance(obj._values, np.ndarray):
            # we can preserve a little bit more aggressively with EA dtype
            #  because maybe_cast_pointwise_result will do a try/except
            #  with _from_sequence.  NB we are assuming here that _from_sequence
            #  is sufficiently strict that it casts appropriately.
            preserve_dtype = True

        result = self._aggregate_series_pure_python(obj, func)

        npvalues = lib.maybe_convert_objects(result, try_float=False)
        if preserve_dtype:
            out = maybe_cast_pointwise_result(npvalues, obj.dtype, numeric_only=True)
        else:
            out = npvalues
        return out

    @final
    def _aggregate_series_pure_python(
        self, obj: Series, func: Callable
    ) -> npt.NDArray[np.object_]:
        result = np.empty(self.ngroups, dtype="O")
        initialized = False

        splitter = self._get_splitter(obj)

        for i, group in enumerate(splitter):
            res = func(group)
            res = extract_result(res)

            if not initialized:
                # We only do this validation on the first iteration
                check_result_array(res, group.dtype)
                initialized = True

            result[i] = res

        return result

    @final
    def apply_groupwise(
        self, f: Callable, data: DataFrame | Series
    ) -> tuple[list, bool]:
        mutated = False
        splitter = self._get_splitter(data)
        group_keys = self.result_index
        result_values = []

        # This calls DataSplitter.__iter__
        zipped = zip(group_keys, splitter)

        for key, group in zipped:
            # Pinning name is needed for
            #  test_group_apply_once_per_group,
            #  test_inconsistent_return_type, test_set_group_name,
            #  test_group_name_available_in_inference_pass,
            #  test_groupby_multi_timezone
            object.__setattr__(group, "name", key)

            # group might be modified
            group_axes = group.axes
            res = f(group)
            if not mutated and not _is_indexed_like(res, group_axes):
                mutated = True
            result_values.append(res)
        # getattr pattern for __name__ is needed for functools.partial objects
        if len(group_keys) == 0 and getattr(f, "__name__", None) in [
            "skew",
            "sum",
            "prod",
        ]:
            #  If group_keys is empty, then no function calls have been made,
            #  so we will not have raised even if this is an invalid dtype.
            #  So do one dummy call here to raise appropriate TypeError.
            f(data.iloc[:0])

        return result_values, mutated

    # ------------------------------------------------------------
    # Methods for sorting subsets of our GroupBy's object

    @final
    @cache_readonly
    def _sorted_ids(self) -> npt.NDArray[np.intp]:
        result = self.ids.take(self.result_ilocs)
        if getattr(self, "dropna", True):
            # BinGrouper has no dropna
            result = result[result >= 0]
        return result


class BinGrouper(BaseGrouper):
    """
    This is an internal Grouper class

    Parameters
    ----------
    bins : the split index of binlabels to group the item of axis
    binlabels : the label list
    indexer : np.ndarray[np.intp], optional
        the indexer created by Grouper
        some groupers (TimeGrouper) will sort its axis and its
        group_info is also sorted, so need the indexer to reorder

    Examples
    --------
    bins: [2, 4, 6, 8, 10]
    binlabels: DatetimeIndex(['2005-01-01', '2005-01-03',
        '2005-01-05', '2005-01-07', '2005-01-09'],
        dtype='datetime64[ns]', freq='2D')

    the group_info, which contains the label of each item in grouped
    axis, the index of label in label list, group number, is

    (array([0, 0, 1, 1, 2, 2, 3, 3, 4, 4]), array([0, 1, 2, 3, 4]), 5)

    means that, the grouped axis has 10 items, can be grouped into 5
    labels, the first and second items belong to the first label, the
    third and forth items belong to the second label, and so on

    """

    bins: npt.NDArray[np.int64]
    binlabels: Index

    def __init__(
        self,
        bins,
        binlabels,
        indexer=None,
    ) -> None:
        self.bins = ensure_int64(bins)
        self.binlabels = ensure_index(binlabels)
        self.indexer = indexer

        # These lengths must match, otherwise we could call agg_series
        #  with empty self.bins, which would raise later.
        assert len(self.binlabels) == len(self.bins)

    @cache_readonly
    def groups(self):
        """dict {group name -> group labels}"""
        # this is mainly for compat
        # GH 3881
        result = {
            key: value
            for key, value in zip(self.binlabels, self.bins)
            if key is not NaT
        }
        return result

    @property
    def nkeys(self) -> int:
        # still matches len(self.groupings), but we can hard-code
        return 1

    @cache_readonly
    def codes_info(self) -> npt.NDArray[np.intp]:
        # return the codes of items in original grouped axis
        ids = self.ids
        if self.indexer is not None:
            sorter = np.lexsort((ids, self.indexer))
            ids = ids[sorter]
        return ids

    def get_iterator(self, data: NDFrame):
        """
        Groupby iterator

        Returns
        -------
        Generator yielding sequence of (name, subsetted object)
        for each group
        """
        slicer = lambda start, edge: data.iloc[start:edge]

        start = 0
        for edge, label in zip(self.bins, self.binlabels):
            if label is not NaT:
                yield label, slicer(start, edge)
            start = edge

        if start < len(data):
            yield self.binlabels[-1], slicer(start, None)

    @cache_readonly
    def indices(self):
        indices = collections.defaultdict(list)

        i = 0
        for label, bin in zip(self.binlabels, self.bins):
            if i < bin:
                if label is not NaT:
                    indices[label] = list(range(i, bin))
                i = bin
        return indices

    @cache_readonly
    def group_info(self) -> tuple[npt.NDArray[np.intp], int]:
        return self.ids, self.ngroups

    @cache_readonly
    def codes(self) -> list[npt.NDArray[np.intp]]:
        return [self.ids]

    @cache_readonly
    def result_index_and_ids(self):
        result_index = self.binlabels
        if len(self.binlabels) != 0 and isna(self.binlabels[0]):
            result_index = result_index[1:]

        ngroups = len(result_index)
        rep = np.diff(np.r_[0, self.bins])

        rep = ensure_platform_int(rep)
        if ngroups == len(self.bins):
            ids = np.repeat(np.arange(ngroups), rep)
        else:
            ids = np.repeat(np.r_[-1, np.arange(ngroups)], rep)
        ids = ensure_platform_int(ids)

        return result_index, ids

    @property
    def levels(self) -> list[Index]:
        return [self.binlabels]

    @property
    def names(self) -> list[Hashable]:
        return [self.binlabels.name]

    @property
    def groupings(self) -> list[grouper.Grouping]:
        lev = self.binlabels
        codes = self.ids
        labels = lev.take(codes)
        ping = grouper.Grouping(
            labels, labels, in_axis=False, level=None, uniques=lev._values
        )
        return [ping]


def _is_indexed_like(obj, axes) -> bool:
    if isinstance(obj, Series):
        if len(axes) > 1:
            return False
        return obj.index.equals(axes[0])
    elif isinstance(obj, DataFrame):
        return obj.index.equals(axes[0])

    return False


# ----------------------------------------------------------------------
# Splitting / application


class DataSplitter(Generic[NDFrameT]):
    def __init__(
        self,
        data: NDFrameT,
        labels: npt.NDArray[np.intp],
        ngroups: int,
        *,
        sort_idx: npt.NDArray[np.intp],
        sorted_ids: npt.NDArray[np.intp],
    ) -> None:
        self.data = data
        self.labels = ensure_platform_int(labels)  # _should_ already be np.intp
        self.ngroups = ngroups

        self._slabels = sorted_ids
        self._sort_idx = sort_idx

    def __iter__(self) -> Iterator:
        sdata = self._sorted_data

        if self.ngroups == 0:
            # we are inside a generator, rather than raise StopIteration
            # we merely return signal the end
            return

        starts, ends = lib.generate_slices(self._slabels, self.ngroups)

        for start, end in zip(starts, ends):
            yield self._chop(sdata, slice(start, end))

    @cache_readonly
    def _sorted_data(self) -> NDFrameT:
        return self.data.take(self._sort_idx, axis=0)

    def _chop(self, sdata, slice_obj: slice) -> NDFrame:
        raise AbstractMethodError(self)


class SeriesSplitter(DataSplitter):
    def _chop(self, sdata: Series, slice_obj: slice) -> Series:
        # fastpath equivalent to `sdata.iloc[slice_obj]`
        mgr = sdata._mgr.get_slice(slice_obj)
        ser = sdata._constructor_from_mgr(mgr, axes=mgr.axes)
        ser._name = sdata.name
        return ser.__finalize__(sdata, method="groupby")


class FrameSplitter(DataSplitter):
    def _chop(self, sdata: DataFrame, slice_obj: slice) -> DataFrame:
        # Fastpath equivalent to:
        # return sdata.iloc[slice_obj]
        mgr = sdata._mgr.get_slice(slice_obj, axis=1)
        df = sdata._constructor_from_mgr(mgr, axes=mgr.axes)
        return df.__finalize__(sdata, method="groupby")


def _get_splitter(
    data: NDFrame,
    labels: npt.NDArray[np.intp],
    ngroups: int,
    *,
    sort_idx: npt.NDArray[np.intp],
    sorted_ids: npt.NDArray[np.intp],
) -> DataSplitter:
    if isinstance(data, Series):
        klass: type[DataSplitter] = SeriesSplitter
    else:
        # i.e. DataFrame
        klass = FrameSplitter

    return klass(data, labels, ngroups, sort_idx=sort_idx, sorted_ids=sorted_ids)<|MERGE_RESOLUTION|>--- conflicted
+++ resolved
@@ -69,11 +69,8 @@
 
 if TYPE_CHECKING:
     from collections.abc import (
-<<<<<<< HEAD
         Callable,
-=======
         Generator,
->>>>>>> 454e2e1d
         Hashable,
         Iterator,
         Sequence,
