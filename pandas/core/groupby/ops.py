"""
Provide classes to perform the groupby aggregate operations.

These are not exposed to the user and provide implementations of the grouping
operations, primarily in cython. These classes (BaseGrouper and BinGrouper)
are contained *in* the SeriesGroupBy and DataFrameGroupBy objects.
"""

import collections
<<<<<<< HEAD
from typing import List, Optional, Tuple
=======
from typing import List, Optional
>>>>>>> d5699051

import numpy as np

from pandas._libs import NaT, iNaT, lib
import pandas._libs.groupby as libgroupby
import pandas._libs.reduction as libreduction
from pandas.errors import AbstractMethodError
from pandas.util._decorators import cache_readonly

from pandas.core.dtypes.common import (
    ensure_float64,
    ensure_int64,
    ensure_int_or_float,
    ensure_platform_int,
    is_bool_dtype,
    is_categorical_dtype,
    is_complex_dtype,
    is_datetime64_any_dtype,
    is_datetime64tz_dtype,
    is_extension_array_dtype,
    is_integer_dtype,
    is_numeric_dtype,
    is_sparse,
    is_timedelta64_dtype,
    needs_i8_conversion,
)
from pandas.core.dtypes.missing import _maybe_fill, isna

import pandas.core.algorithms as algorithms
from pandas.core.base import SelectionMixin
import pandas.core.common as com
from pandas.core.frame import DataFrame
from pandas.core.generic import NDFrame
from pandas.core.groupby import base
from pandas.core.index import Index, MultiIndex, ensure_index
from pandas.core.series import Series
from pandas.core.sorting import (
    compress_group_index,
    decons_obs_group_ids,
    get_flattened_iterator,
    get_group_index,
    get_group_index_sorter,
    get_indexer_dict,
)


class BaseGrouper:
    """
    This is an internal Grouper class, which actually holds
    the generated groups

    Parameters
    ----------
    axis : int
        the axis to group
    groupings : array of grouping
        all the grouping instances to handle in this grouper
        for example for grouper list to groupby, need to pass the list
    sort : boolean, default True
        whether this grouper will give sorted result or not
    group_keys : boolean, default True
    mutated : boolean, default False
    indexer : intp array, optional
        the indexer created by Grouper
        some groupers (TimeGrouper) will sort its axis and its
        group_info is also sorted, so need the indexer to reorder

    """

    def __init__(
        self, axis, groupings, sort=True, group_keys=True, mutated=False, indexer=None
    ):
        self._filter_empty_groups = self.compressed = len(groupings) != 1
        self.axis = axis
        self.groupings = groupings
        self.sort = sort
        self.group_keys = group_keys
        self.mutated = mutated
        self.indexer = indexer

    @property
    def shape(self):
        return tuple(ping.ngroups for ping in self.groupings)

    def __iter__(self):
        return iter(self.indices)

    @property
    def nkeys(self):
        return len(self.groupings)

    def get_iterator(self, data, axis=0):
        """
        Groupby iterator

        Returns
        -------
        Generator yielding sequence of (name, subsetted object)
        for each group
        """
        splitter = self._get_splitter(data, axis=axis)
        keys = self._get_group_keys()
        for key, (i, group) in zip(keys, splitter):
            yield key, group

    def _get_splitter(self, data, axis=0):
        comp_ids, _, ngroups = self.group_info
        return get_splitter(data, comp_ids, ngroups, axis=axis)

    def _get_grouper(self):
        """
        We are a grouper as part of another's groupings.

        We have a specific method of grouping, so cannot
        convert to a Index for our grouper.
        """
        return self.groupings[0].grouper

    def _get_group_keys(self):
        if len(self.groupings) == 1:
            return self.levels[0]
        else:
            comp_ids, _, ngroups = self.group_info

            # provide "flattened" iterator for multi-group setting
            return get_flattened_iterator(comp_ids, ngroups, self.levels, self.labels)

    def apply(self, f, data, axis=0):
        mutated = self.mutated
        splitter = self._get_splitter(data, axis=axis)
        group_keys = self._get_group_keys()
        result_values = None

        sdata = splitter._get_sorted_data()
        if sdata.ndim == 2 and np.any(sdata.dtypes.apply(is_extension_array_dtype)):
            # calling splitter.fast_apply will raise TypeError via apply_frame_axis0
            #  if we pass EA instead of ndarray
            #  TODO: can we have a workaround for EAs backed by ndarray?
            pass

        elif (
            com.get_callable_name(f) not in base.plotting_methods
            and hasattr(splitter, "fast_apply")
            and axis == 0
            # with MultiIndex, apply_frame_axis0 would raise InvalidApply
            # TODO: can we make this check prettier?
            and not sdata.index._has_complex_internals
        ):
            try:
                result_values, mutated = splitter.fast_apply(f, group_keys)

                # If the fast apply path could be used we can return here.
                # Otherwise we need to fall back to the slow implementation.
                if len(result_values) == len(group_keys):
                    return group_keys, result_values, mutated

            except libreduction.InvalidApply as err:
                # Cannot fast apply on MultiIndex (_has_complex_internals).
                # This Exception is also raised if `f` triggers an exception
                # but it is preferable to raise the exception in Python.
                if "Let this error raise above us" not in str(err):
                    # TODO: can we infer anything about whether this is
                    #  worth-retrying in pure-python?
                    raise

        for key, (i, group) in zip(group_keys, splitter):
            object.__setattr__(group, "name", key)

            # result_values is None if fast apply path wasn't taken
            # or fast apply aborted with an unexpected exception.
            # In either case, initialize the result list and perform
            # the slow iteration.
            if result_values is None:
                result_values = []

            # If result_values is not None we're in the case that the
            # fast apply loop was broken prematurely but we have
            # already the result for the first group which we can reuse.
            elif i == 0:
                continue

            # group might be modified
            group_axes = _get_axes(group)
            res = f(group)
            if not _is_indexed_like(res, group_axes):
                mutated = True
            result_values.append(res)

        return group_keys, result_values, mutated

    @cache_readonly
    def indices(self):
        """ dict {group name -> group indices} """
        if len(self.groupings) == 1:
            return self.groupings[0].indices
        else:
            label_list = [ping.labels for ping in self.groupings]
            keys = [com.values_from_object(ping.group_index) for ping in self.groupings]
            return get_indexer_dict(label_list, keys)

    @property
    def labels(self):
        return [ping.labels for ping in self.groupings]

    @property
    def levels(self):
        return [ping.group_index for ping in self.groupings]

    @property
    def names(self):
        return [ping.name for ping in self.groupings]

    def size(self):
        """
        Compute group sizes

        """
        ids, _, ngroup = self.group_info
        ids = ensure_platform_int(ids)
        if ngroup:
            out = np.bincount(ids[ids != -1], minlength=ngroup)
        else:
            out = []
        return Series(out, index=self.result_index, dtype="int64")

    @cache_readonly
    def groups(self):
        """ dict {group name -> group labels} """
        if len(self.groupings) == 1:
            return self.groupings[0].groups
        else:
            to_groupby = zip(*(ping.grouper for ping in self.groupings))
            to_groupby = Index(to_groupby)
            return self.axis.groupby(to_groupby)

    @cache_readonly
    def is_monotonic(self):
        # return if my group orderings are monotonic
        return Index(self.group_info[0]).is_monotonic

    @cache_readonly
    def group_info(self):
        comp_ids, obs_group_ids = self._get_compressed_labels()

        ngroups = len(obs_group_ids)
        comp_ids = ensure_int64(comp_ids)
        return comp_ids, obs_group_ids, ngroups

    @cache_readonly
    def label_info(self):
        # return the labels of items in original grouped axis
        labels, _, _ = self.group_info
        if self.indexer is not None:
            sorter = np.lexsort((labels, self.indexer))
            labels = labels[sorter]
        return labels

    def _get_compressed_labels(self):
        all_labels = [ping.labels for ping in self.groupings]
        if len(all_labels) > 1:
            group_index = get_group_index(all_labels, self.shape, sort=True, xnull=True)
            return compress_group_index(group_index, sort=self.sort)

        ping = self.groupings[0]
        return ping.labels, np.arange(len(ping.group_index))

    @cache_readonly
    def ngroups(self):
        return len(self.result_index)

    @property
    def recons_labels(self):
        comp_ids, obs_ids, _ = self.group_info
        labels = (ping.labels for ping in self.groupings)
        return decons_obs_group_ids(comp_ids, obs_ids, self.shape, labels, xnull=True)

    @cache_readonly
    def result_index(self):
        if not self.compressed and len(self.groupings) == 1:
            return self.groupings[0].result_index.rename(self.names[0])

        codes = self.recons_labels
        levels = [ping.result_index for ping in self.groupings]
        result = MultiIndex(
            levels=levels, codes=codes, verify_integrity=False, names=self.names
        )
        return result

    def get_group_levels(self):
        if not self.compressed and len(self.groupings) == 1:
            return [self.groupings[0].result_index]

        name_list = []
        for ping, labels in zip(self.groupings, self.recons_labels):
            labels = ensure_platform_int(labels)
            levels = ping.result_index.take(labels)

            name_list.append(levels)

        return name_list

    # ------------------------------------------------------------
    # Aggregation functions

    _cython_functions = {
        "aggregate": {
            "add": "group_add",
            "prod": "group_prod",
            "min": "group_min",
            "max": "group_max",
            "mean": "group_mean",
            "median": "group_median",
            "var": "group_var",
            "first": "group_nth",
            "last": "group_last",
            "ohlc": "group_ohlc",
        },
        "transform": {
            "cumprod": "group_cumprod",
            "cumsum": "group_cumsum",
            "cummin": "group_cummin",
            "cummax": "group_cummax",
            "rank": "group_rank",
        },
    }

    _cython_arity = {"ohlc": 4}  # OHLC

    _name_functions = {"ohlc": lambda *args: ["open", "high", "low", "close"]}

    def _is_builtin_func(self, arg):
        """
        if we define an builtin function for this argument, return it,
        otherwise return the arg
        """
        return SelectionMixin._builtin_table.get(arg, arg)

    def _get_cython_function(self, kind, how, values, is_numeric):

        dtype_str = values.dtype.name

        def get_func(fname):
            # see if there is a fused-type version of function
            # only valid for numeric
            f = getattr(libgroupby, fname, None)
            if f is not None and is_numeric:
                return f

            # otherwise find dtype-specific version, falling back to object
            for dt in [dtype_str, "object"]:
                f2 = getattr(
                    libgroupby,
                    "{fname}_{dtype_str}".format(fname=fname, dtype_str=dt),
                    None,
                )
                if f2 is not None:
                    return f2

            if hasattr(f, "__signatures__"):
                # inspect what fused types are implemented
                if dtype_str == "object" and "object" not in f.__signatures__:
                    # return None so we get a NotImplementedError below
                    #  instead of a TypeError at runtime
                    return None
            return f

        ftype = self._cython_functions[kind][how]

        func = get_func(ftype)

        if func is None:
            raise NotImplementedError(
                "function is not implemented for this dtype: "
                "[how->{how},dtype->{dtype_str}]".format(how=how, dtype_str=dtype_str)
            )

        return func

<<<<<<< HEAD
    def _cython_operation(
        self, kind: str, values, how: str, axis, min_count: int = -1, **kwargs
    ) -> Tuple[np.ndarray, Optional[List[str]]]:
        """
        Returns the values of a cython operation as a Tuple of [data, names].

        Names is only useful when dealing with 2D results, like ohlc
        (see self._name_functions).
        """
=======
    def _cython_operation(self, kind: str, values, how, axis, min_count=-1, **kwargs):
>>>>>>> d5699051
        assert kind in ["transform", "aggregate"]
        orig_values = values

        # can we do this operation with our cython functions
        # if not raise NotImplementedError

        # we raise NotImplemented if this is an invalid operation
        # entirely, e.g. adding datetimes

        # categoricals are only 1d, so we
        # are not setup for dim transforming
        if is_categorical_dtype(values) or is_sparse(values):
            raise NotImplementedError(
                "{dtype} dtype not supported".format(dtype=values.dtype)
            )
        elif is_datetime64_any_dtype(values):
            if how in ["add", "prod", "cumsum", "cumprod"]:
                raise NotImplementedError(
                    "datetime64 type does not support {how} operations".format(how=how)
                )
        elif is_timedelta64_dtype(values):
            if how in ["prod", "cumprod"]:
                raise NotImplementedError(
                    "timedelta64 type does not support {how} operations".format(how=how)
                )

        if is_datetime64tz_dtype(values.dtype):
            # Cast to naive; we'll cast back at the end of the function
            # TODO: possible need to reshape?  kludge can be avoided when
            #  2D EA is allowed.
            values = values.view("M8[ns]")

        is_datetimelike = needs_i8_conversion(values.dtype)
        is_numeric = is_numeric_dtype(values.dtype)

        if is_datetimelike:
            values = values.view("int64")
            is_numeric = True
        elif is_bool_dtype(values.dtype):
            values = ensure_float64(values)
        elif is_integer_dtype(values):
            # we use iNaT for the missing value on ints
            # so pre-convert to guard this condition
            if (values == iNaT).any():
                values = ensure_float64(values)
            else:
                values = ensure_int_or_float(values)
        elif is_numeric and not is_complex_dtype(values):
            values = ensure_float64(values)
        else:
            values = values.astype(object)

        arity = self._cython_arity.get(how, 1)

        vdim = values.ndim
        swapped = False
        if vdim == 1:
            values = values[:, None]
            out_shape = (self.ngroups, arity)
        else:
            if axis > 0:
                swapped = True
                assert axis == 1, axis
                values = values.T
            if arity > 1:
                raise NotImplementedError(
                    "arity of more than 1 is not supported for the 'how' argument"
                )
            out_shape = (self.ngroups,) + values.shape[1:]

        try:
            func = self._get_cython_function(kind, how, values, is_numeric)
        except NotImplementedError:
            if is_numeric:
                try:
                    values = ensure_float64(values)
                except TypeError:
                    if lib.infer_dtype(values, skipna=False) == "complex":
                        values = values.astype(complex)
                    else:
                        raise
                func = self._get_cython_function(kind, how, values, is_numeric)
            else:
                raise

        if how == "rank":
            out_dtype = "float"
        else:
            if is_numeric:
                out_dtype = "{kind}{itemsize}".format(
                    kind=values.dtype.kind, itemsize=values.dtype.itemsize
                )
            else:
                out_dtype = "object"

        labels, _, _ = self.group_info

        if kind == "aggregate":
            result = _maybe_fill(
                np.empty(out_shape, dtype=out_dtype), fill_value=np.nan
            )
            counts = np.zeros(self.ngroups, dtype=np.int64)
            result = self._aggregate(
                result, counts, values, labels, func, is_datetimelike, min_count
            )
        elif kind == "transform":
            result = _maybe_fill(
                np.empty_like(values, dtype=out_dtype), fill_value=np.nan
            )

            # TODO: min_count
            result = self._transform(
                result, values, labels, func, is_datetimelike, **kwargs
            )

        if is_integer_dtype(result) and not is_datetimelike:
            mask = result == iNaT
            if mask.any():
                result = result.astype("float64")
                result[mask] = np.nan

        if kind == "aggregate" and self._filter_empty_groups and not counts.all():
            assert result.ndim != 2
            result = result[counts > 0]

        if vdim == 1 and arity == 1:
            result = result[:, 0]

        if how in self._name_functions:
            names = self._name_functions[how]()  # type: Optional[List[str]]
        else:
            names = None

        if swapped:
            result = result.swapaxes(0, axis)

        if is_datetime64tz_dtype(orig_values.dtype):
            result = type(orig_values)(result.astype(np.int64), dtype=orig_values.dtype)
        elif is_datetimelike and kind == "aggregate":
            result = result.astype(orig_values.dtype)

        return result, names

    def aggregate(self, values, how, axis=0, min_count=-1):
        return self._cython_operation(
            "aggregate", values, how, axis, min_count=min_count
        )

    def transform(self, values, how, axis=0, **kwargs):
        return self._cython_operation("transform", values, how, axis, **kwargs)

    def _aggregate(
        self, result, counts, values, comp_ids, agg_func, is_datetimelike, min_count=-1
    ):
        if values.ndim > 2:
            # punting for now
            raise NotImplementedError("number of dimensions is currently limited to 2")
        elif agg_func is libgroupby.group_nth:
            # different signature from the others
            # TODO: should we be using min_count instead of hard-coding it?
            agg_func(result, counts, values, comp_ids, rank=1, min_count=-1)
        else:
            agg_func(result, counts, values, comp_ids, min_count)

        return result

    def _transform(
        self, result, values, comp_ids, transform_func, is_datetimelike, **kwargs
    ):

        comp_ids, _, ngroups = self.group_info
        if values.ndim > 2:
            # punting for now
            raise NotImplementedError("number of dimensions is currently limited to 2")
        else:
            transform_func(result, values, comp_ids, ngroups, is_datetimelike, **kwargs)

        return result

    def agg_series(self, obj, func):
        if is_extension_array_dtype(obj.dtype) and obj.dtype.kind != "M":
            # _aggregate_series_fast would raise TypeError when
            #  calling libreduction.Slider
            # TODO: can we get a performant workaround for EAs backed by ndarray?
            # TODO: is the datetime64tz case supposed to go through here?
            return self._aggregate_series_pure_python(obj, func)

        elif obj.index._has_complex_internals:
            # MultiIndex; Pre-empt TypeError in _aggregate_series_fast
            return self._aggregate_series_pure_python(obj, func)

        try:
            return self._aggregate_series_fast(obj, func)
        except ValueError as err:
            if "No result." in str(err):
                # raised in libreduction
                pass
            elif "Function does not reduce" in str(err):
                # raised in libreduction
                pass
            else:
                raise
        return self._aggregate_series_pure_python(obj, func)

    def _aggregate_series_fast(self, obj, func):
        # At this point we have already checked that obj.index is not a MultiIndex
        #  and that obj is backed by an ndarray, not ExtensionArray
        func = self._is_builtin_func(func)

        group_index, _, ngroups = self.group_info

        # avoids object / Series creation overhead
        dummy = obj._get_values(slice(None, 0))
        indexer = get_group_index_sorter(group_index, ngroups)
        obj = obj.take(indexer)
        group_index = algorithms.take_nd(group_index, indexer, allow_fill=False)
        grouper = libreduction.SeriesGrouper(obj, func, group_index, ngroups, dummy)
        result, counts = grouper.get_result()
        return result, counts

    def _aggregate_series_pure_python(self, obj, func):

        group_index, _, ngroups = self.group_info

        counts = np.zeros(ngroups, dtype=int)
        result = None

        splitter = get_splitter(obj, group_index, ngroups, axis=self.axis)

        for label, group in splitter:
            res = func(group)
            if result is None:
                if isinstance(res, (Series, Index, np.ndarray)):
                    raise ValueError("Function does not reduce")
                result = np.empty(ngroups, dtype="O")

            counts[label] = group.shape[0]
            result[label] = res

        result = lib.maybe_convert_objects(result, try_float=0)
        # TODO: try_cast back to EA?
        return result, counts


class BinGrouper(BaseGrouper):
    """
    This is an internal Grouper class

    Parameters
    ----------
    bins : the split index of binlabels to group the item of axis
    binlabels : the label list
    filter_empty : boolean, default False
    mutated : boolean, default False
    indexer : a intp array

    Examples
    --------
    bins: [2, 4, 6, 8, 10]
    binlabels: DatetimeIndex(['2005-01-01', '2005-01-03',
        '2005-01-05', '2005-01-07', '2005-01-09'],
        dtype='datetime64[ns]', freq='2D')

    the group_info, which contains the label of each item in grouped
    axis, the index of label in label list, group number, is

    (array([0, 0, 1, 1, 2, 2, 3, 3, 4, 4]), array([0, 1, 2, 3, 4]), 5)

    means that, the grouped axis has 10 items, can be grouped into 5
    labels, the first and second items belong to the first label, the
    third and forth items belong to the second label, and so on

    """

    def __init__(
        self, bins, binlabels, filter_empty=False, mutated=False, indexer=None
    ):
        self.bins = ensure_int64(bins)
        self.binlabels = ensure_index(binlabels)
        self._filter_empty_groups = filter_empty
        self.mutated = mutated
        self.indexer = indexer

    @cache_readonly
    def groups(self):
        """ dict {group name -> group labels} """

        # this is mainly for compat
        # GH 3881
        result = {
            key: value
            for key, value in zip(self.binlabels, self.bins)
            if key is not NaT
        }
        return result

    @property
    def nkeys(self):
        return 1

    def _get_grouper(self):
        """
        We are a grouper as part of another's groupings.

        We have a specific method of grouping, so cannot
        convert to a Index for our grouper.
        """
        return self

    def get_iterator(self, data: NDFrame, axis: int = 0):
        """
        Groupby iterator

        Returns
        -------
        Generator yielding sequence of (name, subsetted object)
        for each group
        """
        slicer = lambda start, edge: data._slice(slice(start, edge), axis=axis)
        length = len(data.axes[axis])

        start = 0
        for edge, label in zip(self.bins, self.binlabels):
            if label is not NaT:
                yield label, slicer(start, edge)
            start = edge

        if start < length:
            yield self.binlabels[-1], slicer(start, None)

    @cache_readonly
    def indices(self):
        indices = collections.defaultdict(list)

        i = 0
        for label, bin in zip(self.binlabels, self.bins):
            if i < bin:
                if label is not NaT:
                    indices[label] = list(range(i, bin))
                i = bin
        return indices

    @cache_readonly
    def group_info(self):
        ngroups = self.ngroups
        obs_group_ids = np.arange(ngroups)
        rep = np.diff(np.r_[0, self.bins])

        rep = ensure_platform_int(rep)
        if ngroups == len(self.bins):
            comp_ids = np.repeat(np.arange(ngroups), rep)
        else:
            comp_ids = np.repeat(np.r_[-1, np.arange(ngroups)], rep)

        return (
            comp_ids.astype("int64", copy=False),
            obs_group_ids.astype("int64", copy=False),
            ngroups,
        )

    @cache_readonly
    def result_index(self):
        if len(self.binlabels) != 0 and isna(self.binlabels[0]):
            return self.binlabels[1:]

        return self.binlabels

    @property
    def levels(self):
        return [self.binlabels]

    @property
    def names(self):
        return [self.binlabels.name]

    @property
    def groupings(self):
        from pandas.core.groupby.grouper import Grouping

        return [
            Grouping(lvl, lvl, in_axis=False, level=None, name=name)
            for lvl, name in zip(self.levels, self.names)
        ]

    def agg_series(self, obj, func):
        dummy = obj[:0]
        grouper = libreduction.SeriesBinGrouper(obj, func, self.bins, dummy)
        return grouper.get_result()


def _get_axes(group):
    if isinstance(group, Series):
        return [group.index]
    else:
        return group.axes


def _is_indexed_like(obj, axes) -> bool:
    if isinstance(obj, Series):
        if len(axes) > 1:
            return False
        return obj.index.equals(axes[0])
    elif isinstance(obj, DataFrame):
        return obj.index.equals(axes[0])

    return False


# ----------------------------------------------------------------------
# Splitting / application


class DataSplitter:
    def __init__(self, data, labels, ngroups, axis=0):
        self.data = data
        self.labels = ensure_int64(labels)
        self.ngroups = ngroups

        self.axis = axis

    @cache_readonly
    def slabels(self):
        # Sorted labels
        return algorithms.take_nd(self.labels, self.sort_idx, allow_fill=False)

    @cache_readonly
    def sort_idx(self):
        # Counting sort indexer
        return get_group_index_sorter(self.labels, self.ngroups)

    def __iter__(self):
        sdata = self._get_sorted_data()

        if self.ngroups == 0:
            # we are inside a generator, rather than raise StopIteration
            # we merely return signal the end
            return

        starts, ends = lib.generate_slices(self.slabels, self.ngroups)

        for i, (start, end) in enumerate(zip(starts, ends)):
            # Since I'm now compressing the group ids, it's now not "possible"
            # to produce empty slices because such groups would not be observed
            # in the data
            # if start >= end:
            #     raise AssertionError('Start %s must be less than end %s'
            #                          % (str(start), str(end)))
            yield i, self._chop(sdata, slice(start, end))

    def _get_sorted_data(self):
        return self.data.take(self.sort_idx, axis=self.axis)

    def _chop(self, sdata, slice_obj: slice):
        raise AbstractMethodError(self)


class SeriesSplitter(DataSplitter):
    def _chop(self, sdata, slice_obj: slice):
        return sdata._get_values(slice_obj)


class FrameSplitter(DataSplitter):
    def fast_apply(self, f, names):
        # must return keys::list, values::list, mutated::bool
        starts, ends = lib.generate_slices(self.slabels, self.ngroups)

        sdata = self._get_sorted_data()
        return libreduction.apply_frame_axis0(sdata, f, names, starts, ends)

    def _chop(self, sdata, slice_obj: slice):
        if self.axis == 0:
            return sdata.iloc[slice_obj]
        else:
            return sdata._slice(slice_obj, axis=1)


def get_splitter(data, *args, **kwargs):
    if isinstance(data, Series):
        klass = SeriesSplitter
    elif isinstance(data, DataFrame):
        klass = FrameSplitter

    return klass(data, *args, **kwargs)<|MERGE_RESOLUTION|>--- conflicted
+++ resolved
@@ -7,11 +7,7 @@
 """
 
 import collections
-<<<<<<< HEAD
 from typing import List, Optional, Tuple
-=======
-from typing import List, Optional
->>>>>>> d5699051
 
 import numpy as np
 
@@ -390,7 +386,6 @@
 
         return func
 
-<<<<<<< HEAD
     def _cython_operation(
         self, kind: str, values, how: str, axis, min_count: int = -1, **kwargs
     ) -> Tuple[np.ndarray, Optional[List[str]]]:
@@ -400,9 +395,6 @@
         Names is only useful when dealing with 2D results, like ohlc
         (see self._name_functions).
         """
-=======
-    def _cython_operation(self, kind: str, values, how, axis, min_count=-1, **kwargs):
->>>>>>> d5699051
         assert kind in ["transform", "aggregate"]
         orig_values = values
 
