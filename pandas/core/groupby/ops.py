--- conflicted
+++ resolved
@@ -783,13 +783,6 @@
         keys = [ping.group_index for ping in self.groupings]
         return get_indexer_dict(codes_list, keys)
 
-    @cache_readonly
-    def code_indices(self) -> dict[int, npt.NDArray[np.intp]]:
-        group_index = get_group_index(self.codes, self.shape, sort=True, xnull=True)
-        _, obs_group_ids, _ = self.group_info
-        result = lib.code_indices_fast(group_index, obs_group_ids)
-        return result
-
     @final
     @property
     def codes(self) -> list[np.ndarray]:
@@ -835,12 +828,9 @@
     @final
     @cache_readonly
     def has_dropped_na(self) -> bool:
-<<<<<<< HEAD
-=======
         """
         Whether grouper has null value(s) that are dropped.
         """
->>>>>>> 31240e17
         return bool((self.group_info[0] < 0).any())
 
     @cache_readonly
