--- conflicted
+++ resolved
@@ -7,11 +7,7 @@
 """
 
 import collections
-<<<<<<< HEAD
-from typing import Generic, List, Optional, Sequence, Tuple, Type
-=======
-from typing import Dict, Hashable, List, Optional, Sequence, Tuple, Type
->>>>>>> ec8c1c4e
+from typing import Dict, Generic, Hashable, List, Optional, Sequence, Tuple, Type
 
 import numpy as np
 
