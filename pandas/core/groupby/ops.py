"""
Provide classes to perform the groupby aggregate operations.

These are not exposed to the user and provide implementations of the grouping
operations, primarily in cython. These classes (BaseGrouper and BinGrouper)
are contained *in* the SeriesGroupBy and DataFrameGroupBy objects.
"""
from __future__ import annotations

import collections
import functools
from functools import partial
from typing import (
    Generic,
    Hashable,
    Iterator,
    Sequence,
)

import numpy as np

from pandas._libs import (
    NaT,
    iNaT,
    lib,
)
import pandas._libs.groupby as libgroupby
import pandas._libs.reduction as libreduction
from pandas._typing import (
    ArrayLike,
    DtypeObj,
    F,
    FrameOrSeries,
    Shape,
    final,
)
from pandas.errors import AbstractMethodError
from pandas.util._decorators import cache_readonly

from pandas.core.dtypes.cast import (
    maybe_cast_result,
    maybe_cast_result_dtype,
    maybe_downcast_to_dtype,
)
from pandas.core.dtypes.common import (
    ensure_float64,
    ensure_int64,
    ensure_int_or_float,
    ensure_platform_int,
    is_bool_dtype,
    is_categorical_dtype,
    is_complex_dtype,
    is_datetime64_any_dtype,
    is_datetime64tz_dtype,
    is_extension_array_dtype,
    is_float_dtype,
    is_integer_dtype,
    is_numeric_dtype,
    is_period_dtype,
    is_sparse,
    is_timedelta64_dtype,
    needs_i8_conversion,
)
from pandas.core.dtypes.dtypes import ExtensionDtype
from pandas.core.dtypes.generic import ABCCategoricalIndex
from pandas.core.dtypes.missing import (
    isna,
    maybe_fill,
)

from pandas.core import algorithms
from pandas.core.arrays import ExtensionArray
<<<<<<< HEAD
from pandas.core.arrays.masked import (
    BaseMaskedArray,
    BaseMaskedDtype,
)
from pandas.core.base import SelectionMixin
=======
>>>>>>> 4aeb8f2f
import pandas.core.common as com
from pandas.core.frame import DataFrame
from pandas.core.generic import NDFrame
from pandas.core.groupby import (
    base,
    grouper,
)
from pandas.core.indexes.api import (
    Index,
    MultiIndex,
    ensure_index,
)
from pandas.core.internals import ArrayManager
from pandas.core.series import Series
from pandas.core.sorting import (
    compress_group_index,
    decons_obs_group_ids,
    get_flattened_list,
    get_group_index,
    get_group_index_sorter,
    get_indexer_dict,
)


class WrappedCythonOp:
    """
    Dispatch logic for functions defined in _libs.groupby
    """

    def __init__(self, kind: str, how: str):
        self.kind = kind
        self.how = how

    _CYTHON_FUNCTIONS = {
        "aggregate": {
            "add": "group_add",
            "prod": "group_prod",
            "min": "group_min",
            "max": "group_max",
            "mean": "group_mean",
            "median": "group_median",
            "var": "group_var",
            "first": "group_nth",
            "last": "group_last",
            "ohlc": "group_ohlc",
        },
        "transform": {
            "cumprod": "group_cumprod",
            "cumsum": "group_cumsum",
            "cummin": "group_cummin",
            "cummax": "group_cummax",
            "rank": "group_rank",
        },
    }

    _MASKED_CYTHON_FUNCTIONS = {"cummin", "cummax"}

    _cython_arity = {"ohlc": 4}  # OHLC

    # Note: we make this a classmethod and pass kind+how so that caching
    #  works at the class level and not the instance level
    @classmethod
    @functools.lru_cache(maxsize=None)
    def _get_cython_function(
        cls, kind: str, how: str, dtype: np.dtype, is_numeric: bool
    ):

        dtype_str = dtype.name
        ftype = cls._CYTHON_FUNCTIONS[kind][how]

        # see if there is a fused-type version of function
        # only valid for numeric
        f = getattr(libgroupby, ftype, None)
        if f is not None:
            if is_numeric:
                return f
            elif dtype == object:
                if "object" not in f.__signatures__:
                    # raise NotImplementedError here rather than TypeError later
                    raise NotImplementedError(
                        f"function is not implemented for this dtype: "
                        f"[how->{how},dtype->{dtype_str}]"
                    )
                return f

        raise NotImplementedError(
            f"function is not implemented for this dtype: "
            f"[how->{how},dtype->{dtype_str}]"
        )

    def get_cython_func_and_vals(self, values: np.ndarray, is_numeric: bool):
        """
        Find the appropriate cython function, casting if necessary.

        Parameters
        ----------
        values : np.ndarray
        is_numeric : bool

        Returns
        -------
        func : callable
        values : np.ndarray
        """
        how = self.how
        kind = self.kind

        if how in ["median", "cumprod"]:
            # these two only have float64 implementations
            if is_numeric:
                values = ensure_float64(values)
            else:
                raise NotImplementedError(
                    f"function is not implemented for this dtype: "
                    f"[how->{how},dtype->{values.dtype.name}]"
                )
            func = getattr(libgroupby, f"group_{how}_float64")
            return func, values

        func = self._get_cython_function(kind, how, values.dtype, is_numeric)

        if values.dtype.kind in ["i", "u"]:
            if how in ["add", "var", "prod", "mean", "ohlc"]:
                # result may still include NaN, so we have to cast
                values = ensure_float64(values)

        return func, values

    def disallow_invalid_ops(self, dtype: DtypeObj, is_numeric: bool = False):
        """
        Check if we can do this operation with our cython functions.

        Raises
        ------
        NotImplementedError
            This is either not a valid function for this dtype, or
            valid but not implemented in cython.
        """
        how = self.how

        if is_numeric:
            # never an invalid op for those dtypes, so return early as fastpath
            return

        if is_categorical_dtype(dtype) or is_sparse(dtype):
            # categoricals are only 1d, so we
            #  are not setup for dim transforming
            raise NotImplementedError(f"{dtype} dtype not supported")
        elif is_datetime64_any_dtype(dtype):
            # we raise NotImplemented if this is an invalid operation
            #  entirely, e.g. adding datetimes
            if how in ["add", "prod", "cumsum", "cumprod"]:
                raise NotImplementedError(
                    f"datetime64 type does not support {how} operations"
                )
        elif is_timedelta64_dtype(dtype):
            if how in ["prod", "cumprod"]:
                raise NotImplementedError(
                    f"timedelta64 type does not support {how} operations"
                )

    def get_output_shape(self, ngroups: int, values: np.ndarray) -> Shape:
        how = self.how
        kind = self.kind

        arity = self._cython_arity.get(how, 1)

        out_shape: Shape
        if how == "ohlc":
            out_shape = (ngroups, 4)
        elif arity > 1:
            raise NotImplementedError(
                "arity of more than 1 is not supported for the 'how' argument"
            )
        elif kind == "transform":
            out_shape = values.shape
        else:
            out_shape = (ngroups,) + values.shape[1:]
        return out_shape

    def get_out_dtype(self, dtype: np.dtype) -> np.dtype:
        how = self.how

        if how == "rank":
            out_dtype = "float64"
        else:
            if is_numeric_dtype(dtype):
                out_dtype = f"{dtype.kind}{dtype.itemsize}"
            else:
                out_dtype = "object"
        return np.dtype(out_dtype)

    def uses_mask(self) -> bool:
        return self.how in self._MASKED_CYTHON_FUNCTIONS


class BaseGrouper:
    """
    This is an internal Grouper class, which actually holds
    the generated groups

    Parameters
    ----------
    axis : Index
    groupings : Sequence[Grouping]
        all the grouping instances to handle in this grouper
        for example for grouper list to groupby, need to pass the list
    sort : bool, default True
        whether this grouper will give sorted result or not
    group_keys : bool, default True
    mutated : bool, default False
    indexer : intp array, optional
        the indexer created by Grouper
        some groupers (TimeGrouper) will sort its axis and its
        group_info is also sorted, so need the indexer to reorder

    """

    def __init__(
        self,
        axis: Index,
        groupings: Sequence[grouper.Grouping],
        sort: bool = True,
        group_keys: bool = True,
        mutated: bool = False,
        indexer: np.ndarray | None = None,
        dropna: bool = True,
    ):
        assert isinstance(axis, Index), axis

        self._filter_empty_groups = self.compressed = len(groupings) != 1
        self.axis = axis
        self._groupings: list[grouper.Grouping] = list(groupings)
        self.sort = sort
        self.group_keys = group_keys
        self.mutated = mutated
        self.indexer = indexer
        self.dropna = dropna

    @property
    def groupings(self) -> list[grouper.Grouping]:
        return self._groupings

    @property
    def shape(self) -> Shape:
        return tuple(ping.ngroups for ping in self.groupings)

    def __iter__(self):
        return iter(self.indices)

    @property
    def nkeys(self) -> int:
        return len(self.groupings)

    def get_iterator(
        self, data: FrameOrSeries, axis: int = 0
    ) -> Iterator[tuple[Hashable, FrameOrSeries]]:
        """
        Groupby iterator

        Returns
        -------
        Generator yielding sequence of (name, subsetted object)
        for each group
        """
        splitter = self._get_splitter(data, axis=axis)
        keys = self._get_group_keys()
        for key, group in zip(keys, splitter):
            yield key, group.__finalize__(data, method="groupby")

    @final
    def _get_splitter(self, data: FrameOrSeries, axis: int = 0) -> DataSplitter:
        """
        Returns
        -------
        Generator yielding subsetted objects

        __finalize__ has not been called for the subsetted objects returned.
        """
        comp_ids, _, ngroups = self.group_info
        return get_splitter(data, comp_ids, ngroups, axis=axis)

    def _get_grouper(self):
        """
        We are a grouper as part of another's groupings.

        We have a specific method of grouping, so cannot
        convert to a Index for our grouper.
        """
        return self.groupings[0].grouper

    @final
    def _get_group_keys(self):
        if len(self.groupings) == 1:
            return self.levels[0]
        else:
            comp_ids, _, ngroups = self.group_info

            # provide "flattened" iterator for multi-group setting
            return get_flattened_list(comp_ids, ngroups, self.levels, self.codes)

    @final
    def apply(self, f: F, data: FrameOrSeries, axis: int = 0):
        mutated = self.mutated
        splitter = self._get_splitter(data, axis=axis)
        group_keys = self._get_group_keys()
        result_values = None

        if data.ndim == 2 and any(
            isinstance(x, ExtensionArray) for x in data._iter_column_arrays()
        ):
            # calling splitter.fast_apply will raise TypeError via apply_frame_axis0
            #  if we pass EA instead of ndarray
            #  TODO: can we have a workaround for EAs backed by ndarray?
            pass

        elif isinstance(data._mgr, ArrayManager):
            # TODO(ArrayManager) don't use fast_apply / libreduction.apply_frame_axis0
            # for now -> relies on BlockManager internals
            pass
        elif (
            com.get_callable_name(f) not in base.plotting_methods
            and isinstance(splitter, FrameSplitter)
            and axis == 0
            # fast_apply/libreduction doesn't allow non-numpy backed indexes
            and not data.index._has_complex_internals
        ):
            try:
                sdata = splitter.sorted_data
                result_values, mutated = splitter.fast_apply(f, sdata, group_keys)

            except IndexError:
                # This is a rare case in which re-running in python-space may
                #  make a difference, see  test_apply_mutate.test_mutate_groups
                pass

            else:
                # If the fast apply path could be used we can return here.
                # Otherwise we need to fall back to the slow implementation.
                if len(result_values) == len(group_keys):
                    return group_keys, result_values, mutated

        if result_values is None:
            # result_values is None if fast apply path wasn't taken
            # or fast apply aborted with an unexpected exception.
            # In either case, initialize the result list and perform
            # the slow iteration.
            result_values = []
            skip_first = False
        else:
            # If result_values is not None we're in the case that the
            # fast apply loop was broken prematurely but we have
            # already the result for the first group which we can reuse.
            skip_first = True

        # This calls DataSplitter.__iter__
        zipped = zip(group_keys, splitter)
        if skip_first:
            # pop the first item from the front of the iterator
            next(zipped)

        for key, group in zipped:
            object.__setattr__(group, "name", key)

            # group might be modified
            group_axes = group.axes
            res = f(group)
            if not _is_indexed_like(res, group_axes, axis):
                mutated = True
            result_values.append(res)

        return group_keys, result_values, mutated

    @cache_readonly
    def indices(self):
        """ dict {group name -> group indices} """
        if len(self.groupings) == 1 and isinstance(
            self.result_index, ABCCategoricalIndex
        ):
            # This shows unused categories in indices GH#38642
            return self.groupings[0].indices
        codes_list = [ping.codes for ping in self.groupings]
        keys = [ping.group_index for ping in self.groupings]
        return get_indexer_dict(codes_list, keys)

    @property
    def codes(self) -> list[np.ndarray]:
        return [ping.codes for ping in self.groupings]

    @property
    def levels(self) -> list[Index]:
        return [ping.group_index for ping in self.groupings]

    @property
    def names(self) -> list[Hashable]:
        return [ping.name for ping in self.groupings]

    @final
    def size(self) -> Series:
        """
        Compute group sizes.
        """
        ids, _, ngroup = self.group_info
        if ngroup:
            out = np.bincount(ids[ids != -1], minlength=ngroup)
        else:
            out = []
        return Series(out, index=self.result_index, dtype="int64")

    @cache_readonly
    def groups(self) -> dict[Hashable, np.ndarray]:
        """ dict {group name -> group labels} """
        if len(self.groupings) == 1:
            return self.groupings[0].groups
        else:
            to_groupby = zip(*(ping.grouper for ping in self.groupings))
            index = Index(to_groupby)
            return self.axis.groupby(index)

    @final
    @cache_readonly
    def is_monotonic(self) -> bool:
        # return if my group orderings are monotonic
        return Index(self.group_info[0]).is_monotonic

    @cache_readonly
    def group_info(self):
        comp_ids, obs_group_ids = self._get_compressed_codes()

        ngroups = len(obs_group_ids)
        comp_ids = ensure_platform_int(comp_ids)
        return comp_ids, obs_group_ids, ngroups

    @final
    @cache_readonly
    def codes_info(self) -> np.ndarray:
        # return the codes of items in original grouped axis
        codes, _, _ = self.group_info
        if self.indexer is not None:
            sorter = np.lexsort((codes, self.indexer))
            codes = codes[sorter]
        return codes

    @final
    def _get_compressed_codes(self) -> tuple[np.ndarray, np.ndarray]:
        all_codes = self.codes
        if len(all_codes) > 1:
            group_index = get_group_index(all_codes, self.shape, sort=True, xnull=True)
            return compress_group_index(group_index, sort=self.sort)

        ping = self.groupings[0]
        return ping.codes, np.arange(len(ping.group_index))

    @final
    @cache_readonly
    def ngroups(self) -> int:
        return len(self.result_index)

    @property
    def reconstructed_codes(self) -> list[np.ndarray]:
        codes = self.codes
        comp_ids, obs_ids, _ = self.group_info
        return decons_obs_group_ids(comp_ids, obs_ids, self.shape, codes, xnull=True)

    @cache_readonly
    def result_index(self) -> Index:
        if not self.compressed and len(self.groupings) == 1:
            return self.groupings[0].result_index.rename(self.names[0])

        codes = self.reconstructed_codes
        levels = [ping.result_index for ping in self.groupings]
        return MultiIndex(
            levels=levels, codes=codes, verify_integrity=False, names=self.names
        )

    @final
    def get_group_levels(self) -> list[Index]:
        if not self.compressed and len(self.groupings) == 1:
            return [self.groupings[0].result_index]

        name_list = []
        for ping, codes in zip(self.groupings, self.reconstructed_codes):
            codes = ensure_platform_int(codes)
            levels = ping.result_index.take(codes)

            name_list.append(levels)

        return name_list

    # ------------------------------------------------------------
    # Aggregation functions

    @final
    def _ea_wrap_cython_operation(
        self, kind: str, values, how: str, axis: int, min_count: int = -1, **kwargs
    ) -> ArrayLike:
        """
        If we have an ExtensionArray, unwrap, call _cython_operation, and
        re-wrap if appropriate.
        """
        # TODO: general case implementation overridable by EAs.
        orig_values = values

        if is_datetime64tz_dtype(values.dtype) or is_period_dtype(values.dtype):
            # All of the functions implemented here are ordinal, so we can
            #  operate on the tz-naive equivalents
            values = values.view("M8[ns]")
            res_values = self._cython_operation(
                kind, values, how, axis, min_count, **kwargs
            )
            if how in ["rank"]:
                # preserve float64 dtype
                return res_values

            res_values = res_values.astype("i8", copy=False)
            result = type(orig_values)(res_values, dtype=orig_values.dtype)
            return result

        elif is_integer_dtype(values.dtype) or is_bool_dtype(values.dtype):
            # IntegerArray or BooleanArray
            values = ensure_int_or_float(values)
            res_values = self._cython_operation(
                kind, values, how, axis, min_count, **kwargs
            )
            dtype = maybe_cast_result_dtype(orig_values.dtype, how)
            if isinstance(dtype, ExtensionDtype):
                cls = dtype.construct_array_type()
                return cls._from_sequence(res_values, dtype=dtype)

            return res_values

        elif is_float_dtype(values.dtype):
            # FloatingArray
            values = values.to_numpy(values.dtype.numpy_dtype, na_value=np.nan)
            res_values = self._cython_operation(
                kind, values, how, axis, min_count, **kwargs
            )
            result = type(orig_values)._from_sequence(res_values)
            return result

        raise NotImplementedError(
            f"function is not implemented for this dtype: {values.dtype}"
        )

    @final
    def _masked_ea_wrap_cython_operation(
        self,
        kind: str,
        values: BaseMaskedArray,
        how: str,
        axis: int,
        min_count: int = -1,
        **kwargs,
    ) -> BaseMaskedArray:
        """
        Equivalent of `_ea_wrap_cython_operation`, but optimized for masked EA's
        and cython algorithms which accept a mask.
        """
        orig_values = values

        # isna just directly returns self._mask, so copy here to prevent
        # modifying the original
        mask = isna(values).copy()
        arr = values._data

        if is_integer_dtype(values.dtype) or is_bool_dtype(values.dtype):
            # IntegerArray or BooleanArray
            arr = ensure_int_or_float(arr)

        res_values = self._cython_operation(
            kind, arr, how, axis, min_count, mask=mask, **kwargs
        )
        dtype = maybe_cast_result_dtype(orig_values.dtype, how)
        assert isinstance(dtype, BaseMaskedDtype)
        cls = dtype.construct_array_type()

        return cls(
            res_values.astype(dtype.type, copy=False), mask.astype(bool, copy=False)
        )

    @final
    def _cython_operation(
        self,
        kind: str,
        values,
        how: str,
        axis: int,
        min_count: int = -1,
        mask: np.ndarray | None = None,
        **kwargs,
    ) -> ArrayLike:
        """
        Returns the values of a cython operation.
        """
        orig_values = values
        assert kind in ["transform", "aggregate"]

        if values.ndim > 2:
            raise NotImplementedError("number of dimensions is currently limited to 2")
        elif values.ndim == 2:
            # Note: it is *not* the case that axis is always 0 for 1-dim values,
            #  as we can have 1D ExtensionArrays that we need to treat as 2D
            assert axis == 1, axis

        dtype = values.dtype
        is_numeric = is_numeric_dtype(dtype)

        cy_op = WrappedCythonOp(kind=kind, how=how)

        # can we do this operation with our cython functions
        # if not raise NotImplementedError
        cy_op.disallow_invalid_ops(dtype, is_numeric)

        func_uses_mask = cy_op.uses_mask()
        if is_extension_array_dtype(dtype):
            if isinstance(values, BaseMaskedArray) and func_uses_mask:
                return self._masked_ea_wrap_cython_operation(
                    kind, values, how, axis, min_count, **kwargs
                )
            else:
                return self._ea_wrap_cython_operation(
                    kind, values, how, axis, min_count, **kwargs
                )

        elif values.ndim == 1:
            # expand to 2d, dispatch, then squeeze if appropriate
            values2d = values[None, :]
            res = self._cython_operation(
                kind=kind,
                values=values2d,
                how=how,
                axis=1,
                min_count=min_count,
                mask=mask,
                **kwargs,
            )
            if res.shape[0] == 1:
                return res[0]

            # otherwise we have OHLC
            return res.T

        is_datetimelike = needs_i8_conversion(dtype)

        if is_datetimelike:
            values = values.view("int64")
            is_numeric = True
        elif is_bool_dtype(dtype):
            values = ensure_int_or_float(values)
        elif is_integer_dtype(dtype):
            # we use iNaT for the missing value on ints
            # so pre-convert to guard this condition
            if mask is None and (values == iNaT).any():
                values = ensure_float64(values)
            else:
                values = ensure_int_or_float(values)
        elif is_numeric:
            if not is_complex_dtype(dtype):
                values = ensure_float64(values)

        ngroups = self.ngroups
        comp_ids, _, _ = self.group_info

        assert axis == 1
        values = values.T

        if mask is not None:
            mask = mask.reshape(values.shape, order="C")

        out_shape = cy_op.get_output_shape(ngroups, values)
        func, values = cy_op.get_cython_func_and_vals(values, is_numeric)
        if func_uses_mask:
            func = partial(func, mask=mask)
        out_dtype = cy_op.get_out_dtype(values.dtype)

        result = maybe_fill(np.empty(out_shape, dtype=out_dtype))
        if kind == "aggregate":
            counts = np.zeros(ngroups, dtype=np.int64)
            func(result, counts, values, comp_ids, min_count)
        elif kind == "transform":
            # TODO: min_count
            func(result, values, comp_ids, ngroups, is_datetimelike, **kwargs)

        if mask is None and is_integer_dtype(result.dtype) and not is_datetimelike:
            result_mask = result == iNaT
            if result_mask.any():
                result = result.astype("float64")
                result[result_mask] = np.nan

        if kind == "aggregate" and self._filter_empty_groups and not counts.all():
            assert result.ndim != 2
            result = result[counts > 0]

        result = result.T

        if how not in base.cython_cast_blocklist:
            # e.g. if we are int64 and need to restore to datetime64/timedelta64
            # "rank" is the only member of cython_cast_blocklist we get here
            dtype = maybe_cast_result_dtype(orig_values.dtype, how)
            op_result = maybe_downcast_to_dtype(result, dtype)
        else:
            op_result = result

        return op_result

    def agg_series(self, obj: Series, func: F):
        # Caller is responsible for checking ngroups != 0
        assert self.ngroups != 0

        if len(obj) == 0:
            # SeriesGrouper would raise if we were to call _aggregate_series_fast
            return self._aggregate_series_pure_python(obj, func)

        elif is_extension_array_dtype(obj.dtype):
            # _aggregate_series_fast would raise TypeError when
            #  calling libreduction.Slider
            # In the datetime64tz case it would incorrectly cast to tz-naive
            # TODO: can we get a performant workaround for EAs backed by ndarray?
            return self._aggregate_series_pure_python(obj, func)

        elif obj.index._has_complex_internals:
            # Preempt TypeError in _aggregate_series_fast
            return self._aggregate_series_pure_python(obj, func)

        try:
            return self._aggregate_series_fast(obj, func)
        except ValueError as err:
            if "Must produce aggregated value" in str(err):
                # raised in libreduction
                pass
            else:
                raise
        return self._aggregate_series_pure_python(obj, func)

    @final
    def _aggregate_series_fast(self, obj: Series, func: F):
        # At this point we have already checked that
        #  - obj.index is not a MultiIndex
        #  - obj is backed by an ndarray, not ExtensionArray
        #  - len(obj) > 0
        #  - ngroups != 0
        func = com.is_builtin_func(func)

        group_index, _, ngroups = self.group_info

        # avoids object / Series creation overhead
        indexer = get_group_index_sorter(group_index, ngroups)
        obj = obj.take(indexer)
        group_index = algorithms.take_nd(group_index, indexer, allow_fill=False)
        grouper = libreduction.SeriesGrouper(obj, func, group_index, ngroups)
        result, counts = grouper.get_result()
        return result, counts

    @final
    def _aggregate_series_pure_python(self, obj: Series, func: F):
        group_index, _, ngroups = self.group_info

        counts = np.zeros(ngroups, dtype=int)
        result = np.empty(ngroups, dtype="O")
        initialized = False

        splitter = get_splitter(obj, group_index, ngroups, axis=0)

        for label, group in enumerate(splitter):

            # Each step of this loop corresponds to
            #  libreduction._BaseGrouper._apply_to_group
            res = func(group)
            res = libreduction.extract_result(res)

            if not initialized:
                # We only do this validation on the first iteration
                libreduction.check_result_array(res, 0)
                initialized = True

            counts[label] = group.shape[0]
            result[label] = res

        out = lib.maybe_convert_objects(result, try_float=False)
        out = maybe_cast_result(out, obj, numeric_only=True)

        return out, counts


class BinGrouper(BaseGrouper):
    """
    This is an internal Grouper class

    Parameters
    ----------
    bins : the split index of binlabels to group the item of axis
    binlabels : the label list
    filter_empty : bool, default False
    mutated : bool, default False
    indexer : np.ndarray[np.intp]

    Examples
    --------
    bins: [2, 4, 6, 8, 10]
    binlabels: DatetimeIndex(['2005-01-01', '2005-01-03',
        '2005-01-05', '2005-01-07', '2005-01-09'],
        dtype='datetime64[ns]', freq='2D')

    the group_info, which contains the label of each item in grouped
    axis, the index of label in label list, group number, is

    (array([0, 0, 1, 1, 2, 2, 3, 3, 4, 4]), array([0, 1, 2, 3, 4]), 5)

    means that, the grouped axis has 10 items, can be grouped into 5
    labels, the first and second items belong to the first label, the
    third and forth items belong to the second label, and so on

    """

    def __init__(
        self,
        bins,
        binlabels,
        filter_empty: bool = False,
        mutated: bool = False,
        indexer=None,
    ):
        self.bins = ensure_int64(bins)
        self.binlabels = ensure_index(binlabels)
        self._filter_empty_groups = filter_empty
        self.mutated = mutated
        self.indexer = indexer

        # These lengths must match, otherwise we could call agg_series
        #  with empty self.bins, which would raise in libreduction.
        assert len(self.binlabels) == len(self.bins)

    @cache_readonly
    def groups(self):
        """ dict {group name -> group labels} """
        # this is mainly for compat
        # GH 3881
        result = {
            key: value
            for key, value in zip(self.binlabels, self.bins)
            if key is not NaT
        }
        return result

    @property
    def nkeys(self) -> int:
        return 1

    def _get_grouper(self):
        """
        We are a grouper as part of another's groupings.

        We have a specific method of grouping, so cannot
        convert to a Index for our grouper.
        """
        return self

    def get_iterator(self, data: FrameOrSeries, axis: int = 0):
        """
        Groupby iterator

        Returns
        -------
        Generator yielding sequence of (name, subsetted object)
        for each group
        """
        if axis == 0:
            slicer = lambda start, edge: data.iloc[start:edge]
        else:
            slicer = lambda start, edge: data.iloc[:, start:edge]

        length = len(data.axes[axis])

        start = 0
        for edge, label in zip(self.bins, self.binlabels):
            if label is not NaT:
                yield label, slicer(start, edge)
            start = edge

        if start < length:
            yield self.binlabels[-1], slicer(start, None)

    @cache_readonly
    def indices(self):
        indices = collections.defaultdict(list)

        i = 0
        for label, bin in zip(self.binlabels, self.bins):
            if i < bin:
                if label is not NaT:
                    indices[label] = list(range(i, bin))
                i = bin
        return indices

    @cache_readonly
    def group_info(self):
        ngroups = self.ngroups
        obs_group_ids = np.arange(ngroups)
        rep = np.diff(np.r_[0, self.bins])

        rep = ensure_platform_int(rep)
        if ngroups == len(self.bins):
            comp_ids = np.repeat(np.arange(ngroups), rep)
        else:
            comp_ids = np.repeat(np.r_[-1, np.arange(ngroups)], rep)

        return (
            ensure_platform_int(comp_ids),
            obs_group_ids.astype("int64", copy=False),
            ngroups,
        )

    @cache_readonly
    def reconstructed_codes(self) -> list[np.ndarray]:
        # get unique result indices, and prepend 0 as groupby starts from the first
        return [np.r_[0, np.flatnonzero(self.bins[1:] != self.bins[:-1]) + 1]]

    @cache_readonly
    def result_index(self):
        if len(self.binlabels) != 0 and isna(self.binlabels[0]):
            return self.binlabels[1:]

        return self.binlabels

    @property
    def levels(self) -> list[Index]:
        return [self.binlabels]

    @property
    def names(self) -> list[Hashable]:
        return [self.binlabels.name]

    @property
    def groupings(self) -> list[grouper.Grouping]:
        return [
            grouper.Grouping(lvl, lvl, in_axis=False, level=None, name=name)
            for lvl, name in zip(self.levels, self.names)
        ]

    def agg_series(self, obj: Series, func: F):
        # Caller is responsible for checking ngroups != 0
        assert self.ngroups != 0
        assert len(self.bins) > 0  # otherwise we'd get IndexError in get_result

        if is_extension_array_dtype(obj.dtype):
            # preempt SeriesBinGrouper from raising TypeError
            return self._aggregate_series_pure_python(obj, func)

        grouper = libreduction.SeriesBinGrouper(obj, func, self.bins)
        return grouper.get_result()


def _is_indexed_like(obj, axes, axis: int) -> bool:
    if isinstance(obj, Series):
        if len(axes) > 1:
            return False
        return obj.axes[axis].equals(axes[axis])
    elif isinstance(obj, DataFrame):
        return obj.axes[axis].equals(axes[axis])

    return False


# ----------------------------------------------------------------------
# Splitting / application


class DataSplitter(Generic[FrameOrSeries]):
    def __init__(self, data: FrameOrSeries, labels, ngroups: int, axis: int = 0):
        self.data = data
        self.labels = ensure_platform_int(labels)  # _should_ already be np.intp
        self.ngroups = ngroups

        self.axis = axis
        assert isinstance(axis, int), axis

    @cache_readonly
    def slabels(self) -> np.ndarray:  # np.ndarray[np.intp]
        # Sorted labels
        return algorithms.take_nd(self.labels, self._sort_idx, allow_fill=False)

    @cache_readonly
    def _sort_idx(self) -> np.ndarray:  # np.ndarray[np.intp]
        # Counting sort indexer
        return get_group_index_sorter(self.labels, self.ngroups)

    def __iter__(self):
        sdata = self.sorted_data

        if self.ngroups == 0:
            # we are inside a generator, rather than raise StopIteration
            # we merely return signal the end
            return

        starts, ends = lib.generate_slices(self.slabels, self.ngroups)

        for start, end in zip(starts, ends):
            yield self._chop(sdata, slice(start, end))

    @cache_readonly
    def sorted_data(self) -> FrameOrSeries:
        return self.data.take(self._sort_idx, axis=self.axis)

    def _chop(self, sdata, slice_obj: slice) -> NDFrame:
        raise AbstractMethodError(self)


class SeriesSplitter(DataSplitter):
    def _chop(self, sdata: Series, slice_obj: slice) -> Series:
        # fastpath equivalent to `sdata.iloc[slice_obj]`
        mgr = sdata._mgr.get_slice(slice_obj)
        # __finalize__ not called here, must be applied by caller if applicable

        # fastpath equivalent to:
        # `return sdata._constructor(mgr, name=sdata.name, fastpath=True)`
        obj = type(sdata)._from_mgr(mgr)
        object.__setattr__(obj, "_flags", sdata._flags)
        object.__setattr__(obj, "_name", sdata._name)
        return obj


class FrameSplitter(DataSplitter):
    def fast_apply(self, f: F, sdata: FrameOrSeries, names):
        # must return keys::list, values::list, mutated::bool
        starts, ends = lib.generate_slices(self.slabels, self.ngroups)
        return libreduction.apply_frame_axis0(sdata, f, names, starts, ends)

    def _chop(self, sdata: DataFrame, slice_obj: slice) -> DataFrame:
        # Fastpath equivalent to:
        # if self.axis == 0:
        #     return sdata.iloc[slice_obj]
        # else:
        #     return sdata.iloc[:, slice_obj]
        mgr = sdata._mgr.get_slice(slice_obj, axis=1 - self.axis)
        # __finalize__ not called here, must be applied by caller if applicable

        # fastpath equivalent to `return sdata._constructor(mgr)`
        obj = type(sdata)._from_mgr(mgr)
        object.__setattr__(obj, "_flags", sdata._flags)
        return obj


def get_splitter(
    data: FrameOrSeries, labels: np.ndarray, ngroups: int, axis: int = 0
) -> DataSplitter:
    if isinstance(data, Series):
        klass: type[DataSplitter] = SeriesSplitter
    else:
        # i.e. DataFrame
        klass = FrameSplitter

    return klass(data, labels, ngroups, axis)<|MERGE_RESOLUTION|>--- conflicted
+++ resolved
@@ -70,14 +70,11 @@
 
 from pandas.core import algorithms
 from pandas.core.arrays import ExtensionArray
-<<<<<<< HEAD
 from pandas.core.arrays.masked import (
     BaseMaskedArray,
     BaseMaskedDtype,
 )
 from pandas.core.base import SelectionMixin
-=======
->>>>>>> 4aeb8f2f
 import pandas.core.common as com
 from pandas.core.frame import DataFrame
 from pandas.core.generic import NDFrame
