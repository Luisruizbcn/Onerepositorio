--- conflicted
+++ resolved
@@ -421,14 +421,7 @@
     ids = ensure_platform_int(bins.searchsorted(x, side=side))
 
     if include_lowest:
-        if isinstance(x, ABCSeries):
-<<<<<<< HEAD
-            ids[np.asarray(x) == bins[0]] = 1
-=======
-            ids[x.values == bins[0]] = 1
-        else:
-            ids[x == bins[0]] = 1
->>>>>>> ec0fdb7b
+        ids[np.asarray(x) == bins[0]] = 1
 
     na_mask = isna(x) | (ids == len(bins)) | (ids == 0)
     has_nas = na_mask.any()
