from __future__ import annotations

from collections.abc import (
    Hashable,
    Sequence,
)
from typing import (
    TYPE_CHECKING,
    Callable,
    Literal,
    cast,
)
import warnings

import numpy as np

from pandas._libs import lib
from pandas.util._decorators import (
    Appender,
    Substitution,
)
from pandas.util._exceptions import find_stack_level

from pandas.core.dtypes.cast import maybe_downcast_to_dtype
from pandas.core.dtypes.common import (
    is_list_like,
    is_nested_list_like,
    is_scalar,
)
from pandas.core.dtypes.dtypes import ExtensionDtype
from pandas.core.dtypes.generic import (
    ABCDataFrame,
    ABCSeries,
)

import pandas.core.common as com
from pandas.core.frame import _shared_docs
from pandas.core.groupby import Grouper
from pandas.core.indexes.api import (
    Index,
    MultiIndex,
    get_objs_combined_axis,
)
from pandas.core.reshape.concat import concat
from pandas.core.reshape.util import cartesian_product
from pandas.core.series import Series

if TYPE_CHECKING:
    from pandas._typing import (
        AggFuncType,
        AggFuncTypeBase,
        AggFuncTypeDict,
        IndexLabel,
    )

    from pandas import DataFrame


# Note: We need to make sure `frame` is imported before `pivot`, otherwise
# _shared_docs['pivot_table'] will not yet exist.  TODO: Fix this dependency
@Substitution("\ndata : DataFrame")
@Appender(_shared_docs["pivot_table"], indents=1)
def pivot_table(
    data: DataFrame,
    values=None,
    index=None,
    columns=None,
    aggfunc: AggFuncType = "mean",
    fill_value=None,
    margins: bool = False,
    dropna: bool = True,
    margins_name: Hashable = "All",
    observed: bool | lib.NoDefault = lib.no_default,
    sort: bool = True,
) -> DataFrame:
    index = _convert_by(index)
    columns = _convert_by(columns)

    if isinstance(aggfunc, list):
        pieces: list[DataFrame] = []
        keys = []
        for func in aggfunc:
            _table = __internal_pivot_table(
                data,
                values=values,
                index=index,
                columns=columns,
                fill_value=fill_value,
                aggfunc=func,
                margins=margins,
                dropna=dropna,
                margins_name=margins_name,
                observed=observed,
                sort=sort,
            )
            pieces.append(_table)
            keys.append(getattr(func, "__name__", func))

        table = concat(pieces, keys=keys, axis=1)
        return table.__finalize__(data, method="pivot_table")

    table = __internal_pivot_table(
        data,
        values,
        index,
        columns,
        aggfunc,
        fill_value,
        margins,
        dropna,
        margins_name,
        observed,
        sort,
    )
    return table.__finalize__(data, method="pivot_table")


def __internal_pivot_table(
    data: DataFrame,
    values,
    index,
    columns,
    aggfunc: AggFuncTypeBase | AggFuncTypeDict,
    fill_value,
    margins: bool,
    dropna: bool,
    margins_name: Hashable,
    observed: bool | lib.NoDefault,
    sort: bool,
) -> DataFrame:
    """
    Helper of :func:`pandas.pivot_table` for any non-list ``aggfunc``.
    """
    keys = index + columns

    values_passed = values is not None
    if values_passed:
        if is_list_like(values):
            values_multi = True
            values = list(values)
        else:
            values_multi = False
            values = [values]

        # GH14938 Make sure value labels are in data
        for i in values:
            if i not in data:
                raise KeyError(i)

        to_filter = []
        for x in keys + values:
            if isinstance(x, Grouper):
                x = x.key
            try:
                if x in data:
                    to_filter.append(x)
            except TypeError:
                pass
        if len(to_filter) < len(data.columns):
            data = data[to_filter]

    else:
        values = data.columns
        for key in keys:
            try:
                values = values.drop(key)
            except (TypeError, ValueError, KeyError):
                pass
        values = list(values)

    observed_bool = False if observed is lib.no_default else observed
    grouped = data.groupby(keys, observed=observed_bool, sort=sort, dropna=dropna)
    if observed is lib.no_default and any(
        ping._passed_categorical for ping in grouped.grouper.groupings
    ):
        warnings.warn(
            "The default value of observed=False is deprecated and will change "
            "to observed=True in a future version of pandas. Specify "
            "observed=False to silence this warning and retain the current behavior",
            category=FutureWarning,
            stacklevel=find_stack_level(),
        )
    agged = grouped.agg(aggfunc)

    if dropna and isinstance(agged, ABCDataFrame) and len(agged.columns):
        agged = agged.dropna(how="all")

    table = agged

    # GH17038, this check should only happen if index is defined (not None)
    if table.index.nlevels > 1 and index:
        # Related GH #17123
        # If index_names are integers, determine whether the integers refer
        # to the level position or name.
        index_names = agged.index.names[: len(index)]
        to_unstack = []
        for i in range(len(index), len(keys)):
            name = agged.index.names[i]
            if name is None or name in index_names:
                to_unstack.append(i)
            else:
                to_unstack.append(name)
        table = agged.unstack(to_unstack, fill_value=fill_value)

    if not dropna:
        if isinstance(table.index, MultiIndex):
            m = MultiIndex.from_arrays(
                cartesian_product(table.index.levels), names=table.index.names
            )
            table = table.reindex(m, axis=0, fill_value=fill_value)

        if isinstance(table.columns, MultiIndex):
            m = MultiIndex.from_arrays(
                cartesian_product(table.columns.levels), names=table.columns.names
            )
            table = table.reindex(m, axis=1, fill_value=fill_value)

    if sort is True and isinstance(table, ABCDataFrame):
        table = table.sort_index(axis=1)

    if fill_value is not None:
        table = table.fillna(fill_value)
        if aggfunc is len and not observed and lib.is_integer(fill_value):
            # TODO: can we avoid this?  this used to be handled by
            #  downcast="infer" in fillna
            table = table.astype(np.int64)

    if margins:
        if dropna:
            data = data[data.notna().all(axis=1)]
        table = _add_margins(
            table,
            data,
            values,
            rows=index,
            cols=columns,
            aggfunc=aggfunc,
            observed=dropna,
            margins_name=margins_name,
            fill_value=fill_value,
        )

    # discard the top level
    if values_passed and not values_multi and table.columns.nlevels > 1:
        table.columns = table.columns.droplevel(0)
    if len(index) == 0 and len(columns) > 0:
        table = table.T

    # GH 15193 Make sure empty columns are removed if dropna=True
    if isinstance(table, ABCDataFrame) and dropna:
        table = table.dropna(how="all", axis=1)

    return table


def _add_margins(
    table: DataFrame | Series,
    data: DataFrame,
    values,
    rows,
    cols,
    aggfunc,
    observed: bool,
    margins_name: Hashable = "All",
    fill_value=None,
):
    if not isinstance(margins_name, str):
        raise ValueError("margins_name argument must be a string")

    msg = f'Conflicting name "{margins_name}" in margins'
    for level in table.index.names:
        if margins_name in table.index.get_level_values(level):
            raise ValueError(msg)

    grand_margin = _compute_grand_margin(data, values, aggfunc, margins_name)

    if table.ndim == 2:
        # i.e. DataFrame
        for level in table.columns.names[1:]:
            if margins_name in table.columns.get_level_values(level):
                raise ValueError(msg)

    key: str | tuple[str, ...]
    if len(rows) > 1:
        key = (margins_name,) + ("",) * (len(rows) - 1)
    else:
        key = margins_name

    if not values and isinstance(table, ABCSeries):
        # If there are no values and the table is a series, then there is only
        # one column in the data. Compute grand margin and return it.
        return table._append(table._constructor({key: grand_margin[margins_name]}))

    elif values:
        marginal_result_set = _generate_marginal_results(
            table, data, values, rows, cols, aggfunc, observed, margins_name
        )
        if not isinstance(marginal_result_set, tuple):
            return marginal_result_set
        result, margin_keys, row_margin = marginal_result_set
    else:
        # no values, and table is a DataFrame
        assert isinstance(table, ABCDataFrame)
        marginal_result_set = _generate_marginal_results_without_values(
            table, data, rows, cols, aggfunc, observed, margins_name
        )
        if not isinstance(marginal_result_set, tuple):
            return marginal_result_set
        result, margin_keys, row_margin = marginal_result_set

    row_margin = row_margin.reindex(result.columns, fill_value=fill_value)
    # populate grand margin
    for k in margin_keys:
        if isinstance(k, str):
            row_margin[k] = grand_margin[k]
        else:
            row_margin[k] = grand_margin[k[0]]

    from pandas import DataFrame

    margin_dummy = DataFrame(row_margin, columns=Index([key])).T

    row_names = result.index.names
    # check the result column and leave floats

    for dtype in set(result.dtypes):
        if isinstance(dtype, ExtensionDtype):
            # Can hold NA already
            continue

        cols = result.select_dtypes([dtype]).columns
        margin_dummy[cols] = margin_dummy[cols].apply(
            maybe_downcast_to_dtype, args=(dtype,)
        )
    result = result._append(margin_dummy)
    result.index.names = row_names

    return result


def _compute_grand_margin(
    data: DataFrame, values, aggfunc, margins_name: Hashable = "All"
):
    if values:
        grand_margin = {}
        for k, v in data[values].items():
            try:
                if isinstance(aggfunc, str):
                    grand_margin[k] = getattr(v, aggfunc)()
                elif isinstance(aggfunc, dict):
                    if isinstance(aggfunc[k], str):
                        grand_margin[k] = getattr(v, aggfunc[k])()
                    else:
                        grand_margin[k] = aggfunc[k](v)
                else:
                    grand_margin[k] = aggfunc(v)
            except TypeError:
                pass
        return grand_margin
    else:
        return {margins_name: aggfunc(data.index)}


def _generate_marginal_results(
    table,
    data: DataFrame,
    values,
    rows,
    cols,
    aggfunc,
    observed: bool,
    margins_name: Hashable = "All",
):
    margin_keys: list | Index
    if len(cols) > 0:
        # need to "interleave" the margins
        table_pieces = []
        margin_keys = []

        def _all_key(key):
            return (key, margins_name) + ("",) * (len(cols) - 1)

        if len(rows) > 0:
            margin = data[rows + values].groupby(rows, observed=observed).agg(aggfunc)
            cat_axis = 1

            for key, piece in table.T.groupby(level=0, observed=observed):
                piece = piece.T
                all_key = _all_key(key)

                # we are going to mutate this, so need to copy!
                piece = piece.copy()
                piece[all_key] = margin[key]

                table_pieces.append(piece)
                margin_keys.append(all_key)
        else:
            from pandas import DataFrame

            cat_axis = 0
            for key, piece in table.groupby(level=0, observed=observed):
                if len(cols) > 1:
                    all_key = _all_key(key)
                else:
                    all_key = margins_name
                table_pieces.append(piece)
                # GH31016 this is to calculate margin for each group, and assign
                # corresponded key as index
                transformed_piece = DataFrame(piece.apply(aggfunc)).T
                if isinstance(piece.index, MultiIndex):
                    # We are adding an empty level
                    transformed_piece.index = MultiIndex.from_tuples(
                        [all_key], names=piece.index.names + [None]
                    )
                else:
                    transformed_piece.index = Index([all_key], name=piece.index.name)

                # append piece for margin into table_piece
                table_pieces.append(transformed_piece)
                margin_keys.append(all_key)

        if not table_pieces:
            # GH 49240
            return table
        else:
            result = concat(table_pieces, axis=cat_axis)

        if len(rows) == 0:
            return result
    else:
        result = table
        margin_keys = table.columns

    if len(cols) > 0:
        row_margin = data[cols + values].groupby(cols, observed=observed).agg(aggfunc)
        row_margin = row_margin.stack(future_stack=True)

        # GH#26568. Use names instead of indices in case of numeric names
        new_order_indices = [len(cols)] + list(range(len(cols)))
        new_order_names = [row_margin.index.names[i] for i in new_order_indices]
        row_margin.index = row_margin.index.reorder_levels(new_order_names)
    else:
        row_margin = data._constructor_sliced(np.nan, index=result.columns)

    return result, margin_keys, row_margin


def _generate_marginal_results_without_values(
    table: DataFrame,
    data: DataFrame,
    rows,
    cols,
    aggfunc,
    observed: bool,
    margins_name: Hashable = "All",
):
    margin_keys: list | Index
    if len(cols) > 0:
        # need to "interleave" the margins
        margin_keys = []

        def _all_key():
            if len(cols) == 1:
                return margins_name
            return (margins_name,) + ("",) * (len(cols) - 1)

        if len(rows) > 0:
            margin = data.groupby(rows, observed=observed)[rows].apply(aggfunc)
            all_key = _all_key()
            table[all_key] = margin
            result = table
            margin_keys.append(all_key)

        else:
            margin = data.groupby(level=0, axis=0, observed=observed).apply(aggfunc)
            all_key = _all_key()
            table[all_key] = margin
            result = table
            margin_keys.append(all_key)
            return result
    else:
        result = table
        margin_keys = table.columns

    if len(cols):
        row_margin = data.groupby(cols, observed=observed)[cols].apply(aggfunc)
    else:
        row_margin = Series(np.nan, index=result.columns)

    return result, margin_keys, row_margin


def _convert_by(by):
    if by is None:
        by = []
    elif (
        is_scalar(by)
        or isinstance(by, (np.ndarray, Index, ABCSeries, Grouper))
        or callable(by)
    ):
        by = [by]
    else:
        by = list(by)
    return by


@Substitution("\ndata : DataFrame")
@Appender(_shared_docs["pivot"], indents=1)
def pivot(
    data: DataFrame,
    *,
    columns: IndexLabel,
    index: IndexLabel | lib.NoDefault = lib.no_default,
    values: IndexLabel | lib.NoDefault = lib.no_default,
) -> DataFrame:
    columns_listlike = com.convert_to_list_like(columns)

    # If columns is None we will create a MultiIndex level with None as name
    # which might cause duplicated names because None is the default for
    # level names
    data = data.copy(deep=False)
    data.index = data.index.copy()
    data.index.names = [
        name if name is not None else lib.no_default for name in data.index.names
    ]

    indexed: DataFrame | Series
    if values is lib.no_default:
        if index is not lib.no_default:
            cols = com.convert_to_list_like(index)
        else:
            cols = []

        append = index is lib.no_default
        # error: Unsupported operand types for + ("List[Any]" and "ExtensionArray")
        # error: Unsupported left operand type for + ("ExtensionArray")
        indexed = data.set_index(
            cols + columns_listlike, append=append  # type: ignore[operator]
        )
    else:
        index_list: list[Index] | list[Series]
        if index is lib.no_default:
            if isinstance(data.index, MultiIndex):
                # GH 23955
                index_list = [
                    data.index.get_level_values(i) for i in range(data.index.nlevels)
                ]
            else:
                index_list = [
                    data._constructor_sliced(data.index, name=data.index.name)
                ]
        else:
            index_list = [data[idx] for idx in com.convert_to_list_like(index)]

        data_columns = [data[col] for col in columns_listlike]
        index_list.extend(data_columns)
        multiindex = MultiIndex.from_arrays(index_list)

        if is_list_like(values) and not isinstance(values, tuple):
            # Exclude tuple because it is seen as a single column name
            values = cast(Sequence[Hashable], values)
            indexed = data._constructor(
                data[values]._values, index=multiindex, columns=values
            )
        else:
            indexed = data._constructor_sliced(data[values]._values, index=multiindex)
    # error: Argument 1 to "unstack" of "DataFrame" has incompatible type "Union
    # [List[Any], ExtensionArray, ndarray[Any, Any], Index, Series]"; expected
    # "Hashable"
    result = indexed.unstack(columns_listlike)  # type: ignore[arg-type]
    result.index.names = [
        name if name is not lib.no_default else None for name in result.index.names
    ]

    return result


def crosstab(
    index,
    columns,
    values=None,
    rownames=None,
    colnames=None,
    aggfunc=None,
    margins: bool = False,
    margins_name: Hashable = "All",
    dropna: bool = True,
    normalize: bool | Literal[0, 1, "all", "index", "columns"] = False,
) -> DataFrame:
    """
    Compute a simple cross tabulation of two (or more) factors.

    By default, computes a frequency table of the factors unless an
    array of values and an aggregation function are passed.

    Parameters
    ----------
    index : array-like, Series, or list of arrays/Series
        Values to group by in the rows.
    columns : array-like, Series, or list of arrays/Series
        Values to group by in the columns.
    values : array-like, optional
        Array of values to aggregate according to the factors.
        Requires `aggfunc` be specified.
    rownames : sequence, default None
        If passed, must match number of row arrays passed.
    colnames : sequence, default None
        If passed, must match number of column arrays passed.
    aggfunc : function, optional
        If specified, requires `values` be specified as well.
    margins : bool, default False
        Add row/column margins (subtotals).
    margins_name : str, default 'All'
        Name of the row/column that will contain the totals
        when margins is True.
    dropna : bool, default True
        Do not include columns whose entries are all NaN.
    normalize : bool, {'all', 'index', 'columns'}, or {0,1}, default False
        Normalize by dividing all values by the sum of values.

        - If passed 'all' or `True`, will normalize over all values.
        - If passed 'index' will normalize over each row.
        - If passed 'columns' will normalize over each column.
        - If margins is `True`, will also normalize margin values.

    Returns
    -------
    DataFrame
        Cross tabulation of the data.

    See Also
    --------
    DataFrame.pivot : Reshape data based on column values.
    pivot_table : Create a pivot table as a DataFrame.

    Notes
    -----
    Any Series passed will have their name attributes used unless row or column
    names for the cross-tabulation are specified.

    Any input passed containing Categorical data will have **all** of its
    categories included in the cross-tabulation, even if the actual data does
    not contain any instances of a particular category.

    In the event that there aren't overlapping indexes an empty DataFrame will
    be returned.

    Reference :ref:`the user guide <reshaping.crosstabulations>` for more examples.

    Examples
    --------
    >>> a = np.array(["foo", "foo", "foo", "foo", "bar", "bar",
    ...               "bar", "bar", "foo", "foo", "foo"], dtype=object)
    >>> b = np.array(["one", "one", "one", "two", "one", "one",
    ...               "one", "two", "two", "two", "one"], dtype=object)
    >>> c = np.array(["dull", "dull", "shiny", "dull", "dull", "shiny",
    ...               "shiny", "dull", "shiny", "shiny", "shiny"],
    ...              dtype=object)
    >>> pd.crosstab(a, [b, c], rownames=['a'], colnames=['b', 'c'])
    b   one        two
    c   dull shiny dull shiny
    a
    bar    1     2    1     0
    foo    2     2    1     2

    Here 'c' and 'f' are not represented in the data and will not be
    shown in the output because dropna is True by default. Set
    dropna=False to preserve categories with no data.

    >>> foo = pd.Categorical(['a', 'b'], categories=['a', 'b', 'c'])
    >>> bar = pd.Categorical(['d', 'e'], categories=['d', 'e', 'f'])
    >>> pd.crosstab(foo, bar)
    col_0  d  e
    row_0
    a      1  0
    b      0  1
    >>> pd.crosstab(foo, bar, dropna=False)
    col_0  d  e  f
    row_0
    a      1  0  0
    b      0  1  0
    c      0  0  0
    """
    if values is None and aggfunc is not None:
        raise ValueError("aggfunc cannot be used without values.")

    if values is not None and aggfunc is None:
        raise ValueError("values cannot be used without an aggfunc.")

    if not is_nested_list_like(index):
        index = [index]
    if not is_nested_list_like(columns):
        columns = [columns]

    common_idx = None
    pass_objs = [x for x in index + columns if isinstance(x, (ABCSeries, ABCDataFrame))]
    if pass_objs:
        common_idx = get_objs_combined_axis(pass_objs, intersect=True, sort=False)

    rownames = _get_names(index, rownames, prefix="row")
    colnames = _get_names(columns, colnames, prefix="col")

    # duplicate names mapped to unique names for pivot op
    (
        rownames_mapper,
        unique_rownames,
        colnames_mapper,
        unique_colnames,
    ) = _build_names_mapper(rownames, colnames)

    from pandas import DataFrame

    data = {
        **dict(zip(unique_rownames, index)),
        **dict(zip(unique_colnames, columns)),
    }
    df = DataFrame(data, index=common_idx)

    if values is None:
        df["__dummy__"] = 0
        kwargs = {"aggfunc": len, "fill_value": 0}
    else:
        df["__dummy__"] = values
        kwargs = {"aggfunc": aggfunc}

    # error: Argument 7 to "pivot_table" of "DataFrame" has incompatible type
    # "**Dict[str, object]"; expected "Union[...]"
    table = df.pivot_table(
        "__dummy__",
        index=unique_rownames,
        columns=unique_colnames,
        margins=margins,
        margins_name=margins_name,
        dropna=dropna,
<<<<<<< HEAD
        observed=dropna,
=======
        observed=False,
>>>>>>> 3d492f17
        **kwargs,  # type: ignore[arg-type]
    )

    # Post-process
    if normalize is not False:
        table = _normalize(
            table, normalize=normalize, margins=margins, margins_name=margins_name
        )

    table = table.rename_axis(index=rownames_mapper, axis=0)
    table = table.rename_axis(columns=colnames_mapper, axis=1)

    return table


def _normalize(
    table: DataFrame, normalize, margins: bool, margins_name: Hashable = "All"
) -> DataFrame:
    if not isinstance(normalize, (bool, str)):
        axis_subs = {0: "index", 1: "columns"}
        try:
            normalize = axis_subs[normalize]
        except KeyError as err:
            raise ValueError("Not a valid normalize argument") from err

    if margins is False:
        # Actual Normalizations
        normalizers: dict[bool | str, Callable] = {
            "all": lambda x: x / x.sum(axis=1).sum(axis=0),
            "columns": lambda x: x / x.sum(),
            "index": lambda x: x.div(x.sum(axis=1), axis=0),
        }

        normalizers[True] = normalizers["all"]

        try:
            f = normalizers[normalize]
        except KeyError as err:
            raise ValueError("Not a valid normalize argument") from err

        table = f(table)
        table = table.fillna(0)

    elif margins is True:
        # keep index and column of pivoted table
        table_index = table.index
        table_columns = table.columns
        last_ind_or_col = table.iloc[-1, :].name

        # check if margin name is not in (for MI cases) and not equal to last
        # index/column and save the column and index margin
        if (margins_name not in last_ind_or_col) & (margins_name != last_ind_or_col):
            raise ValueError(f"{margins_name} not in pivoted DataFrame")
        column_margin = table.iloc[:-1, -1]
        index_margin = table.iloc[-1, :-1]

        # keep the core table
        table = table.iloc[:-1, :-1]

        # Normalize core
        table = _normalize(table, normalize=normalize, margins=False)

        # Fix Margins
        if normalize == "columns":
            column_margin = column_margin / column_margin.sum()
            table = concat([table, column_margin], axis=1)
            table = table.fillna(0)
            table.columns = table_columns

        elif normalize == "index":
            index_margin = index_margin / index_margin.sum()
            table = table._append(index_margin)
            table = table.fillna(0)
            table.index = table_index

        elif normalize == "all" or normalize is True:
            column_margin = column_margin / column_margin.sum()
            index_margin = index_margin / index_margin.sum()
            index_margin.loc[margins_name] = 1
            table = concat([table, column_margin], axis=1)
            table = table._append(index_margin)

            table = table.fillna(0)
            table.index = table_index
            table.columns = table_columns

        else:
            raise ValueError("Not a valid normalize argument")

    else:
        raise ValueError("Not a valid margins argument")

    return table


def _get_names(arrs, names, prefix: str = "row"):
    if names is None:
        names = []
        for i, arr in enumerate(arrs):
            if isinstance(arr, ABCSeries) and arr.name is not None:
                names.append(arr.name)
            else:
                names.append(f"{prefix}_{i}")
    else:
        if len(names) != len(arrs):
            raise AssertionError("arrays and names must have the same length")
        if not isinstance(names, list):
            names = list(names)

    return names


def _build_names_mapper(
    rownames: list[str], colnames: list[str]
) -> tuple[dict[str, str], list[str], dict[str, str], list[str]]:
    """
    Given the names of a DataFrame's rows and columns, returns a set of unique row
    and column names and mappers that convert to original names.

    A row or column name is replaced if it is duplicate among the rows of the inputs,
    among the columns of the inputs or between the rows and the columns.

    Parameters
    ----------
    rownames: list[str]
    colnames: list[str]

    Returns
    -------
    Tuple(Dict[str, str], List[str], Dict[str, str], List[str])

    rownames_mapper: dict[str, str]
        a dictionary with new row names as keys and original rownames as values
    unique_rownames: list[str]
        a list of rownames with duplicate names replaced by dummy names
    colnames_mapper: dict[str, str]
        a dictionary with new column names as keys and original column names as values
    unique_colnames: list[str]
        a list of column names with duplicate names replaced by dummy names

    """

    def get_duplicates(names):
        seen: set = set()
        return {name for name in names if name not in seen}

    shared_names = set(rownames).intersection(set(colnames))
    dup_names = get_duplicates(rownames) | get_duplicates(colnames) | shared_names

    rownames_mapper = {
        f"row_{i}": name for i, name in enumerate(rownames) if name in dup_names
    }
    unique_rownames = [
        f"row_{i}" if name in dup_names else name for i, name in enumerate(rownames)
    ]

    colnames_mapper = {
        f"col_{i}": name for i, name in enumerate(colnames) if name in dup_names
    }
    unique_colnames = [
        f"col_{i}" if name in dup_names else name for i, name in enumerate(colnames)
    ]

    return rownames_mapper, unique_rownames, colnames_mapper, unique_colnames<|MERGE_RESOLUTION|>--- conflicted
+++ resolved
@@ -732,11 +732,7 @@
         margins=margins,
         margins_name=margins_name,
         dropna=dropna,
-<<<<<<< HEAD
         observed=dropna,
-=======
-        observed=False,
->>>>>>> 3d492f17
         **kwargs,  # type: ignore[arg-type]
     )
 
