--- conflicted
+++ resolved
@@ -566,17 +566,8 @@
     if pass_objs:
         common_idx = get_objs_combined_axis(pass_objs, intersect=True, sort=False)
 
-<<<<<<< HEAD
     rownames = _get_names(index, rownames, prefix="row")
     colnames = _get_names(columns, colnames, prefix="col")
-=======
-    data: Dict = {}
-    data.update(zip(rownames, index))
-    data.update(zip(colnames, columns))
-
-    if values is None and aggfunc is not None:
-        raise ValueError("aggfunc cannot be used without values.")
->>>>>>> 555e6e1c
 
     # We create our own mapping of row and columns names
     # to prevent issues with duplicate columns/row names. GH Issue: #22529
