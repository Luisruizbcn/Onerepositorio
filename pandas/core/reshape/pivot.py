from typing import TYPE_CHECKING, Callable, Dict, List, Optional, Sequence, Tuple, Union

import numpy as np

from pandas._typing import Axes
from pandas.util._decorators import Appender, Substitution

from pandas.core.dtypes.cast import maybe_downcast_to_dtype
from pandas.core.dtypes.common import is_integer_dtype, is_list_like, is_scalar
from pandas.core.dtypes.generic import ABCDataFrame, ABCSeries

import pandas.core.common as com
from pandas.core.frame import _shared_docs
from pandas.core.groupby import Grouper
from pandas.core.indexes.api import Index, MultiIndex, get_objs_combined_axis
from pandas.core.reshape.concat import concat
from pandas.core.reshape.util import cartesian_product
from pandas.core.series import Series

if TYPE_CHECKING:
    from pandas import DataFrame


# Note: We need to make sure `frame` is imported before `pivot`, otherwise
# _shared_docs['pivot_table'] will not yet exist.  TODO: Fix this dependency
@Substitution("\ndata : DataFrame")
@Appender(_shared_docs["pivot_table"], indents=1)
def pivot_table(
    data,
    values=None,
    index=None,
    columns=None,
    aggfunc="mean",
    fill_value=None,
    margins=False,
    dropna=True,
    margins_name="All",
    observed=False,
) -> "DataFrame":
    index = _convert_by(index)
    columns = _convert_by(columns)

    if isinstance(aggfunc, list):
        pieces: List[DataFrame] = []
        keys = []
        for func in aggfunc:
            table = pivot_table(
                data,
                values=values,
                index=index,
                columns=columns,
                fill_value=fill_value,
                aggfunc=func,
                margins=margins,
                dropna=dropna,
                margins_name=margins_name,
                observed=observed,
            )
            pieces.append(table)
            keys.append(getattr(func, "__name__", func))

        return concat(pieces, keys=keys, axis=1)

    keys = index + columns

    values_passed = values is not None
    if values_passed:
        if is_list_like(values):
            values_multi = True
            values = list(values)
        else:
            values_multi = False
            values = [values]

        # GH14938 Make sure value labels are in data
        for i in values:
            if i not in data:
                raise KeyError(i)

        to_filter = []
        for x in keys + values:
            if isinstance(x, Grouper):
                x = x.key
            try:
                if x in data:
                    to_filter.append(x)
            except TypeError:
                pass
        if len(to_filter) < len(data.columns):
            data = data[to_filter]

    else:
        values = data.columns
        for key in keys:
            try:
                values = values.drop(key)
            except (TypeError, ValueError, KeyError):
                pass
        values = list(values)

    grouped = data.groupby(keys, observed=observed)
    agged = grouped.agg(aggfunc)
    if dropna and isinstance(agged, ABCDataFrame) and len(agged.columns):
        agged = agged.dropna(how="all")

        # gh-21133
        # we want to down cast if
        # the original values are ints
        # as we grouped with a NaN value
        # and then dropped, coercing to floats
        for v in values:
            if (
                v in data
                and is_integer_dtype(data[v])
                and v in agged
                and not is_integer_dtype(agged[v])
            ):
                agged[v] = maybe_downcast_to_dtype(agged[v], data[v].dtype)

    table = agged

    # GH17038, this check should only happen if index is defined (not None)
    if table.index.nlevels > 1 and index:
        # Related GH #17123
        # If index_names are integers, determine whether the integers refer
        # to the level position or name.
        index_names = agged.index.names[: len(index)]
        to_unstack = []
        for i in range(len(index), len(keys)):
            name = agged.index.names[i]
            if name is None or name in index_names:
                to_unstack.append(i)
            else:
                to_unstack.append(name)
        table = agged.unstack(to_unstack)

    if not dropna:
        if isinstance(table.index, MultiIndex):
            m = MultiIndex.from_arrays(
                cartesian_product(table.index.levels), names=table.index.names
            )
            table = table.reindex(m, axis=0)

        if isinstance(table.columns, MultiIndex):
            m = MultiIndex.from_arrays(
                cartesian_product(table.columns.levels), names=table.columns.names
            )
            table = table.reindex(m, axis=1)

    if isinstance(table, ABCDataFrame):
        table = table.sort_index(axis=1)

    if fill_value is not None:
        _table = table.fillna(fill_value, downcast="infer")
        assert _table is not None  # needed for mypy
        table = _table

    if margins:
        if dropna:
            data = data[data.notna().all(axis=1)]
        table = _add_margins(
            table,
            data,
            values,
            rows=index,
            cols=columns,
            aggfunc=aggfunc,
            observed=dropna,
            margins_name=margins_name,
            fill_value=fill_value,
        )

    # discard the top level
    if (
        values_passed
        and not values_multi
        and not table.empty
        and (table.columns.nlevels > 1)
    ):
        table = table[values[0]]

    if len(index) == 0 and len(columns) > 0:
        table = table.T

    # GH 15193 Make sure empty columns are removed if dropna=True
    if isinstance(table, ABCDataFrame) and dropna:
        table = table.dropna(how="all", axis=1)

    return table


def _add_margins(
    table: Union["Series", "DataFrame"],
    data,
    values,
    rows,
    cols,
    aggfunc,
    observed=None,
    margins_name: str = "All",
    fill_value=None,
):
    if not isinstance(margins_name, str):
        raise ValueError("margins_name argument must be a string")

    msg = f'Conflicting name "{margins_name}" in margins'
    for level in table.index.names:
        if margins_name in table.index.get_level_values(level):
            raise ValueError(msg)

    grand_margin = _compute_grand_margin(data, values, aggfunc, margins_name)

    if table.ndim == 2:
        # i.e. DataFramae
        for level in table.columns.names[1:]:
            if margins_name in table.columns.get_level_values(level):
                raise ValueError(msg)

    key: Union[str, Tuple[str, ...]]
    if len(rows) > 1:
        key = (margins_name,) + ("",) * (len(rows) - 1)
    else:
        key = margins_name

    if not values and isinstance(table, ABCSeries):
        # If there are no values and the table is a series, then there is only
        # one column in the data. Compute grand margin and return it.
        return table.append(Series({key: grand_margin[margins_name]}))

    elif values:
        marginal_result_set = _generate_marginal_results(
            table, data, values, rows, cols, aggfunc, observed, margins_name,
        )
        if not isinstance(marginal_result_set, tuple):
            return marginal_result_set
        result, margin_keys, row_margin = marginal_result_set
    else:
        # no values, and table is a DataFrame
        assert isinstance(table, ABCDataFrame)
        marginal_result_set = _generate_marginal_results_without_values(
            table, data, rows, cols, aggfunc, observed, margins_name
        )
        if not isinstance(marginal_result_set, tuple):
            return marginal_result_set
        result, margin_keys, row_margin = marginal_result_set

    row_margin = row_margin.reindex(result.columns, fill_value=fill_value)
    # populate grand margin
    for k in margin_keys:
        if isinstance(k, str):
            row_margin[k] = grand_margin[k]
        else:
            row_margin[k] = grand_margin[k[0]]

    from pandas import DataFrame

    margin_dummy = DataFrame(row_margin, columns=[key]).T

    row_names = result.index.names
    try:
        # check the result column and leave floats
        for dtype in set(result.dtypes):
            cols = result.select_dtypes([dtype]).columns
            margin_dummy[cols] = margin_dummy[cols].apply(
                maybe_downcast_to_dtype, args=(dtype,)
            )
        result = result.append(margin_dummy)
    except TypeError:

        # we cannot reshape, so coerce the axis
        result.index = result.index._to_safe_for_reshape()
        result = result.append(margin_dummy)
    result.index.names = row_names

    return result


def _compute_grand_margin(data, values, aggfunc, margins_name: str = "All"):

    if values:
        grand_margin = {}
        for k, v in data[values].items():
            try:
                if isinstance(aggfunc, str):
                    grand_margin[k] = getattr(v, aggfunc)()
                elif isinstance(aggfunc, dict):
                    if isinstance(aggfunc[k], str):
                        grand_margin[k] = getattr(v, aggfunc[k])()
                    else:
                        grand_margin[k] = aggfunc[k](v)
                else:
                    grand_margin[k] = aggfunc(v)
            except TypeError:
                pass
        return grand_margin
    else:
        return {margins_name: aggfunc(data.index)}


def _generate_marginal_results(
    table, data, values, rows, cols, aggfunc, observed, margins_name: str = "All",
):
    if len(cols) > 0:
        # need to "interleave" the margins
        table_pieces = []
        margin_keys = []

        def _all_key(key):
            return (key, margins_name) + ("",) * (len(cols) - 1)

        if len(rows) > 0:
            margin = data[rows + values].groupby(rows, observed=observed).agg(aggfunc)
            cat_axis = 1

            for key, piece in table.groupby(level=0, axis=cat_axis, observed=observed):
                all_key = _all_key(key)

                # we are going to mutate this, so need to copy!
                piece = piece.copy()
                try:
                    piece[all_key] = margin[key]
                except TypeError:

                    # we cannot reshape, so coerce the axis
                    piece.set_axis(
                        piece._get_axis(cat_axis)._to_safe_for_reshape(),
                        axis=cat_axis,
                        inplace=True,
                    )
                    piece[all_key] = margin[key]

                table_pieces.append(piece)
                margin_keys.append(all_key)
        else:
            from pandas import DataFrame

            cat_axis = 0
            for key, piece in table.groupby(level=0, axis=cat_axis, observed=observed):
                if len(cols) > 1:
                    all_key = _all_key(key)
                else:
                    all_key = margins_name
                table_pieces.append(piece)
                # GH31016 this is to calculate margin for each group, and assign
                # corresponded key as index
                transformed_piece = DataFrame(piece.apply(aggfunc)).T
                transformed_piece.index = Index([all_key], name=piece.index.name)

                # append piece for margin into table_piece
                table_pieces.append(transformed_piece)
                margin_keys.append(all_key)

        result = concat(table_pieces, axis=cat_axis)

        if len(rows) == 0:
            return result
    else:
        result = table
        margin_keys = table.columns

    if len(cols) > 0:
        row_margin = data[cols + values].groupby(cols, observed=observed).agg(aggfunc)
        row_margin = row_margin.stack()

        # slight hack
        new_order = [len(cols)] + list(range(len(cols)))
        row_margin.index = row_margin.index.reorder_levels(new_order)
    else:
        row_margin = Series(np.nan, index=result.columns)

    return result, margin_keys, row_margin


def _generate_marginal_results_without_values(
    table: "DataFrame", data, rows, cols, aggfunc, observed, margins_name: str = "All"
):
    if len(cols) > 0:
        # need to "interleave" the margins
        margin_keys: Union[List, Index] = []

        def _all_key():
            if len(cols) == 1:
                return margins_name
            return (margins_name,) + ("",) * (len(cols) - 1)

        if len(rows) > 0:
            margin = data[rows].groupby(rows, observed=observed).apply(aggfunc)
            all_key = _all_key()
            table[all_key] = margin
            result = table
            margin_keys.append(all_key)

        else:
            margin = data.groupby(level=0, axis=0, observed=observed).apply(aggfunc)
            all_key = _all_key()
            table[all_key] = margin
            result = table
            margin_keys.append(all_key)
            return result
    else:
        result = table
        margin_keys = table.columns

    if len(cols):
        row_margin = data[cols].groupby(cols, observed=observed).apply(aggfunc)
    else:
        row_margin = Series(np.nan, index=result.columns)

    return result, margin_keys, row_margin


def _convert_by(by):
    if by is None:
        by = []
    elif (
        is_scalar(by)
        or isinstance(by, (np.ndarray, Index, ABCSeries, Grouper))
        or hasattr(by, "__call__")
    ):
        by = [by]
    else:
        by = list(by)
    return by


@Substitution("\ndata : DataFrame")
@Appender(_shared_docs["pivot"], indents=1)
def pivot(
    data: "DataFrame",
    index: Optional[Union[Axes, Sequence[Optional[Axes]]]] = None,
    columns: Optional[Union[Axes, Sequence[Optional[Axes]]]] = None,
    values: Optional[Union[Axes, Sequence[Optional[Axes]]]] = None,
) -> "DataFrame":
    if columns is None:
        raise TypeError("pivot() missing 1 required argument: 'columns'")
    columns = columns if is_list_like(columns) else [columns]

    if values is None:
        cols: List[Optional[Axes]] = []
        if index is None:
            pass
        elif is_list_like(index):
            cols = list(index)
        else:
            cols = [index]
        cols.extend(columns)

        append = index is None
        indexed = data.set_index(cols, append=append)
    else:
        if index is None:
            idx_list = [Series(data.index, name=data.index.name)]
        elif is_list_like(index):
            idx_list = [data[idx] for idx in index]
        else:
            idx_list = [data[index]]

        data_columns = [data[col] for col in columns]
        idx_list.extend(data_columns)
        mi_index = MultiIndex.from_arrays(idx_list)

        if is_list_like(values) and not isinstance(values, tuple):
            # Exclude tuple because it is seen as a single column name
            indexed = data._constructor(
<<<<<<< HEAD
                data[values].values, index=mi_index, columns=values
            )
        else:
            indexed = data._constructor_sliced(data[values].values, index=mi_index)
=======
                data[values]._values, index=index, columns=values
            )
        else:
            indexed = data._constructor_sliced(data[values]._values, index=index)
>>>>>>> 37b14e50
    return indexed.unstack(columns)


def crosstab(
    index,
    columns,
    values=None,
    rownames=None,
    colnames=None,
    aggfunc=None,
    margins=False,
    margins_name: str = "All",
    dropna: bool = True,
    normalize=False,
) -> "DataFrame":
    """
    Compute a simple cross tabulation of two (or more) factors. By default
    computes a frequency table of the factors unless an array of values and an
    aggregation function are passed.

    Parameters
    ----------
    index : array-like, Series, or list of arrays/Series
        Values to group by in the rows.
    columns : array-like, Series, or list of arrays/Series
        Values to group by in the columns.
    values : array-like, optional
        Array of values to aggregate according to the factors.
        Requires `aggfunc` be specified.
    rownames : sequence, default None
        If passed, must match number of row arrays passed.
    colnames : sequence, default None
        If passed, must match number of column arrays passed.
    aggfunc : function, optional
        If specified, requires `values` be specified as well.
    margins : bool, default False
        Add row/column margins (subtotals).
    margins_name : str, default 'All'
        Name of the row/column that will contain the totals
        when margins is True.

        .. versionadded:: 0.21.0

    dropna : bool, default True
        Do not include columns whose entries are all NaN.
    normalize : bool, {'all', 'index', 'columns'}, or {0,1}, default False
        Normalize by dividing all values by the sum of values.

        - If passed 'all' or `True`, will normalize over all values.
        - If passed 'index' will normalize over each row.
        - If passed 'columns' will normalize over each column.
        - If margins is `True`, will also normalize margin values.

    Returns
    -------
    DataFrame
        Cross tabulation of the data.

    See Also
    --------
    DataFrame.pivot : Reshape data based on column values.
    pivot_table : Create a pivot table as a DataFrame.

    Notes
    -----
    Any Series passed will have their name attributes used unless row or column
    names for the cross-tabulation are specified.

    Any input passed containing Categorical data will have **all** of its
    categories included in the cross-tabulation, even if the actual data does
    not contain any instances of a particular category.

    In the event that there aren't overlapping indexes an empty DataFrame will
    be returned.

    Examples
    --------
    >>> a = np.array(["foo", "foo", "foo", "foo", "bar", "bar",
    ...               "bar", "bar", "foo", "foo", "foo"], dtype=object)
    >>> b = np.array(["one", "one", "one", "two", "one", "one",
    ...               "one", "two", "two", "two", "one"], dtype=object)
    >>> c = np.array(["dull", "dull", "shiny", "dull", "dull", "shiny",
    ...               "shiny", "dull", "shiny", "shiny", "shiny"],
    ...              dtype=object)
    >>> pd.crosstab(a, [b, c], rownames=['a'], colnames=['b', 'c'])
    b   one        two
    c   dull shiny dull shiny
    a
    bar    1     2    1     0
    foo    2     2    1     2

    Here 'c' and 'f' are not represented in the data and will not be
    shown in the output because dropna is True by default. Set
    dropna=False to preserve categories with no data.

    >>> foo = pd.Categorical(['a', 'b'], categories=['a', 'b', 'c'])
    >>> bar = pd.Categorical(['d', 'e'], categories=['d', 'e', 'f'])
    >>> pd.crosstab(foo, bar)
    col_0  d  e
    row_0
    a      1  0
    b      0  1
    >>> pd.crosstab(foo, bar, dropna=False)
    col_0  d  e  f
    row_0
    a      1  0  0
    b      0  1  0
    c      0  0  0
    """
    index = com.maybe_make_list(index)
    columns = com.maybe_make_list(columns)

    rownames = _get_names(index, rownames, prefix="row")
    colnames = _get_names(columns, colnames, prefix="col")

    common_idx = None
    pass_objs = [x for x in index + columns if isinstance(x, (ABCSeries, ABCDataFrame))]
    if pass_objs:
        common_idx = get_objs_combined_axis(pass_objs, intersect=True, sort=False)

    data: Dict = {}
    data.update(zip(rownames, index))
    data.update(zip(colnames, columns))

    if values is None and aggfunc is not None:
        raise ValueError("aggfunc cannot be used without values.")

    if values is not None and aggfunc is None:
        raise ValueError("values cannot be used without an aggfunc.")

    from pandas import DataFrame

    df = DataFrame(data, index=common_idx)
    original_df_cols = df.columns

    if values is None:
        df["__dummy__"] = 0
        kwargs = {"aggfunc": len, "fill_value": 0}
    else:
        df["__dummy__"] = values
        kwargs = {"aggfunc": aggfunc}

    table = df.pivot_table(
        ["__dummy__"],
        index=rownames,
        columns=colnames,
        margins=margins,
        margins_name=margins_name,
        dropna=dropna,
        **kwargs,
    )

    # GH18321, after pivoting, an extra top level of column index of `__dummy__` is
    # created, and this extra level should not be included in the further steps
    if not table.empty:
        cols_diff = df.columns.difference(original_df_cols)[0]
        table = table[cols_diff]

    # Post-process
    if normalize is not False:
        table = _normalize(
            table, normalize=normalize, margins=margins, margins_name=margins_name
        )

    return table


def _normalize(table, normalize, margins: bool, margins_name="All"):

    if not isinstance(normalize, (bool, str)):
        axis_subs = {0: "index", 1: "columns"}
        try:
            normalize = axis_subs[normalize]
        except KeyError as err:
            raise ValueError("Not a valid normalize argument") from err

    if margins is False:

        # Actual Normalizations
        normalizers: Dict[Union[bool, str], Callable] = {
            "all": lambda x: x / x.sum(axis=1).sum(axis=0),
            "columns": lambda x: x / x.sum(),
            "index": lambda x: x.div(x.sum(axis=1), axis=0),
        }

        normalizers[True] = normalizers["all"]

        try:
            f = normalizers[normalize]
        except KeyError as err:
            raise ValueError("Not a valid normalize argument") from err

        table = f(table)
        table = table.fillna(0)

    elif margins is True:
        # keep index and column of pivoted table
        table_index = table.index
        table_columns = table.columns

        # check if margin name is in (for MI cases) or equal to last
        # index/column and save the column and index margin
        if (margins_name not in table.iloc[-1, :].name) | (
            margins_name != table.iloc[:, -1].name
        ):
            raise ValueError(f"{margins_name} not in pivoted DataFrame")
        column_margin = table.iloc[:-1, -1]
        index_margin = table.iloc[-1, :-1]

        # keep the core table
        table = table.iloc[:-1, :-1]

        # Normalize core
        table = _normalize(table, normalize=normalize, margins=False)

        # Fix Margins
        if normalize == "columns":
            column_margin = column_margin / column_margin.sum()
            table = concat([table, column_margin], axis=1)
            table = table.fillna(0)
            table.columns = table_columns

        elif normalize == "index":
            index_margin = index_margin / index_margin.sum()
            table = table.append(index_margin)
            table = table.fillna(0)
            table.index = table_index

        elif normalize == "all" or normalize is True:
            column_margin = column_margin / column_margin.sum()
            index_margin = index_margin / index_margin.sum()
            index_margin.loc[margins_name] = 1
            table = concat([table, column_margin], axis=1)
            table = table.append(index_margin)

            table = table.fillna(0)
            table.index = table_index
            table.columns = table_columns

        else:
            raise ValueError("Not a valid normalize argument")

    else:
        raise ValueError("Not a valid margins argument")

    return table


def _get_names(arrs, names, prefix: str = "row"):
    if names is None:
        names = []
        for i, arr in enumerate(arrs):
            if isinstance(arr, ABCSeries) and arr.name is not None:
                names.append(arr.name)
            else:
                names.append(f"{prefix}_{i}")
    else:
        if len(names) != len(arrs):
            raise AssertionError("arrays and names must have the same length")
        if not isinstance(names, list):
            names = list(names)

    return names<|MERGE_RESOLUTION|>--- conflicted
+++ resolved
@@ -462,17 +462,10 @@
         if is_list_like(values) and not isinstance(values, tuple):
             # Exclude tuple because it is seen as a single column name
             indexed = data._constructor(
-<<<<<<< HEAD
-                data[values].values, index=mi_index, columns=values
+                data[values]._values, index=mi_index, columns=values
             )
         else:
-            indexed = data._constructor_sliced(data[values].values, index=mi_index)
-=======
-                data[values]._values, index=index, columns=values
-            )
-        else:
-            indexed = data._constructor_sliced(data[values]._values, index=index)
->>>>>>> 37b14e50
+            indexed = data._constructor_sliced(data[values]._values, index=mi_index)
     return indexed.unstack(columns)
 
 
