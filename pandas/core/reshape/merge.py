--- conflicted
+++ resolved
@@ -1818,19 +1818,7 @@
     return left_indexer, right_indexer
 
 
-<<<<<<< HEAD
-_join_functions = {
-    "inner": libjoin.inner_join,
-    "left": libjoin.left_outer_join,
-    "right": _right_outer_join,
-    "outer": libjoin.full_outer_join,
-}
-
-
 def _factorize_keys(lk, rk, sort: bool = True) -> Tuple[Any, Any, int]:
-=======
-def _factorize_keys(lk, rk, sort=True):
->>>>>>> 37659d47
     # Some pre-processing for non-ndarray lk / rk
     if is_datetime64tz_dtype(lk) and is_datetime64tz_dtype(rk):
         lk = getattr(lk, "_values", lk)._data
