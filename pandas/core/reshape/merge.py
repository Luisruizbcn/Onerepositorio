--- conflicted
+++ resolved
@@ -2114,9 +2114,6 @@
         if needs_i8_conversion(left_values):
             if tolerance is not None:
                 tolerance = Timedelta(tolerance)
-<<<<<<< HEAD
-                tolerance = tolerance._value
-=======
 
                 # TODO: we have no test cases with PeriodDtype here; probably
                 #  need to adjust tolerance for that case.
@@ -2126,8 +2123,7 @@
                     lvs = ensure_wrapped_if_datetimelike(left_values)
                     tolerance = tolerance.as_unit(lvs.unit)
 
-                tolerance = tolerance.value
->>>>>>> 3886ff75
+                tolerance = tolerance._value
 
             # TODO: require left_values.dtype == right_values.dtype, or at least
             #  comparable for e.g. dt64tz
