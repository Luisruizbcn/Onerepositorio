"""
SQL-style merge routines
"""
from __future__ import annotations

import datetime
from functools import partial
import string
from typing import (
    TYPE_CHECKING,
    Hashable,
    Literal,
    Sequence,
    cast,
    final,
)
import uuid
import warnings

import numpy as np

from pandas._libs import (
    Timedelta,
    hashtable as libhashtable,
    join as libjoin,
    lib,
)
from pandas._libs.lib import is_range_indexer
from pandas._typing import (
    AnyArrayLike,
    ArrayLike,
    IndexLabel,
    JoinHow,
    MergeHow,
    Shape,
    Suffixes,
    npt,
)
from pandas.errors import MergeError
from pandas.util._decorators import (
    Appender,
    Substitution,
    cache_readonly,
)
from pandas.util._exceptions import find_stack_level

from pandas.core.dtypes.base import ExtensionDtype
from pandas.core.dtypes.cast import find_common_type
from pandas.core.dtypes.common import (
    ensure_int64,
    ensure_object,
    is_bool,
    is_bool_dtype,
    is_float_dtype,
    is_integer,
    is_integer_dtype,
    is_list_like,
    is_number,
    is_numeric_dtype,
    is_object_dtype,
    needs_i8_conversion,
)
from pandas.core.dtypes.dtypes import (
    CategoricalDtype,
    DatetimeTZDtype,
)
from pandas.core.dtypes.generic import (
    ABCDataFrame,
    ABCSeries,
)
from pandas.core.dtypes.missing import (
    isna,
    na_value_for_dtype,
)

from pandas import (
    ArrowDtype,
    Categorical,
    Index,
    MultiIndex,
    Series,
)
import pandas.core.algorithms as algos
from pandas.core.arrays import (
    ArrowExtensionArray,
    BaseMaskedArray,
    ExtensionArray,
)
from pandas.core.arrays._mixins import NDArrayBackedExtensionArray
import pandas.core.common as com
from pandas.core.construction import (
    ensure_wrapped_if_datetimelike,
    extract_array,
)
from pandas.core.frame import _merge_doc
from pandas.core.indexes.api import default_index
from pandas.core.sorting import is_int64_overflow_possible

if TYPE_CHECKING:
    from pandas import DataFrame
    from pandas.core import groupby
    from pandas.core.arrays import DatetimeArray

_factorizers = {
    np.int64: libhashtable.Int64Factorizer,
    np.longlong: libhashtable.Int64Factorizer,
    np.int32: libhashtable.Int32Factorizer,
    np.int16: libhashtable.Int16Factorizer,
    np.int8: libhashtable.Int8Factorizer,
    np.uint64: libhashtable.UInt64Factorizer,
    np.uint32: libhashtable.UInt32Factorizer,
    np.uint16: libhashtable.UInt16Factorizer,
    np.uint8: libhashtable.UInt8Factorizer,
    np.bool_: libhashtable.UInt8Factorizer,
    np.float64: libhashtable.Float64Factorizer,
    np.float32: libhashtable.Float32Factorizer,
    np.complex64: libhashtable.Complex64Factorizer,
    np.complex128: libhashtable.Complex128Factorizer,
    np.object_: libhashtable.ObjectFactorizer,
}

# See https://github.com/pandas-dev/pandas/issues/52451
if np.intc is not np.int32:
    _factorizers[np.intc] = libhashtable.Int64Factorizer

_known = (np.ndarray, ExtensionArray, Index, ABCSeries)


@Substitution("\nleft : DataFrame or named Series")
@Appender(_merge_doc, indents=0)
def merge(
    left: DataFrame | Series,
    right: DataFrame | Series,
    how: MergeHow = "inner",
    on: IndexLabel | None = None,
    left_on: IndexLabel | None = None,
    right_on: IndexLabel | None = None,
    left_index: bool = False,
    right_index: bool = False,
    sort: bool = False,
    suffixes: Suffixes = ("_x", "_y"),
    copy: bool | None = None,
    indicator: str | bool = False,
    validate: str | None = None,
) -> DataFrame:
    if how == "cross":
        return _cross_merge(
            left,
            right,
            on=on,
            left_on=left_on,
            right_on=right_on,
            left_index=left_index,
            right_index=right_index,
            sort=sort,
            suffixes=suffixes,
            indicator=indicator,
            validate=validate,
            copy=copy,
        )
    else:
        op = _MergeOperation(
            left,
            right,
            how=how,
            on=on,
            left_on=left_on,
            right_on=right_on,
            left_index=left_index,
            right_index=right_index,
            sort=sort,
            suffixes=suffixes,
            indicator=indicator,
            validate=validate,
        )
        return op.get_result(copy=copy)


def _cross_merge(
    left: DataFrame | Series,
    right: DataFrame | Series,
    on: IndexLabel | None = None,
    left_on: IndexLabel | None = None,
    right_on: IndexLabel | None = None,
    left_index: bool = False,
    right_index: bool = False,
    sort: bool = False,
    suffixes: Suffixes = ("_x", "_y"),
    copy: bool | None = None,
    indicator: str | bool = False,
    validate: str | None = None,
) -> DataFrame:
    """
    See merge.__doc__ with how='cross'
    """

    if (
        left_index
        or right_index
        or right_on is not None
        or left_on is not None
        or on is not None
    ):
        raise MergeError(
            "Can not pass on, right_on, left_on or set right_index=True or "
            "left_index=True"
        )

    cross_col = f"_cross_{uuid.uuid4()}"
    left = left.assign(**{cross_col: 1})
    right = right.assign(**{cross_col: 1})

    left_on = right_on = [cross_col]

    res = merge(
        left,
        right,
        how="inner",
        on=on,
        left_on=left_on,
        right_on=right_on,
        left_index=left_index,
        right_index=right_index,
        sort=sort,
        suffixes=suffixes,
        indicator=indicator,
        validate=validate,
        copy=copy,
    )
    del res[cross_col]
    return res


def _groupby_and_merge(by, left: DataFrame, right: DataFrame, merge_pieces):
    """
    groupby & merge; we are always performing a left-by type operation

    Parameters
    ----------
    by: field to group
    left: DataFrame
    right: DataFrame
    merge_pieces: function for merging
    """
    pieces = []
    if not isinstance(by, (list, tuple)):
        by = [by]

    lby = left.groupby(by, sort=False)
    rby: groupby.DataFrameGroupBy | None = None

    # if we can groupby the rhs
    # then we can get vastly better perf
    if all(item in right.columns for item in by):
        rby = right.groupby(by, sort=False)

    for key, lhs in lby.grouper.get_iterator(lby._selected_obj, axis=lby.axis):
        if rby is None:
            rhs = right
        else:
            try:
                rhs = right.take(rby.indices[key])
            except KeyError:
                # key doesn't exist in left
                lcols = lhs.columns.tolist()
                cols = lcols + [r for r in right.columns if r not in set(lcols)]
                merged = lhs.reindex(columns=cols)
                merged.index = range(len(merged))
                pieces.append(merged)
                continue

        merged = merge_pieces(lhs, rhs)

        # make sure join keys are in the merged
        # TODO, should merge_pieces do this?
        merged[by] = key

        pieces.append(merged)

    # preserve the original order
    # if we have a missing piece this can be reset
    from pandas.core.reshape.concat import concat

    result = concat(pieces, ignore_index=True)
    result = result.reindex(columns=pieces[0].columns, copy=False)
    return result, lby


def merge_ordered(
    left: DataFrame,
    right: DataFrame,
    on: IndexLabel | None = None,
    left_on: IndexLabel | None = None,
    right_on: IndexLabel | None = None,
    left_by=None,
    right_by=None,
    fill_method: str | None = None,
    suffixes: Suffixes = ("_x", "_y"),
    how: JoinHow = "outer",
) -> DataFrame:
    """
    Perform a merge for ordered data with optional filling/interpolation.

    Designed for ordered data like time series data. Optionally
    perform group-wise merge (see examples).

    Parameters
    ----------
    left : DataFrame or named Series
    right : DataFrame or named Series
    on : label or list
        Field names to join on. Must be found in both DataFrames.
    left_on : label or list, or array-like
        Field names to join on in left DataFrame. Can be a vector or list of
        vectors of the length of the DataFrame to use a particular vector as
        the join key instead of columns.
    right_on : label or list, or array-like
        Field names to join on in right DataFrame or vector/list of vectors per
        left_on docs.
    left_by : column name or list of column names
        Group left DataFrame by group columns and merge piece by piece with
        right DataFrame. Must be None if either left or right are a Series.
    right_by : column name or list of column names
        Group right DataFrame by group columns and merge piece by piece with
        left DataFrame. Must be None if either left or right are a Series.
    fill_method : {'ffill', None}, default None
        Interpolation method for data.
    suffixes : list-like, default is ("_x", "_y")
        A length-2 sequence where each element is optionally a string
        indicating the suffix to add to overlapping column names in
        `left` and `right` respectively. Pass a value of `None` instead
        of a string to indicate that the column name from `left` or
        `right` should be left as-is, with no suffix. At least one of the
        values must not be None.

    how : {'left', 'right', 'outer', 'inner'}, default 'outer'
        * left: use only keys from left frame (SQL: left outer join)
        * right: use only keys from right frame (SQL: right outer join)
        * outer: use union of keys from both frames (SQL: full outer join)
        * inner: use intersection of keys from both frames (SQL: inner join).

    Returns
    -------
    DataFrame
        The merged DataFrame output type will be the same as
        'left', if it is a subclass of DataFrame.

    See Also
    --------
    merge : Merge with a database-style join.
    merge_asof : Merge on nearest keys.

    Examples
    --------
    >>> from pandas import merge_ordered
    >>> df1 = pd.DataFrame(
    ...     {
    ...         "key": ["a", "c", "e", "a", "c", "e"],
    ...         "lvalue": [1, 2, 3, 1, 2, 3],
    ...         "group": ["a", "a", "a", "b", "b", "b"]
    ...     }
    ... )
    >>> df1
      key  lvalue group
    0   a       1     a
    1   c       2     a
    2   e       3     a
    3   a       1     b
    4   c       2     b
    5   e       3     b

    >>> df2 = pd.DataFrame({"key": ["b", "c", "d"], "rvalue": [1, 2, 3]})
    >>> df2
      key  rvalue
    0   b       1
    1   c       2
    2   d       3

    >>> merge_ordered(df1, df2, fill_method="ffill", left_by="group")
      key  lvalue group  rvalue
    0   a       1     a     NaN
    1   b       1     a     1.0
    2   c       2     a     2.0
    3   d       2     a     3.0
    4   e       3     a     3.0
    5   a       1     b     NaN
    6   b       1     b     1.0
    7   c       2     b     2.0
    8   d       2     b     3.0
    9   e       3     b     3.0
    """

    def _merger(x, y) -> DataFrame:
        # perform the ordered merge operation
        op = _OrderedMerge(
            x,
            y,
            on=on,
            left_on=left_on,
            right_on=right_on,
            suffixes=suffixes,
            fill_method=fill_method,
            how=how,
        )
        return op.get_result()

    if left_by is not None and right_by is not None:
        raise ValueError("Can only group either left or right frames")
    if left_by is not None:
        if isinstance(left_by, str):
            left_by = [left_by]
        check = set(left_by).difference(left.columns)
        if len(check) != 0:
            raise KeyError(f"{check} not found in left columns")
        result, _ = _groupby_and_merge(left_by, left, right, lambda x, y: _merger(x, y))
    elif right_by is not None:
        if isinstance(right_by, str):
            right_by = [right_by]
        check = set(right_by).difference(right.columns)
        if len(check) != 0:
            raise KeyError(f"{check} not found in right columns")
        result, _ = _groupby_and_merge(
            right_by, right, left, lambda x, y: _merger(y, x)
        )
    else:
        result = _merger(left, right)
    return result


def merge_asof(
    left: DataFrame | Series,
    right: DataFrame | Series,
    on: IndexLabel | None = None,
    left_on: IndexLabel | None = None,
    right_on: IndexLabel | None = None,
    left_index: bool = False,
    right_index: bool = False,
    by=None,
    left_by=None,
    right_by=None,
    suffixes: Suffixes = ("_x", "_y"),
    tolerance: int | Timedelta | None = None,
    allow_exact_matches: bool = True,
    direction: str = "backward",
) -> DataFrame:
    """
    Perform a merge by key distance.

    This is similar to a left-join except that we match on nearest
    key rather than equal keys. Both DataFrames must be sorted by the key.

    For each row in the left DataFrame:

      - A "backward" search selects the last row in the right DataFrame whose
        'on' key is less than or equal to the left's key.

      - A "forward" search selects the first row in the right DataFrame whose
        'on' key is greater than or equal to the left's key.

      - A "nearest" search selects the row in the right DataFrame whose 'on'
        key is closest in absolute distance to the left's key.

    Optionally match on equivalent keys with 'by' before searching with 'on'.

    Parameters
    ----------
    left : DataFrame or named Series
    right : DataFrame or named Series
    on : label
        Field name to join on. Must be found in both DataFrames.
        The data MUST be ordered. Furthermore this must be a numeric column,
        such as datetimelike, integer, or float. On or left_on/right_on
        must be given.
    left_on : label
        Field name to join on in left DataFrame.
    right_on : label
        Field name to join on in right DataFrame.
    left_index : bool
        Use the index of the left DataFrame as the join key.
    right_index : bool
        Use the index of the right DataFrame as the join key.
    by : column name or list of column names
        Match on these columns before performing merge operation.
    left_by : column name
        Field names to match on in the left DataFrame.
    right_by : column name
        Field names to match on in the right DataFrame.
    suffixes : 2-length sequence (tuple, list, ...)
        Suffix to apply to overlapping column names in the left and right
        side, respectively.
    tolerance : int or Timedelta, optional, default None
        Select asof tolerance within this range; must be compatible
        with the merge index.
    allow_exact_matches : bool, default True

        - If True, allow matching with the same 'on' value
          (i.e. less-than-or-equal-to / greater-than-or-equal-to)
        - If False, don't match the same 'on' value
          (i.e., strictly less-than / strictly greater-than).

    direction : 'backward' (default), 'forward', or 'nearest'
        Whether to search for prior, subsequent, or closest matches.

    Returns
    -------
    DataFrame

    See Also
    --------
    merge : Merge with a database-style join.
    merge_ordered : Merge with optional filling/interpolation.

    Examples
    --------
    >>> left = pd.DataFrame({"a": [1, 5, 10], "left_val": ["a", "b", "c"]})
    >>> left
        a left_val
    0   1        a
    1   5        b
    2  10        c

    >>> right = pd.DataFrame({"a": [1, 2, 3, 6, 7], "right_val": [1, 2, 3, 6, 7]})
    >>> right
       a  right_val
    0  1          1
    1  2          2
    2  3          3
    3  6          6
    4  7          7

    >>> pd.merge_asof(left, right, on="a")
        a left_val  right_val
    0   1        a          1
    1   5        b          3
    2  10        c          7

    >>> pd.merge_asof(left, right, on="a", allow_exact_matches=False)
        a left_val  right_val
    0   1        a        NaN
    1   5        b        3.0
    2  10        c        7.0

    >>> pd.merge_asof(left, right, on="a", direction="forward")
        a left_val  right_val
    0   1        a        1.0
    1   5        b        6.0
    2  10        c        NaN

    >>> pd.merge_asof(left, right, on="a", direction="nearest")
        a left_val  right_val
    0   1        a          1
    1   5        b          6
    2  10        c          7

    We can use indexed DataFrames as well.

    >>> left = pd.DataFrame({"left_val": ["a", "b", "c"]}, index=[1, 5, 10])
    >>> left
       left_val
    1         a
    5         b
    10        c

    >>> right = pd.DataFrame({"right_val": [1, 2, 3, 6, 7]}, index=[1, 2, 3, 6, 7])
    >>> right
       right_val
    1          1
    2          2
    3          3
    6          6
    7          7

    >>> pd.merge_asof(left, right, left_index=True, right_index=True)
       left_val  right_val
    1         a          1
    5         b          3
    10        c          7

    Here is a real-world times-series example

    >>> quotes = pd.DataFrame(
    ...     {
    ...         "time": [
    ...             pd.Timestamp("2016-05-25 13:30:00.023"),
    ...             pd.Timestamp("2016-05-25 13:30:00.023"),
    ...             pd.Timestamp("2016-05-25 13:30:00.030"),
    ...             pd.Timestamp("2016-05-25 13:30:00.041"),
    ...             pd.Timestamp("2016-05-25 13:30:00.048"),
    ...             pd.Timestamp("2016-05-25 13:30:00.049"),
    ...             pd.Timestamp("2016-05-25 13:30:00.072"),
    ...             pd.Timestamp("2016-05-25 13:30:00.075")
    ...         ],
    ...         "ticker": [
    ...                "GOOG",
    ...                "MSFT",
    ...                "MSFT",
    ...                "MSFT",
    ...                "GOOG",
    ...                "AAPL",
    ...                "GOOG",
    ...                "MSFT"
    ...            ],
    ...            "bid": [720.50, 51.95, 51.97, 51.99, 720.50, 97.99, 720.50, 52.01],
    ...            "ask": [720.93, 51.96, 51.98, 52.00, 720.93, 98.01, 720.88, 52.03]
    ...     }
    ... )
    >>> quotes
                         time ticker     bid     ask
    0 2016-05-25 13:30:00.023   GOOG  720.50  720.93
    1 2016-05-25 13:30:00.023   MSFT   51.95   51.96
    2 2016-05-25 13:30:00.030   MSFT   51.97   51.98
    3 2016-05-25 13:30:00.041   MSFT   51.99   52.00
    4 2016-05-25 13:30:00.048   GOOG  720.50  720.93
    5 2016-05-25 13:30:00.049   AAPL   97.99   98.01
    6 2016-05-25 13:30:00.072   GOOG  720.50  720.88
    7 2016-05-25 13:30:00.075   MSFT   52.01   52.03

    >>> trades = pd.DataFrame(
    ...        {
    ...            "time": [
    ...                pd.Timestamp("2016-05-25 13:30:00.023"),
    ...                pd.Timestamp("2016-05-25 13:30:00.038"),
    ...                pd.Timestamp("2016-05-25 13:30:00.048"),
    ...                pd.Timestamp("2016-05-25 13:30:00.048"),
    ...                pd.Timestamp("2016-05-25 13:30:00.048")
    ...            ],
    ...            "ticker": ["MSFT", "MSFT", "GOOG", "GOOG", "AAPL"],
    ...            "price": [51.95, 51.95, 720.77, 720.92, 98.0],
    ...            "quantity": [75, 155, 100, 100, 100]
    ...        }
    ...    )
    >>> trades
                         time ticker   price  quantity
    0 2016-05-25 13:30:00.023   MSFT   51.95        75
    1 2016-05-25 13:30:00.038   MSFT   51.95       155
    2 2016-05-25 13:30:00.048   GOOG  720.77       100
    3 2016-05-25 13:30:00.048   GOOG  720.92       100
    4 2016-05-25 13:30:00.048   AAPL   98.00       100

    By default we are taking the asof of the quotes

    >>> pd.merge_asof(trades, quotes, on="time", by="ticker")
                         time ticker   price  quantity     bid     ask
    0 2016-05-25 13:30:00.023   MSFT   51.95        75   51.95   51.96
    1 2016-05-25 13:30:00.038   MSFT   51.95       155   51.97   51.98
    2 2016-05-25 13:30:00.048   GOOG  720.77       100  720.50  720.93
    3 2016-05-25 13:30:00.048   GOOG  720.92       100  720.50  720.93
    4 2016-05-25 13:30:00.048   AAPL   98.00       100     NaN     NaN

    We only asof within 2ms between the quote time and the trade time

    >>> pd.merge_asof(
    ...     trades, quotes, on="time", by="ticker", tolerance=pd.Timedelta("2ms")
    ... )
                         time ticker   price  quantity     bid     ask
    0 2016-05-25 13:30:00.023   MSFT   51.95        75   51.95   51.96
    1 2016-05-25 13:30:00.038   MSFT   51.95       155     NaN     NaN
    2 2016-05-25 13:30:00.048   GOOG  720.77       100  720.50  720.93
    3 2016-05-25 13:30:00.048   GOOG  720.92       100  720.50  720.93
    4 2016-05-25 13:30:00.048   AAPL   98.00       100     NaN     NaN

    We only asof within 10ms between the quote time and the trade time
    and we exclude exact matches on time. However *prior* data will
    propagate forward

    >>> pd.merge_asof(
    ...     trades,
    ...     quotes,
    ...     on="time",
    ...     by="ticker",
    ...     tolerance=pd.Timedelta("10ms"),
    ...     allow_exact_matches=False
    ... )
                         time ticker   price  quantity     bid     ask
    0 2016-05-25 13:30:00.023   MSFT   51.95        75     NaN     NaN
    1 2016-05-25 13:30:00.038   MSFT   51.95       155   51.97   51.98
    2 2016-05-25 13:30:00.048   GOOG  720.77       100     NaN     NaN
    3 2016-05-25 13:30:00.048   GOOG  720.92       100     NaN     NaN
    4 2016-05-25 13:30:00.048   AAPL   98.00       100     NaN     NaN
    """
    op = _AsOfMerge(
        left,
        right,
        on=on,
        left_on=left_on,
        right_on=right_on,
        left_index=left_index,
        right_index=right_index,
        by=by,
        left_by=left_by,
        right_by=right_by,
        suffixes=suffixes,
        how="asof",
        tolerance=tolerance,
        allow_exact_matches=allow_exact_matches,
        direction=direction,
    )
    return op.get_result()


# TODO: transformations??
# TODO: only copy DataFrames when modification necessary
class _MergeOperation:
    """
    Perform a database (SQL) merge operation between two DataFrame or Series
    objects using either columns as keys or their row indexes
    """

    _merge_type = "merge"
    how: MergeHow | Literal["asof"]
    on: IndexLabel | None
    # left_on/right_on may be None when passed, but in validate_specification
    #  get replaced with non-None.
    left_on: Sequence[Hashable | AnyArrayLike]
    right_on: Sequence[Hashable | AnyArrayLike]
    left_index: bool
    right_index: bool
    sort: bool
    suffixes: Suffixes
    copy: bool
    indicator: str | bool
    validate: str | None
    join_names: list[Hashable]
    right_join_keys: list[ArrayLike]
    left_join_keys: list[ArrayLike]

    def __init__(
        self,
        left: DataFrame | Series,
        right: DataFrame | Series,
        how: MergeHow | Literal["asof"] = "inner",
        on: IndexLabel | None = None,
        left_on: IndexLabel | None = None,
        right_on: IndexLabel | None = None,
        left_index: bool = False,
        right_index: bool = False,
        sort: bool = True,
        suffixes: Suffixes = ("_x", "_y"),
        indicator: str | bool = False,
        validate: str | None = None,
    ) -> None:
        _left = _validate_operand(left)
        _right = _validate_operand(right)
        self.left = self.orig_left = _left
        self.right = self.orig_right = _right
        self.how = how

        self.on = com.maybe_make_list(on)

        self.suffixes = suffixes
        self.sort = sort

        self.left_index = left_index
        self.right_index = right_index

        self.indicator = indicator

        if not is_bool(left_index):
            raise ValueError(
                f"left_index parameter must be of type bool, not {type(left_index)}"
            )
        if not is_bool(right_index):
            raise ValueError(
                f"right_index parameter must be of type bool, not {type(right_index)}"
            )

        # GH 40993: raise when merging between different levels; enforced in 2.0
        if _left.columns.nlevels != _right.columns.nlevels:
            msg = (
                "Not allowed to merge between different levels. "
                f"({_left.columns.nlevels} levels on the left, "
                f"{_right.columns.nlevels} on the right)"
            )
            raise MergeError(msg)

        self.left_on, self.right_on = self._validate_left_right_on(left_on, right_on)

        (
            self.left_join_keys,
            self.right_join_keys,
            self.join_names,
            left_drop,
            right_drop,
        ) = self._get_merge_keys()

        if left_drop:
            self.left = self.left._drop_labels_or_levels(left_drop)

        if right_drop:
            self.right = self.right._drop_labels_or_levels(right_drop)

        self._maybe_require_matching_dtypes(self.left_join_keys, self.right_join_keys)
        self._validate_tolerance(self.left_join_keys)

        # validate the merge keys dtypes. We may need to coerce
        # to avoid incompatible dtypes
        self._maybe_coerce_merge_keys()

        # If argument passed to validate,
        # check if columns specified as unique
        # are in fact unique.
        if validate is not None:
            self._validate_validate_kwd(validate)

    def _maybe_require_matching_dtypes(
        self, left_join_keys: list[ArrayLike], right_join_keys: list[ArrayLike]
    ) -> None:
        # Overridden by AsOfMerge
        pass

    def _validate_tolerance(self, left_join_keys: list[ArrayLike]) -> None:
        # Overridden by AsOfMerge
        pass

    @final
    def _reindex_and_concat(
        self,
        join_index: Index,
        left_indexer: npt.NDArray[np.intp] | None,
        right_indexer: npt.NDArray[np.intp] | None,
        copy: bool | None,
    ) -> DataFrame:
        """
        reindex along index and concat along columns.
        """
        # Take views so we do not alter the originals
        left = self.left[:]
        right = self.right[:]

        llabels, rlabels = _items_overlap_with_suffix(
            self.left._info_axis, self.right._info_axis, self.suffixes
        )

        if left_indexer is not None and not is_range_indexer(left_indexer, len(left)):
            # Pinning the index here (and in the right code just below) is not
            #  necessary, but makes the `.take` more performant if we have e.g.
            #  a MultiIndex for left.index.
            lmgr = left._mgr.reindex_indexer(
                join_index,
                left_indexer,
                axis=1,
                copy=False,
                only_slice=True,
                allow_dups=True,
                use_na_proxy=True,
            )
<<<<<<< HEAD
            left = left._constructor(lmgr, _allow_mgr=True)
=======
            left = left._constructor_from_mgr(lmgr, axes=lmgr.axes)
>>>>>>> 49851bbb
        left.index = join_index

        if right_indexer is not None and not is_range_indexer(
            right_indexer, len(right)
        ):
            rmgr = right._mgr.reindex_indexer(
                join_index,
                right_indexer,
                axis=1,
                copy=False,
                only_slice=True,
                allow_dups=True,
                use_na_proxy=True,
            )
<<<<<<< HEAD
            right = right._constructor(rmgr, _allow_mgr=True)
=======
            right = right._constructor_from_mgr(rmgr, axes=rmgr.axes)
>>>>>>> 49851bbb
        right.index = join_index

        from pandas import concat

        left.columns = llabels
        right.columns = rlabels
        result = concat([left, right], axis=1, copy=copy)
        return result

    def get_result(self, copy: bool | None = True) -> DataFrame:
        if self.indicator:
            self.left, self.right = self._indicator_pre_merge(self.left, self.right)

        join_index, left_indexer, right_indexer = self._get_join_info()

        result = self._reindex_and_concat(
            join_index, left_indexer, right_indexer, copy=copy
        )
        result = result.__finalize__(self, method=self._merge_type)

        if self.indicator:
            result = self._indicator_post_merge(result)

        self._maybe_add_join_keys(result, left_indexer, right_indexer)

        self._maybe_restore_index_levels(result)

        return result.__finalize__(self, method="merge")

    @final
    @cache_readonly
    def _indicator_name(self) -> str | None:
        if isinstance(self.indicator, str):
            return self.indicator
        elif isinstance(self.indicator, bool):
            return "_merge" if self.indicator else None
        else:
            raise ValueError(
                "indicator option can only accept boolean or string arguments"
            )

    @final
    def _indicator_pre_merge(
        self, left: DataFrame, right: DataFrame
    ) -> tuple[DataFrame, DataFrame]:
        columns = left.columns.union(right.columns)

        for i in ["_left_indicator", "_right_indicator"]:
            if i in columns:
                raise ValueError(
                    "Cannot use `indicator=True` option when "
                    f"data contains a column named {i}"
                )
        if self._indicator_name in columns:
            raise ValueError(
                "Cannot use name of an existing column for indicator column"
            )

        left = left.copy()
        right = right.copy()

        left["_left_indicator"] = 1
        left["_left_indicator"] = left["_left_indicator"].astype("int8")

        right["_right_indicator"] = 2
        right["_right_indicator"] = right["_right_indicator"].astype("int8")

        return left, right

    @final
    def _indicator_post_merge(self, result: DataFrame) -> DataFrame:
        result["_left_indicator"] = result["_left_indicator"].fillna(0)
        result["_right_indicator"] = result["_right_indicator"].fillna(0)

        result[self._indicator_name] = Categorical(
            (result["_left_indicator"] + result["_right_indicator"]),
            categories=[1, 2, 3],
        )
        result[self._indicator_name] = result[
            self._indicator_name
        ].cat.rename_categories(["left_only", "right_only", "both"])

        result = result.drop(labels=["_left_indicator", "_right_indicator"], axis=1)
        return result

    @final
    def _maybe_restore_index_levels(self, result: DataFrame) -> None:
        """
        Restore index levels specified as `on` parameters

        Here we check for cases where `self.left_on` and `self.right_on` pairs
        each reference an index level in their respective DataFrames. The
        joined columns corresponding to these pairs are then restored to the
        index of `result`.

        **Note:** This method has side effects. It modifies `result` in-place

        Parameters
        ----------
        result: DataFrame
            merge result

        Returns
        -------
        None
        """
        names_to_restore = []
        for name, left_key, right_key in zip(
            self.join_names, self.left_on, self.right_on
        ):
            if (
                # Argument 1 to "_is_level_reference" of "NDFrame" has incompatible
                # type "Union[Hashable, ExtensionArray, Index, Series]"; expected
                # "Hashable"
                self.orig_left._is_level_reference(left_key)  # type: ignore[arg-type]
                # Argument 1 to "_is_level_reference" of "NDFrame" has incompatible
                # type "Union[Hashable, ExtensionArray, Index, Series]"; expected
                # "Hashable"
                and self.orig_right._is_level_reference(
                    right_key  # type: ignore[arg-type]
                )
                and left_key == right_key
                and name not in result.index.names
            ):
                names_to_restore.append(name)

        if names_to_restore:
            result.set_index(names_to_restore, inplace=True)

    @final
    def _maybe_add_join_keys(
        self,
        result: DataFrame,
        left_indexer: npt.NDArray[np.intp] | None,
        right_indexer: npt.NDArray[np.intp] | None,
    ) -> None:
        left_has_missing = None
        right_has_missing = None

        assert all(isinstance(x, _known) for x in self.left_join_keys)

        keys = zip(self.join_names, self.left_on, self.right_on)
        for i, (name, lname, rname) in enumerate(keys):
            if not _should_fill(lname, rname):
                continue

            take_left, take_right = None, None

            if name in result:
                if left_indexer is not None and right_indexer is not None:
                    if name in self.left:
                        if left_has_missing is None:
                            left_has_missing = (left_indexer == -1).any()

                        if left_has_missing:
                            take_right = self.right_join_keys[i]

                            if result[name].dtype != self.left[name].dtype:
                                take_left = self.left[name]._values

                    elif name in self.right:
                        if right_has_missing is None:
                            right_has_missing = (right_indexer == -1).any()

                        if right_has_missing:
                            take_left = self.left_join_keys[i]

                            if result[name].dtype != self.right[name].dtype:
                                take_right = self.right[name]._values

            elif left_indexer is not None:
                take_left = self.left_join_keys[i]
                take_right = self.right_join_keys[i]

            if take_left is not None or take_right is not None:
                if take_left is None:
                    lvals = result[name]._values
                else:
                    # TODO: can we pin down take_left's type earlier?
                    take_left = extract_array(take_left, extract_numpy=True)
                    lfill = na_value_for_dtype(take_left.dtype)
                    lvals = algos.take_nd(take_left, left_indexer, fill_value=lfill)

                if take_right is None:
                    rvals = result[name]._values
                else:
                    # TODO: can we pin down take_right's type earlier?
                    taker = extract_array(take_right, extract_numpy=True)
                    rfill = na_value_for_dtype(taker.dtype)
                    rvals = algos.take_nd(taker, right_indexer, fill_value=rfill)

                # if we have an all missing left_indexer
                # make sure to just use the right values or vice-versa
                mask_left = left_indexer == -1
                # error: Item "bool" of "Union[Any, bool]" has no attribute "all"
                if mask_left.all():  # type: ignore[union-attr]
                    key_col = Index(rvals)
                    result_dtype = rvals.dtype
                elif right_indexer is not None and (right_indexer == -1).all():
                    key_col = Index(lvals)
                    result_dtype = lvals.dtype
                else:
                    key_col = Index(lvals).where(~mask_left, rvals)
                    result_dtype = find_common_type([lvals.dtype, rvals.dtype])
                    if (
                        lvals.dtype.kind == "M"
                        and rvals.dtype.kind == "M"
                        and result_dtype.kind == "O"
                    ):
                        # TODO(non-nano) Workaround for common_type not dealing
                        # with different resolutions
                        result_dtype = key_col.dtype

                if result._is_label_reference(name):
                    result[name] = result._constructor_sliced(
                        key_col, dtype=result_dtype, index=result.index
                    )
                elif result._is_level_reference(name):
                    if isinstance(result.index, MultiIndex):
                        key_col.name = name
                        idx_list = [
                            result.index.get_level_values(level_name)
                            if level_name != name
                            else key_col
                            for level_name in result.index.names
                        ]

                        result.set_index(idx_list, inplace=True)
                    else:
                        result.index = Index(key_col, name=name)
                else:
                    result.insert(i, name or f"key_{i}", key_col)

    def _get_join_indexers(self) -> tuple[npt.NDArray[np.intp], npt.NDArray[np.intp]]:
        """return the join indexers"""
        return get_join_indexers(
            self.left_join_keys, self.right_join_keys, sort=self.sort, how=self.how
        )

    @final
    def _get_join_info(
        self,
    ) -> tuple[Index, npt.NDArray[np.intp] | None, npt.NDArray[np.intp] | None]:
        # make mypy happy
        assert self.how != "cross"
        left_ax = self.left.index
        right_ax = self.right.index

        if self.left_index and self.right_index and self.how != "asof":
            join_index, left_indexer, right_indexer = left_ax.join(
                right_ax, how=self.how, return_indexers=True, sort=self.sort
            )

        elif self.right_index and self.how == "left":
            join_index, left_indexer, right_indexer = _left_join_on_index(
                left_ax, right_ax, self.left_join_keys, sort=self.sort
            )

        elif self.left_index and self.how == "right":
            join_index, right_indexer, left_indexer = _left_join_on_index(
                right_ax, left_ax, self.right_join_keys, sort=self.sort
            )
        else:
            (left_indexer, right_indexer) = self._get_join_indexers()

            if self.right_index:
                if len(self.left) > 0:
                    join_index = self._create_join_index(
                        left_ax,
                        right_ax,
                        left_indexer,
                        how="right",
                    )
                else:
                    join_index = right_ax.take(right_indexer)
            elif self.left_index:
                if self.how == "asof":
                    # GH#33463 asof should always behave like a left merge
                    join_index = self._create_join_index(
                        left_ax,
                        right_ax,
                        left_indexer,
                        how="left",
                    )

                elif len(self.right) > 0:
                    join_index = self._create_join_index(
                        right_ax,
                        left_ax,
                        right_indexer,
                        how="left",
                    )
                else:
                    join_index = left_ax.take(left_indexer)
            else:
                join_index = default_index(len(left_indexer))

        if len(join_index) == 0 and not isinstance(join_index, MultiIndex):
            join_index = default_index(0).set_names(join_index.name)
        return join_index, left_indexer, right_indexer

    @final
    def _create_join_index(
        self,
        index: Index,
        other_index: Index,
        indexer: npt.NDArray[np.intp],
        how: JoinHow = "left",
    ) -> Index:
        """
        Create a join index by rearranging one index to match another

        Parameters
        ----------
        index : Index being rearranged
        other_index : Index used to supply values not found in index
        indexer : np.ndarray[np.intp] how to rearrange index
        how : str
            Replacement is only necessary if indexer based on other_index.

        Returns
        -------
        Index
        """
        if self.how in (how, "outer") and not isinstance(other_index, MultiIndex):
            # if final index requires values in other_index but not target
            # index, indexer may hold missing (-1) values, causing Index.take
            # to take the final value in target index. So, we set the last
            # element to be the desired fill value. We do not use allow_fill
            # and fill_value because it throws a ValueError on integer indices
            mask = indexer == -1
            if np.any(mask):
                fill_value = na_value_for_dtype(index.dtype, compat=False)
                index = index.append(Index([fill_value]))
        return index.take(indexer)

    @final
    def _get_merge_keys(
        self,
    ) -> tuple[
        list[ArrayLike],
        list[ArrayLike],
        list[Hashable],
        list[Hashable],
        list[Hashable],
    ]:
        """
        Returns
        -------
        left_keys, right_keys, join_names, left_drop, right_drop
        """
        left_keys: list[ArrayLike] = []
        right_keys: list[ArrayLike] = []
        join_names: list[Hashable] = []
        right_drop: list[Hashable] = []
        left_drop: list[Hashable] = []

        left, right = self.left, self.right

        is_lkey = lambda x: isinstance(x, _known) and len(x) == len(left)
        is_rkey = lambda x: isinstance(x, _known) and len(x) == len(right)

        # Note that pd.merge_asof() has separate 'on' and 'by' parameters. A
        # user could, for example, request 'left_index' and 'left_by'. In a
        # regular pd.merge(), users cannot specify both 'left_index' and
        # 'left_on'. (Instead, users have a MultiIndex). That means the
        # self.left_on in this function is always empty in a pd.merge(), but
        # a pd.merge_asof(left_index=True, left_by=...) will result in a
        # self.left_on array with a None in the middle of it. This requires
        # a work-around as designated in the code below.
        # See _validate_left_right_on() for where this happens.

        # ugh, spaghetti re #733
        if _any(self.left_on) and _any(self.right_on):
            for lk, rk in zip(self.left_on, self.right_on):
                lk = extract_array(lk, extract_numpy=True)
                rk = extract_array(rk, extract_numpy=True)
                if is_lkey(lk):
                    lk = cast(ArrayLike, lk)
                    left_keys.append(lk)
                    if is_rkey(rk):
                        rk = cast(ArrayLike, rk)
                        right_keys.append(rk)
                        join_names.append(None)  # what to do?
                    else:
                        # Then we're either Hashable or a wrong-length arraylike,
                        #  the latter of which will raise
                        rk = cast(Hashable, rk)
                        if rk is not None:
                            right_keys.append(right._get_label_or_level_values(rk))
                            join_names.append(rk)
                        else:
                            # work-around for merge_asof(right_index=True)
                            right_keys.append(right.index._values)
                            join_names.append(right.index.name)
                else:
                    if not is_rkey(rk):
                        # Then we're either Hashable or a wrong-length arraylike,
                        #  the latter of which will raise
                        rk = cast(Hashable, rk)
                        if rk is not None:
                            right_keys.append(right._get_label_or_level_values(rk))
                        else:
                            # work-around for merge_asof(right_index=True)
                            right_keys.append(right.index._values)
                        if lk is not None and lk == rk:  # FIXME: what about other NAs?
                            # avoid key upcast in corner case (length-0)
                            lk = cast(Hashable, lk)
                            if len(left) > 0:
                                right_drop.append(rk)
                            else:
                                left_drop.append(lk)
                    else:
                        rk = cast(ArrayLike, rk)
                        right_keys.append(rk)
                    if lk is not None:
                        # Then we're either Hashable or a wrong-length arraylike,
                        #  the latter of which will raise
                        lk = cast(Hashable, lk)
                        left_keys.append(left._get_label_or_level_values(lk))
                        join_names.append(lk)
                    else:
                        # work-around for merge_asof(left_index=True)
                        left_keys.append(left.index._values)
                        join_names.append(left.index.name)
        elif _any(self.left_on):
            for k in self.left_on:
                if is_lkey(k):
                    k = extract_array(k, extract_numpy=True)
                    k = cast(ArrayLike, k)
                    left_keys.append(k)
                    join_names.append(None)
                else:
                    # Then we're either Hashable or a wrong-length arraylike,
                    #  the latter of which will raise
                    k = cast(Hashable, k)
                    left_keys.append(left._get_label_or_level_values(k))
                    join_names.append(k)
            if isinstance(self.right.index, MultiIndex):
                right_keys = [
                    lev._values.take(lev_codes)
                    for lev, lev_codes in zip(
                        self.right.index.levels, self.right.index.codes
                    )
                ]
            else:
                right_keys = [self.right.index._values]
        elif _any(self.right_on):
            for k in self.right_on:
                k = extract_array(k, extract_numpy=True)
                if is_rkey(k):
                    k = cast(ArrayLike, k)
                    right_keys.append(k)
                    join_names.append(None)
                else:
                    # Then we're either Hashable or a wrong-length arraylike,
                    #  the latter of which will raise
                    k = cast(Hashable, k)
                    right_keys.append(right._get_label_or_level_values(k))
                    join_names.append(k)
            if isinstance(self.left.index, MultiIndex):
                left_keys = [
                    lev._values.take(lev_codes)
                    for lev, lev_codes in zip(
                        self.left.index.levels, self.left.index.codes
                    )
                ]
            else:
                left_keys = [self.left.index._values]

        return left_keys, right_keys, join_names, left_drop, right_drop

    @final
    def _maybe_coerce_merge_keys(self) -> None:
        # we have valid merges but we may have to further
        # coerce these if they are originally incompatible types
        #
        # for example if these are categorical, but are not dtype_equal
        # or if we have object and integer dtypes

        for lk, rk, name in zip(
            self.left_join_keys, self.right_join_keys, self.join_names
        ):
            if (len(lk) and not len(rk)) or (not len(lk) and len(rk)):
                continue

            lk = extract_array(lk, extract_numpy=True)
            rk = extract_array(rk, extract_numpy=True)

            lk_is_cat = isinstance(lk.dtype, CategoricalDtype)
            rk_is_cat = isinstance(rk.dtype, CategoricalDtype)
            lk_is_object = is_object_dtype(lk.dtype)
            rk_is_object = is_object_dtype(rk.dtype)

            # if either left or right is a categorical
            # then the must match exactly in categories & ordered
            if lk_is_cat and rk_is_cat:
                lk = cast(Categorical, lk)
                rk = cast(Categorical, rk)
                if lk._categories_match_up_to_permutation(rk):
                    continue

            elif lk_is_cat or rk_is_cat:
                pass

            elif lk.dtype == rk.dtype:
                continue

            msg = (
                f"You are trying to merge on {lk.dtype} and {rk.dtype} columns "
                f"for key '{name}'. If you wish to proceed you should use pd.concat"
            )

            # if we are numeric, then allow differing
            # kinds to proceed, eg. int64 and int8, int and float
            # further if we are object, but we infer to
            # the same, then proceed
            if is_numeric_dtype(lk.dtype) and is_numeric_dtype(rk.dtype):
                if lk.dtype.kind == rk.dtype.kind:
                    continue

                # check whether ints and floats
                if is_integer_dtype(rk.dtype) and is_float_dtype(lk.dtype):
                    # GH 47391 numpy > 1.24 will raise a RuntimeError for nan -> int
                    with np.errstate(invalid="ignore"):
                        # error: Argument 1 to "astype" of "ndarray" has incompatible
                        # type "Union[ExtensionDtype, Any, dtype[Any]]"; expected
                        # "Union[dtype[Any], Type[Any], _SupportsDType[dtype[Any]]]"
                        casted = lk.astype(rk.dtype)  # type: ignore[arg-type]

                    mask = ~np.isnan(lk)
                    match = lk == casted
                    if not match[mask].all():
                        warnings.warn(
                            "You are merging on int and float "
                            "columns where the float values "
                            "are not equal to their int representation.",
                            UserWarning,
                            stacklevel=find_stack_level(),
                        )
                    continue

                if is_float_dtype(rk.dtype) and is_integer_dtype(lk.dtype):
                    # GH 47391 numpy > 1.24 will raise a RuntimeError for nan -> int
                    with np.errstate(invalid="ignore"):
                        # error: Argument 1 to "astype" of "ndarray" has incompatible
                        # type "Union[ExtensionDtype, Any, dtype[Any]]"; expected
                        # "Union[dtype[Any], Type[Any], _SupportsDType[dtype[Any]]]"
                        casted = rk.astype(lk.dtype)  # type: ignore[arg-type]

                    mask = ~np.isnan(rk)
                    match = rk == casted
                    if not match[mask].all():
                        warnings.warn(
                            "You are merging on int and float "
                            "columns where the float values "
                            "are not equal to their int representation.",
                            UserWarning,
                            stacklevel=find_stack_level(),
                        )
                    continue

                # let's infer and see if we are ok
                if lib.infer_dtype(lk, skipna=False) == lib.infer_dtype(
                    rk, skipna=False
                ):
                    continue

            # Check if we are trying to merge on obviously
            # incompatible dtypes GH 9780, GH 15800

            # bool values are coerced to object
            elif (lk_is_object and is_bool_dtype(rk.dtype)) or (
                is_bool_dtype(lk.dtype) and rk_is_object
            ):
                pass

            # object values are allowed to be merged
            elif (lk_is_object and is_numeric_dtype(rk.dtype)) or (
                is_numeric_dtype(lk.dtype) and rk_is_object
            ):
                inferred_left = lib.infer_dtype(lk, skipna=False)
                inferred_right = lib.infer_dtype(rk, skipna=False)
                bool_types = ["integer", "mixed-integer", "boolean", "empty"]
                string_types = ["string", "unicode", "mixed", "bytes", "empty"]

                # inferred bool
                if inferred_left in bool_types and inferred_right in bool_types:
                    pass

                # unless we are merging non-string-like with string-like
                elif (
                    inferred_left in string_types and inferred_right not in string_types
                ) or (
                    inferred_right in string_types and inferred_left not in string_types
                ):
                    raise ValueError(msg)

            # datetimelikes must match exactly
            elif needs_i8_conversion(lk.dtype) and not needs_i8_conversion(rk.dtype):
                raise ValueError(msg)
            elif not needs_i8_conversion(lk.dtype) and needs_i8_conversion(rk.dtype):
                raise ValueError(msg)
            elif isinstance(lk.dtype, DatetimeTZDtype) and not isinstance(
                rk.dtype, DatetimeTZDtype
            ):
                raise ValueError(msg)
            elif not isinstance(lk.dtype, DatetimeTZDtype) and isinstance(
                rk.dtype, DatetimeTZDtype
            ):
                raise ValueError(msg)
            elif (
                isinstance(lk.dtype, DatetimeTZDtype)
                and isinstance(rk.dtype, DatetimeTZDtype)
            ) or (lk.dtype.kind == "M" and rk.dtype.kind == "M"):
                # allows datetime with different resolutions
                continue

            elif lk_is_object and rk_is_object:
                continue

            # Houston, we have a problem!
            # let's coerce to object if the dtypes aren't
            # categorical, otherwise coerce to the category
            # dtype. If we coerced categories to object,
            # then we would lose type information on some
            # columns, and end up trying to merge
            # incompatible dtypes. See GH 16900.
            if name in self.left.columns:
                typ = cast(Categorical, lk).categories.dtype if lk_is_cat else object
                self.left = self.left.copy()
                self.left[name] = self.left[name].astype(typ)
            if name in self.right.columns:
                typ = cast(Categorical, rk).categories.dtype if rk_is_cat else object
                self.right = self.right.copy()
                self.right[name] = self.right[name].astype(typ)

    def _validate_left_right_on(self, left_on, right_on):
        left_on = com.maybe_make_list(left_on)
        right_on = com.maybe_make_list(right_on)

        # Hm, any way to make this logic less complicated??
        if self.on is None and left_on is None and right_on is None:
            if self.left_index and self.right_index:
                left_on, right_on = (), ()
            elif self.left_index:
                raise MergeError("Must pass right_on or right_index=True")
            elif self.right_index:
                raise MergeError("Must pass left_on or left_index=True")
            else:
                # use the common columns
                left_cols = self.left.columns
                right_cols = self.right.columns
                common_cols = left_cols.intersection(right_cols)
                if len(common_cols) == 0:
                    raise MergeError(
                        "No common columns to perform merge on. "
                        f"Merge options: left_on={left_on}, "
                        f"right_on={right_on}, "
                        f"left_index={self.left_index}, "
                        f"right_index={self.right_index}"
                    )
                if (
                    not left_cols.join(common_cols, how="inner").is_unique
                    or not right_cols.join(common_cols, how="inner").is_unique
                ):
                    raise MergeError(f"Data columns not unique: {repr(common_cols)}")
                left_on = right_on = common_cols
        elif self.on is not None:
            if left_on is not None or right_on is not None:
                raise MergeError(
                    'Can only pass argument "on" OR "left_on" '
                    'and "right_on", not a combination of both.'
                )
            if self.left_index or self.right_index:
                raise MergeError(
                    'Can only pass argument "on" OR "left_index" '
                    'and "right_index", not a combination of both.'
                )
            left_on = right_on = self.on
        elif left_on is not None:
            if self.left_index:
                raise MergeError(
                    'Can only pass argument "left_on" OR "left_index" not both.'
                )
            if not self.right_index and right_on is None:
                raise MergeError('Must pass "right_on" OR "right_index".')
            n = len(left_on)
            if self.right_index:
                if len(left_on) != self.right.index.nlevels:
                    raise ValueError(
                        "len(left_on) must equal the number "
                        'of levels in the index of "right"'
                    )
                right_on = [None] * n
        elif right_on is not None:
            if self.right_index:
                raise MergeError(
                    'Can only pass argument "right_on" OR "right_index" not both.'
                )
            if not self.left_index and left_on is None:
                raise MergeError('Must pass "left_on" OR "left_index".')
            n = len(right_on)
            if self.left_index:
                if len(right_on) != self.left.index.nlevels:
                    raise ValueError(
                        "len(right_on) must equal the number "
                        'of levels in the index of "left"'
                    )
                left_on = [None] * n
        if len(right_on) != len(left_on):
            raise ValueError("len(right_on) must equal len(left_on)")

        return left_on, right_on

    @final
    def _validate_validate_kwd(self, validate: str) -> None:
        # Check uniqueness of each
        if self.left_index:
            left_unique = self.orig_left.index.is_unique
        else:
            left_unique = MultiIndex.from_arrays(self.left_join_keys).is_unique

        if self.right_index:
            right_unique = self.orig_right.index.is_unique
        else:
            right_unique = MultiIndex.from_arrays(self.right_join_keys).is_unique

        # Check data integrity
        if validate in ["one_to_one", "1:1"]:
            if not left_unique and not right_unique:
                raise MergeError(
                    "Merge keys are not unique in either left "
                    "or right dataset; not a one-to-one merge"
                )
            if not left_unique:
                raise MergeError(
                    "Merge keys are not unique in left dataset; not a one-to-one merge"
                )
            if not right_unique:
                raise MergeError(
                    "Merge keys are not unique in right dataset; not a one-to-one merge"
                )

        elif validate in ["one_to_many", "1:m"]:
            if not left_unique:
                raise MergeError(
                    "Merge keys are not unique in left dataset; not a one-to-many merge"
                )

        elif validate in ["many_to_one", "m:1"]:
            if not right_unique:
                raise MergeError(
                    "Merge keys are not unique in right dataset; "
                    "not a many-to-one merge"
                )

        elif validate in ["many_to_many", "m:m"]:
            pass

        else:
            raise ValueError(
                f'"{validate}" is not a valid argument. '
                "Valid arguments are:\n"
                '- "1:1"\n'
                '- "1:m"\n'
                '- "m:1"\n'
                '- "m:m"\n'
                '- "one_to_one"\n'
                '- "one_to_many"\n'
                '- "many_to_one"\n'
                '- "many_to_many"'
            )


def get_join_indexers(
    left_keys: list[ArrayLike],
    right_keys: list[ArrayLike],
    sort: bool = False,
    how: MergeHow | Literal["asof"] = "inner",
) -> tuple[npt.NDArray[np.intp], npt.NDArray[np.intp]]:
    """

    Parameters
    ----------
    left_keys : list[ndarray, ExtensionArray, Index, Series]
    right_keys : list[ndarray, ExtensionArray, Index, Series]
    sort : bool, default False
    how : {'inner', 'outer', 'left', 'right'}, default 'inner'

    Returns
    -------
    np.ndarray[np.intp]
        Indexer into the left_keys.
    np.ndarray[np.intp]
        Indexer into the right_keys.
    """
    assert len(left_keys) == len(
        right_keys
    ), "left_keys and right_keys must be the same length"

    # fast-path for empty left/right
    left_n = len(left_keys[0])
    right_n = len(right_keys[0])
    if left_n == 0:
        if how in ["left", "inner", "cross"]:
            return _get_empty_indexer()
        elif not sort and how in ["right", "outer"]:
            return _get_no_sort_one_missing_indexer(right_n, True)
    elif right_n == 0:
        if how in ["right", "inner", "cross"]:
            return _get_empty_indexer()
        elif not sort and how in ["left", "outer"]:
            return _get_no_sort_one_missing_indexer(left_n, False)

    # get left & right join labels and num. of levels at each location
    mapped = (
        _factorize_keys(left_keys[n], right_keys[n], sort=sort, how=how)
        for n in range(len(left_keys))
    )
    zipped = zip(*mapped)
    llab, rlab, shape = (list(x) for x in zipped)

    # get flat i8 keys from label lists
    lkey, rkey = _get_join_keys(llab, rlab, tuple(shape), sort)

    # factorize keys to a dense i8 space
    # `count` is the num. of unique keys
    # set(lkey) | set(rkey) == range(count)

    lkey, rkey, count = _factorize_keys(lkey, rkey, sort=sort, how=how)
    # preserve left frame order if how == 'left' and sort == False
    kwargs = {}
    if how in ("left", "right"):
        kwargs["sort"] = sort
    join_func = {
        "inner": libjoin.inner_join,
        "left": libjoin.left_outer_join,
        "right": lambda x, y, count, **kwargs: libjoin.left_outer_join(
            y, x, count, **kwargs
        )[::-1],
        "outer": libjoin.full_outer_join,
    }[how]

    # error: Cannot call function of unknown type
    return join_func(lkey, rkey, count, **kwargs)  # type: ignore[operator]


def restore_dropped_levels_multijoin(
    left: MultiIndex,
    right: MultiIndex,
    dropped_level_names,
    join_index: Index,
    lindexer: npt.NDArray[np.intp],
    rindexer: npt.NDArray[np.intp],
) -> tuple[list[Index], npt.NDArray[np.intp], list[Hashable]]:
    """
    *this is an internal non-public method*

    Returns the levels, labels and names of a multi-index to multi-index join.
    Depending on the type of join, this method restores the appropriate
    dropped levels of the joined multi-index.
    The method relies on lindexer, rindexer which hold the index positions of
    left and right, where a join was feasible

    Parameters
    ----------
    left : MultiIndex
        left index
    right : MultiIndex
        right index
    dropped_level_names : str array
        list of non-common level names
    join_index : Index
        the index of the join between the
        common levels of left and right
    lindexer : np.ndarray[np.intp]
        left indexer
    rindexer : np.ndarray[np.intp]
        right indexer

    Returns
    -------
    levels : list of Index
        levels of combined multiindexes
    labels : np.ndarray[np.intp]
        labels of combined multiindexes
    names : List[Hashable]
        names of combined multiindex levels

    """

    def _convert_to_multiindex(index: Index) -> MultiIndex:
        if isinstance(index, MultiIndex):
            return index
        else:
            return MultiIndex.from_arrays([index._values], names=[index.name])

    # For multi-multi joins with one overlapping level,
    # the returned index if of type Index
    # Assure that join_index is of type MultiIndex
    # so that dropped levels can be appended
    join_index = _convert_to_multiindex(join_index)

    join_levels = join_index.levels
    join_codes = join_index.codes
    join_names = join_index.names

    # Iterate through the levels that must be restored
    for dropped_level_name in dropped_level_names:
        if dropped_level_name in left.names:
            idx = left
            indexer = lindexer
        else:
            idx = right
            indexer = rindexer

        # The index of the level name to be restored
        name_idx = idx.names.index(dropped_level_name)

        restore_levels = idx.levels[name_idx]
        # Inject -1 in the codes list where a join was not possible
        # IOW indexer[i]=-1
        codes = idx.codes[name_idx]
        if indexer is None:
            restore_codes = codes
        else:
            restore_codes = algos.take_nd(codes, indexer, fill_value=-1)

        # error: Cannot determine type of "__add__"
        join_levels = join_levels + [restore_levels]  # type: ignore[has-type]
        join_codes = join_codes + [restore_codes]
        join_names = join_names + [dropped_level_name]

    return join_levels, join_codes, join_names


class _OrderedMerge(_MergeOperation):
    _merge_type = "ordered_merge"

    def __init__(
        self,
        left: DataFrame | Series,
        right: DataFrame | Series,
        on: IndexLabel | None = None,
        left_on: IndexLabel | None = None,
        right_on: IndexLabel | None = None,
        left_index: bool = False,
        right_index: bool = False,
        suffixes: Suffixes = ("_x", "_y"),
        fill_method: str | None = None,
        how: JoinHow | Literal["asof"] = "outer",
    ) -> None:
        self.fill_method = fill_method
        _MergeOperation.__init__(
            self,
            left,
            right,
            on=on,
            left_on=left_on,
            left_index=left_index,
            right_index=right_index,
            right_on=right_on,
            how=how,
            suffixes=suffixes,
            sort=True,  # factorize sorts
        )

    def get_result(self, copy: bool | None = True) -> DataFrame:
        join_index, left_indexer, right_indexer = self._get_join_info()

        left_join_indexer: npt.NDArray[np.intp] | None
        right_join_indexer: npt.NDArray[np.intp] | None

        if self.fill_method == "ffill":
            if left_indexer is None:
                raise TypeError("left_indexer cannot be None")
            left_indexer = cast("npt.NDArray[np.intp]", left_indexer)
            right_indexer = cast("npt.NDArray[np.intp]", right_indexer)
            left_join_indexer = libjoin.ffill_indexer(left_indexer)
            right_join_indexer = libjoin.ffill_indexer(right_indexer)
        else:
            left_join_indexer = left_indexer
            right_join_indexer = right_indexer

        result = self._reindex_and_concat(
            join_index, left_join_indexer, right_join_indexer, copy=copy
        )
        self._maybe_add_join_keys(result, left_indexer, right_indexer)

        return result


def _asof_by_function(direction: str):
    name = f"asof_join_{direction}_on_X_by_Y"
    return getattr(libjoin, name, None)


class _AsOfMerge(_OrderedMerge):
    _merge_type = "asof_merge"

    def __init__(
        self,
        left: DataFrame | Series,
        right: DataFrame | Series,
        on: IndexLabel | None = None,
        left_on: IndexLabel | None = None,
        right_on: IndexLabel | None = None,
        left_index: bool = False,
        right_index: bool = False,
        by=None,
        left_by=None,
        right_by=None,
        suffixes: Suffixes = ("_x", "_y"),
        how: Literal["asof"] = "asof",
        tolerance=None,
        allow_exact_matches: bool = True,
        direction: str = "backward",
    ) -> None:
        self.by = by
        self.left_by = left_by
        self.right_by = right_by
        self.tolerance = tolerance
        self.allow_exact_matches = allow_exact_matches
        self.direction = direction

        # check 'direction' is valid
        if self.direction not in ["backward", "forward", "nearest"]:
            raise MergeError(f"direction invalid: {self.direction}")

        # validate allow_exact_matches
        if not is_bool(self.allow_exact_matches):
            msg = (
                "allow_exact_matches must be boolean, "
                f"passed {self.allow_exact_matches}"
            )
            raise MergeError(msg)

        _OrderedMerge.__init__(
            self,
            left,
            right,
            on=on,
            left_on=left_on,
            right_on=right_on,
            left_index=left_index,
            right_index=right_index,
            how=how,
            suffixes=suffixes,
            fill_method=None,
        )

    def _validate_left_right_on(self, left_on, right_on):
        left_on, right_on = super()._validate_left_right_on(left_on, right_on)

        # we only allow on to be a single item for on
        if len(left_on) != 1 and not self.left_index:
            raise MergeError("can only asof on a key for left")

        if len(right_on) != 1 and not self.right_index:
            raise MergeError("can only asof on a key for right")

        if self.left_index and isinstance(self.left.index, MultiIndex):
            raise MergeError("left can only have one index")

        if self.right_index and isinstance(self.right.index, MultiIndex):
            raise MergeError("right can only have one index")

        # set 'by' columns
        if self.by is not None:
            if self.left_by is not None or self.right_by is not None:
                raise MergeError("Can only pass by OR left_by and right_by")
            self.left_by = self.right_by = self.by
        if self.left_by is None and self.right_by is not None:
            raise MergeError("missing left_by")
        if self.left_by is not None and self.right_by is None:
            raise MergeError("missing right_by")

        # GH#29130 Check that merge keys do not have dtype object
        if not self.left_index:
            left_on_0 = left_on[0]
            if isinstance(left_on_0, _known):
                lo_dtype = left_on_0.dtype
            else:
                lo_dtype = (
                    self.left._get_label_or_level_values(left_on_0).dtype
                    if left_on_0 in self.left.columns
                    else self.left.index.get_level_values(left_on_0)
                )
        else:
            lo_dtype = self.left.index.dtype

        if not self.right_index:
            right_on_0 = right_on[0]
            if isinstance(right_on_0, _known):
                ro_dtype = right_on_0.dtype
            else:
                ro_dtype = (
                    self.right._get_label_or_level_values(right_on_0).dtype
                    if right_on_0 in self.right.columns
                    else self.right.index.get_level_values(right_on_0)
                )
        else:
            ro_dtype = self.right.index.dtype

        if is_object_dtype(lo_dtype) or is_object_dtype(ro_dtype):
            raise MergeError(
                f"Incompatible merge dtype, {repr(ro_dtype)} and "
                f"{repr(lo_dtype)}, both sides must have numeric dtype"
            )

        # add 'by' to our key-list so we can have it in the
        # output as a key
        if self.left_by is not None:
            if not is_list_like(self.left_by):
                self.left_by = [self.left_by]
            if not is_list_like(self.right_by):
                self.right_by = [self.right_by]

            if len(self.left_by) != len(self.right_by):
                raise MergeError("left_by and right_by must be the same length")

            left_on = self.left_by + list(left_on)
            right_on = self.right_by + list(right_on)

        return left_on, right_on

    def _maybe_require_matching_dtypes(
        self, left_join_keys: list[ArrayLike], right_join_keys: list[ArrayLike]
    ) -> None:
        # TODO: why do we do this for AsOfMerge but not the others?

        # validate index types are the same
        for i, (lk, rk) in enumerate(zip(left_join_keys, right_join_keys)):
            if lk.dtype != rk.dtype:
                if isinstance(lk.dtype, CategoricalDtype) and isinstance(
                    rk.dtype, CategoricalDtype
                ):
                    # The generic error message is confusing for categoricals.
                    #
                    # In this function, the join keys include both the original
                    # ones of the merge_asof() call, and also the keys passed
                    # to its by= argument. Unordered but equal categories
                    # are not supported for the former, but will fail
                    # later with a ValueError, so we don't *need* to check
                    # for them here.
                    msg = (
                        f"incompatible merge keys [{i}] {repr(lk.dtype)} and "
                        f"{repr(rk.dtype)}, both sides category, but not equal ones"
                    )
                else:
                    msg = (
                        f"incompatible merge keys [{i}] {repr(lk.dtype)} and "
                        f"{repr(rk.dtype)}, must be the same type"
                    )
                raise MergeError(msg)

    def _validate_tolerance(self, left_join_keys: list[ArrayLike]) -> None:
        # validate tolerance; datetime.timedelta or Timedelta if we have a DTI
        if self.tolerance is not None:
            if self.left_index:
                lt = self.left.index._values
            else:
                lt = left_join_keys[-1]

            msg = (
                f"incompatible tolerance {self.tolerance}, must be compat "
                f"with type {repr(lt.dtype)}"
            )

            if needs_i8_conversion(lt.dtype):
                if not isinstance(self.tolerance, datetime.timedelta):
                    raise MergeError(msg)
                if self.tolerance < Timedelta(0):
                    raise MergeError("tolerance must be positive")

            elif is_integer_dtype(lt.dtype):
                if not is_integer(self.tolerance):
                    raise MergeError(msg)
                if self.tolerance < 0:
                    raise MergeError("tolerance must be positive")

            elif is_float_dtype(lt.dtype):
                if not is_number(self.tolerance):
                    raise MergeError(msg)
                # error: Unsupported operand types for > ("int" and "Number")
                if self.tolerance < 0:  # type: ignore[operator]
                    raise MergeError("tolerance must be positive")

            else:
                raise MergeError("key must be integer, timestamp or float")

    def _get_join_indexers(self) -> tuple[npt.NDArray[np.intp], npt.NDArray[np.intp]]:
        """return the join indexers"""

        def flip(xs: list[ArrayLike]) -> np.ndarray:
            """unlike np.transpose, this returns an array of tuples"""

            def injection(obj: ArrayLike):
                if not isinstance(obj.dtype, ExtensionDtype):
                    # ndarray
                    return obj
                obj = extract_array(obj)
                if isinstance(obj, NDArrayBackedExtensionArray):
                    # fastpath for e.g. dt64tz, categorical
                    return obj._ndarray
                # FIXME: returning obj._values_for_argsort() here doesn't
                #  break in any existing test cases, but i (@jbrockmendel)
                #  am pretty sure it should!
                #  e.g.
                #  arr = pd.array([0, pd.NA, 255], dtype="UInt8")
                #  will have values_for_argsort (before GH#45434)
                #  np.array([0, 255, 255], dtype=np.uint8)
                #  and the non-injectivity should make a difference somehow
                #  shouldn't it?
                return np.asarray(obj)

            xs = [injection(x) for x in xs]
            labels = list(string.ascii_lowercase[: len(xs)])
            dtypes = [x.dtype for x in xs]
            labeled_dtypes = list(zip(labels, dtypes))
            return np.array(list(zip(*xs)), labeled_dtypes)

        # values to compare
        left_values = (
            self.left.index._values if self.left_index else self.left_join_keys[-1]
        )
        right_values = (
            self.right.index._values if self.right_index else self.right_join_keys[-1]
        )
        tolerance = self.tolerance

        # we require sortedness and non-null values in the join keys
        if not Index(left_values).is_monotonic_increasing:
            side = "left"
            if isna(left_values).any():
                raise ValueError(f"Merge keys contain null values on {side} side")
            raise ValueError(f"{side} keys must be sorted")

        if not Index(right_values).is_monotonic_increasing:
            side = "right"
            if isna(right_values).any():
                raise ValueError(f"Merge keys contain null values on {side} side")
            raise ValueError(f"{side} keys must be sorted")

        if isinstance(left_values, ArrowExtensionArray):
            left_values = left_values._maybe_convert_datelike_array()

        if isinstance(right_values, ArrowExtensionArray):
            right_values = right_values._maybe_convert_datelike_array()

        # initial type conversion as needed
        if needs_i8_conversion(getattr(left_values, "dtype", None)):
            if tolerance is not None:
                tolerance = Timedelta(tolerance)

                # TODO: we have no test cases with PeriodDtype here; probably
                #  need to adjust tolerance for that case.
                if left_values.dtype.kind in "mM":
                    # Make sure the i8 representation for tolerance
                    #  matches that for left_values/right_values.
                    lvs = ensure_wrapped_if_datetimelike(left_values)
                    tolerance = tolerance.as_unit(lvs.unit)

                tolerance = tolerance._value

            # TODO: require left_values.dtype == right_values.dtype, or at least
            #  comparable for e.g. dt64tz
            left_values = left_values.view("i8")
            right_values = right_values.view("i8")

        if isinstance(left_values, BaseMaskedArray):
            # we've verified above that no nulls exist
            left_values = left_values._data
        elif isinstance(left_values, ExtensionArray):
            left_values = left_values.to_numpy()

        if isinstance(right_values, BaseMaskedArray):
            # we've verified above that no nulls exist
            right_values = right_values._data
        elif isinstance(right_values, ExtensionArray):
            right_values = right_values.to_numpy()

        # a "by" parameter requires special handling
        if self.left_by is not None:
            # remove 'on' parameter from values if one existed
            if self.left_index and self.right_index:
                left_by_values = self.left_join_keys
                right_by_values = self.right_join_keys
            else:
                left_by_values = self.left_join_keys[0:-1]
                right_by_values = self.right_join_keys[0:-1]

            # get tuple representation of values if more than one
            if len(left_by_values) == 1:
                lbv = left_by_values[0]
                rbv = right_by_values[0]

                # TODO: conversions for EAs that can be no-copy.
                lbv = np.asarray(lbv)
                rbv = np.asarray(rbv)
            else:
                # We get here with non-ndarrays in test_merge_by_col_tz_aware
                #  and test_merge_groupby_multiple_column_with_categorical_column
                lbv = flip(left_by_values)
                rbv = flip(right_by_values)
                lbv = ensure_object(lbv)
                rbv = ensure_object(rbv)

            # error: Incompatible types in assignment (expression has type
            # "Union[ndarray[Any, dtype[Any]], ndarray[Any, dtype[object_]]]",
            # variable has type "List[Union[Union[ExtensionArray,
            # ndarray[Any, Any]], Index, Series]]")
            right_by_values = rbv  # type: ignore[assignment]
            # error: Incompatible types in assignment (expression has type
            # "Union[ndarray[Any, dtype[Any]], ndarray[Any, dtype[object_]]]",
            # variable has type "List[Union[Union[ExtensionArray,
            # ndarray[Any, Any]], Index, Series]]")
            left_by_values = lbv  # type: ignore[assignment]

            # choose appropriate function by type
            func = _asof_by_function(self.direction)
            return func(
                left_values,
                right_values,
                left_by_values,
                right_by_values,
                self.allow_exact_matches,
                tolerance,
            )
        else:
            # choose appropriate function by type
            func = _asof_by_function(self.direction)
            # TODO(cython3):
            # Bug in beta1 preventing Cython from choosing
            # right specialization when one fused memview is None
            # Doesn't matter what type we choose
            # (nothing happens anyways since it is None)
            # GH 51640
            return func[f"{left_values.dtype}_t", object](
                left_values,
                right_values,
                None,
                None,
                self.allow_exact_matches,
                tolerance,
                False,
            )


def _get_multiindex_indexer(
    join_keys: list[ArrayLike], index: MultiIndex, sort: bool
) -> tuple[npt.NDArray[np.intp], npt.NDArray[np.intp]]:
    # left & right join labels and num. of levels at each location
    mapped = (
        _factorize_keys(index.levels[n]._values, join_keys[n], sort=sort)
        for n in range(index.nlevels)
    )
    zipped = zip(*mapped)
    rcodes, lcodes, shape = (list(x) for x in zipped)
    if sort:
        rcodes = list(map(np.take, rcodes, index.codes))
    else:
        i8copy = lambda a: a.astype("i8", subok=False, copy=True)
        rcodes = list(map(i8copy, index.codes))

    # fix right labels if there were any nulls
    for i, join_key in enumerate(join_keys):
        mask = index.codes[i] == -1
        if mask.any():
            # check if there already was any nulls at this location
            # if there was, it is factorized to `shape[i] - 1`
            a = join_key[lcodes[i] == shape[i] - 1]
            if a.size == 0 or not a[0] != a[0]:
                shape[i] += 1

            rcodes[i][mask] = shape[i] - 1

    # get flat i8 join keys
    lkey, rkey = _get_join_keys(lcodes, rcodes, tuple(shape), sort)

    # factorize keys to a dense i8 space
    lkey, rkey, count = _factorize_keys(lkey, rkey, sort=sort)

    return libjoin.left_outer_join(lkey, rkey, count, sort=sort)


def _get_single_indexer(
    join_key: ArrayLike, index: Index, sort: bool = False
) -> tuple[npt.NDArray[np.intp], npt.NDArray[np.intp]]:
    left_key, right_key, count = _factorize_keys(join_key, index._values, sort=sort)

    return libjoin.left_outer_join(left_key, right_key, count, sort=sort)


def _get_empty_indexer() -> tuple[npt.NDArray[np.intp], npt.NDArray[np.intp]]:
    """Return empty join indexers."""
    return (
        np.array([], dtype=np.intp),
        np.array([], dtype=np.intp),
    )


def _get_no_sort_one_missing_indexer(
    n: int, left_missing: bool
) -> tuple[npt.NDArray[np.intp], npt.NDArray[np.intp]]:
    """
    Return join indexers where all of one side is selected without sorting
    and none of the other side is selected.

    Parameters
    ----------
    n : int
        Length of indexers to create.
    left_missing : bool
        If True, the left indexer will contain only -1's.
        If False, the right indexer will contain only -1's.

    Returns
    -------
    np.ndarray[np.intp]
        Left indexer
    np.ndarray[np.intp]
        Right indexer
    """
    idx = np.arange(n, dtype=np.intp)
    idx_missing = np.full(shape=n, fill_value=-1, dtype=np.intp)
    if left_missing:
        return idx_missing, idx
    return idx, idx_missing


def _left_join_on_index(
    left_ax: Index, right_ax: Index, join_keys: list[ArrayLike], sort: bool = False
) -> tuple[Index, npt.NDArray[np.intp] | None, npt.NDArray[np.intp]]:
    if isinstance(right_ax, MultiIndex):
        left_indexer, right_indexer = _get_multiindex_indexer(
            join_keys, right_ax, sort=sort
        )
    else:
        left_indexer, right_indexer = _get_single_indexer(
            join_keys[0], right_ax, sort=sort
        )

    if sort or len(left_ax) != len(left_indexer):
        # if asked to sort or there are 1-to-many matches
        join_index = left_ax.take(left_indexer)
        return join_index, left_indexer, right_indexer

    # left frame preserves order & length of its index
    return left_ax, None, right_indexer


def _factorize_keys(
    lk: ArrayLike,
    rk: ArrayLike,
    sort: bool = True,
    how: MergeHow | Literal["asof"] = "inner",
) -> tuple[npt.NDArray[np.intp], npt.NDArray[np.intp], int]:
    """
    Encode left and right keys as enumerated types.

    This is used to get the join indexers to be used when merging DataFrames.

    Parameters
    ----------
    lk : ndarray, ExtensionArray
        Left key.
    rk : ndarray, ExtensionArray
        Right key.
    sort : bool, defaults to True
        If True, the encoding is done such that the unique elements in the
        keys are sorted.
    how : {‘left’, ‘right’, ‘outer’, ‘inner’}, default ‘inner’
        Type of merge.

    Returns
    -------
    np.ndarray[np.intp]
        Left (resp. right if called with `key='right'`) labels, as enumerated type.
    np.ndarray[np.intp]
        Right (resp. left if called with `key='right'`) labels, as enumerated type.
    int
        Number of unique elements in union of left and right labels.

    See Also
    --------
    merge : Merge DataFrame or named Series objects
        with a database-style join.
    algorithms.factorize : Encode the object as an enumerated type
        or categorical variable.

    Examples
    --------
    >>> lk = np.array(["a", "c", "b"])
    >>> rk = np.array(["a", "c"])

    Here, the unique values are `'a', 'b', 'c'`. With the default
    `sort=True`, the encoding will be `{0: 'a', 1: 'b', 2: 'c'}`:

    >>> pd.core.reshape.merge._factorize_keys(lk, rk)
    (array([0, 2, 1]), array([0, 2]), 3)

    With the `sort=False`, the encoding will correspond to the order
    in which the unique elements first appear: `{0: 'a', 1: 'c', 2: 'b'}`:

    >>> pd.core.reshape.merge._factorize_keys(lk, rk, sort=False)
    (array([0, 1, 2]), array([0, 1]), 3)
    """
    # TODO: if either is a RangeIndex, we can likely factorize more efficiently?

    if (
        isinstance(lk.dtype, DatetimeTZDtype) and isinstance(rk.dtype, DatetimeTZDtype)
    ) or (lib.is_np_dtype(lk.dtype, "M") and lib.is_np_dtype(rk.dtype, "M")):
        # Extract the ndarray (UTC-localized) values
        # Note: we dont need the dtypes to match, as these can still be compared
        lk, rk = cast("DatetimeArray", lk)._ensure_matching_resos(rk)
        lk = cast("DatetimeArray", lk)._ndarray
        rk = cast("DatetimeArray", rk)._ndarray

    elif (
        isinstance(lk.dtype, CategoricalDtype)
        and isinstance(rk.dtype, CategoricalDtype)
        and lk.dtype == rk.dtype
    ):
        assert isinstance(lk, Categorical)
        assert isinstance(rk, Categorical)
        # Cast rk to encoding so we can compare codes with lk

        rk = lk._encode_with_my_categories(rk)

        lk = ensure_int64(lk.codes)
        rk = ensure_int64(rk.codes)

    elif isinstance(lk, ExtensionArray) and lk.dtype == rk.dtype:
        if not isinstance(lk, BaseMaskedArray) and not (
            # exclude arrow dtypes that would get cast to object
            isinstance(lk.dtype, ArrowDtype)
            and is_numeric_dtype(lk.dtype.numpy_dtype)
        ):
            lk, _ = lk._values_for_factorize()

            # error: Item "ndarray" of "Union[Any, ndarray]" has no attribute
            # "_values_for_factorize"
            rk, _ = rk._values_for_factorize()  # type: ignore[union-attr]

    if needs_i8_conversion(lk.dtype) and lk.dtype == rk.dtype:
        # GH#23917 TODO: Needs tests for non-matching dtypes
        # GH#23917 TODO: needs tests for case where lk is integer-dtype
        #  and rk is datetime-dtype
        lk = np.asarray(lk, dtype=np.int64)
        rk = np.asarray(rk, dtype=np.int64)

    klass, lk, rk = _convert_arrays_and_get_rizer_klass(lk, rk)

    rizer = klass(max(len(lk), len(rk)))

    if isinstance(lk, BaseMaskedArray):
        assert isinstance(rk, BaseMaskedArray)
        llab = rizer.factorize(lk._data, mask=lk._mask)
        rlab = rizer.factorize(rk._data, mask=rk._mask)
    elif isinstance(lk, ArrowExtensionArray):
        assert isinstance(rk, ArrowExtensionArray)
        # we can only get here with numeric dtypes
        # TODO: Remove when we have a Factorizer for Arrow
        llab = rizer.factorize(
            lk.to_numpy(na_value=1, dtype=lk.dtype.numpy_dtype), mask=lk.isna()
        )
        rlab = rizer.factorize(
            rk.to_numpy(na_value=1, dtype=lk.dtype.numpy_dtype), mask=rk.isna()
        )
    else:
        # Argument 1 to "factorize" of "ObjectFactorizer" has incompatible type
        # "Union[ndarray[Any, dtype[signedinteger[_64Bit]]],
        # ndarray[Any, dtype[object_]]]"; expected "ndarray[Any, dtype[object_]]"
        llab = rizer.factorize(lk)  # type: ignore[arg-type]
        rlab = rizer.factorize(rk)  # type: ignore[arg-type]
    assert llab.dtype == np.dtype(np.intp), llab.dtype
    assert rlab.dtype == np.dtype(np.intp), rlab.dtype

    count = rizer.get_count()

    if sort:
        uniques = rizer.uniques.to_array()
        llab, rlab = _sort_labels(uniques, llab, rlab)

    # NA group
    lmask = llab == -1
    lany = lmask.any()
    rmask = rlab == -1
    rany = rmask.any()

    if lany or rany:
        if lany:
            np.putmask(llab, lmask, count)
        if rany:
            np.putmask(rlab, rmask, count)
        count += 1

    if how == "right":
        return rlab, llab, count
    return llab, rlab, count


def _convert_arrays_and_get_rizer_klass(
    lk: ArrayLike, rk: ArrayLike
) -> tuple[type[libhashtable.Factorizer], ArrayLike, ArrayLike]:
    klass: type[libhashtable.Factorizer]
    if is_numeric_dtype(lk.dtype):
        if lk.dtype != rk.dtype:
            dtype = find_common_type([lk.dtype, rk.dtype])
            if isinstance(dtype, ExtensionDtype):
                cls = dtype.construct_array_type()
                if not isinstance(lk, ExtensionArray):
                    lk = cls._from_sequence(lk, dtype=dtype, copy=False)
                else:
                    lk = lk.astype(dtype)

                if not isinstance(rk, ExtensionArray):
                    rk = cls._from_sequence(rk, dtype=dtype, copy=False)
                else:
                    rk = rk.astype(dtype)
            else:
                lk = lk.astype(dtype)
                rk = rk.astype(dtype)
        if isinstance(lk, BaseMaskedArray):
            #  Invalid index type "type" for "Dict[Type[object], Type[Factorizer]]";
            #  expected type "Type[object]"
            klass = _factorizers[lk.dtype.type]  # type: ignore[index]
        elif isinstance(lk.dtype, ArrowDtype):
            klass = _factorizers[lk.dtype.numpy_dtype.type]
        else:
            klass = _factorizers[lk.dtype.type]

    else:
        klass = libhashtable.ObjectFactorizer
        lk = ensure_object(lk)
        rk = ensure_object(rk)
    return klass, lk, rk


def _sort_labels(
    uniques: np.ndarray, left: npt.NDArray[np.intp], right: npt.NDArray[np.intp]
) -> tuple[npt.NDArray[np.intp], npt.NDArray[np.intp]]:
    llength = len(left)
    labels = np.concatenate([left, right])

    _, new_labels = algos.safe_sort(uniques, labels, use_na_sentinel=True)
    new_left, new_right = new_labels[:llength], new_labels[llength:]

    return new_left, new_right


def _get_join_keys(
    llab: list[npt.NDArray[np.int64 | np.intp]],
    rlab: list[npt.NDArray[np.int64 | np.intp]],
    shape: Shape,
    sort: bool,
) -> tuple[npt.NDArray[np.int64], npt.NDArray[np.int64]]:
    # how many levels can be done without overflow
    nlev = next(
        lev
        for lev in range(len(shape), 0, -1)
        if not is_int64_overflow_possible(shape[:lev])
    )

    # get keys for the first `nlev` levels
    stride = np.prod(shape[1:nlev], dtype="i8")
    lkey = stride * llab[0].astype("i8", subok=False, copy=False)
    rkey = stride * rlab[0].astype("i8", subok=False, copy=False)

    for i in range(1, nlev):
        with np.errstate(divide="ignore"):
            stride //= shape[i]
        lkey += llab[i] * stride
        rkey += rlab[i] * stride

    if nlev == len(shape):  # all done!
        return lkey, rkey

    # densify current keys to avoid overflow
    lkey, rkey, count = _factorize_keys(lkey, rkey, sort=sort)

    llab = [lkey] + llab[nlev:]
    rlab = [rkey] + rlab[nlev:]
    shape = (count,) + shape[nlev:]

    return _get_join_keys(llab, rlab, shape, sort)


def _should_fill(lname, rname) -> bool:
    if not isinstance(lname, str) or not isinstance(rname, str):
        return True
    return lname == rname


def _any(x) -> bool:
    return x is not None and com.any_not_none(*x)


def _validate_operand(obj: DataFrame | Series) -> DataFrame:
    if isinstance(obj, ABCDataFrame):
        return obj
    elif isinstance(obj, ABCSeries):
        if obj.name is None:
            raise ValueError("Cannot merge a Series without a name")
        return obj.to_frame()
    else:
        raise TypeError(
            f"Can only merge Series or DataFrame objects, a {type(obj)} was passed"
        )


def _items_overlap_with_suffix(
    left: Index, right: Index, suffixes: Suffixes
) -> tuple[Index, Index]:
    """
    Suffixes type validation.

    If two indices overlap, add suffixes to overlapping entries.

    If corresponding suffix is empty, the entry is simply converted to string.

    """
    if not is_list_like(suffixes, allow_sets=False) or isinstance(suffixes, dict):
        raise TypeError(
            f"Passing 'suffixes' as a {type(suffixes)}, is not supported. "
            "Provide 'suffixes' as a tuple instead."
        )

    to_rename = left.intersection(right)
    if len(to_rename) == 0:
        return left, right

    lsuffix, rsuffix = suffixes

    if not lsuffix and not rsuffix:
        raise ValueError(f"columns overlap but no suffix specified: {to_rename}")

    def renamer(x, suffix: str | None):
        """
        Rename the left and right indices.

        If there is overlap, and suffix is not None, add
        suffix, otherwise, leave it as-is.

        Parameters
        ----------
        x : original column name
        suffix : str or None

        Returns
        -------
        x : renamed column name
        """
        if x in to_rename and suffix is not None:
            return f"{x}{suffix}"
        return x

    lrenamer = partial(renamer, suffix=lsuffix)
    rrenamer = partial(renamer, suffix=rsuffix)

    llabels = left._transform_index(lrenamer)
    rlabels = right._transform_index(rrenamer)

    dups = []
    if not llabels.is_unique:
        # Only warn when duplicates are caused because of suffixes, already duplicated
        # columns in origin should not warn
        dups = llabels[(llabels.duplicated()) & (~left.duplicated())].tolist()
    if not rlabels.is_unique:
        dups.extend(rlabels[(rlabels.duplicated()) & (~right.duplicated())].tolist())
    if dups:
        raise MergeError(
            f"Passing 'suffixes' which cause duplicate columns {set(dups)} is "
            f"not allowed.",
        )

    return llabels, rlabels<|MERGE_RESOLUTION|>--- conflicted
+++ resolved
@@ -844,11 +844,7 @@
                 allow_dups=True,
                 use_na_proxy=True,
             )
-<<<<<<< HEAD
-            left = left._constructor(lmgr, _allow_mgr=True)
-=======
             left = left._constructor_from_mgr(lmgr, axes=lmgr.axes)
->>>>>>> 49851bbb
         left.index = join_index
 
         if right_indexer is not None and not is_range_indexer(
@@ -863,11 +859,7 @@
                 allow_dups=True,
                 use_na_proxy=True,
             )
-<<<<<<< HEAD
-            right = right._constructor(rmgr, _allow_mgr=True)
-=======
             right = right._constructor_from_mgr(rmgr, axes=rmgr.axes)
->>>>>>> 49851bbb
         right.index = join_index
 
         from pandas import concat
