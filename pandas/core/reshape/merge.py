--- conflicted
+++ resolved
@@ -17,16 +17,10 @@
 from pandas.core.dtypes.common import (
     ensure_float64, ensure_int64, ensure_object, is_array_like, is_bool,
     is_bool_dtype, is_categorical_dtype, is_datetime64_dtype,
-<<<<<<< HEAD
-    is_datetime64tz_dtype, is_datetimelike, is_dtype_equal, is_float_dtype,
-    is_int64_dtype, is_integer, is_integer_dtype, is_list_like, is_number,
-    is_numeric_dtype, is_object_dtype, needs_i8_conversion)
-=======
     is_datetime64tz_dtype, is_datetimelike, is_dtype_equal,
     is_extension_array_dtype, is_float_dtype, is_int64_dtype, is_integer,
     is_integer_dtype, is_list_like, is_number, is_numeric_dtype,
-    needs_i8_conversion)
->>>>>>> 19054855
+    is_object_dtype, needs_i8_conversion)
 from pandas.core.dtypes.missing import isnull, na_value_for_dtype
 
 from pandas import Categorical, DataFrame, Index, MultiIndex, Series, Timedelta
