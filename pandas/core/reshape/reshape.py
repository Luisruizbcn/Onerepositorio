--- conflicted
+++ resolved
@@ -1032,13 +1032,7 @@
     codes = codes.copy()
     if dummy_na:
         codes[codes == -1] = len(levels)
-<<<<<<< HEAD
-        # Incompatible types in assignment (expression has type
-        # "ndarray[Any, dtype[Any]]", variable has type "Index")
-        levels = np.append(levels, np.nan)  # type: ignore[assignment]
-=======
         levels = levels.insert(len(levels), np.nan)
->>>>>>> 2cb60c7f
 
     # if dummy_na, we just fake a nan level. drop_first will drop it again
     if drop_first and len(levels) == 1:
