--- conflicted
+++ resolved
@@ -89,12 +89,14 @@
     return request.param
 
 
-<<<<<<< HEAD
 @pytest.fixture(params=[numpy.nan, pandas.NaT])
 def nulls_fixture(request):
     """
     Fixture for each null type in pandas
-=======
+    """
+    return request.param    
+
+
 TIMEZONES = [None, 'UTC', 'US/Eastern', 'Asia/Tokyo', 'dateutil/US/Pacific']
 
 
@@ -112,6 +114,5 @@
 def tz_aware_fixture(request):
     """
     Fixture for trying explicit timezones: {0}
->>>>>>> 4a344972
     """
     return request.param