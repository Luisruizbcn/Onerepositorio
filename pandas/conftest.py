"""
This file is very long and growing, but it was decided to not split it yet, as
it's still manageable (2020-03-17, ~1.1k LoC). See gh-31989

Instead of splitting it was decided to define sections here:
- Configuration / Settings
- Autouse fixtures
- Common arguments
- Missing values & co.
- Classes
- Indices
- Series'
- DataFrames
- Operators & Operations
- Data sets/files
- Time zones
- Dtypes
- Misc
"""

from collections import abc
from datetime import (
    date,
    datetime,
    time,
    timedelta,
    timezone,
)
from decimal import Decimal
import operator
import os
from typing import (
    Callable,
    Iterator,
)

from dateutil.tz import (
    tzlocal,
    tzutc,
)
import hypothesis
from hypothesis import strategies as st
import numpy as np
import pytest
from pytz import (
    FixedOffset,
    utc,
)

import pandas.util._test_decorators as td

from pandas.core.dtypes.dtypes import (
    DatetimeTZDtype,
    IntervalDtype,
)

import pandas as pd
from pandas import (
    DataFrame,
    Interval,
    Period,
    Series,
    Timedelta,
    Timestamp,
)
import pandas._testing as tm
from pandas.core import ops
from pandas.core.indexes.api import (
    Index,
    MultiIndex,
)

try:
    import pyarrow as pa
except ImportError:
    has_pyarrow = False
else:
    del pa
    has_pyarrow = True

zoneinfo = None
if pd.compat.PY39:
    # Import "zoneinfo" could not be resolved (reportMissingImports)
    import zoneinfo  # type: ignore[no-redef]

    # Although zoneinfo can be imported in Py39, it is effectively
    # "not available" without tzdata/IANA tz data.
    # We will set zoneinfo to not found in this case
    try:
        zoneinfo.ZoneInfo("UTC")  # type: ignore[attr-defined]
    except zoneinfo.ZoneInfoNotFoundError:  # type: ignore[attr-defined]
        zoneinfo = None

# Until https://github.com/numpy/numpy/issues/19078 is sorted out, just suppress
suppress_npdev_promotion_warning = pytest.mark.filterwarnings(
    "ignore:Promotion of numbers and bools:FutureWarning"
)

# ----------------------------------------------------------------
# Configuration / Settings
# ----------------------------------------------------------------
# pytest


def pytest_addoption(parser) -> None:
    parser.addoption("--skip-slow", action="store_true", help="skip slow tests")
    parser.addoption("--skip-network", action="store_true", help="skip network tests")
    parser.addoption("--skip-db", action="store_true", help="skip db tests")
    parser.addoption(
        "--run-high-memory", action="store_true", help="run high memory tests"
    )
    parser.addoption("--only-slow", action="store_true", help="run only slow tests")
    parser.addoption(
        "--strict-data-files",
        action="store_true",
        help="Fail if a test is skipped for missing data file.",
    )


def ignore_doctest_warning(item: pytest.Item, path: str, message: str) -> None:
    """Ignore doctest warning.

    Parameters
    ----------
    item : pytest.Item
        pytest test item.
    path : str
        Module path to Python object, e.g. "pandas.core.frame.DataFrame.append". A
        warning will be filtered when item.name ends with in given path. So it is
        sufficient to specify e.g. "DataFrame.append".
    message : str
        Message to be filtered.
    """
    if item.name.endswith(path):
        item.add_marker(pytest.mark.filterwarnings(f"ignore:{message}"))


def pytest_collection_modifyitems(items, config) -> None:
    skip_slow = config.getoption("--skip-slow")
    only_slow = config.getoption("--only-slow")
    skip_network = config.getoption("--skip-network")
    skip_db = config.getoption("--skip-db")

    marks = [
        (pytest.mark.slow, "slow", skip_slow, "--skip-slow"),
        (pytest.mark.network, "network", skip_network, "--network"),
        (pytest.mark.db, "db", skip_db, "--skip-db"),
    ]

    # Warnings from doctests that can be ignored; place reason in comment above.
    # Each entry specifies (path, message) - see the ignore_doctest_warning function
    ignored_doctest_warnings = [
        # Deprecations where the docstring will emit a warning
        ("DataFrame.append", "The frame.append method is deprecated"),
        ("Series.append", "The series.append method is deprecated"),
<<<<<<< HEAD
        ("Categorical.replace", "Categorical.replace is deprecated"),
        ("MultiIndex._is_lexsorted", "MultiIndex.is_lexsorted is deprecated"),
=======
        ("dtypes.common.is_categorical", "is_categorical is deprecated"),
>>>>>>> d0326528
        # Docstring divides by zero to show behavior difference
        ("missing.mask_zero_div_zero", "divide by zero encountered"),
        # Docstring demonstrates the call raises a warning
        ("_validators.validate_axis_style_args", "Use named arguments"),
    ]

    for item in items:
        if config.getoption("--doctest-modules") or config.getoption(
            "--doctest-cython", default=False
        ):
            # autouse=True for the add_doctest_imports can lead to expensive teardowns
            # since doctest_namespace is a session fixture
            item.add_marker(pytest.mark.usefixtures("add_doctest_imports"))

            for path, message in ignored_doctest_warnings:
                ignore_doctest_warning(item, path, message)

        # mark all tests in the pandas/tests/frame directory with "arraymanager"
        if "/frame/" in item.nodeid:
            item.add_marker(pytest.mark.arraymanager)
        item.add_marker(suppress_npdev_promotion_warning)

        for (mark, kwd, skip_if_found, arg_name) in marks:
            if kwd in item.keywords:
                # If we're skipping, no need to actually add the marker or look for
                # other markers
                if skip_if_found:
                    item.add_marker(pytest.mark.skip(f"skipping due to {arg_name}"))
                    break

                item.add_marker(mark)

        if only_slow and "slow" not in item.keywords:
            item.add_marker(pytest.mark.skip("skipping due to --only-slow"))


# Hypothesis
hypothesis.settings.register_profile(
    "ci",
    # Hypothesis timing checks are tuned for scalars by default, so we bump
    # them from 200ms to 500ms per test case as the global default.  If this
    # is too short for a specific test, (a) try to make it faster, and (b)
    # if it really is slow add `@settings(deadline=...)` with a working value,
    # or `deadline=None` to entirely disable timeouts for that test.
    # 2022-02-09: Changed deadline from 500 -> None. Deadline leads to
    # non-actionable, flaky CI failures (# GH 24641, 44969, 45118, 44969)
    deadline=None,
    suppress_health_check=(hypothesis.HealthCheck.too_slow,),
)
hypothesis.settings.load_profile("ci")

# Registering these strategies makes them globally available via st.from_type,
# which is use for offsets in tests/tseries/offsets/test_offsets_properties.py
for name in "MonthBegin MonthEnd BMonthBegin BMonthEnd".split():
    cls = getattr(pd.tseries.offsets, name)
    st.register_type_strategy(
        cls, st.builds(cls, n=st.integers(-99, 99), normalize=st.booleans())
    )

for name in "YearBegin YearEnd BYearBegin BYearEnd".split():
    cls = getattr(pd.tseries.offsets, name)
    st.register_type_strategy(
        cls,
        st.builds(
            cls,
            n=st.integers(-5, 5),
            normalize=st.booleans(),
            month=st.integers(min_value=1, max_value=12),
        ),
    )

for name in "QuarterBegin QuarterEnd BQuarterBegin BQuarterEnd".split():
    cls = getattr(pd.tseries.offsets, name)
    st.register_type_strategy(
        cls,
        st.builds(
            cls,
            n=st.integers(-24, 24),
            normalize=st.booleans(),
            startingMonth=st.integers(min_value=1, max_value=12),
        ),
    )


@pytest.fixture
def add_doctest_imports(doctest_namespace) -> None:
    """
    Make `np` and `pd` names available for doctests.
    """
    doctest_namespace["np"] = np
    doctest_namespace["pd"] = pd


# ----------------------------------------------------------------
# Autouse fixtures
# ----------------------------------------------------------------
@pytest.fixture(autouse=True)
def configure_tests() -> None:
    """
    Configure settings for all tests and test modules.
    """
    pd.set_option("chained_assignment", "raise")


# ----------------------------------------------------------------
# Common arguments
# ----------------------------------------------------------------
@pytest.fixture(params=[0, 1, "index", "columns"], ids=lambda x: f"axis={repr(x)}")
def axis(request):
    """
    Fixture for returning the axis numbers of a DataFrame.
    """
    return request.param


axis_frame = axis


@pytest.fixture(params=[1, "columns"], ids=lambda x: f"axis={repr(x)}")
def axis_1(request):
    """
    Fixture for returning aliases of axis 1 of a DataFrame.
    """
    return request.param


@pytest.fixture(params=[True, False, None])
def observed(request):
    """
    Pass in the observed keyword to groupby for [True, False]
    This indicates whether categoricals should return values for
    values which are not in the grouper [False / None], or only values which
    appear in the grouper [True]. [None] is supported for future compatibility
    if we decide to change the default (and would need to warn if this
    parameter is not passed).
    """
    return request.param


@pytest.fixture(params=[True, False, None])
def ordered(request):
    """
    Boolean 'ordered' parameter for Categorical.
    """
    return request.param


@pytest.fixture(params=["first", "last", False])
def keep(request):
    """
    Valid values for the 'keep' parameter used in
    .duplicated or .drop_duplicates
    """
    return request.param


@pytest.fixture(params=["both", "neither", "left", "right"])
def inclusive_endpoints_fixture(request):
    """
    Fixture for trying all interval 'inclusive' parameters.
    """
    return request.param


@pytest.fixture(params=["left", "right", "both", "neither"])
def closed(request):
    """
    Fixture for trying all interval closed parameters.
    """
    return request.param


@pytest.fixture(params=["left", "right", "both", "neither"])
def other_closed(request):
    """
    Secondary closed fixture to allow parametrizing over all pairs of closed.
    """
    return request.param


@pytest.fixture(
    params=[
        None,
        "gzip",
        "bz2",
        "zip",
        "xz",
        "tar",
        pytest.param("zstd", marks=td.skip_if_no("zstandard")),
    ]
)
def compression(request):
    """
    Fixture for trying common compression types in compression tests.
    """
    return request.param


@pytest.fixture(
    params=[
        "gzip",
        "bz2",
        "zip",
        "xz",
        "tar",
        pytest.param("zstd", marks=td.skip_if_no("zstandard")),
    ]
)
def compression_only(request):
    """
    Fixture for trying common compression types in compression tests excluding
    uncompressed case.
    """
    return request.param


@pytest.fixture(params=[True, False])
def writable(request):
    """
    Fixture that an array is writable.
    """
    return request.param


@pytest.fixture(params=["inner", "outer", "left", "right"])
def join_type(request):
    """
    Fixture for trying all types of join operations.
    """
    return request.param


@pytest.fixture(params=["nlargest", "nsmallest"])
def nselect_method(request):
    """
    Fixture for trying all nselect methods.
    """
    return request.param


# ----------------------------------------------------------------
# Missing values & co.
# ----------------------------------------------------------------
@pytest.fixture(params=tm.NULL_OBJECTS, ids=lambda x: type(x).__name__)
def nulls_fixture(request):
    """
    Fixture for each null type in pandas.
    """
    return request.param


nulls_fixture2 = nulls_fixture  # Generate cartesian product of nulls_fixture


@pytest.fixture(params=[None, np.nan, pd.NaT])
def unique_nulls_fixture(request):
    """
    Fixture for each null type in pandas, each null type exactly once.
    """
    return request.param


# Generate cartesian product of unique_nulls_fixture:
unique_nulls_fixture2 = unique_nulls_fixture


@pytest.fixture(params=tm.NP_NAT_OBJECTS, ids=lambda x: type(x).__name__)
def np_nat_fixture(request):
    """
    Fixture for each NaT type in numpy.
    """
    return request.param


# Generate cartesian product of np_nat_fixture:
np_nat_fixture2 = np_nat_fixture


# ----------------------------------------------------------------
# Classes
# ----------------------------------------------------------------


@pytest.fixture(params=[DataFrame, Series])
def frame_or_series(request):
    """
    Fixture to parametrize over DataFrame and Series.
    """
    return request.param


@pytest.fixture(params=[Index, Series], ids=["index", "series"])
def index_or_series(request):
    """
    Fixture to parametrize over Index and Series, made necessary by a mypy
    bug, giving an error:

    List item 0 has incompatible type "Type[Series]"; expected "Type[PandasObject]"

    See GH#29725
    """
    return request.param


# Generate cartesian product of index_or_series fixture:
index_or_series2 = index_or_series


@pytest.fixture(params=[Index, Series, pd.array], ids=["index", "series", "array"])
def index_or_series_or_array(request):
    """
    Fixture to parametrize over Index, Series, and ExtensionArray
    """
    return request.param


@pytest.fixture(params=[Index, Series, DataFrame, pd.array], ids=lambda x: x.__name__)
def box_with_array(request):
    """
    Fixture to test behavior for Index, Series, DataFrame, and pandas Array
    classes
    """
    return request.param


box_with_array2 = box_with_array


@pytest.fixture
def dict_subclass():
    """
    Fixture for a dictionary subclass.
    """

    class TestSubDict(dict):
        def __init__(self, *args, **kwargs) -> None:
            dict.__init__(self, *args, **kwargs)

    return TestSubDict


@pytest.fixture
def non_dict_mapping_subclass():
    """
    Fixture for a non-mapping dictionary subclass.
    """

    class TestNonDictMapping(abc.Mapping):
        def __init__(self, underlying_dict) -> None:
            self._data = underlying_dict

        def __getitem__(self, key):
            return self._data.__getitem__(key)

        def __iter__(self) -> Iterator:
            return self._data.__iter__()

        def __len__(self) -> int:
            return self._data.__len__()

    return TestNonDictMapping


# ----------------------------------------------------------------
# Indices
# ----------------------------------------------------------------
@pytest.fixture
def multiindex_year_month_day_dataframe_random_data():
    """
    DataFrame with 3 level MultiIndex (year, month, day) covering
    first 100 business days from 2000-01-01 with random data
    """
    tdf = tm.makeTimeDataFrame(100)
    ymd = tdf.groupby([lambda x: x.year, lambda x: x.month, lambda x: x.day]).sum()
    # use Int64Index, to make sure things work
    ymd.index = ymd.index.set_levels([lev.astype("i8") for lev in ymd.index.levels])
    ymd.index.set_names(["year", "month", "day"], inplace=True)
    return ymd


@pytest.fixture
def lexsorted_two_level_string_multiindex() -> MultiIndex:
    """
    2-level MultiIndex, lexsorted, with string names.
    """
    return MultiIndex(
        levels=[["foo", "bar", "baz", "qux"], ["one", "two", "three"]],
        codes=[[0, 0, 0, 1, 1, 2, 2, 3, 3, 3], [0, 1, 2, 0, 1, 1, 2, 0, 1, 2]],
        names=["first", "second"],
    )


@pytest.fixture
def multiindex_dataframe_random_data(
    lexsorted_two_level_string_multiindex,
) -> DataFrame:
    """DataFrame with 2 level MultiIndex with random data"""
    index = lexsorted_two_level_string_multiindex
    return DataFrame(
        np.random.randn(10, 3), index=index, columns=Index(["A", "B", "C"], name="exp")
    )


def _create_multiindex():
    """
    MultiIndex used to test the general functionality of this object
    """

    # See Also: tests.multi.conftest.idx
    major_axis = Index(["foo", "bar", "baz", "qux"])
    minor_axis = Index(["one", "two"])

    major_codes = np.array([0, 0, 1, 2, 3, 3])
    minor_codes = np.array([0, 1, 0, 1, 0, 1])
    index_names = ["first", "second"]
    return MultiIndex(
        levels=[major_axis, minor_axis],
        codes=[major_codes, minor_codes],
        names=index_names,
        verify_integrity=False,
    )


def _create_mi_with_dt64tz_level():
    """
    MultiIndex with a level that is a tzaware DatetimeIndex.
    """
    # GH#8367 round trip with pickle
    return MultiIndex.from_product(
        [[1, 2], ["a", "b"], pd.date_range("20130101", periods=3, tz="US/Eastern")],
        names=["one", "two", "three"],
    )


indices_dict = {
    "string": tm.makeStringIndex(100),
    "datetime": tm.makeDateIndex(100),
    "datetime-tz": tm.makeDateIndex(100, tz="US/Pacific"),
    "period": tm.makePeriodIndex(100),
    "timedelta": tm.makeTimedeltaIndex(100),
    "int": tm.makeIntIndex(100),
    "uint": tm.makeUIntIndex(100),
    "range": tm.makeRangeIndex(100),
    "float": tm.makeFloatIndex(100),
    "complex64": tm.makeFloatIndex(100).astype("complex64"),
    "complex128": tm.makeFloatIndex(100).astype("complex128"),
    "num_int64": tm.makeNumericIndex(100, dtype="int64"),
    "num_int32": tm.makeNumericIndex(100, dtype="int32"),
    "num_int16": tm.makeNumericIndex(100, dtype="int16"),
    "num_int8": tm.makeNumericIndex(100, dtype="int8"),
    "num_uint64": tm.makeNumericIndex(100, dtype="uint64"),
    "num_uint32": tm.makeNumericIndex(100, dtype="uint32"),
    "num_uint16": tm.makeNumericIndex(100, dtype="uint16"),
    "num_uint8": tm.makeNumericIndex(100, dtype="uint8"),
    "num_float64": tm.makeNumericIndex(100, dtype="float64"),
    "num_float32": tm.makeNumericIndex(100, dtype="float32"),
    "bool-object": tm.makeBoolIndex(10).astype(object),
    "bool-dtype": Index(np.random.randn(10) < 0),
    "categorical": tm.makeCategoricalIndex(100),
    "interval": tm.makeIntervalIndex(100),
    "empty": Index([]),
    "tuples": MultiIndex.from_tuples(zip(["foo", "bar", "baz"], [1, 2, 3])),
    "mi-with-dt64tz-level": _create_mi_with_dt64tz_level(),
    "multi": _create_multiindex(),
    "repeats": Index([0, 0, 1, 1, 2, 2]),
    "nullable_int": Index(np.arange(100), dtype="Int64"),
    "nullable_uint": Index(np.arange(100), dtype="UInt16"),
    "nullable_float": Index(np.arange(100), dtype="Float32"),
    "nullable_bool": Index(np.arange(100).astype(bool), dtype="boolean"),
    "string-python": Index(pd.array(tm.makeStringIndex(100), dtype="string[python]")),
}
if has_pyarrow:
    idx = Index(pd.array(tm.makeStringIndex(100), dtype="string[pyarrow]"))
    indices_dict["string-pyarrow"] = idx


@pytest.fixture(params=indices_dict.keys())
def index(request):
    """
    Fixture for many "simple" kinds of indices.

    These indices are unlikely to cover corner cases, e.g.
        - no names
        - no NaTs/NaNs
        - no values near implementation bounds
        - ...
    """
    # copy to avoid mutation, e.g. setting .name
    return indices_dict[request.param].copy()


# Needed to generate cartesian product of indices
index_fixture2 = index


@pytest.fixture(
    params=[
        key for key in indices_dict if not isinstance(indices_dict[key], MultiIndex)
    ]
)
def index_flat(request):
    """
    index fixture, but excluding MultiIndex cases.
    """
    key = request.param
    return indices_dict[key].copy()


# Alias so we can test with cartesian product of index_flat
index_flat2 = index_flat


@pytest.fixture(
    params=[
        key
        for key in indices_dict
        if not (
            key in ["int", "uint", "range", "empty", "repeats", "bool-dtype"]
            or key.startswith("num_")
        )
        and not isinstance(indices_dict[key], MultiIndex)
    ]
)
def index_with_missing(request):
    """
    Fixture for indices with missing values.

    Integer-dtype and empty cases are excluded because they cannot hold missing
    values.

    MultiIndex is excluded because isna() is not defined for MultiIndex.
    """

    # GH 35538. Use deep copy to avoid illusive bug on np-dev
    # GHA pipeline that writes into indices_dict despite copy
    ind = indices_dict[request.param].copy(deep=True)
    vals = ind.values
    if request.param in ["tuples", "mi-with-dt64tz-level", "multi"]:
        # For setting missing values in the top level of MultiIndex
        vals = ind.tolist()
        vals[0] = (None,) + vals[0][1:]
        vals[-1] = (None,) + vals[-1][1:]
        return MultiIndex.from_tuples(vals)
    else:
        vals[0] = None
        vals[-1] = None
        return type(ind)(vals)


# ----------------------------------------------------------------
# Series'
# ----------------------------------------------------------------
@pytest.fixture
def string_series() -> Series:
    """
    Fixture for Series of floats with Index of unique strings
    """
    s = tm.makeStringSeries()
    s.name = "series"
    return s


@pytest.fixture
def object_series() -> Series:
    """
    Fixture for Series of dtype object with Index of unique strings
    """
    s = tm.makeObjectSeries()
    s.name = "objects"
    return s


@pytest.fixture
def datetime_series() -> Series:
    """
    Fixture for Series of floats with DatetimeIndex
    """
    s = tm.makeTimeSeries()
    s.name = "ts"
    return s


def _create_series(index):
    """Helper for the _series dict"""
    size = len(index)
    data = np.random.randn(size)
    return Series(data, index=index, name="a")


_series = {
    f"series-with-{index_id}-index": _create_series(index)
    for index_id, index in indices_dict.items()
}


@pytest.fixture
def series_with_simple_index(index) -> Series:
    """
    Fixture for tests on series with changing types of indices.
    """
    return _create_series(index)


@pytest.fixture
def series_with_multilevel_index() -> Series:
    """
    Fixture with a Series with a 2-level MultiIndex.
    """
    arrays = [
        ["bar", "bar", "baz", "baz", "qux", "qux", "foo", "foo"],
        ["one", "two", "one", "two", "one", "two", "one", "two"],
    ]
    tuples = zip(*arrays)
    index = MultiIndex.from_tuples(tuples)
    data = np.random.randn(8)
    ser = Series(data, index=index)
    ser[3] = np.NaN
    return ser


_narrow_series = {
    f"{dtype.__name__}-series": tm.make_rand_series(name="a", dtype=dtype)
    for dtype in tm.NARROW_NP_DTYPES
}


_index_or_series_objs = {**indices_dict, **_series, **_narrow_series}


@pytest.fixture(params=_index_or_series_objs.keys())
def index_or_series_obj(request):
    """
    Fixture for tests on indexes, series and series with a narrow dtype
    copy to avoid mutation, e.g. setting .name
    """
    return _index_or_series_objs[request.param].copy(deep=True)


# ----------------------------------------------------------------
# DataFrames
# ----------------------------------------------------------------
@pytest.fixture
def int_frame() -> DataFrame:
    """
    Fixture for DataFrame of ints with index of unique strings

    Columns are ['A', 'B', 'C', 'D']

                A  B  C  D
    vpBeWjM651  1  0  1  0
    5JyxmrP1En -1  0  0  0
    qEDaoD49U2 -1  1  0  0
    m66TkTfsFe  0  0  0  0
    EHPaNzEUFm -1  0 -1  0
    fpRJCevQhi  2  0  0  0
    OlQvnmfi3Q  0  0 -2  0
    ...        .. .. .. ..
    uB1FPlz4uP  0  0  0  1
    EcSe6yNzCU  0  0 -1  0
    L50VudaiI8 -1  1 -2  0
    y3bpw4nwIp  0 -1  0  0
    H0RdLLwrCT  1  1  0  0
    rY82K0vMwm  0  0  0  0
    1OPIUjnkjk  2  0  0  0

    [30 rows x 4 columns]
    """
    return DataFrame(tm.getSeriesData()).astype("int64")


@pytest.fixture
def datetime_frame() -> DataFrame:
    """
    Fixture for DataFrame of floats with DatetimeIndex

    Columns are ['A', 'B', 'C', 'D']

                       A         B         C         D
    2000-01-03 -1.122153  0.468535  0.122226  1.693711
    2000-01-04  0.189378  0.486100  0.007864 -1.216052
    2000-01-05  0.041401 -0.835752 -0.035279 -0.414357
    2000-01-06  0.430050  0.894352  0.090719  0.036939
    2000-01-07 -0.620982 -0.668211 -0.706153  1.466335
    2000-01-10 -0.752633  0.328434 -0.815325  0.699674
    2000-01-11 -2.236969  0.615737 -0.829076 -1.196106
    ...              ...       ...       ...       ...
    2000-02-03  1.642618 -0.579288  0.046005  1.385249
    2000-02-04 -0.544873 -1.160962 -0.284071 -1.418351
    2000-02-07 -2.656149 -0.601387  1.410148  0.444150
    2000-02-08 -1.201881 -1.289040  0.772992 -1.445300
    2000-02-09  1.377373  0.398619  1.008453 -0.928207
    2000-02-10  0.473194 -0.636677  0.984058  0.511519
    2000-02-11 -0.965556  0.408313 -1.312844 -0.381948

    [30 rows x 4 columns]
    """
    return DataFrame(tm.getTimeSeriesData())


@pytest.fixture
def float_frame() -> DataFrame:
    """
    Fixture for DataFrame of floats with index of unique strings

    Columns are ['A', 'B', 'C', 'D'].

                       A         B         C         D
    P7GACiRnxd -0.465578 -0.361863  0.886172 -0.053465
    qZKh6afn8n -0.466693 -0.373773  0.266873  1.673901
    tkp0r6Qble  0.148691 -0.059051  0.174817  1.598433
    wP70WOCtv8  0.133045 -0.581994 -0.992240  0.261651
    M2AeYQMnCz -1.207959 -0.185775  0.588206  0.563938
    QEPzyGDYDo -0.381843 -0.758281  0.502575 -0.565053
    r78Jwns6dn -0.653707  0.883127  0.682199  0.206159
    ...              ...       ...       ...       ...
    IHEGx9NO0T -0.277360  0.113021 -1.018314  0.196316
    lPMj8K27FA -1.313667 -0.604776 -1.305618 -0.863999
    qa66YMWQa5  1.110525  0.475310 -0.747865  0.032121
    yOa0ATsmcE -0.431457  0.067094  0.096567 -0.264962
    65znX3uRNG  1.528446  0.160416 -0.109635 -0.032987
    eCOBvKqf3e  0.235281  1.622222  0.781255  0.392871
    xSucinXxuV -1.263557  0.252799 -0.552247  0.400426

    [30 rows x 4 columns]
    """
    return DataFrame(tm.getSeriesData())


@pytest.fixture
def mixed_type_frame() -> DataFrame:
    """
    Fixture for DataFrame of float/int/string columns with RangeIndex
    Columns are ['a', 'b', 'c', 'float32', 'int32'].
    """
    return DataFrame(
        {
            "a": 1.0,
            "b": 2,
            "c": "foo",
            "float32": np.array([1.0] * 10, dtype="float32"),
            "int32": np.array([1] * 10, dtype="int32"),
        },
        index=np.arange(10),
    )


@pytest.fixture
def rand_series_with_duplicate_datetimeindex() -> Series:
    """
    Fixture for Series with a DatetimeIndex that has duplicates.
    """
    dates = [
        datetime(2000, 1, 2),
        datetime(2000, 1, 2),
        datetime(2000, 1, 2),
        datetime(2000, 1, 3),
        datetime(2000, 1, 3),
        datetime(2000, 1, 3),
        datetime(2000, 1, 4),
        datetime(2000, 1, 4),
        datetime(2000, 1, 4),
        datetime(2000, 1, 5),
    ]

    return Series(np.random.randn(len(dates)), index=dates)


# ----------------------------------------------------------------
# Scalars
# ----------------------------------------------------------------
@pytest.fixture(
    params=[
        (Interval(left=0, right=5), IntervalDtype("int64", "right")),
        (Interval(left=0.1, right=0.5), IntervalDtype("float64", "right")),
        (Period("2012-01", freq="M"), "period[M]"),
        (Period("2012-02-01", freq="D"), "period[D]"),
        (
            Timestamp("2011-01-01", tz="US/Eastern"),
            DatetimeTZDtype(tz="US/Eastern"),
        ),
        (Timedelta(seconds=500), "timedelta64[ns]"),
    ]
)
def ea_scalar_and_dtype(request):
    return request.param


# ----------------------------------------------------------------
# Operators & Operations
# ----------------------------------------------------------------
_all_arithmetic_operators = [
    "__add__",
    "__radd__",
    "__sub__",
    "__rsub__",
    "__mul__",
    "__rmul__",
    "__floordiv__",
    "__rfloordiv__",
    "__truediv__",
    "__rtruediv__",
    "__pow__",
    "__rpow__",
    "__mod__",
    "__rmod__",
]


@pytest.fixture(params=_all_arithmetic_operators)
def all_arithmetic_operators(request):
    """
    Fixture for dunder names for common arithmetic operations.
    """
    return request.param


@pytest.fixture(
    params=[
        operator.add,
        ops.radd,
        operator.sub,
        ops.rsub,
        operator.mul,
        ops.rmul,
        operator.truediv,
        ops.rtruediv,
        operator.floordiv,
        ops.rfloordiv,
        operator.mod,
        ops.rmod,
        operator.pow,
        ops.rpow,
        operator.eq,
        operator.ne,
        operator.lt,
        operator.le,
        operator.gt,
        operator.ge,
        operator.and_,
        ops.rand_,
        operator.xor,
        ops.rxor,
        operator.or_,
        ops.ror_,
    ]
)
def all_binary_operators(request):
    """
    Fixture for operator and roperator arithmetic, comparison, and logical ops.
    """
    return request.param


@pytest.fixture(
    params=[
        operator.add,
        ops.radd,
        operator.sub,
        ops.rsub,
        operator.mul,
        ops.rmul,
        operator.truediv,
        ops.rtruediv,
        operator.floordiv,
        ops.rfloordiv,
        operator.mod,
        ops.rmod,
        operator.pow,
        ops.rpow,
    ]
)
def all_arithmetic_functions(request):
    """
    Fixture for operator and roperator arithmetic functions.

    Notes
    -----
    This includes divmod and rdivmod, whereas all_arithmetic_operators
    does not.
    """
    return request.param


_all_numeric_reductions = [
    "sum",
    "max",
    "min",
    "mean",
    "prod",
    "std",
    "var",
    "median",
    "kurt",
    "skew",
]


@pytest.fixture(params=_all_numeric_reductions)
def all_numeric_reductions(request):
    """
    Fixture for numeric reduction names.
    """
    return request.param


_all_boolean_reductions = ["all", "any"]


@pytest.fixture(params=_all_boolean_reductions)
def all_boolean_reductions(request):
    """
    Fixture for boolean reduction names.
    """
    return request.param


_all_reductions = _all_numeric_reductions + _all_boolean_reductions


@pytest.fixture(params=_all_reductions)
def all_reductions(request):
    """
    Fixture for all (boolean + numeric) reduction names.
    """
    return request.param


@pytest.fixture(
    params=[
        operator.eq,
        operator.ne,
        operator.gt,
        operator.ge,
        operator.lt,
        operator.le,
    ]
)
def comparison_op(request):
    """
    Fixture for operator module comparison functions.
    """
    return request.param


@pytest.fixture(params=["__le__", "__lt__", "__ge__", "__gt__"])
def compare_operators_no_eq_ne(request):
    """
    Fixture for dunder names for compare operations except == and !=

    * >=
    * >
    * <
    * <=
    """
    return request.param


@pytest.fixture(
    params=["__and__", "__rand__", "__or__", "__ror__", "__xor__", "__rxor__"]
)
def all_logical_operators(request):
    """
    Fixture for dunder names for common logical operations

    * |
    * &
    * ^
    """
    return request.param


# ----------------------------------------------------------------
# Data sets/files
# ----------------------------------------------------------------
@pytest.fixture
def strict_data_files(pytestconfig):
    """
    Returns the configuration for the test setting `--strict-data-files`.
    """
    return pytestconfig.getoption("--strict-data-files")


@pytest.fixture
def datapath(strict_data_files: str) -> Callable[..., str]:
    """
    Get the path to a data file.

    Parameters
    ----------
    path : str
        Path to the file, relative to ``pandas/tests/``

    Returns
    -------
    path including ``pandas/tests``.

    Raises
    ------
    ValueError
        If the path doesn't exist and the --strict-data-files option is set.
    """
    BASE_PATH = os.path.join(os.path.dirname(__file__), "tests")

    def deco(*args):
        path = os.path.join(BASE_PATH, *args)
        if not os.path.exists(path):
            if strict_data_files:
                raise ValueError(
                    f"Could not find file {path} and --strict-data-files is set."
                )
            else:
                pytest.skip(f"Could not find {path}.")
        return path

    return deco


@pytest.fixture
def iris(datapath) -> DataFrame:
    """
    The iris dataset as a DataFrame.
    """
    return pd.read_csv(datapath("io", "data", "csv", "iris.csv"))


# ----------------------------------------------------------------
# Time zones
# ----------------------------------------------------------------
TIMEZONES = [
    None,
    "UTC",
    "US/Eastern",
    "Asia/Tokyo",
    "dateutil/US/Pacific",
    "dateutil/Asia/Singapore",
    "+01:15",
    "-02:15",
    "UTC+01:15",
    "UTC-02:15",
    tzutc(),
    tzlocal(),
    FixedOffset(300),
    FixedOffset(0),
    FixedOffset(-300),
    timezone.utc,
    timezone(timedelta(hours=1)),
    timezone(timedelta(hours=-1), name="foo"),
]
if zoneinfo is not None:
    TIMEZONES.extend([zoneinfo.ZoneInfo("US/Pacific"), zoneinfo.ZoneInfo("UTC")])
TIMEZONE_IDS = [repr(i) for i in TIMEZONES]


@td.parametrize_fixture_doc(str(TIMEZONE_IDS))
@pytest.fixture(params=TIMEZONES, ids=TIMEZONE_IDS)
def tz_naive_fixture(request):
    """
    Fixture for trying timezones including default (None): {0}
    """
    return request.param


@td.parametrize_fixture_doc(str(TIMEZONE_IDS[1:]))
@pytest.fixture(params=TIMEZONES[1:], ids=TIMEZONE_IDS[1:])
def tz_aware_fixture(request):
    """
    Fixture for trying explicit timezones: {0}
    """
    return request.param


# Generate cartesian product of tz_aware_fixture:
tz_aware_fixture2 = tz_aware_fixture


_UTCS = ["utc", "dateutil/UTC", utc, tzutc(), timezone.utc]
if zoneinfo is not None:
    _UTCS.append(zoneinfo.ZoneInfo("UTC"))


@pytest.fixture(params=_UTCS)
def utc_fixture(request):
    """
    Fixture to provide variants of UTC timezone strings and tzinfo objects.
    """
    return request.param


utc_fixture2 = utc_fixture


# ----------------------------------------------------------------
# Dtypes
# ----------------------------------------------------------------
@pytest.fixture(params=tm.STRING_DTYPES)
def string_dtype(request):
    """
    Parametrized fixture for string dtypes.

    * str
    * 'str'
    * 'U'
    """
    return request.param


@pytest.fixture(
    params=[
        "string[python]",
        pytest.param(
            "string[pyarrow]", marks=td.skip_if_no("pyarrow", min_version="1.0.0")
        ),
    ]
)
def nullable_string_dtype(request):
    """
    Parametrized fixture for string dtypes.

    * 'string[python]'
    * 'string[pyarrow]'
    """
    return request.param


@pytest.fixture(
    params=[
        "python",
        pytest.param("pyarrow", marks=td.skip_if_no("pyarrow", min_version="1.0.0")),
    ]
)
def string_storage(request):
    """
    Parametrized fixture for pd.options.mode.string_storage.

    * 'python'
    * 'pyarrow'
    """
    return request.param


# Alias so we can test with cartesian product of string_storage
string_storage2 = string_storage


@pytest.fixture(params=tm.BYTES_DTYPES)
def bytes_dtype(request):
    """
    Parametrized fixture for bytes dtypes.

    * bytes
    * 'bytes'
    """
    return request.param


@pytest.fixture(params=tm.OBJECT_DTYPES)
def object_dtype(request):
    """
    Parametrized fixture for object dtypes.

    * object
    * 'object'
    """
    return request.param


@pytest.fixture(
    params=[
        "object",
        "string[python]",
        pytest.param(
            "string[pyarrow]", marks=td.skip_if_no("pyarrow", min_version="1.0.0")
        ),
    ]
)
def any_string_dtype(request):
    """
    Parametrized fixture for string dtypes.
    * 'object'
    * 'string[python]'
    * 'string[pyarrow]'
    """
    return request.param


@pytest.fixture(params=tm.DATETIME64_DTYPES)
def datetime64_dtype(request):
    """
    Parametrized fixture for datetime64 dtypes.

    * 'datetime64[ns]'
    * 'M8[ns]'
    """
    return request.param


@pytest.fixture(params=tm.TIMEDELTA64_DTYPES)
def timedelta64_dtype(request):
    """
    Parametrized fixture for timedelta64 dtypes.

    * 'timedelta64[ns]'
    * 'm8[ns]'
    """
    return request.param


@pytest.fixture
def fixed_now_ts() -> Timestamp:
    """
    Fixture emits fixed Timestamp.now()
    """
    return Timestamp(
        year=2021, month=1, day=1, hour=12, minute=4, second=13, microsecond=22
    )


@pytest.fixture(params=tm.FLOAT_NUMPY_DTYPES)
def float_numpy_dtype(request):
    """
    Parameterized fixture for float dtypes.

    * float
    * 'float32'
    * 'float64'
    """
    return request.param


@pytest.fixture(params=tm.FLOAT_EA_DTYPES)
def float_ea_dtype(request):
    """
    Parameterized fixture for float dtypes.

    * 'Float32'
    * 'Float64'
    """
    return request.param


@pytest.fixture(params=tm.FLOAT_NUMPY_DTYPES + tm.FLOAT_EA_DTYPES)
def any_float_dtype(request):
    """
    Parameterized fixture for float dtypes.

    * float
    * 'float32'
    * 'float64'
    * 'Float32'
    * 'Float64'
    """
    return request.param


@pytest.fixture(params=tm.COMPLEX_DTYPES)
def complex_dtype(request):
    """
    Parameterized fixture for complex dtypes.

    * complex
    * 'complex64'
    * 'complex128'
    """
    return request.param


@pytest.fixture(params=tm.SIGNED_INT_NUMPY_DTYPES)
def any_signed_int_numpy_dtype(request):
    """
    Parameterized fixture for signed integer dtypes.

    * int
    * 'int8'
    * 'int16'
    * 'int32'
    * 'int64'
    """
    return request.param


@pytest.fixture(params=tm.UNSIGNED_INT_NUMPY_DTYPES)
def any_unsigned_int_numpy_dtype(request):
    """
    Parameterized fixture for unsigned integer dtypes.

    * 'uint8'
    * 'uint16'
    * 'uint32'
    * 'uint64'
    """
    return request.param


@pytest.fixture(params=tm.ALL_INT_NUMPY_DTYPES)
def any_int_numpy_dtype(request):
    """
    Parameterized fixture for any integer dtype.

    * int
    * 'int8'
    * 'uint8'
    * 'int16'
    * 'uint16'
    * 'int32'
    * 'uint32'
    * 'int64'
    * 'uint64'
    """
    return request.param


@pytest.fixture(params=tm.ALL_INT_EA_DTYPES)
def any_int_ea_dtype(request):
    """
    Parameterized fixture for any nullable integer dtype.

    * 'UInt8'
    * 'Int8'
    * 'UInt16'
    * 'Int16'
    * 'UInt32'
    * 'Int32'
    * 'UInt64'
    * 'Int64'
    """
    return request.param


@pytest.fixture(params=tm.ALL_INT_NUMPY_DTYPES + tm.ALL_INT_EA_DTYPES)
def any_int_dtype(request):
    """
    Parameterized fixture for any nullable integer dtype.

    * int
    * 'int8'
    * 'uint8'
    * 'int16'
    * 'uint16'
    * 'int32'
    * 'uint32'
    * 'int64'
    * 'uint64'
    * 'UInt8'
    * 'Int8'
    * 'UInt16'
    * 'Int16'
    * 'UInt32'
    * 'Int32'
    * 'UInt64'
    * 'Int64'
    """
    return request.param


@pytest.fixture(params=tm.ALL_INT_EA_DTYPES + tm.FLOAT_EA_DTYPES)
def any_numeric_ea_dtype(request):
    """
    Parameterized fixture for any nullable integer dtype and
    any float ea dtypes.

    * 'UInt8'
    * 'Int8'
    * 'UInt16'
    * 'Int16'
    * 'UInt32'
    * 'Int32'
    * 'UInt64'
    * 'Int64'
    * 'Float32'
    * 'Float64'
    """
    return request.param


@pytest.fixture(params=tm.SIGNED_INT_EA_DTYPES)
def any_signed_int_ea_dtype(request):
    """
    Parameterized fixture for any signed nullable integer dtype.

    * 'Int8'
    * 'Int16'
    * 'Int32'
    * 'Int64'
    """
    return request.param


@pytest.fixture(params=tm.ALL_REAL_NUMPY_DTYPES)
def any_real_numpy_dtype(request):
    """
    Parameterized fixture for any (purely) real numeric dtype.

    * int
    * 'int8'
    * 'uint8'
    * 'int16'
    * 'uint16'
    * 'int32'
    * 'uint32'
    * 'int64'
    * 'uint64'
    * float
    * 'float32'
    * 'float64'
    """
    return request.param


@pytest.fixture(
    params=tm.ALL_REAL_NUMPY_DTYPES + tm.ALL_INT_EA_DTYPES + tm.FLOAT_EA_DTYPES
)
def any_real_numeric_dtype(request):
    """
    Parameterized fixture for any (purely) real numeric dtype.

    * int
    * 'int8'
    * 'uint8'
    * 'int16'
    * 'uint16'
    * 'int32'
    * 'uint32'
    * 'int64'
    * 'uint64'
    * float
    * 'float32'
    * 'float64'

    and associated ea dtypes.
    """
    return request.param


@pytest.fixture(params=tm.ALL_NUMPY_DTYPES)
def any_numpy_dtype(request):
    """
    Parameterized fixture for all numpy dtypes.

    * bool
    * 'bool'
    * int
    * 'int8'
    * 'uint8'
    * 'int16'
    * 'uint16'
    * 'int32'
    * 'uint32'
    * 'int64'
    * 'uint64'
    * float
    * 'float32'
    * 'float64'
    * complex
    * 'complex64'
    * 'complex128'
    * str
    * 'str'
    * 'U'
    * bytes
    * 'bytes'
    * 'datetime64[ns]'
    * 'M8[ns]'
    * 'timedelta64[ns]'
    * 'm8[ns]'
    * object
    * 'object'
    """
    return request.param


@pytest.fixture(
    params=tm.ALL_REAL_NUMPY_DTYPES
    + tm.COMPLEX_DTYPES
    + tm.ALL_INT_EA_DTYPES
    + tm.FLOAT_EA_DTYPES
)
def any_numeric_dtype(request):
    """
    Parameterized fixture for all numeric dtypes.

    * int
    * 'int8'
    * 'uint8'
    * 'int16'
    * 'uint16'
    * 'int32'
    * 'uint32'
    * 'int64'
    * 'uint64'
    * float
    * 'float32'
    * 'float64'
    * complex
    * 'complex64'
    * 'complex128'
    * 'UInt8'
    * 'Int8'
    * 'UInt16'
    * 'Int16'
    * 'UInt32'
    * 'Int32'
    * 'UInt64'
    * 'Int64'
    * 'Float32'
    * 'Float64'
    """
    return request.param


# categoricals are handled separately
_any_skipna_inferred_dtype = [
    ("string", ["a", np.nan, "c"]),
    ("string", ["a", pd.NA, "c"]),
    ("mixed", ["a", pd.NaT, "c"]),  # pd.NaT not considered valid by is_string_array
    ("bytes", [b"a", np.nan, b"c"]),
    ("empty", [np.nan, np.nan, np.nan]),
    ("empty", []),
    ("mixed-integer", ["a", np.nan, 2]),
    ("mixed", ["a", np.nan, 2.0]),
    ("floating", [1.0, np.nan, 2.0]),
    ("integer", [1, np.nan, 2]),
    ("mixed-integer-float", [1, np.nan, 2.0]),
    ("decimal", [Decimal(1), np.nan, Decimal(2)]),
    ("boolean", [True, np.nan, False]),
    ("boolean", [True, pd.NA, False]),
    ("datetime64", [np.datetime64("2013-01-01"), np.nan, np.datetime64("2018-01-01")]),
    ("datetime", [Timestamp("20130101"), np.nan, Timestamp("20180101")]),
    ("date", [date(2013, 1, 1), np.nan, date(2018, 1, 1)]),
    # The following two dtypes are commented out due to GH 23554
    # ('complex', [1 + 1j, np.nan, 2 + 2j]),
    # ('timedelta64', [np.timedelta64(1, 'D'),
    #                  np.nan, np.timedelta64(2, 'D')]),
    ("timedelta", [timedelta(1), np.nan, timedelta(2)]),
    ("time", [time(1), np.nan, time(2)]),
    ("period", [Period(2013), pd.NaT, Period(2018)]),
    ("interval", [Interval(0, 1), np.nan, Interval(0, 2)]),
]
ids, _ = zip(*_any_skipna_inferred_dtype)  # use inferred type as fixture-id


@pytest.fixture(params=_any_skipna_inferred_dtype, ids=ids)
def any_skipna_inferred_dtype(request):
    """
    Fixture for all inferred dtypes from _libs.lib.infer_dtype

    The covered (inferred) types are:
    * 'string'
    * 'empty'
    * 'bytes'
    * 'mixed'
    * 'mixed-integer'
    * 'mixed-integer-float'
    * 'floating'
    * 'integer'
    * 'decimal'
    * 'boolean'
    * 'datetime64'
    * 'datetime'
    * 'date'
    * 'timedelta'
    * 'time'
    * 'period'
    * 'interval'

    Returns
    -------
    inferred_dtype : str
        The string for the inferred dtype from _libs.lib.infer_dtype
    values : np.ndarray
        An array of object dtype that will be inferred to have
        `inferred_dtype`

    Examples
    --------
    >>> import pandas._libs.lib as lib
    >>>
    >>> def test_something(any_skipna_inferred_dtype):
    ...     inferred_dtype, values = any_skipna_inferred_dtype
    ...     # will pass
    ...     assert lib.infer_dtype(values, skipna=True) == inferred_dtype
    """
    inferred_dtype, values = request.param
    values = np.array(values, dtype=object)  # object dtype to avoid casting

    # correctness of inference tested in tests/dtypes/test_inference.py
    return inferred_dtype, values


# ----------------------------------------------------------------
# Misc
# ----------------------------------------------------------------
@pytest.fixture
def ip():
    """
    Get an instance of IPython.InteractiveShell.

    Will raise a skip if IPython is not installed.
    """
    pytest.importorskip("IPython", minversion="6.0.0")
    from IPython.core.interactiveshell import InteractiveShell

    # GH#35711 make sure sqlite history file handle is not leaked
    from traitlets.config import Config  # isort:skip

    c = Config()
    c.HistoryManager.hist_file = ":memory:"

    return InteractiveShell(config=c)


@pytest.fixture(params=["bsr", "coo", "csc", "csr", "dia", "dok", "lil"])
def spmatrix(request):
    """
    Yields scipy sparse matrix classes.
    """
    from scipy import sparse

    return getattr(sparse, request.param + "_matrix")


@pytest.fixture(
    params=[
        getattr(pd.offsets, o)
        for o in pd.offsets.__all__
        if issubclass(getattr(pd.offsets, o), pd.offsets.Tick) and o != "Tick"
    ]
)
def tick_classes(request):
    """
    Fixture for Tick based datetime offsets available for a time series.
    """
    return request.param


@pytest.fixture(params=[None, lambda x: x])
def sort_by_key(request):
    """
    Simple fixture for testing keys in sorting methods.
    Tests None (no key) and the identity key.
    """
    return request.param


@pytest.fixture()
def fsspectest():
    pytest.importorskip("fsspec")
    from fsspec import register_implementation
    from fsspec.implementations.memory import MemoryFileSystem
    from fsspec.registry import _registry as registry

    class TestMemoryFS(MemoryFileSystem):
        protocol = "testmem"
        test = [None]

        def __init__(self, **kwargs) -> None:
            self.test[0] = kwargs.pop("test", None)
            super().__init__(**kwargs)

    register_implementation("testmem", TestMemoryFS, clobber=True)
    yield TestMemoryFS()
    registry.pop("testmem", None)
    TestMemoryFS.test[0] = None
    TestMemoryFS.store.clear()


@pytest.fixture(
    params=[
        ("foo", None, None),
        ("Egon", "Venkman", None),
        ("NCC1701D", "NCC1701D", "NCC1701D"),
        # possibly-matching NAs
        (np.nan, np.nan, np.nan),
        (np.nan, pd.NaT, None),
        (np.nan, pd.NA, None),
        (pd.NA, pd.NA, pd.NA),
    ]
)
def names(request):
    """
    A 3-tuple of names, the first two for operands, the last for a result.
    """
    return request.param


@pytest.fixture(params=[tm.setitem, tm.loc, tm.iloc])
def indexer_sli(request):
    """
    Parametrize over __setitem__, loc.__setitem__, iloc.__setitem__
    """
    return request.param


@pytest.fixture(params=[tm.loc, tm.iloc])
def indexer_li(request):
    """
    Parametrize over loc.__getitem__, iloc.__getitem__
    """
    return request.param


@pytest.fixture(params=[tm.setitem, tm.iloc])
def indexer_si(request):
    """
    Parametrize over __setitem__, iloc.__setitem__
    """
    return request.param


@pytest.fixture(params=[tm.setitem, tm.loc])
def indexer_sl(request):
    """
    Parametrize over __setitem__, loc.__setitem__
    """
    return request.param


@pytest.fixture(params=[tm.at, tm.loc])
def indexer_al(request):
    """
    Parametrize over at.__setitem__, loc.__setitem__
    """
    return request.param


@pytest.fixture(params=[tm.iat, tm.iloc])
def indexer_ial(request):
    """
    Parametrize over iat.__setitem__, iloc.__setitem__
    """
    return request.param


@pytest.fixture
def using_array_manager():
    """
    Fixture to check if the array manager is being used.
    """
    return pd.options.mode.data_manager == "array"


@pytest.fixture
def using_copy_on_write() -> bool:
    """
    Fixture to check if Copy-on-Write is enabled.
    """
    return pd.options.mode.copy_on_write and pd.options.mode.data_manager == "block"<|MERGE_RESOLUTION|>--- conflicted
+++ resolved
@@ -153,12 +153,6 @@
         # Deprecations where the docstring will emit a warning
         ("DataFrame.append", "The frame.append method is deprecated"),
         ("Series.append", "The series.append method is deprecated"),
-<<<<<<< HEAD
-        ("Categorical.replace", "Categorical.replace is deprecated"),
-        ("MultiIndex._is_lexsorted", "MultiIndex.is_lexsorted is deprecated"),
-=======
-        ("dtypes.common.is_categorical", "is_categorical is deprecated"),
->>>>>>> d0326528
         # Docstring divides by zero to show behavior difference
         ("missing.mask_zero_div_zero", "divide by zero encountered"),
         # Docstring demonstrates the call raises a warning
