--- conflicted
+++ resolved
@@ -160,7 +160,6 @@
         # Docstring divides by zero to show behavior difference
         ("missing.mask_zero_div_zero", "divide by zero encountered"),
         (
-<<<<<<< HEAD
             "to_pydatetime",
             "The behavior of DatetimeProperties.to_pydatetime is deprecated",
         ),
@@ -169,8 +168,6 @@
             "The behavior of TimedeltaProperties.to_pytimedelta is deprecated",
         ),
         (
-=======
->>>>>>> 737d3903
             "pandas.core.generic.NDFrame.first",
             "first is deprecated and will be removed in a future version. "
             "Please create a mask and filter using `.loc` instead",
