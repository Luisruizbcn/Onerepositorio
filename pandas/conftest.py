"""
This file is very long and growing, but it was decided to not split it yet, as
it's still manageable (2020-03-17, ~1.1k LoC). See gh-31989

Instead of splitting it was decided to define sections here:
- Configuration / Settings
- Autouse fixtures
- Common arguments
- Missing values & co.
- Classes
- Indices
- Series'
- DataFrames
- Operators & Operations
- Data sets/files
- Time zones
- Dtypes
- Misc
"""
from __future__ import annotations

from collections import abc
from datetime import (
    date,
    datetime,
    time,
    timedelta,
    timezone,
)
from decimal import Decimal
import operator
import os
from pathlib import Path
from typing import (
    Callable,
    Hashable,
    Iterator,
)

from dateutil.tz import (
    tzlocal,
    tzutc,
)
import hypothesis
from hypothesis import strategies as st
import numpy as np
import pytest
from pytz import (
    FixedOffset,
    utc,
)

import pandas.util._test_decorators as td

from pandas.core.dtypes.dtypes import (
    DatetimeTZDtype,
    IntervalDtype,
)

import pandas as pd
from pandas import (
    DataFrame,
    Interval,
    Period,
    Series,
    Timedelta,
    Timestamp,
)
import pandas._testing as tm
from pandas.core import ops
from pandas.core.indexes.api import (
    Index,
    MultiIndex,
)

try:
    import pyarrow as pa
except ImportError:
    has_pyarrow = False
else:
    del pa
    has_pyarrow = True

import zoneinfo

try:
    zoneinfo.ZoneInfo("UTC")
except zoneinfo.ZoneInfoNotFoundError:
    zoneinfo = None  # type: ignore[assignment]


# ----------------------------------------------------------------
# Configuration / Settings
# ----------------------------------------------------------------
# pytest


def pytest_addoption(parser) -> None:
    parser.addoption(
        "--strict-data-files",
        action="store_true",
        help="Fail if a test is skipped for missing data file.",
    )


def ignore_doctest_warning(item: pytest.Item, path: str, message: str) -> None:
    """Ignore doctest warning.

    Parameters
    ----------
    item : pytest.Item
        pytest test item.
    path : str
        Module path to Python object, e.g. "pandas.core.frame.DataFrame.append". A
        warning will be filtered when item.name ends with in given path. So it is
        sufficient to specify e.g. "DataFrame.append".
    message : str
        Message to be filtered.
    """
    if item.name.endswith(path):
        item.add_marker(pytest.mark.filterwarnings(f"ignore:{message}"))


def pytest_collection_modifyitems(items, config) -> None:
    is_doctest = config.getoption("--doctest-modules") or config.getoption(
        "--doctest-cython", default=False
    )

    # Warnings from doctests that can be ignored; place reason in comment above.
    # Each entry specifies (path, message) - see the ignore_doctest_warning function
    ignored_doctest_warnings = [
        ("is_int64_dtype", "is_int64_dtype is deprecated"),
        ("is_interval_dtype", "is_interval_dtype is deprecated"),
        ("is_period_dtype", "is_period_dtype is deprecated"),
        ("is_datetime64tz_dtype", "is_datetime64tz_dtype is deprecated"),
        ("is_categorical_dtype", "is_categorical_dtype is deprecated"),
        ("is_sparse", "is_sparse is deprecated"),
        ("NDFrame.replace", "The 'method' keyword"),
        ("NDFrame.replace", "Series.replace without 'value'"),
        # Docstring divides by zero to show behavior difference
        ("missing.mask_zero_div_zero", "divide by zero encountered"),
        (
            "to_pydatetime",
            "The behavior of DatetimeProperties.to_pydatetime is deprecated",
        ),
        (
            "pandas.core.generic.NDFrame.bool",
            "(Series|DataFrame).bool is now deprecated and will be removed "
            "in future version of pandas",
        ),
        (
<<<<<<< HEAD
            "Flags",
            "DataFrame.flags is deprecated and will be removed in a future version",
        ),
        (
            "flags",
            "DataFrame.flags is deprecated and will be removed in a future version",
        ),
        (
            "allows_duplicate_labels",
            "DataFrame.flags is deprecated and will be removed in a future version",
        ),
        (
            "set_flags",
            "DataFrame.set_flags is deprecated and will be removed in a future version",
        ),
        (
            "DuplicateLabelError",
            "Series.set_flags is deprecated and will be removed in a future version",
        ),
        (
            "DuplicateLabelError",
            "Series.flags is deprecated and will be removed in a future version",
=======
            "pandas.core.generic.NDFrame.first",
            "first is deprecated and will be removed in a future version. "
            "Please create a mask and filter using `.loc` instead",
        ),
        (
            "Resampler.fillna",
            "DatetimeIndexResampler.fillna is deprecated",
        ),
        (
            "DataFrameGroupBy.fillna",
            "DataFrameGroupBy.fillna with 'method' is deprecated",
        ),
        (
            "DataFrameGroupBy.fillna",
            "DataFrame.fillna with 'method' is deprecated",
>>>>>>> 7e0bcf16
        ),
    ]

    for item in items:
        if is_doctest:
            # autouse=True for the add_doctest_imports can lead to expensive teardowns
            # since doctest_namespace is a session fixture
            item.add_marker(pytest.mark.usefixtures("add_doctest_imports"))

            for path, message in ignored_doctest_warnings:
                ignore_doctest_warning(item, path, message)

        # mark all tests in the pandas/tests/frame directory with "arraymanager"
        if "/frame/" in item.nodeid:
            item.add_marker(pytest.mark.arraymanager)


# Hypothesis
hypothesis.settings.register_profile(
    "ci",
    # Hypothesis timing checks are tuned for scalars by default, so we bump
    # them from 200ms to 500ms per test case as the global default.  If this
    # is too short for a specific test, (a) try to make it faster, and (b)
    # if it really is slow add `@settings(deadline=...)` with a working value,
    # or `deadline=None` to entirely disable timeouts for that test.
    # 2022-02-09: Changed deadline from 500 -> None. Deadline leads to
    # non-actionable, flaky CI failures (# GH 24641, 44969, 45118, 44969)
    deadline=None,
    suppress_health_check=(hypothesis.HealthCheck.too_slow,),
)
hypothesis.settings.load_profile("ci")

# Registering these strategies makes them globally available via st.from_type,
# which is use for offsets in tests/tseries/offsets/test_offsets_properties.py
for name in "MonthBegin MonthEnd BMonthBegin BMonthEnd".split():
    cls = getattr(pd.tseries.offsets, name)
    st.register_type_strategy(
        cls, st.builds(cls, n=st.integers(-99, 99), normalize=st.booleans())
    )

for name in "YearBegin YearEnd BYearBegin BYearEnd".split():
    cls = getattr(pd.tseries.offsets, name)
    st.register_type_strategy(
        cls,
        st.builds(
            cls,
            n=st.integers(-5, 5),
            normalize=st.booleans(),
            month=st.integers(min_value=1, max_value=12),
        ),
    )

for name in "QuarterBegin QuarterEnd BQuarterBegin BQuarterEnd".split():
    cls = getattr(pd.tseries.offsets, name)
    st.register_type_strategy(
        cls,
        st.builds(
            cls,
            n=st.integers(-24, 24),
            normalize=st.booleans(),
            startingMonth=st.integers(min_value=1, max_value=12),
        ),
    )


@pytest.fixture
def add_doctest_imports(doctest_namespace) -> None:
    """
    Make `np` and `pd` names available for doctests.
    """
    doctest_namespace["np"] = np
    doctest_namespace["pd"] = pd


# ----------------------------------------------------------------
# Autouse fixtures
# ----------------------------------------------------------------
@pytest.fixture(autouse=True)
def configure_tests() -> None:
    """
    Configure settings for all tests and test modules.
    """
    pd.set_option("chained_assignment", "raise")


# ----------------------------------------------------------------
# Common arguments
# ----------------------------------------------------------------
@pytest.fixture(params=[0, 1, "index", "columns"], ids=lambda x: f"axis={repr(x)}")
def axis(request):
    """
    Fixture for returning the axis numbers of a DataFrame.
    """
    return request.param


axis_frame = axis


@pytest.fixture(params=[1, "columns"], ids=lambda x: f"axis={repr(x)}")
def axis_1(request):
    """
    Fixture for returning aliases of axis 1 of a DataFrame.
    """
    return request.param


@pytest.fixture(params=[True, False, None])
def observed(request):
    """
    Pass in the observed keyword to groupby for [True, False]
    This indicates whether categoricals should return values for
    values which are not in the grouper [False / None], or only values which
    appear in the grouper [True]. [None] is supported for future compatibility
    if we decide to change the default (and would need to warn if this
    parameter is not passed).
    """
    return request.param


@pytest.fixture(params=[True, False, None])
def ordered(request):
    """
    Boolean 'ordered' parameter for Categorical.
    """
    return request.param


@pytest.fixture(params=[True, False])
def skipna(request):
    """
    Boolean 'skipna' parameter.
    """
    return request.param


@pytest.fixture(params=["first", "last", False])
def keep(request):
    """
    Valid values for the 'keep' parameter used in
    .duplicated or .drop_duplicates
    """
    return request.param


@pytest.fixture(params=["both", "neither", "left", "right"])
def inclusive_endpoints_fixture(request):
    """
    Fixture for trying all interval 'inclusive' parameters.
    """
    return request.param


@pytest.fixture(params=["left", "right", "both", "neither"])
def closed(request):
    """
    Fixture for trying all interval closed parameters.
    """
    return request.param


@pytest.fixture(params=["left", "right", "both", "neither"])
def other_closed(request):
    """
    Secondary closed fixture to allow parametrizing over all pairs of closed.
    """
    return request.param


@pytest.fixture(
    params=[
        None,
        "gzip",
        "bz2",
        "zip",
        "xz",
        "tar",
        pytest.param("zstd", marks=td.skip_if_no("zstandard")),
    ]
)
def compression(request):
    """
    Fixture for trying common compression types in compression tests.
    """
    return request.param


@pytest.fixture(
    params=[
        "gzip",
        "bz2",
        "zip",
        "xz",
        "tar",
        pytest.param("zstd", marks=td.skip_if_no("zstandard")),
    ]
)
def compression_only(request):
    """
    Fixture for trying common compression types in compression tests excluding
    uncompressed case.
    """
    return request.param


@pytest.fixture(params=[True, False])
def writable(request):
    """
    Fixture that an array is writable.
    """
    return request.param


@pytest.fixture(params=["inner", "outer", "left", "right"])
def join_type(request):
    """
    Fixture for trying all types of join operations.
    """
    return request.param


@pytest.fixture(params=["nlargest", "nsmallest"])
def nselect_method(request):
    """
    Fixture for trying all nselect methods.
    """
    return request.param


# ----------------------------------------------------------------
# Missing values & co.
# ----------------------------------------------------------------
@pytest.fixture(params=tm.NULL_OBJECTS, ids=lambda x: type(x).__name__)
def nulls_fixture(request):
    """
    Fixture for each null type in pandas.
    """
    return request.param


nulls_fixture2 = nulls_fixture  # Generate cartesian product of nulls_fixture


@pytest.fixture(params=[None, np.nan, pd.NaT])
def unique_nulls_fixture(request):
    """
    Fixture for each null type in pandas, each null type exactly once.
    """
    return request.param


# Generate cartesian product of unique_nulls_fixture:
unique_nulls_fixture2 = unique_nulls_fixture


@pytest.fixture(params=tm.NP_NAT_OBJECTS, ids=lambda x: type(x).__name__)
def np_nat_fixture(request):
    """
    Fixture for each NaT type in numpy.
    """
    return request.param


# Generate cartesian product of np_nat_fixture:
np_nat_fixture2 = np_nat_fixture


# ----------------------------------------------------------------
# Classes
# ----------------------------------------------------------------


@pytest.fixture(params=[DataFrame, Series])
def frame_or_series(request):
    """
    Fixture to parametrize over DataFrame and Series.
    """
    return request.param


@pytest.fixture(params=[Index, Series], ids=["index", "series"])
def index_or_series(request):
    """
    Fixture to parametrize over Index and Series, made necessary by a mypy
    bug, giving an error:

    List item 0 has incompatible type "Type[Series]"; expected "Type[PandasObject]"

    See GH#29725
    """
    return request.param


# Generate cartesian product of index_or_series fixture:
index_or_series2 = index_or_series


@pytest.fixture(params=[Index, Series, pd.array], ids=["index", "series", "array"])
def index_or_series_or_array(request):
    """
    Fixture to parametrize over Index, Series, and ExtensionArray
    """
    return request.param


@pytest.fixture(params=[Index, Series, DataFrame, pd.array], ids=lambda x: x.__name__)
def box_with_array(request):
    """
    Fixture to test behavior for Index, Series, DataFrame, and pandas Array
    classes
    """
    return request.param


box_with_array2 = box_with_array


@pytest.fixture
def dict_subclass():
    """
    Fixture for a dictionary subclass.
    """

    class TestSubDict(dict):
        def __init__(self, *args, **kwargs) -> None:
            dict.__init__(self, *args, **kwargs)

    return TestSubDict


@pytest.fixture
def non_dict_mapping_subclass():
    """
    Fixture for a non-mapping dictionary subclass.
    """

    class TestNonDictMapping(abc.Mapping):
        def __init__(self, underlying_dict) -> None:
            self._data = underlying_dict

        def __getitem__(self, key):
            return self._data.__getitem__(key)

        def __iter__(self) -> Iterator:
            return self._data.__iter__()

        def __len__(self) -> int:
            return self._data.__len__()

    return TestNonDictMapping


# ----------------------------------------------------------------
# Indices
# ----------------------------------------------------------------
@pytest.fixture
def multiindex_year_month_day_dataframe_random_data():
    """
    DataFrame with 3 level MultiIndex (year, month, day) covering
    first 100 business days from 2000-01-01 with random data
    """
    tdf = tm.makeTimeDataFrame(100)
    ymd = tdf.groupby([lambda x: x.year, lambda x: x.month, lambda x: x.day]).sum()
    # use int64 Index, to make sure things work
    ymd.index = ymd.index.set_levels([lev.astype("i8") for lev in ymd.index.levels])
    ymd.index.set_names(["year", "month", "day"], inplace=True)
    return ymd


@pytest.fixture
def lexsorted_two_level_string_multiindex() -> MultiIndex:
    """
    2-level MultiIndex, lexsorted, with string names.
    """
    return MultiIndex(
        levels=[["foo", "bar", "baz", "qux"], ["one", "two", "three"]],
        codes=[[0, 0, 0, 1, 1, 2, 2, 3, 3, 3], [0, 1, 2, 0, 1, 1, 2, 0, 1, 2]],
        names=["first", "second"],
    )


@pytest.fixture
def multiindex_dataframe_random_data(
    lexsorted_two_level_string_multiindex,
) -> DataFrame:
    """DataFrame with 2 level MultiIndex with random data"""
    index = lexsorted_two_level_string_multiindex
    return DataFrame(
        np.random.randn(10, 3), index=index, columns=Index(["A", "B", "C"], name="exp")
    )


def _create_multiindex():
    """
    MultiIndex used to test the general functionality of this object
    """

    # See Also: tests.multi.conftest.idx
    major_axis = Index(["foo", "bar", "baz", "qux"])
    minor_axis = Index(["one", "two"])

    major_codes = np.array([0, 0, 1, 2, 3, 3])
    minor_codes = np.array([0, 1, 0, 1, 0, 1])
    index_names = ["first", "second"]
    return MultiIndex(
        levels=[major_axis, minor_axis],
        codes=[major_codes, minor_codes],
        names=index_names,
        verify_integrity=False,
    )


def _create_mi_with_dt64tz_level():
    """
    MultiIndex with a level that is a tzaware DatetimeIndex.
    """
    # GH#8367 round trip with pickle
    return MultiIndex.from_product(
        [[1, 2], ["a", "b"], pd.date_range("20130101", periods=3, tz="US/Eastern")],
        names=["one", "two", "three"],
    )


indices_dict = {
    "string": tm.makeStringIndex(100),
    "datetime": tm.makeDateIndex(100),
    "datetime-tz": tm.makeDateIndex(100, tz="US/Pacific"),
    "period": tm.makePeriodIndex(100),
    "timedelta": tm.makeTimedeltaIndex(100),
    "range": tm.makeRangeIndex(100),
    "int8": tm.makeIntIndex(100, dtype="int8"),
    "int16": tm.makeIntIndex(100, dtype="int16"),
    "int32": tm.makeIntIndex(100, dtype="int32"),
    "int64": tm.makeIntIndex(100, dtype="int64"),
    "uint8": tm.makeUIntIndex(100, dtype="uint8"),
    "uint16": tm.makeUIntIndex(100, dtype="uint16"),
    "uint32": tm.makeUIntIndex(100, dtype="uint32"),
    "uint64": tm.makeUIntIndex(100, dtype="uint64"),
    "float32": tm.makeFloatIndex(100, dtype="float32"),
    "float64": tm.makeFloatIndex(100, dtype="float64"),
    "bool-object": tm.makeBoolIndex(10).astype(object),
    "bool-dtype": Index(np.random.randn(10) < 0),
    "complex64": tm.makeNumericIndex(100, dtype="float64").astype("complex64"),
    "complex128": tm.makeNumericIndex(100, dtype="float64").astype("complex128"),
    "categorical": tm.makeCategoricalIndex(100),
    "interval": tm.makeIntervalIndex(100),
    "empty": Index([]),
    "tuples": MultiIndex.from_tuples(zip(["foo", "bar", "baz"], [1, 2, 3])),
    "mi-with-dt64tz-level": _create_mi_with_dt64tz_level(),
    "multi": _create_multiindex(),
    "repeats": Index([0, 0, 1, 1, 2, 2]),
    "nullable_int": Index(np.arange(100), dtype="Int64"),
    "nullable_uint": Index(np.arange(100), dtype="UInt16"),
    "nullable_float": Index(np.arange(100), dtype="Float32"),
    "nullable_bool": Index(np.arange(100).astype(bool), dtype="boolean"),
    "string-python": Index(pd.array(tm.makeStringIndex(100), dtype="string[python]")),
}
if has_pyarrow:
    idx = Index(pd.array(tm.makeStringIndex(100), dtype="string[pyarrow]"))
    indices_dict["string-pyarrow"] = idx


@pytest.fixture(params=indices_dict.keys())
def index(request):
    """
    Fixture for many "simple" kinds of indices.

    These indices are unlikely to cover corner cases, e.g.
        - no names
        - no NaTs/NaNs
        - no values near implementation bounds
        - ...
    """
    # copy to avoid mutation, e.g. setting .name
    return indices_dict[request.param].copy()


# Needed to generate cartesian product of indices
index_fixture2 = index


@pytest.fixture(
    params=[
        key for key, value in indices_dict.items() if not isinstance(value, MultiIndex)
    ]
)
def index_flat(request):
    """
    index fixture, but excluding MultiIndex cases.
    """
    key = request.param
    return indices_dict[key].copy()


# Alias so we can test with cartesian product of index_flat
index_flat2 = index_flat


@pytest.fixture(
    params=[
        key
        for key, value in indices_dict.items()
        if not (
            key.startswith(("int", "uint", "float"))
            or key in ["range", "empty", "repeats", "bool-dtype"]
        )
        and not isinstance(value, MultiIndex)
    ]
)
def index_with_missing(request):
    """
    Fixture for indices with missing values.

    Integer-dtype and empty cases are excluded because they cannot hold missing
    values.

    MultiIndex is excluded because isna() is not defined for MultiIndex.
    """

    # GH 35538. Use deep copy to avoid illusive bug on np-dev
    # GHA pipeline that writes into indices_dict despite copy
    ind = indices_dict[request.param].copy(deep=True)
    vals = ind.values.copy()
    if request.param in ["tuples", "mi-with-dt64tz-level", "multi"]:
        # For setting missing values in the top level of MultiIndex
        vals = ind.tolist()
        vals[0] = (None,) + vals[0][1:]
        vals[-1] = (None,) + vals[-1][1:]
        return MultiIndex.from_tuples(vals)
    else:
        vals[0] = None
        vals[-1] = None
        return type(ind)(vals)


# ----------------------------------------------------------------
# Series'
# ----------------------------------------------------------------
@pytest.fixture
def string_series() -> Series:
    """
    Fixture for Series of floats with Index of unique strings
    """
    s = tm.makeStringSeries()
    s.name = "series"
    return s


@pytest.fixture
def object_series() -> Series:
    """
    Fixture for Series of dtype object with Index of unique strings
    """
    s = tm.makeObjectSeries()
    s.name = "objects"
    return s


@pytest.fixture
def datetime_series() -> Series:
    """
    Fixture for Series of floats with DatetimeIndex
    """
    s = tm.makeTimeSeries()
    s.name = "ts"
    return s


def _create_series(index):
    """Helper for the _series dict"""
    size = len(index)
    data = np.random.randn(size)
    return Series(data, index=index, name="a", copy=False)


_series = {
    f"series-with-{index_id}-index": _create_series(index)
    for index_id, index in indices_dict.items()
}


@pytest.fixture
def series_with_simple_index(index) -> Series:
    """
    Fixture for tests on series with changing types of indices.
    """
    return _create_series(index)


@pytest.fixture
def series_with_multilevel_index() -> Series:
    """
    Fixture with a Series with a 2-level MultiIndex.
    """
    arrays = [
        ["bar", "bar", "baz", "baz", "qux", "qux", "foo", "foo"],
        ["one", "two", "one", "two", "one", "two", "one", "two"],
    ]
    tuples = zip(*arrays)
    index = MultiIndex.from_tuples(tuples)
    data = np.random.randn(8)
    ser = Series(data, index=index)
    ser.iloc[3] = np.NaN
    return ser


_narrow_series = {
    f"{dtype.__name__}-series": tm.make_rand_series(name="a", dtype=dtype)
    for dtype in tm.NARROW_NP_DTYPES
}


_index_or_series_objs = {**indices_dict, **_series, **_narrow_series}


@pytest.fixture(params=_index_or_series_objs.keys())
def index_or_series_obj(request):
    """
    Fixture for tests on indexes, series and series with a narrow dtype
    copy to avoid mutation, e.g. setting .name
    """
    return _index_or_series_objs[request.param].copy(deep=True)


_typ_objects_series = {
    f"{dtype.__name__}-series": Series(dtype) for dtype in tm.PYTHON_DATA_TYPES
}


_index_or_series_memory_objs = {
    **indices_dict,
    **_series,
    **_narrow_series,
    **_typ_objects_series,
}


@pytest.fixture(params=_index_or_series_memory_objs.keys())
def index_or_series_memory_obj(request):
    """
    Fixture for tests on indexes, series, series with a narrow dtype and
    series with empty objects type
    copy to avoid mutation, e.g. setting .name
    """
    return _index_or_series_memory_objs[request.param].copy(deep=True)


# ----------------------------------------------------------------
# DataFrames
# ----------------------------------------------------------------
@pytest.fixture
def int_frame() -> DataFrame:
    """
    Fixture for DataFrame of ints with index of unique strings

    Columns are ['A', 'B', 'C', 'D']

                A  B  C  D
    vpBeWjM651  1  0  1  0
    5JyxmrP1En -1  0  0  0
    qEDaoD49U2 -1  1  0  0
    m66TkTfsFe  0  0  0  0
    EHPaNzEUFm -1  0 -1  0
    fpRJCevQhi  2  0  0  0
    OlQvnmfi3Q  0  0 -2  0
    ...        .. .. .. ..
    uB1FPlz4uP  0  0  0  1
    EcSe6yNzCU  0  0 -1  0
    L50VudaiI8 -1  1 -2  0
    y3bpw4nwIp  0 -1  0  0
    H0RdLLwrCT  1  1  0  0
    rY82K0vMwm  0  0  0  0
    1OPIUjnkjk  2  0  0  0

    [30 rows x 4 columns]
    """
    return DataFrame(tm.getSeriesData()).astype("int64")


@pytest.fixture
def datetime_frame() -> DataFrame:
    """
    Fixture for DataFrame of floats with DatetimeIndex

    Columns are ['A', 'B', 'C', 'D']

                       A         B         C         D
    2000-01-03 -1.122153  0.468535  0.122226  1.693711
    2000-01-04  0.189378  0.486100  0.007864 -1.216052
    2000-01-05  0.041401 -0.835752 -0.035279 -0.414357
    2000-01-06  0.430050  0.894352  0.090719  0.036939
    2000-01-07 -0.620982 -0.668211 -0.706153  1.466335
    2000-01-10 -0.752633  0.328434 -0.815325  0.699674
    2000-01-11 -2.236969  0.615737 -0.829076 -1.196106
    ...              ...       ...       ...       ...
    2000-02-03  1.642618 -0.579288  0.046005  1.385249
    2000-02-04 -0.544873 -1.160962 -0.284071 -1.418351
    2000-02-07 -2.656149 -0.601387  1.410148  0.444150
    2000-02-08 -1.201881 -1.289040  0.772992 -1.445300
    2000-02-09  1.377373  0.398619  1.008453 -0.928207
    2000-02-10  0.473194 -0.636677  0.984058  0.511519
    2000-02-11 -0.965556  0.408313 -1.312844 -0.381948

    [30 rows x 4 columns]
    """
    return DataFrame(tm.getTimeSeriesData())


@pytest.fixture
def float_frame() -> DataFrame:
    """
    Fixture for DataFrame of floats with index of unique strings

    Columns are ['A', 'B', 'C', 'D'].

                       A         B         C         D
    P7GACiRnxd -0.465578 -0.361863  0.886172 -0.053465
    qZKh6afn8n -0.466693 -0.373773  0.266873  1.673901
    tkp0r6Qble  0.148691 -0.059051  0.174817  1.598433
    wP70WOCtv8  0.133045 -0.581994 -0.992240  0.261651
    M2AeYQMnCz -1.207959 -0.185775  0.588206  0.563938
    QEPzyGDYDo -0.381843 -0.758281  0.502575 -0.565053
    r78Jwns6dn -0.653707  0.883127  0.682199  0.206159
    ...              ...       ...       ...       ...
    IHEGx9NO0T -0.277360  0.113021 -1.018314  0.196316
    lPMj8K27FA -1.313667 -0.604776 -1.305618 -0.863999
    qa66YMWQa5  1.110525  0.475310 -0.747865  0.032121
    yOa0ATsmcE -0.431457  0.067094  0.096567 -0.264962
    65znX3uRNG  1.528446  0.160416 -0.109635 -0.032987
    eCOBvKqf3e  0.235281  1.622222  0.781255  0.392871
    xSucinXxuV -1.263557  0.252799 -0.552247  0.400426

    [30 rows x 4 columns]
    """
    return DataFrame(tm.getSeriesData())


@pytest.fixture
def mixed_type_frame() -> DataFrame:
    """
    Fixture for DataFrame of float/int/string columns with RangeIndex
    Columns are ['a', 'b', 'c', 'float32', 'int32'].
    """
    return DataFrame(
        {
            "a": 1.0,
            "b": 2,
            "c": "foo",
            "float32": np.array([1.0] * 10, dtype="float32"),
            "int32": np.array([1] * 10, dtype="int32"),
        },
        index=np.arange(10),
    )


@pytest.fixture
def rand_series_with_duplicate_datetimeindex() -> Series:
    """
    Fixture for Series with a DatetimeIndex that has duplicates.
    """
    dates = [
        datetime(2000, 1, 2),
        datetime(2000, 1, 2),
        datetime(2000, 1, 2),
        datetime(2000, 1, 3),
        datetime(2000, 1, 3),
        datetime(2000, 1, 3),
        datetime(2000, 1, 4),
        datetime(2000, 1, 4),
        datetime(2000, 1, 4),
        datetime(2000, 1, 5),
    ]

    return Series(np.random.randn(len(dates)), index=dates)


# ----------------------------------------------------------------
# Scalars
# ----------------------------------------------------------------
@pytest.fixture(
    params=[
        (Interval(left=0, right=5), IntervalDtype("int64", "right")),
        (Interval(left=0.1, right=0.5), IntervalDtype("float64", "right")),
        (Period("2012-01", freq="M"), "period[M]"),
        (Period("2012-02-01", freq="D"), "period[D]"),
        (
            Timestamp("2011-01-01", tz="US/Eastern"),
            DatetimeTZDtype(unit="s", tz="US/Eastern"),
        ),
        (Timedelta(seconds=500), "timedelta64[ns]"),
    ]
)
def ea_scalar_and_dtype(request):
    return request.param


# ----------------------------------------------------------------
# Operators & Operations
# ----------------------------------------------------------------
_all_arithmetic_operators = [
    "__add__",
    "__radd__",
    "__sub__",
    "__rsub__",
    "__mul__",
    "__rmul__",
    "__floordiv__",
    "__rfloordiv__",
    "__truediv__",
    "__rtruediv__",
    "__pow__",
    "__rpow__",
    "__mod__",
    "__rmod__",
]


@pytest.fixture(params=_all_arithmetic_operators)
def all_arithmetic_operators(request):
    """
    Fixture for dunder names for common arithmetic operations.
    """
    return request.param


@pytest.fixture(
    params=[
        operator.add,
        ops.radd,
        operator.sub,
        ops.rsub,
        operator.mul,
        ops.rmul,
        operator.truediv,
        ops.rtruediv,
        operator.floordiv,
        ops.rfloordiv,
        operator.mod,
        ops.rmod,
        operator.pow,
        ops.rpow,
        operator.eq,
        operator.ne,
        operator.lt,
        operator.le,
        operator.gt,
        operator.ge,
        operator.and_,
        ops.rand_,
        operator.xor,
        ops.rxor,
        operator.or_,
        ops.ror_,
    ]
)
def all_binary_operators(request):
    """
    Fixture for operator and roperator arithmetic, comparison, and logical ops.
    """
    return request.param


@pytest.fixture(
    params=[
        operator.add,
        ops.radd,
        operator.sub,
        ops.rsub,
        operator.mul,
        ops.rmul,
        operator.truediv,
        ops.rtruediv,
        operator.floordiv,
        ops.rfloordiv,
        operator.mod,
        ops.rmod,
        operator.pow,
        ops.rpow,
    ]
)
def all_arithmetic_functions(request):
    """
    Fixture for operator and roperator arithmetic functions.

    Notes
    -----
    This includes divmod and rdivmod, whereas all_arithmetic_operators
    does not.
    """
    return request.param


_all_numeric_reductions = [
    "count",
    "sum",
    "max",
    "min",
    "mean",
    "prod",
    "std",
    "var",
    "median",
    "kurt",
    "skew",
    "sem",
]


@pytest.fixture(params=_all_numeric_reductions)
def all_numeric_reductions(request):
    """
    Fixture for numeric reduction names.
    """
    return request.param


_all_boolean_reductions = ["all", "any"]


@pytest.fixture(params=_all_boolean_reductions)
def all_boolean_reductions(request):
    """
    Fixture for boolean reduction names.
    """
    return request.param


_all_reductions = _all_numeric_reductions + _all_boolean_reductions


@pytest.fixture(params=_all_reductions)
def all_reductions(request):
    """
    Fixture for all (boolean + numeric) reduction names.
    """
    return request.param


@pytest.fixture(
    params=[
        operator.eq,
        operator.ne,
        operator.gt,
        operator.ge,
        operator.lt,
        operator.le,
    ]
)
def comparison_op(request):
    """
    Fixture for operator module comparison functions.
    """
    return request.param


@pytest.fixture(params=["__le__", "__lt__", "__ge__", "__gt__"])
def compare_operators_no_eq_ne(request):
    """
    Fixture for dunder names for compare operations except == and !=

    * >=
    * >
    * <
    * <=
    """
    return request.param


@pytest.fixture(
    params=["__and__", "__rand__", "__or__", "__ror__", "__xor__", "__rxor__"]
)
def all_logical_operators(request):
    """
    Fixture for dunder names for common logical operations

    * |
    * &
    * ^
    """
    return request.param


_all_numeric_accumulations = ["cumsum", "cumprod", "cummin", "cummax"]


@pytest.fixture(params=_all_numeric_accumulations)
def all_numeric_accumulations(request):
    """
    Fixture for numeric accumulation names
    """
    return request.param


# ----------------------------------------------------------------
# Data sets/files
# ----------------------------------------------------------------
@pytest.fixture
def strict_data_files(pytestconfig):
    """
    Returns the configuration for the test setting `--strict-data-files`.
    """
    return pytestconfig.getoption("--strict-data-files")


@pytest.fixture
def tests_path() -> Path:
    return Path(__file__).parent / "tests"


@pytest.fixture
def tests_io_data_path(tests_path) -> Path:
    return tests_path / "io" / "data"


@pytest.fixture
def datapath(strict_data_files: str) -> Callable[..., str]:
    """
    Get the path to a data file.

    Parameters
    ----------
    path : str
        Path to the file, relative to ``pandas/tests/``

    Returns
    -------
    path including ``pandas/tests``.

    Raises
    ------
    ValueError
        If the path doesn't exist and the --strict-data-files option is set.
    """
    BASE_PATH = os.path.join(os.path.dirname(__file__), "tests")

    def deco(*args):
        path = os.path.join(BASE_PATH, *args)
        if not os.path.exists(path):
            if strict_data_files:
                raise ValueError(
                    f"Could not find file {path} and --strict-data-files is set."
                )
            pytest.skip(f"Could not find {path}.")
        return path

    return deco


@pytest.fixture
def iris(datapath) -> DataFrame:
    """
    The iris dataset as a DataFrame.
    """
    return pd.read_csv(datapath("io", "data", "csv", "iris.csv"))


# ----------------------------------------------------------------
# Time zones
# ----------------------------------------------------------------
TIMEZONES = [
    None,
    "UTC",
    "US/Eastern",
    "Asia/Tokyo",
    "dateutil/US/Pacific",
    "dateutil/Asia/Singapore",
    "+01:15",
    "-02:15",
    "UTC+01:15",
    "UTC-02:15",
    tzutc(),
    tzlocal(),
    FixedOffset(300),
    FixedOffset(0),
    FixedOffset(-300),
    timezone.utc,
    timezone(timedelta(hours=1)),
    timezone(timedelta(hours=-1), name="foo"),
]
if zoneinfo is not None:
    TIMEZONES.extend(
        [
            zoneinfo.ZoneInfo("US/Pacific"),  # type: ignore[list-item]
            zoneinfo.ZoneInfo("UTC"),  # type: ignore[list-item]
        ]
    )
TIMEZONE_IDS = [repr(i) for i in TIMEZONES]


@td.parametrize_fixture_doc(str(TIMEZONE_IDS))
@pytest.fixture(params=TIMEZONES, ids=TIMEZONE_IDS)
def tz_naive_fixture(request):
    """
    Fixture for trying timezones including default (None): {0}
    """
    return request.param


@td.parametrize_fixture_doc(str(TIMEZONE_IDS[1:]))
@pytest.fixture(params=TIMEZONES[1:], ids=TIMEZONE_IDS[1:])
def tz_aware_fixture(request):
    """
    Fixture for trying explicit timezones: {0}
    """
    return request.param


# Generate cartesian product of tz_aware_fixture:
tz_aware_fixture2 = tz_aware_fixture


_UTCS = ["utc", "dateutil/UTC", utc, tzutc(), timezone.utc]
if zoneinfo is not None:
    _UTCS.append(zoneinfo.ZoneInfo("UTC"))


@pytest.fixture(params=_UTCS)
def utc_fixture(request):
    """
    Fixture to provide variants of UTC timezone strings and tzinfo objects.
    """
    return request.param


utc_fixture2 = utc_fixture


# ----------------------------------------------------------------
# Dtypes
# ----------------------------------------------------------------
@pytest.fixture(params=tm.STRING_DTYPES)
def string_dtype(request):
    """
    Parametrized fixture for string dtypes.

    * str
    * 'str'
    * 'U'
    """
    return request.param


@pytest.fixture(
    params=[
        "string[python]",
        pytest.param("string[pyarrow]", marks=td.skip_if_no("pyarrow")),
    ]
)
def nullable_string_dtype(request):
    """
    Parametrized fixture for string dtypes.

    * 'string[python]'
    * 'string[pyarrow]'
    """
    return request.param


@pytest.fixture(
    params=[
        "python",
        pytest.param("pyarrow", marks=td.skip_if_no("pyarrow")),
    ]
)
def string_storage(request):
    """
    Parametrized fixture for pd.options.mode.string_storage.

    * 'python'
    * 'pyarrow'
    """
    return request.param


@pytest.fixture(
    params=[
        "numpy_nullable",
        pytest.param("pyarrow", marks=td.skip_if_no("pyarrow")),
    ]
)
def dtype_backend(request):
    """
    Parametrized fixture for pd.options.mode.string_storage.

    * 'python'
    * 'pyarrow'
    """
    return request.param


# Alias so we can test with cartesian product of string_storage
string_storage2 = string_storage


@pytest.fixture(params=tm.BYTES_DTYPES)
def bytes_dtype(request):
    """
    Parametrized fixture for bytes dtypes.

    * bytes
    * 'bytes'
    """
    return request.param


@pytest.fixture(params=tm.OBJECT_DTYPES)
def object_dtype(request):
    """
    Parametrized fixture for object dtypes.

    * object
    * 'object'
    """
    return request.param


@pytest.fixture(
    params=[
        "object",
        "string[python]",
        pytest.param("string[pyarrow]", marks=td.skip_if_no("pyarrow")),
    ]
)
def any_string_dtype(request):
    """
    Parametrized fixture for string dtypes.
    * 'object'
    * 'string[python]'
    * 'string[pyarrow]'
    """
    return request.param


@pytest.fixture(params=tm.DATETIME64_DTYPES)
def datetime64_dtype(request):
    """
    Parametrized fixture for datetime64 dtypes.

    * 'datetime64[ns]'
    * 'M8[ns]'
    """
    return request.param


@pytest.fixture(params=tm.TIMEDELTA64_DTYPES)
def timedelta64_dtype(request):
    """
    Parametrized fixture for timedelta64 dtypes.

    * 'timedelta64[ns]'
    * 'm8[ns]'
    """
    return request.param


@pytest.fixture
def fixed_now_ts() -> Timestamp:
    """
    Fixture emits fixed Timestamp.now()
    """
    return Timestamp(
        year=2021, month=1, day=1, hour=12, minute=4, second=13, microsecond=22
    )


@pytest.fixture(params=tm.FLOAT_NUMPY_DTYPES)
def float_numpy_dtype(request):
    """
    Parameterized fixture for float dtypes.

    * float
    * 'float32'
    * 'float64'
    """
    return request.param


@pytest.fixture(params=tm.FLOAT_EA_DTYPES)
def float_ea_dtype(request):
    """
    Parameterized fixture for float dtypes.

    * 'Float32'
    * 'Float64'
    """
    return request.param


@pytest.fixture(params=tm.ALL_FLOAT_DTYPES)
def any_float_dtype(request):
    """
    Parameterized fixture for float dtypes.

    * float
    * 'float32'
    * 'float64'
    * 'Float32'
    * 'Float64'
    """
    return request.param


@pytest.fixture(params=tm.COMPLEX_DTYPES)
def complex_dtype(request):
    """
    Parameterized fixture for complex dtypes.

    * complex
    * 'complex64'
    * 'complex128'
    """
    return request.param


@pytest.fixture(params=tm.SIGNED_INT_NUMPY_DTYPES)
def any_signed_int_numpy_dtype(request):
    """
    Parameterized fixture for signed integer dtypes.

    * int
    * 'int8'
    * 'int16'
    * 'int32'
    * 'int64'
    """
    return request.param


@pytest.fixture(params=tm.UNSIGNED_INT_NUMPY_DTYPES)
def any_unsigned_int_numpy_dtype(request):
    """
    Parameterized fixture for unsigned integer dtypes.

    * 'uint8'
    * 'uint16'
    * 'uint32'
    * 'uint64'
    """
    return request.param


@pytest.fixture(params=tm.ALL_INT_NUMPY_DTYPES)
def any_int_numpy_dtype(request):
    """
    Parameterized fixture for any integer dtype.

    * int
    * 'int8'
    * 'uint8'
    * 'int16'
    * 'uint16'
    * 'int32'
    * 'uint32'
    * 'int64'
    * 'uint64'
    """
    return request.param


@pytest.fixture(params=tm.ALL_INT_EA_DTYPES)
def any_int_ea_dtype(request):
    """
    Parameterized fixture for any nullable integer dtype.

    * 'UInt8'
    * 'Int8'
    * 'UInt16'
    * 'Int16'
    * 'UInt32'
    * 'Int32'
    * 'UInt64'
    * 'Int64'
    """
    return request.param


@pytest.fixture(params=tm.ALL_INT_DTYPES)
def any_int_dtype(request):
    """
    Parameterized fixture for any nullable integer dtype.

    * int
    * 'int8'
    * 'uint8'
    * 'int16'
    * 'uint16'
    * 'int32'
    * 'uint32'
    * 'int64'
    * 'uint64'
    * 'UInt8'
    * 'Int8'
    * 'UInt16'
    * 'Int16'
    * 'UInt32'
    * 'Int32'
    * 'UInt64'
    * 'Int64'
    """
    return request.param


@pytest.fixture(params=tm.ALL_INT_EA_DTYPES + tm.FLOAT_EA_DTYPES)
def any_numeric_ea_dtype(request):
    """
    Parameterized fixture for any nullable integer dtype and
    any float ea dtypes.

    * 'UInt8'
    * 'Int8'
    * 'UInt16'
    * 'Int16'
    * 'UInt32'
    * 'Int32'
    * 'UInt64'
    * 'Int64'
    * 'Float32'
    * 'Float64'
    """
    return request.param


#  Unsupported operand types for + ("List[Union[str, ExtensionDtype, dtype[Any],
#  Type[object]]]" and "List[str]")
@pytest.fixture(
    params=tm.ALL_INT_EA_DTYPES
    + tm.FLOAT_EA_DTYPES
    + tm.ALL_INT_PYARROW_DTYPES_STR_REPR
    + tm.FLOAT_PYARROW_DTYPES_STR_REPR  # type: ignore[operator]
)
def any_numeric_ea_and_arrow_dtype(request):
    """
    Parameterized fixture for any nullable integer dtype and
    any float ea dtypes.

    * 'UInt8'
    * 'Int8'
    * 'UInt16'
    * 'Int16'
    * 'UInt32'
    * 'Int32'
    * 'UInt64'
    * 'Int64'
    * 'Float32'
    * 'Float64'
    * 'uint8[pyarrow]'
    * 'int8[pyarrow]'
    * 'uint16[pyarrow]'
    * 'int16[pyarrow]'
    * 'uint32[pyarrow]'
    * 'int32[pyarrow]'
    * 'uint64[pyarrow]'
    * 'int64[pyarrow]'
    * 'float32[pyarrow]'
    * 'float64[pyarrow]'
    """
    return request.param


@pytest.fixture(params=tm.SIGNED_INT_EA_DTYPES)
def any_signed_int_ea_dtype(request):
    """
    Parameterized fixture for any signed nullable integer dtype.

    * 'Int8'
    * 'Int16'
    * 'Int32'
    * 'Int64'
    """
    return request.param


@pytest.fixture(params=tm.ALL_REAL_NUMPY_DTYPES)
def any_real_numpy_dtype(request):
    """
    Parameterized fixture for any (purely) real numeric dtype.

    * int
    * 'int8'
    * 'uint8'
    * 'int16'
    * 'uint16'
    * 'int32'
    * 'uint32'
    * 'int64'
    * 'uint64'
    * float
    * 'float32'
    * 'float64'
    """
    return request.param


@pytest.fixture(params=tm.ALL_REAL_DTYPES)
def any_real_numeric_dtype(request):
    """
    Parameterized fixture for any (purely) real numeric dtype.

    * int
    * 'int8'
    * 'uint8'
    * 'int16'
    * 'uint16'
    * 'int32'
    * 'uint32'
    * 'int64'
    * 'uint64'
    * float
    * 'float32'
    * 'float64'

    and associated ea dtypes.
    """
    return request.param


@pytest.fixture(params=tm.ALL_NUMPY_DTYPES)
def any_numpy_dtype(request):
    """
    Parameterized fixture for all numpy dtypes.

    * bool
    * 'bool'
    * int
    * 'int8'
    * 'uint8'
    * 'int16'
    * 'uint16'
    * 'int32'
    * 'uint32'
    * 'int64'
    * 'uint64'
    * float
    * 'float32'
    * 'float64'
    * complex
    * 'complex64'
    * 'complex128'
    * str
    * 'str'
    * 'U'
    * bytes
    * 'bytes'
    * 'datetime64[ns]'
    * 'M8[ns]'
    * 'timedelta64[ns]'
    * 'm8[ns]'
    * object
    * 'object'
    """
    return request.param


@pytest.fixture(params=tm.ALL_NUMERIC_DTYPES)
def any_numeric_dtype(request):
    """
    Parameterized fixture for all numeric dtypes.

    * int
    * 'int8'
    * 'uint8'
    * 'int16'
    * 'uint16'
    * 'int32'
    * 'uint32'
    * 'int64'
    * 'uint64'
    * float
    * 'float32'
    * 'float64'
    * complex
    * 'complex64'
    * 'complex128'
    * 'UInt8'
    * 'Int8'
    * 'UInt16'
    * 'Int16'
    * 'UInt32'
    * 'Int32'
    * 'UInt64'
    * 'Int64'
    * 'Float32'
    * 'Float64'
    """
    return request.param


# categoricals are handled separately
_any_skipna_inferred_dtype = [
    ("string", ["a", np.nan, "c"]),
    ("string", ["a", pd.NA, "c"]),
    ("mixed", ["a", pd.NaT, "c"]),  # pd.NaT not considered valid by is_string_array
    ("bytes", [b"a", np.nan, b"c"]),
    ("empty", [np.nan, np.nan, np.nan]),
    ("empty", []),
    ("mixed-integer", ["a", np.nan, 2]),
    ("mixed", ["a", np.nan, 2.0]),
    ("floating", [1.0, np.nan, 2.0]),
    ("integer", [1, np.nan, 2]),
    ("mixed-integer-float", [1, np.nan, 2.0]),
    ("decimal", [Decimal(1), np.nan, Decimal(2)]),
    ("boolean", [True, np.nan, False]),
    ("boolean", [True, pd.NA, False]),
    ("datetime64", [np.datetime64("2013-01-01"), np.nan, np.datetime64("2018-01-01")]),
    ("datetime", [Timestamp("20130101"), np.nan, Timestamp("20180101")]),
    ("date", [date(2013, 1, 1), np.nan, date(2018, 1, 1)]),
    # The following two dtypes are commented out due to GH 23554
    # ('complex', [1 + 1j, np.nan, 2 + 2j]),
    # ('timedelta64', [np.timedelta64(1, 'D'),
    #                  np.nan, np.timedelta64(2, 'D')]),
    ("timedelta", [timedelta(1), np.nan, timedelta(2)]),
    ("time", [time(1), np.nan, time(2)]),
    ("period", [Period(2013), pd.NaT, Period(2018)]),
    ("interval", [Interval(0, 1), np.nan, Interval(0, 2)]),
]
ids, _ = zip(*_any_skipna_inferred_dtype)  # use inferred type as fixture-id


@pytest.fixture(params=_any_skipna_inferred_dtype, ids=ids)
def any_skipna_inferred_dtype(request):
    """
    Fixture for all inferred dtypes from _libs.lib.infer_dtype

    The covered (inferred) types are:
    * 'string'
    * 'empty'
    * 'bytes'
    * 'mixed'
    * 'mixed-integer'
    * 'mixed-integer-float'
    * 'floating'
    * 'integer'
    * 'decimal'
    * 'boolean'
    * 'datetime64'
    * 'datetime'
    * 'date'
    * 'timedelta'
    * 'time'
    * 'period'
    * 'interval'

    Returns
    -------
    inferred_dtype : str
        The string for the inferred dtype from _libs.lib.infer_dtype
    values : np.ndarray
        An array of object dtype that will be inferred to have
        `inferred_dtype`

    Examples
    --------
    >>> from pandas._libs import lib
    >>>
    >>> def test_something(any_skipna_inferred_dtype):
    ...     inferred_dtype, values = any_skipna_inferred_dtype
    ...     # will pass
    ...     assert lib.infer_dtype(values, skipna=True) == inferred_dtype
    """
    inferred_dtype, values = request.param
    values = np.array(values, dtype=object)  # object dtype to avoid casting

    # correctness of inference tested in tests/dtypes/test_inference.py
    return inferred_dtype, values


# ----------------------------------------------------------------
# Misc
# ----------------------------------------------------------------
@pytest.fixture
def ip():
    """
    Get an instance of IPython.InteractiveShell.

    Will raise a skip if IPython is not installed.
    """
    pytest.importorskip("IPython", minversion="6.0.0")
    from IPython.core.interactiveshell import InteractiveShell

    # GH#35711 make sure sqlite history file handle is not leaked
    from traitlets.config import Config  # isort:skip

    c = Config()
    c.HistoryManager.hist_file = ":memory:"

    return InteractiveShell(config=c)


@pytest.fixture(params=["bsr", "coo", "csc", "csr", "dia", "dok", "lil"])
def spmatrix(request):
    """
    Yields scipy sparse matrix classes.
    """
    from scipy import sparse

    return getattr(sparse, request.param + "_matrix")


@pytest.fixture(
    params=[
        getattr(pd.offsets, o)
        for o in pd.offsets.__all__
        if issubclass(getattr(pd.offsets, o), pd.offsets.Tick) and o != "Tick"
    ]
)
def tick_classes(request):
    """
    Fixture for Tick based datetime offsets available for a time series.
    """
    return request.param


@pytest.fixture(params=[None, lambda x: x])
def sort_by_key(request):
    """
    Simple fixture for testing keys in sorting methods.
    Tests None (no key) and the identity key.
    """
    return request.param


@pytest.fixture()
def fsspectest():
    pytest.importorskip("fsspec")
    from fsspec import register_implementation
    from fsspec.implementations.memory import MemoryFileSystem
    from fsspec.registry import _registry as registry

    class TestMemoryFS(MemoryFileSystem):
        protocol = "testmem"
        test = [None]

        def __init__(self, **kwargs) -> None:
            self.test[0] = kwargs.pop("test", None)
            super().__init__(**kwargs)

    register_implementation("testmem", TestMemoryFS, clobber=True)
    yield TestMemoryFS()
    registry.pop("testmem", None)
    TestMemoryFS.test[0] = None
    TestMemoryFS.store.clear()


@pytest.fixture(
    params=[
        ("foo", None, None),
        ("Egon", "Venkman", None),
        ("NCC1701D", "NCC1701D", "NCC1701D"),
        # possibly-matching NAs
        (np.nan, np.nan, np.nan),
        (np.nan, pd.NaT, None),
        (np.nan, pd.NA, None),
        (pd.NA, pd.NA, pd.NA),
    ]
)
def names(request) -> tuple[Hashable, Hashable, Hashable]:
    """
    A 3-tuple of names, the first two for operands, the last for a result.
    """
    return request.param


@pytest.fixture(params=[tm.setitem, tm.loc, tm.iloc])
def indexer_sli(request):
    """
    Parametrize over __setitem__, loc.__setitem__, iloc.__setitem__
    """
    return request.param


@pytest.fixture(params=[tm.loc, tm.iloc])
def indexer_li(request):
    """
    Parametrize over loc.__getitem__, iloc.__getitem__
    """
    return request.param


@pytest.fixture(params=[tm.setitem, tm.iloc])
def indexer_si(request):
    """
    Parametrize over __setitem__, iloc.__setitem__
    """
    return request.param


@pytest.fixture(params=[tm.setitem, tm.loc])
def indexer_sl(request):
    """
    Parametrize over __setitem__, loc.__setitem__
    """
    return request.param


@pytest.fixture(params=[tm.at, tm.loc])
def indexer_al(request):
    """
    Parametrize over at.__setitem__, loc.__setitem__
    """
    return request.param


@pytest.fixture(params=[tm.iat, tm.iloc])
def indexer_ial(request):
    """
    Parametrize over iat.__setitem__, iloc.__setitem__
    """
    return request.param


@pytest.fixture
def using_array_manager() -> bool:
    """
    Fixture to check if the array manager is being used.
    """
    return pd.options.mode.data_manager == "array"


@pytest.fixture
def using_copy_on_write() -> bool:
    """
    Fixture to check if Copy-on-Write is enabled.
    """
    return pd.options.mode.copy_on_write and pd.options.mode.data_manager == "block"


warsaws = ["Europe/Warsaw", "dateutil/Europe/Warsaw"]
if zoneinfo is not None:
    warsaws.append(zoneinfo.ZoneInfo("Europe/Warsaw"))  # type: ignore[arg-type]


@pytest.fixture(params=warsaws)
def warsaw(request) -> str:
    """
    tzinfo for Europe/Warsaw using pytz, dateutil, or zoneinfo.
    """
    return request.param<|MERGE_RESOLUTION|>--- conflicted
+++ resolved
@@ -149,7 +149,6 @@
             "in future version of pandas",
         ),
         (
-<<<<<<< HEAD
             "Flags",
             "DataFrame.flags is deprecated and will be removed in a future version",
         ),
@@ -172,7 +171,8 @@
         (
             "DuplicateLabelError",
             "Series.flags is deprecated and will be removed in a future version",
-=======
+        ),
+        (
             "pandas.core.generic.NDFrame.first",
             "first is deprecated and will be removed in a future version. "
             "Please create a mask and filter using `.loc` instead",
@@ -188,7 +188,6 @@
         (
             "DataFrameGroupBy.fillna",
             "DataFrame.fillna with 'method' is deprecated",
->>>>>>> 7e0bcf16
         ),
     ]
 
