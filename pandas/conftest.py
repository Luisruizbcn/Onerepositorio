--- conflicted
+++ resolved
@@ -275,9 +275,6 @@
     return request.param
 
 
-<<<<<<< HEAD
-@pytest.fixture(params=[None, "gzip", "bz2", "zip", "xz", "tar"])
-=======
 @pytest.fixture(
     params=[
         None,
@@ -285,10 +282,10 @@
         "bz2",
         "zip",
         "xz",
+        "tar",
         pytest.param("zstd", marks=td.skip_if_no("zstandard")),
     ]
 )
->>>>>>> a2aa4771
 def compression(request):
     """
     Fixture for trying common compression types in compression tests.
@@ -296,19 +293,16 @@
     return request.param
 
 
-<<<<<<< HEAD
-@pytest.fixture(params=["gzip", "bz2", "zip", "xz", "tar"])
-=======
 @pytest.fixture(
     params=[
         "gzip",
         "bz2",
         "zip",
         "xz",
+        "tar",
         pytest.param("zstd", marks=td.skip_if_no("zstandard")),
     ]
 )
->>>>>>> a2aa4771
 def compression_only(request):
     """
     Fixture for trying common compression types in compression tests excluding
