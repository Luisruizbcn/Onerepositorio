"""
This file is very long and growing, but it was decided to not split it yet, as
it's still manageable (2020-03-17, ~1.1k LoC). See gh-31989

Instead of splitting it was decided to define sections here:
- Configuration / Settings
- Autouse fixtures
- Common arguments
- Missing values & co.
- Classes
- Indices
- Series'
- DataFrames
- Operators & Operations
- Data sets/files
- Time zones
- Dtypes
- Misc
"""
from __future__ import annotations

from collections import abc
from datetime import (
    date,
    datetime,
    time,
    timedelta,
    timezone,
)
from decimal import Decimal
import operator
import os
from pathlib import Path
from typing import (
    TYPE_CHECKING,
    Callable,
)

from dateutil.tz import (
    tzlocal,
    tzutc,
)
import hypothesis
from hypothesis import strategies as st
import numpy as np
import pytest
from pytz import (
    FixedOffset,
    utc,
)

import pandas.util._test_decorators as td

from pandas.core.dtypes.dtypes import (
    DatetimeTZDtype,
    IntervalDtype,
)

import pandas as pd
from pandas import (
    DataFrame,
    Interval,
    Period,
    Series,
    Timedelta,
    Timestamp,
)
import pandas._testing as tm
from pandas.core import ops
from pandas.core.indexes.api import (
    Index,
    MultiIndex,
)

if TYPE_CHECKING:
    from collections.abc import (
        Hashable,
        Iterator,
    )

try:
    import pyarrow as pa
except ImportError:
    has_pyarrow = False
else:
    del pa
    has_pyarrow = True

import zoneinfo

try:
    zoneinfo.ZoneInfo("UTC")
except zoneinfo.ZoneInfoNotFoundError:
    zoneinfo = None  # type: ignore[assignment]


# ----------------------------------------------------------------
# Configuration / Settings
# ----------------------------------------------------------------
# pytest


def pytest_addoption(parser) -> None:
    parser.addoption(
        "--strict-data-files",
        action="store_true",
        help="Fail if a test is skipped for missing data file.",
    )


def ignore_doctest_warning(item: pytest.Item, path: str, message: str) -> None:
    """Ignore doctest warning.

    Parameters
    ----------
    item : pytest.Item
        pytest test item.
    path : str
        Module path to Python object, e.g. "pandas.core.frame.DataFrame.append". A
        warning will be filtered when item.name ends with in given path. So it is
        sufficient to specify e.g. "DataFrame.append".
    message : str
        Message to be filtered.
    """
    if item.name.endswith(path):
        item.add_marker(pytest.mark.filterwarnings(f"ignore:{message}"))


def pytest_collection_modifyitems(items, config) -> None:
    is_doctest = config.getoption("--doctest-modules") or config.getoption(
        "--doctest-cython", default=False
    )

    # Warnings from doctests that can be ignored; place reason in comment above.
    # Each entry specifies (path, message) - see the ignore_doctest_warning function
    ignored_doctest_warnings = [
        ("is_int64_dtype", "is_int64_dtype is deprecated"),
        ("is_interval_dtype", "is_interval_dtype is deprecated"),
        ("is_period_dtype", "is_period_dtype is deprecated"),
        ("is_datetime64tz_dtype", "is_datetime64tz_dtype is deprecated"),
        ("is_categorical_dtype", "is_categorical_dtype is deprecated"),
        ("is_sparse", "is_sparse is deprecated"),
        ("NDFrame.replace", "The 'method' keyword"),
        ("NDFrame.replace", "Series.replace without 'value'"),
<<<<<<< HEAD
        ("NDFrame.clip", "Downcasting behavior in Series and DataFrame methods"),
=======
        ("Series.idxmin", "The behavior of Series.idxmin"),
        ("Series.idxmax", "The behavior of Series.idxmax"),
        ("SeriesGroupBy.idxmin", "The behavior of Series.idxmin"),
        ("SeriesGroupBy.idxmax", "The behavior of Series.idxmax"),
>>>>>>> 4107aba5
        # Docstring divides by zero to show behavior difference
        ("missing.mask_zero_div_zero", "divide by zero encountered"),
        (
            "to_pydatetime",
            "The behavior of DatetimeProperties.to_pydatetime is deprecated",
        ),
        (
            "pandas.core.generic.NDFrame.bool",
            "(Series|DataFrame).bool is now deprecated and will be removed "
            "in future version of pandas",
        ),
        (
            "pandas.core.generic.NDFrame.first",
            "first is deprecated and will be removed in a future version. "
            "Please create a mask and filter using `.loc` instead",
        ),
        (
            "Resampler.fillna",
            "DatetimeIndexResampler.fillna is deprecated",
        ),
        (
            "DataFrameGroupBy.fillna",
            "DataFrameGroupBy.fillna with 'method' is deprecated",
        ),
        (
            "DataFrameGroupBy.fillna",
            "DataFrame.fillna with 'method' is deprecated",
        ),
    ]

    for item in items:
        if is_doctest:
            # autouse=True for the add_doctest_imports can lead to expensive teardowns
            # since doctest_namespace is a session fixture
            item.add_marker(pytest.mark.usefixtures("add_doctest_imports"))

            for path, message in ignored_doctest_warnings:
                ignore_doctest_warning(item, path, message)

        # mark all tests in the pandas/tests/frame directory with "arraymanager"
        if "/frame/" in item.nodeid:
            item.add_marker(pytest.mark.arraymanager)


# Hypothesis
hypothesis.settings.register_profile(
    "ci",
    # Hypothesis timing checks are tuned for scalars by default, so we bump
    # them from 200ms to 500ms per test case as the global default.  If this
    # is too short for a specific test, (a) try to make it faster, and (b)
    # if it really is slow add `@settings(deadline=...)` with a working value,
    # or `deadline=None` to entirely disable timeouts for that test.
    # 2022-02-09: Changed deadline from 500 -> None. Deadline leads to
    # non-actionable, flaky CI failures (# GH 24641, 44969, 45118, 44969)
    deadline=None,
    suppress_health_check=(hypothesis.HealthCheck.too_slow,),
)
hypothesis.settings.load_profile("ci")

# Registering these strategies makes them globally available via st.from_type,
# which is use for offsets in tests/tseries/offsets/test_offsets_properties.py
for name in "MonthBegin MonthEnd BMonthBegin BMonthEnd".split():
    cls = getattr(pd.tseries.offsets, name)
    st.register_type_strategy(
        cls, st.builds(cls, n=st.integers(-99, 99), normalize=st.booleans())
    )

for name in "YearBegin YearEnd BYearBegin BYearEnd".split():
    cls = getattr(pd.tseries.offsets, name)
    st.register_type_strategy(
        cls,
        st.builds(
            cls,
            n=st.integers(-5, 5),
            normalize=st.booleans(),
            month=st.integers(min_value=1, max_value=12),
        ),
    )

for name in "QuarterBegin QuarterEnd BQuarterBegin BQuarterEnd".split():
    cls = getattr(pd.tseries.offsets, name)
    st.register_type_strategy(
        cls,
        st.builds(
            cls,
            n=st.integers(-24, 24),
            normalize=st.booleans(),
            startingMonth=st.integers(min_value=1, max_value=12),
        ),
    )


@pytest.fixture
def add_doctest_imports(doctest_namespace) -> None:
    """
    Make `np` and `pd` names available for doctests.
    """
    doctest_namespace["np"] = np
    doctest_namespace["pd"] = pd


# ----------------------------------------------------------------
# Autouse fixtures
# ----------------------------------------------------------------
@pytest.fixture(autouse=True)
def configure_tests() -> None:
    """
    Configure settings for all tests and test modules.
    """
    pd.set_option("chained_assignment", "raise")


# ----------------------------------------------------------------
# Common arguments
# ----------------------------------------------------------------
@pytest.fixture(params=[0, 1, "index", "columns"], ids=lambda x: f"axis={repr(x)}")
def axis(request):
    """
    Fixture for returning the axis numbers of a DataFrame.
    """
    return request.param


axis_frame = axis


@pytest.fixture(params=[1, "columns"], ids=lambda x: f"axis={repr(x)}")
def axis_1(request):
    """
    Fixture for returning aliases of axis 1 of a DataFrame.
    """
    return request.param


@pytest.fixture(params=[True, False, None])
def observed(request):
    """
    Pass in the observed keyword to groupby for [True, False]
    This indicates whether categoricals should return values for
    values which are not in the grouper [False / None], or only values which
    appear in the grouper [True]. [None] is supported for future compatibility
    if we decide to change the default (and would need to warn if this
    parameter is not passed).
    """
    return request.param


@pytest.fixture(params=[True, False, None])
def ordered(request):
    """
    Boolean 'ordered' parameter for Categorical.
    """
    return request.param


@pytest.fixture(params=[True, False])
def skipna(request):
    """
    Boolean 'skipna' parameter.
    """
    return request.param


@pytest.fixture(params=["first", "last", False])
def keep(request):
    """
    Valid values for the 'keep' parameter used in
    .duplicated or .drop_duplicates
    """
    return request.param


@pytest.fixture(params=["both", "neither", "left", "right"])
def inclusive_endpoints_fixture(request):
    """
    Fixture for trying all interval 'inclusive' parameters.
    """
    return request.param


@pytest.fixture(params=["left", "right", "both", "neither"])
def closed(request):
    """
    Fixture for trying all interval closed parameters.
    """
    return request.param


@pytest.fixture(params=["left", "right", "both", "neither"])
def other_closed(request):
    """
    Secondary closed fixture to allow parametrizing over all pairs of closed.
    """
    return request.param


@pytest.fixture(
    params=[
        None,
        "gzip",
        "bz2",
        "zip",
        "xz",
        "tar",
        pytest.param("zstd", marks=td.skip_if_no("zstandard")),
    ]
)
def compression(request):
    """
    Fixture for trying common compression types in compression tests.
    """
    return request.param


@pytest.fixture(
    params=[
        "gzip",
        "bz2",
        "zip",
        "xz",
        "tar",
        pytest.param("zstd", marks=td.skip_if_no("zstandard")),
    ]
)
def compression_only(request):
    """
    Fixture for trying common compression types in compression tests excluding
    uncompressed case.
    """
    return request.param


@pytest.fixture(params=[True, False])
def writable(request):
    """
    Fixture that an array is writable.
    """
    return request.param


@pytest.fixture(params=["inner", "outer", "left", "right"])
def join_type(request):
    """
    Fixture for trying all types of join operations.
    """
    return request.param


@pytest.fixture(params=["nlargest", "nsmallest"])
def nselect_method(request):
    """
    Fixture for trying all nselect methods.
    """
    return request.param


# ----------------------------------------------------------------
# Missing values & co.
# ----------------------------------------------------------------
@pytest.fixture(params=tm.NULL_OBJECTS, ids=lambda x: type(x).__name__)
def nulls_fixture(request):
    """
    Fixture for each null type in pandas.
    """
    return request.param


nulls_fixture2 = nulls_fixture  # Generate cartesian product of nulls_fixture


@pytest.fixture(params=[None, np.nan, pd.NaT])
def unique_nulls_fixture(request):
    """
    Fixture for each null type in pandas, each null type exactly once.
    """
    return request.param


# Generate cartesian product of unique_nulls_fixture:
unique_nulls_fixture2 = unique_nulls_fixture


@pytest.fixture(params=tm.NP_NAT_OBJECTS, ids=lambda x: type(x).__name__)
def np_nat_fixture(request):
    """
    Fixture for each NaT type in numpy.
    """
    return request.param


# Generate cartesian product of np_nat_fixture:
np_nat_fixture2 = np_nat_fixture


# ----------------------------------------------------------------
# Classes
# ----------------------------------------------------------------


@pytest.fixture(params=[DataFrame, Series])
def frame_or_series(request):
    """
    Fixture to parametrize over DataFrame and Series.
    """
    return request.param


@pytest.fixture(params=[Index, Series], ids=["index", "series"])
def index_or_series(request):
    """
    Fixture to parametrize over Index and Series, made necessary by a mypy
    bug, giving an error:

    List item 0 has incompatible type "Type[Series]"; expected "Type[PandasObject]"

    See GH#29725
    """
    return request.param


# Generate cartesian product of index_or_series fixture:
index_or_series2 = index_or_series


@pytest.fixture(params=[Index, Series, pd.array], ids=["index", "series", "array"])
def index_or_series_or_array(request):
    """
    Fixture to parametrize over Index, Series, and ExtensionArray
    """
    return request.param


@pytest.fixture(params=[Index, Series, DataFrame, pd.array], ids=lambda x: x.__name__)
def box_with_array(request):
    """
    Fixture to test behavior for Index, Series, DataFrame, and pandas Array
    classes
    """
    return request.param


box_with_array2 = box_with_array


@pytest.fixture
def dict_subclass():
    """
    Fixture for a dictionary subclass.
    """

    class TestSubDict(dict):
        def __init__(self, *args, **kwargs) -> None:
            dict.__init__(self, *args, **kwargs)

    return TestSubDict


@pytest.fixture
def non_dict_mapping_subclass():
    """
    Fixture for a non-mapping dictionary subclass.
    """

    class TestNonDictMapping(abc.Mapping):
        def __init__(self, underlying_dict) -> None:
            self._data = underlying_dict

        def __getitem__(self, key):
            return self._data.__getitem__(key)

        def __iter__(self) -> Iterator:
            return self._data.__iter__()

        def __len__(self) -> int:
            return self._data.__len__()

    return TestNonDictMapping


# ----------------------------------------------------------------
# Indices
# ----------------------------------------------------------------
@pytest.fixture
def multiindex_year_month_day_dataframe_random_data():
    """
    DataFrame with 3 level MultiIndex (year, month, day) covering
    first 100 business days from 2000-01-01 with random data
    """
    tdf = tm.makeTimeDataFrame(100)
    ymd = tdf.groupby([lambda x: x.year, lambda x: x.month, lambda x: x.day]).sum()
    # use int64 Index, to make sure things work
    ymd.index = ymd.index.set_levels([lev.astype("i8") for lev in ymd.index.levels])
    ymd.index.set_names(["year", "month", "day"], inplace=True)
    return ymd


@pytest.fixture
def lexsorted_two_level_string_multiindex() -> MultiIndex:
    """
    2-level MultiIndex, lexsorted, with string names.
    """
    return MultiIndex(
        levels=[["foo", "bar", "baz", "qux"], ["one", "two", "three"]],
        codes=[[0, 0, 0, 1, 1, 2, 2, 3, 3, 3], [0, 1, 2, 0, 1, 1, 2, 0, 1, 2]],
        names=["first", "second"],
    )


@pytest.fixture
def multiindex_dataframe_random_data(
    lexsorted_two_level_string_multiindex,
) -> DataFrame:
    """DataFrame with 2 level MultiIndex with random data"""
    index = lexsorted_two_level_string_multiindex
    return DataFrame(
        np.random.randn(10, 3), index=index, columns=Index(["A", "B", "C"], name="exp")
    )


def _create_multiindex():
    """
    MultiIndex used to test the general functionality of this object
    """

    # See Also: tests.multi.conftest.idx
    major_axis = Index(["foo", "bar", "baz", "qux"])
    minor_axis = Index(["one", "two"])

    major_codes = np.array([0, 0, 1, 2, 3, 3])
    minor_codes = np.array([0, 1, 0, 1, 0, 1])
    index_names = ["first", "second"]
    return MultiIndex(
        levels=[major_axis, minor_axis],
        codes=[major_codes, minor_codes],
        names=index_names,
        verify_integrity=False,
    )


def _create_mi_with_dt64tz_level():
    """
    MultiIndex with a level that is a tzaware DatetimeIndex.
    """
    # GH#8367 round trip with pickle
    return MultiIndex.from_product(
        [[1, 2], ["a", "b"], pd.date_range("20130101", periods=3, tz="US/Eastern")],
        names=["one", "two", "three"],
    )


indices_dict = {
    "string": tm.makeStringIndex(100),
    "datetime": tm.makeDateIndex(100),
    "datetime-tz": tm.makeDateIndex(100, tz="US/Pacific"),
    "period": tm.makePeriodIndex(100),
    "timedelta": tm.makeTimedeltaIndex(100),
    "range": tm.makeRangeIndex(100),
    "int8": tm.makeIntIndex(100, dtype="int8"),
    "int16": tm.makeIntIndex(100, dtype="int16"),
    "int32": tm.makeIntIndex(100, dtype="int32"),
    "int64": tm.makeIntIndex(100, dtype="int64"),
    "uint8": tm.makeUIntIndex(100, dtype="uint8"),
    "uint16": tm.makeUIntIndex(100, dtype="uint16"),
    "uint32": tm.makeUIntIndex(100, dtype="uint32"),
    "uint64": tm.makeUIntIndex(100, dtype="uint64"),
    "float32": tm.makeFloatIndex(100, dtype="float32"),
    "float64": tm.makeFloatIndex(100, dtype="float64"),
    "bool-object": tm.makeBoolIndex(10).astype(object),
    "bool-dtype": Index(np.random.randn(10) < 0),
    "complex64": tm.makeNumericIndex(100, dtype="float64").astype("complex64"),
    "complex128": tm.makeNumericIndex(100, dtype="float64").astype("complex128"),
    "categorical": tm.makeCategoricalIndex(100),
    "interval": tm.makeIntervalIndex(100),
    "empty": Index([]),
    "tuples": MultiIndex.from_tuples(zip(["foo", "bar", "baz"], [1, 2, 3])),
    "mi-with-dt64tz-level": _create_mi_with_dt64tz_level(),
    "multi": _create_multiindex(),
    "repeats": Index([0, 0, 1, 1, 2, 2]),
    "nullable_int": Index(np.arange(100), dtype="Int64"),
    "nullable_uint": Index(np.arange(100), dtype="UInt16"),
    "nullable_float": Index(np.arange(100), dtype="Float32"),
    "nullable_bool": Index(np.arange(100).astype(bool), dtype="boolean"),
    "string-python": Index(pd.array(tm.makeStringIndex(100), dtype="string[python]")),
}
if has_pyarrow:
    idx = Index(pd.array(tm.makeStringIndex(100), dtype="string[pyarrow]"))
    indices_dict["string-pyarrow"] = idx


@pytest.fixture(params=indices_dict.keys())
def index(request):
    """
    Fixture for many "simple" kinds of indices.

    These indices are unlikely to cover corner cases, e.g.
        - no names
        - no NaTs/NaNs
        - no values near implementation bounds
        - ...
    """
    # copy to avoid mutation, e.g. setting .name
    return indices_dict[request.param].copy()


# Needed to generate cartesian product of indices
index_fixture2 = index


@pytest.fixture(
    params=[
        key for key, value in indices_dict.items() if not isinstance(value, MultiIndex)
    ]
)
def index_flat(request):
    """
    index fixture, but excluding MultiIndex cases.
    """
    key = request.param
    return indices_dict[key].copy()


# Alias so we can test with cartesian product of index_flat
index_flat2 = index_flat


@pytest.fixture(
    params=[
        key
        for key, value in indices_dict.items()
        if not (
            key.startswith(("int", "uint", "float"))
            or key in ["range", "empty", "repeats", "bool-dtype"]
        )
        and not isinstance(value, MultiIndex)
    ]
)
def index_with_missing(request):
    """
    Fixture for indices with missing values.

    Integer-dtype and empty cases are excluded because they cannot hold missing
    values.

    MultiIndex is excluded because isna() is not defined for MultiIndex.
    """

    # GH 35538. Use deep copy to avoid illusive bug on np-dev
    # GHA pipeline that writes into indices_dict despite copy
    ind = indices_dict[request.param].copy(deep=True)
    vals = ind.values.copy()
    if request.param in ["tuples", "mi-with-dt64tz-level", "multi"]:
        # For setting missing values in the top level of MultiIndex
        vals = ind.tolist()
        vals[0] = (None,) + vals[0][1:]
        vals[-1] = (None,) + vals[-1][1:]
        return MultiIndex.from_tuples(vals)
    else:
        vals[0] = None
        vals[-1] = None
        return type(ind)(vals)


# ----------------------------------------------------------------
# Series'
# ----------------------------------------------------------------
@pytest.fixture
def string_series() -> Series:
    """
    Fixture for Series of floats with Index of unique strings
    """
    s = tm.makeStringSeries()
    s.name = "series"
    return s


@pytest.fixture
def object_series() -> Series:
    """
    Fixture for Series of dtype object with Index of unique strings
    """
    s = tm.makeObjectSeries()
    s.name = "objects"
    return s


@pytest.fixture
def datetime_series() -> Series:
    """
    Fixture for Series of floats with DatetimeIndex
    """
    s = tm.makeTimeSeries()
    s.name = "ts"
    return s


def _create_series(index):
    """Helper for the _series dict"""
    size = len(index)
    data = np.random.randn(size)
    return Series(data, index=index, name="a", copy=False)


_series = {
    f"series-with-{index_id}-index": _create_series(index)
    for index_id, index in indices_dict.items()
}


@pytest.fixture
def series_with_simple_index(index) -> Series:
    """
    Fixture for tests on series with changing types of indices.
    """
    return _create_series(index)


@pytest.fixture
def series_with_multilevel_index() -> Series:
    """
    Fixture with a Series with a 2-level MultiIndex.
    """
    arrays = [
        ["bar", "bar", "baz", "baz", "qux", "qux", "foo", "foo"],
        ["one", "two", "one", "two", "one", "two", "one", "two"],
    ]
    tuples = zip(*arrays)
    index = MultiIndex.from_tuples(tuples)
    data = np.random.randn(8)
    ser = Series(data, index=index)
    ser.iloc[3] = np.NaN
    return ser


_narrow_series = {
    f"{dtype.__name__}-series": tm.make_rand_series(name="a", dtype=dtype)
    for dtype in tm.NARROW_NP_DTYPES
}


_index_or_series_objs = {**indices_dict, **_series, **_narrow_series}


@pytest.fixture(params=_index_or_series_objs.keys())
def index_or_series_obj(request):
    """
    Fixture for tests on indexes, series and series with a narrow dtype
    copy to avoid mutation, e.g. setting .name
    """
    return _index_or_series_objs[request.param].copy(deep=True)


_typ_objects_series = {
    f"{dtype.__name__}-series": Series(dtype) for dtype in tm.PYTHON_DATA_TYPES
}


_index_or_series_memory_objs = {
    **indices_dict,
    **_series,
    **_narrow_series,
    **_typ_objects_series,
}


@pytest.fixture(params=_index_or_series_memory_objs.keys())
def index_or_series_memory_obj(request):
    """
    Fixture for tests on indexes, series, series with a narrow dtype and
    series with empty objects type
    copy to avoid mutation, e.g. setting .name
    """
    return _index_or_series_memory_objs[request.param].copy(deep=True)


# ----------------------------------------------------------------
# DataFrames
# ----------------------------------------------------------------
@pytest.fixture
def int_frame() -> DataFrame:
    """
    Fixture for DataFrame of ints with index of unique strings

    Columns are ['A', 'B', 'C', 'D']

                A  B  C  D
    vpBeWjM651  1  0  1  0
    5JyxmrP1En -1  0  0  0
    qEDaoD49U2 -1  1  0  0
    m66TkTfsFe  0  0  0  0
    EHPaNzEUFm -1  0 -1  0
    fpRJCevQhi  2  0  0  0
    OlQvnmfi3Q  0  0 -2  0
    ...        .. .. .. ..
    uB1FPlz4uP  0  0  0  1
    EcSe6yNzCU  0  0 -1  0
    L50VudaiI8 -1  1 -2  0
    y3bpw4nwIp  0 -1  0  0
    H0RdLLwrCT  1  1  0  0
    rY82K0vMwm  0  0  0  0
    1OPIUjnkjk  2  0  0  0

    [30 rows x 4 columns]
    """
    return DataFrame(tm.getSeriesData()).astype("int64")


@pytest.fixture
def datetime_frame() -> DataFrame:
    """
    Fixture for DataFrame of floats with DatetimeIndex

    Columns are ['A', 'B', 'C', 'D']

                       A         B         C         D
    2000-01-03 -1.122153  0.468535  0.122226  1.693711
    2000-01-04  0.189378  0.486100  0.007864 -1.216052
    2000-01-05  0.041401 -0.835752 -0.035279 -0.414357
    2000-01-06  0.430050  0.894352  0.090719  0.036939
    2000-01-07 -0.620982 -0.668211 -0.706153  1.466335
    2000-01-10 -0.752633  0.328434 -0.815325  0.699674
    2000-01-11 -2.236969  0.615737 -0.829076 -1.196106
    ...              ...       ...       ...       ...
    2000-02-03  1.642618 -0.579288  0.046005  1.385249
    2000-02-04 -0.544873 -1.160962 -0.284071 -1.418351
    2000-02-07 -2.656149 -0.601387  1.410148  0.444150
    2000-02-08 -1.201881 -1.289040  0.772992 -1.445300
    2000-02-09  1.377373  0.398619  1.008453 -0.928207
    2000-02-10  0.473194 -0.636677  0.984058  0.511519
    2000-02-11 -0.965556  0.408313 -1.312844 -0.381948

    [30 rows x 4 columns]
    """
    return DataFrame(tm.getTimeSeriesData())


@pytest.fixture
def float_frame() -> DataFrame:
    """
    Fixture for DataFrame of floats with index of unique strings

    Columns are ['A', 'B', 'C', 'D'].

                       A         B         C         D
    P7GACiRnxd -0.465578 -0.361863  0.886172 -0.053465
    qZKh6afn8n -0.466693 -0.373773  0.266873  1.673901
    tkp0r6Qble  0.148691 -0.059051  0.174817  1.598433
    wP70WOCtv8  0.133045 -0.581994 -0.992240  0.261651
    M2AeYQMnCz -1.207959 -0.185775  0.588206  0.563938
    QEPzyGDYDo -0.381843 -0.758281  0.502575 -0.565053
    r78Jwns6dn -0.653707  0.883127  0.682199  0.206159
    ...              ...       ...       ...       ...
    IHEGx9NO0T -0.277360  0.113021 -1.018314  0.196316
    lPMj8K27FA -1.313667 -0.604776 -1.305618 -0.863999
    qa66YMWQa5  1.110525  0.475310 -0.747865  0.032121
    yOa0ATsmcE -0.431457  0.067094  0.096567 -0.264962
    65znX3uRNG  1.528446  0.160416 -0.109635 -0.032987
    eCOBvKqf3e  0.235281  1.622222  0.781255  0.392871
    xSucinXxuV -1.263557  0.252799 -0.552247  0.400426

    [30 rows x 4 columns]
    """
    return DataFrame(tm.getSeriesData())


@pytest.fixture
def mixed_type_frame() -> DataFrame:
    """
    Fixture for DataFrame of float/int/string columns with RangeIndex
    Columns are ['a', 'b', 'c', 'float32', 'int32'].
    """
    return DataFrame(
        {
            "a": 1.0,
            "b": 2,
            "c": "foo",
            "float32": np.array([1.0] * 10, dtype="float32"),
            "int32": np.array([1] * 10, dtype="int32"),
        },
        index=np.arange(10),
    )


@pytest.fixture
def rand_series_with_duplicate_datetimeindex() -> Series:
    """
    Fixture for Series with a DatetimeIndex that has duplicates.
    """
    dates = [
        datetime(2000, 1, 2),
        datetime(2000, 1, 2),
        datetime(2000, 1, 2),
        datetime(2000, 1, 3),
        datetime(2000, 1, 3),
        datetime(2000, 1, 3),
        datetime(2000, 1, 4),
        datetime(2000, 1, 4),
        datetime(2000, 1, 4),
        datetime(2000, 1, 5),
    ]

    return Series(np.random.randn(len(dates)), index=dates)


# ----------------------------------------------------------------
# Scalars
# ----------------------------------------------------------------
@pytest.fixture(
    params=[
        (Interval(left=0, right=5), IntervalDtype("int64", "right")),
        (Interval(left=0.1, right=0.5), IntervalDtype("float64", "right")),
        (Period("2012-01", freq="M"), "period[M]"),
        (Period("2012-02-01", freq="D"), "period[D]"),
        (
            Timestamp("2011-01-01", tz="US/Eastern"),
            DatetimeTZDtype(unit="s", tz="US/Eastern"),
        ),
        (Timedelta(seconds=500), "timedelta64[ns]"),
    ]
)
def ea_scalar_and_dtype(request):
    return request.param


# ----------------------------------------------------------------
# Operators & Operations
# ----------------------------------------------------------------
_all_arithmetic_operators = [
    "__add__",
    "__radd__",
    "__sub__",
    "__rsub__",
    "__mul__",
    "__rmul__",
    "__floordiv__",
    "__rfloordiv__",
    "__truediv__",
    "__rtruediv__",
    "__pow__",
    "__rpow__",
    "__mod__",
    "__rmod__",
]


@pytest.fixture(params=_all_arithmetic_operators)
def all_arithmetic_operators(request):
    """
    Fixture for dunder names for common arithmetic operations.
    """
    return request.param


@pytest.fixture(
    params=[
        operator.add,
        ops.radd,
        operator.sub,
        ops.rsub,
        operator.mul,
        ops.rmul,
        operator.truediv,
        ops.rtruediv,
        operator.floordiv,
        ops.rfloordiv,
        operator.mod,
        ops.rmod,
        operator.pow,
        ops.rpow,
        operator.eq,
        operator.ne,
        operator.lt,
        operator.le,
        operator.gt,
        operator.ge,
        operator.and_,
        ops.rand_,
        operator.xor,
        ops.rxor,
        operator.or_,
        ops.ror_,
    ]
)
def all_binary_operators(request):
    """
    Fixture for operator and roperator arithmetic, comparison, and logical ops.
    """
    return request.param


@pytest.fixture(
    params=[
        operator.add,
        ops.radd,
        operator.sub,
        ops.rsub,
        operator.mul,
        ops.rmul,
        operator.truediv,
        ops.rtruediv,
        operator.floordiv,
        ops.rfloordiv,
        operator.mod,
        ops.rmod,
        operator.pow,
        ops.rpow,
    ]
)
def all_arithmetic_functions(request):
    """
    Fixture for operator and roperator arithmetic functions.

    Notes
    -----
    This includes divmod and rdivmod, whereas all_arithmetic_operators
    does not.
    """
    return request.param


_all_numeric_reductions = [
    "count",
    "sum",
    "max",
    "min",
    "mean",
    "prod",
    "std",
    "var",
    "median",
    "kurt",
    "skew",
    "sem",
]


@pytest.fixture(params=_all_numeric_reductions)
def all_numeric_reductions(request):
    """
    Fixture for numeric reduction names.
    """
    return request.param


_all_boolean_reductions = ["all", "any"]


@pytest.fixture(params=_all_boolean_reductions)
def all_boolean_reductions(request):
    """
    Fixture for boolean reduction names.
    """
    return request.param


_all_reductions = _all_numeric_reductions + _all_boolean_reductions


@pytest.fixture(params=_all_reductions)
def all_reductions(request):
    """
    Fixture for all (boolean + numeric) reduction names.
    """
    return request.param


@pytest.fixture(
    params=[
        operator.eq,
        operator.ne,
        operator.gt,
        operator.ge,
        operator.lt,
        operator.le,
    ]
)
def comparison_op(request):
    """
    Fixture for operator module comparison functions.
    """
    return request.param


@pytest.fixture(params=["__le__", "__lt__", "__ge__", "__gt__"])
def compare_operators_no_eq_ne(request):
    """
    Fixture for dunder names for compare operations except == and !=

    * >=
    * >
    * <
    * <=
    """
    return request.param


@pytest.fixture(
    params=["__and__", "__rand__", "__or__", "__ror__", "__xor__", "__rxor__"]
)
def all_logical_operators(request):
    """
    Fixture for dunder names for common logical operations

    * |
    * &
    * ^
    """
    return request.param


_all_numeric_accumulations = ["cumsum", "cumprod", "cummin", "cummax"]


@pytest.fixture(params=_all_numeric_accumulations)
def all_numeric_accumulations(request):
    """
    Fixture for numeric accumulation names
    """
    return request.param


# ----------------------------------------------------------------
# Data sets/files
# ----------------------------------------------------------------
@pytest.fixture
def strict_data_files(pytestconfig):
    """
    Returns the configuration for the test setting `--strict-data-files`.
    """
    return pytestconfig.getoption("--strict-data-files")


@pytest.fixture
def tests_path() -> Path:
    return Path(__file__).parent / "tests"


@pytest.fixture
def tests_io_data_path(tests_path) -> Path:
    return tests_path / "io" / "data"


@pytest.fixture
def datapath(strict_data_files: str) -> Callable[..., str]:
    """
    Get the path to a data file.

    Parameters
    ----------
    path : str
        Path to the file, relative to ``pandas/tests/``

    Returns
    -------
    path including ``pandas/tests``.

    Raises
    ------
    ValueError
        If the path doesn't exist and the --strict-data-files option is set.
    """
    BASE_PATH = os.path.join(os.path.dirname(__file__), "tests")

    def deco(*args):
        path = os.path.join(BASE_PATH, *args)
        if not os.path.exists(path):
            if strict_data_files:
                raise ValueError(
                    f"Could not find file {path} and --strict-data-files is set."
                )
            pytest.skip(f"Could not find {path}.")
        return path

    return deco


@pytest.fixture
def iris(datapath) -> DataFrame:
    """
    The iris dataset as a DataFrame.
    """
    return pd.read_csv(datapath("io", "data", "csv", "iris.csv"))


# ----------------------------------------------------------------
# Time zones
# ----------------------------------------------------------------
TIMEZONES = [
    None,
    "UTC",
    "US/Eastern",
    "Asia/Tokyo",
    "dateutil/US/Pacific",
    "dateutil/Asia/Singapore",
    "+01:15",
    "-02:15",
    "UTC+01:15",
    "UTC-02:15",
    tzutc(),
    tzlocal(),
    FixedOffset(300),
    FixedOffset(0),
    FixedOffset(-300),
    timezone.utc,
    timezone(timedelta(hours=1)),
    timezone(timedelta(hours=-1), name="foo"),
]
if zoneinfo is not None:
    TIMEZONES.extend(
        [
            zoneinfo.ZoneInfo("US/Pacific"),  # type: ignore[list-item]
            zoneinfo.ZoneInfo("UTC"),  # type: ignore[list-item]
        ]
    )
TIMEZONE_IDS = [repr(i) for i in TIMEZONES]


@td.parametrize_fixture_doc(str(TIMEZONE_IDS))
@pytest.fixture(params=TIMEZONES, ids=TIMEZONE_IDS)
def tz_naive_fixture(request):
    """
    Fixture for trying timezones including default (None): {0}
    """
    return request.param


@td.parametrize_fixture_doc(str(TIMEZONE_IDS[1:]))
@pytest.fixture(params=TIMEZONES[1:], ids=TIMEZONE_IDS[1:])
def tz_aware_fixture(request):
    """
    Fixture for trying explicit timezones: {0}
    """
    return request.param


# Generate cartesian product of tz_aware_fixture:
tz_aware_fixture2 = tz_aware_fixture


_UTCS = ["utc", "dateutil/UTC", utc, tzutc(), timezone.utc]
if zoneinfo is not None:
    _UTCS.append(zoneinfo.ZoneInfo("UTC"))


@pytest.fixture(params=_UTCS)
def utc_fixture(request):
    """
    Fixture to provide variants of UTC timezone strings and tzinfo objects.
    """
    return request.param


utc_fixture2 = utc_fixture


# ----------------------------------------------------------------
# Dtypes
# ----------------------------------------------------------------
@pytest.fixture(params=tm.STRING_DTYPES)
def string_dtype(request):
    """
    Parametrized fixture for string dtypes.

    * str
    * 'str'
    * 'U'
    """
    return request.param


@pytest.fixture(
    params=[
        "string[python]",
        pytest.param("string[pyarrow]", marks=td.skip_if_no("pyarrow")),
    ]
)
def nullable_string_dtype(request):
    """
    Parametrized fixture for string dtypes.

    * 'string[python]'
    * 'string[pyarrow]'
    """
    return request.param


@pytest.fixture(
    params=[
        "python",
        pytest.param("pyarrow", marks=td.skip_if_no("pyarrow")),
    ]
)
def string_storage(request):
    """
    Parametrized fixture for pd.options.mode.string_storage.

    * 'python'
    * 'pyarrow'
    """
    return request.param


@pytest.fixture(
    params=[
        "numpy_nullable",
        pytest.param("pyarrow", marks=td.skip_if_no("pyarrow")),
    ]
)
def dtype_backend(request):
    """
    Parametrized fixture for pd.options.mode.string_storage.

    * 'python'
    * 'pyarrow'
    """
    return request.param


# Alias so we can test with cartesian product of string_storage
string_storage2 = string_storage


@pytest.fixture(params=tm.BYTES_DTYPES)
def bytes_dtype(request):
    """
    Parametrized fixture for bytes dtypes.

    * bytes
    * 'bytes'
    """
    return request.param


@pytest.fixture(params=tm.OBJECT_DTYPES)
def object_dtype(request):
    """
    Parametrized fixture for object dtypes.

    * object
    * 'object'
    """
    return request.param


@pytest.fixture(
    params=[
        "object",
        "string[python]",
        pytest.param("string[pyarrow]", marks=td.skip_if_no("pyarrow")),
    ]
)
def any_string_dtype(request):
    """
    Parametrized fixture for string dtypes.
    * 'object'
    * 'string[python]'
    * 'string[pyarrow]'
    """
    return request.param


@pytest.fixture(params=tm.DATETIME64_DTYPES)
def datetime64_dtype(request):
    """
    Parametrized fixture for datetime64 dtypes.

    * 'datetime64[ns]'
    * 'M8[ns]'
    """
    return request.param


@pytest.fixture(params=tm.TIMEDELTA64_DTYPES)
def timedelta64_dtype(request):
    """
    Parametrized fixture for timedelta64 dtypes.

    * 'timedelta64[ns]'
    * 'm8[ns]'
    """
    return request.param


@pytest.fixture
def fixed_now_ts() -> Timestamp:
    """
    Fixture emits fixed Timestamp.now()
    """
    return Timestamp(
        year=2021, month=1, day=1, hour=12, minute=4, second=13, microsecond=22
    )


@pytest.fixture(params=tm.FLOAT_NUMPY_DTYPES)
def float_numpy_dtype(request):
    """
    Parameterized fixture for float dtypes.

    * float
    * 'float32'
    * 'float64'
    """
    return request.param


@pytest.fixture(params=tm.FLOAT_EA_DTYPES)
def float_ea_dtype(request):
    """
    Parameterized fixture for float dtypes.

    * 'Float32'
    * 'Float64'
    """
    return request.param


@pytest.fixture(params=tm.ALL_FLOAT_DTYPES)
def any_float_dtype(request):
    """
    Parameterized fixture for float dtypes.

    * float
    * 'float32'
    * 'float64'
    * 'Float32'
    * 'Float64'
    """
    return request.param


@pytest.fixture(params=tm.COMPLEX_DTYPES)
def complex_dtype(request):
    """
    Parameterized fixture for complex dtypes.

    * complex
    * 'complex64'
    * 'complex128'
    """
    return request.param


@pytest.fixture(params=tm.SIGNED_INT_NUMPY_DTYPES)
def any_signed_int_numpy_dtype(request):
    """
    Parameterized fixture for signed integer dtypes.

    * int
    * 'int8'
    * 'int16'
    * 'int32'
    * 'int64'
    """
    return request.param


@pytest.fixture(params=tm.UNSIGNED_INT_NUMPY_DTYPES)
def any_unsigned_int_numpy_dtype(request):
    """
    Parameterized fixture for unsigned integer dtypes.

    * 'uint8'
    * 'uint16'
    * 'uint32'
    * 'uint64'
    """
    return request.param


@pytest.fixture(params=tm.ALL_INT_NUMPY_DTYPES)
def any_int_numpy_dtype(request):
    """
    Parameterized fixture for any integer dtype.

    * int
    * 'int8'
    * 'uint8'
    * 'int16'
    * 'uint16'
    * 'int32'
    * 'uint32'
    * 'int64'
    * 'uint64'
    """
    return request.param


@pytest.fixture(params=tm.ALL_INT_EA_DTYPES)
def any_int_ea_dtype(request):
    """
    Parameterized fixture for any nullable integer dtype.

    * 'UInt8'
    * 'Int8'
    * 'UInt16'
    * 'Int16'
    * 'UInt32'
    * 'Int32'
    * 'UInt64'
    * 'Int64'
    """
    return request.param


@pytest.fixture(params=tm.ALL_INT_DTYPES)
def any_int_dtype(request):
    """
    Parameterized fixture for any nullable integer dtype.

    * int
    * 'int8'
    * 'uint8'
    * 'int16'
    * 'uint16'
    * 'int32'
    * 'uint32'
    * 'int64'
    * 'uint64'
    * 'UInt8'
    * 'Int8'
    * 'UInt16'
    * 'Int16'
    * 'UInt32'
    * 'Int32'
    * 'UInt64'
    * 'Int64'
    """
    return request.param


@pytest.fixture(params=tm.ALL_INT_EA_DTYPES + tm.FLOAT_EA_DTYPES)
def any_numeric_ea_dtype(request):
    """
    Parameterized fixture for any nullable integer dtype and
    any float ea dtypes.

    * 'UInt8'
    * 'Int8'
    * 'UInt16'
    * 'Int16'
    * 'UInt32'
    * 'Int32'
    * 'UInt64'
    * 'Int64'
    * 'Float32'
    * 'Float64'
    """
    return request.param


#  Unsupported operand types for + ("List[Union[str, ExtensionDtype, dtype[Any],
#  Type[object]]]" and "List[str]")
@pytest.fixture(
    params=tm.ALL_INT_EA_DTYPES
    + tm.FLOAT_EA_DTYPES
    + tm.ALL_INT_PYARROW_DTYPES_STR_REPR
    + tm.FLOAT_PYARROW_DTYPES_STR_REPR  # type: ignore[operator]
)
def any_numeric_ea_and_arrow_dtype(request):
    """
    Parameterized fixture for any nullable integer dtype and
    any float ea dtypes.

    * 'UInt8'
    * 'Int8'
    * 'UInt16'
    * 'Int16'
    * 'UInt32'
    * 'Int32'
    * 'UInt64'
    * 'Int64'
    * 'Float32'
    * 'Float64'
    * 'uint8[pyarrow]'
    * 'int8[pyarrow]'
    * 'uint16[pyarrow]'
    * 'int16[pyarrow]'
    * 'uint32[pyarrow]'
    * 'int32[pyarrow]'
    * 'uint64[pyarrow]'
    * 'int64[pyarrow]'
    * 'float32[pyarrow]'
    * 'float64[pyarrow]'
    """
    return request.param


@pytest.fixture(params=tm.SIGNED_INT_EA_DTYPES)
def any_signed_int_ea_dtype(request):
    """
    Parameterized fixture for any signed nullable integer dtype.

    * 'Int8'
    * 'Int16'
    * 'Int32'
    * 'Int64'
    """
    return request.param


@pytest.fixture(params=tm.ALL_REAL_NUMPY_DTYPES)
def any_real_numpy_dtype(request):
    """
    Parameterized fixture for any (purely) real numeric dtype.

    * int
    * 'int8'
    * 'uint8'
    * 'int16'
    * 'uint16'
    * 'int32'
    * 'uint32'
    * 'int64'
    * 'uint64'
    * float
    * 'float32'
    * 'float64'
    """
    return request.param


@pytest.fixture(params=tm.ALL_REAL_DTYPES)
def any_real_numeric_dtype(request):
    """
    Parameterized fixture for any (purely) real numeric dtype.

    * int
    * 'int8'
    * 'uint8'
    * 'int16'
    * 'uint16'
    * 'int32'
    * 'uint32'
    * 'int64'
    * 'uint64'
    * float
    * 'float32'
    * 'float64'

    and associated ea dtypes.
    """
    return request.param


@pytest.fixture(params=tm.ALL_NUMPY_DTYPES)
def any_numpy_dtype(request):
    """
    Parameterized fixture for all numpy dtypes.

    * bool
    * 'bool'
    * int
    * 'int8'
    * 'uint8'
    * 'int16'
    * 'uint16'
    * 'int32'
    * 'uint32'
    * 'int64'
    * 'uint64'
    * float
    * 'float32'
    * 'float64'
    * complex
    * 'complex64'
    * 'complex128'
    * str
    * 'str'
    * 'U'
    * bytes
    * 'bytes'
    * 'datetime64[ns]'
    * 'M8[ns]'
    * 'timedelta64[ns]'
    * 'm8[ns]'
    * object
    * 'object'
    """
    return request.param


@pytest.fixture(params=tm.ALL_NUMERIC_DTYPES)
def any_numeric_dtype(request):
    """
    Parameterized fixture for all numeric dtypes.

    * int
    * 'int8'
    * 'uint8'
    * 'int16'
    * 'uint16'
    * 'int32'
    * 'uint32'
    * 'int64'
    * 'uint64'
    * float
    * 'float32'
    * 'float64'
    * complex
    * 'complex64'
    * 'complex128'
    * 'UInt8'
    * 'Int8'
    * 'UInt16'
    * 'Int16'
    * 'UInt32'
    * 'Int32'
    * 'UInt64'
    * 'Int64'
    * 'Float32'
    * 'Float64'
    """
    return request.param


# categoricals are handled separately
_any_skipna_inferred_dtype = [
    ("string", ["a", np.nan, "c"]),
    ("string", ["a", pd.NA, "c"]),
    ("mixed", ["a", pd.NaT, "c"]),  # pd.NaT not considered valid by is_string_array
    ("bytes", [b"a", np.nan, b"c"]),
    ("empty", [np.nan, np.nan, np.nan]),
    ("empty", []),
    ("mixed-integer", ["a", np.nan, 2]),
    ("mixed", ["a", np.nan, 2.0]),
    ("floating", [1.0, np.nan, 2.0]),
    ("integer", [1, np.nan, 2]),
    ("mixed-integer-float", [1, np.nan, 2.0]),
    ("decimal", [Decimal(1), np.nan, Decimal(2)]),
    ("boolean", [True, np.nan, False]),
    ("boolean", [True, pd.NA, False]),
    ("datetime64", [np.datetime64("2013-01-01"), np.nan, np.datetime64("2018-01-01")]),
    ("datetime", [Timestamp("20130101"), np.nan, Timestamp("20180101")]),
    ("date", [date(2013, 1, 1), np.nan, date(2018, 1, 1)]),
    # The following two dtypes are commented out due to GH 23554
    # ('complex', [1 + 1j, np.nan, 2 + 2j]),
    # ('timedelta64', [np.timedelta64(1, 'D'),
    #                  np.nan, np.timedelta64(2, 'D')]),
    ("timedelta", [timedelta(1), np.nan, timedelta(2)]),
    ("time", [time(1), np.nan, time(2)]),
    ("period", [Period(2013), pd.NaT, Period(2018)]),
    ("interval", [Interval(0, 1), np.nan, Interval(0, 2)]),
]
ids, _ = zip(*_any_skipna_inferred_dtype)  # use inferred type as fixture-id


@pytest.fixture(params=_any_skipna_inferred_dtype, ids=ids)
def any_skipna_inferred_dtype(request):
    """
    Fixture for all inferred dtypes from _libs.lib.infer_dtype

    The covered (inferred) types are:
    * 'string'
    * 'empty'
    * 'bytes'
    * 'mixed'
    * 'mixed-integer'
    * 'mixed-integer-float'
    * 'floating'
    * 'integer'
    * 'decimal'
    * 'boolean'
    * 'datetime64'
    * 'datetime'
    * 'date'
    * 'timedelta'
    * 'time'
    * 'period'
    * 'interval'

    Returns
    -------
    inferred_dtype : str
        The string for the inferred dtype from _libs.lib.infer_dtype
    values : np.ndarray
        An array of object dtype that will be inferred to have
        `inferred_dtype`

    Examples
    --------
    >>> from pandas._libs import lib
    >>>
    >>> def test_something(any_skipna_inferred_dtype):
    ...     inferred_dtype, values = any_skipna_inferred_dtype
    ...     # will pass
    ...     assert lib.infer_dtype(values, skipna=True) == inferred_dtype
    """
    inferred_dtype, values = request.param
    values = np.array(values, dtype=object)  # object dtype to avoid casting

    # correctness of inference tested in tests/dtypes/test_inference.py
    return inferred_dtype, values


# ----------------------------------------------------------------
# Misc
# ----------------------------------------------------------------
@pytest.fixture
def ip():
    """
    Get an instance of IPython.InteractiveShell.

    Will raise a skip if IPython is not installed.
    """
    pytest.importorskip("IPython", minversion="6.0.0")
    from IPython.core.interactiveshell import InteractiveShell

    # GH#35711 make sure sqlite history file handle is not leaked
    from traitlets.config import Config  # isort:skip

    c = Config()
    c.HistoryManager.hist_file = ":memory:"

    return InteractiveShell(config=c)


@pytest.fixture(params=["bsr", "coo", "csc", "csr", "dia", "dok", "lil"])
def spmatrix(request):
    """
    Yields scipy sparse matrix classes.
    """
    from scipy import sparse

    return getattr(sparse, request.param + "_matrix")


@pytest.fixture(
    params=[
        getattr(pd.offsets, o)
        for o in pd.offsets.__all__
        if issubclass(getattr(pd.offsets, o), pd.offsets.Tick) and o != "Tick"
    ]
)
def tick_classes(request):
    """
    Fixture for Tick based datetime offsets available for a time series.
    """
    return request.param


@pytest.fixture(params=[None, lambda x: x])
def sort_by_key(request):
    """
    Simple fixture for testing keys in sorting methods.
    Tests None (no key) and the identity key.
    """
    return request.param


@pytest.fixture()
def fsspectest():
    pytest.importorskip("fsspec")
    from fsspec import register_implementation
    from fsspec.implementations.memory import MemoryFileSystem
    from fsspec.registry import _registry as registry

    class TestMemoryFS(MemoryFileSystem):
        protocol = "testmem"
        test = [None]

        def __init__(self, **kwargs) -> None:
            self.test[0] = kwargs.pop("test", None)
            super().__init__(**kwargs)

    register_implementation("testmem", TestMemoryFS, clobber=True)
    yield TestMemoryFS()
    registry.pop("testmem", None)
    TestMemoryFS.test[0] = None
    TestMemoryFS.store.clear()


@pytest.fixture(
    params=[
        ("foo", None, None),
        ("Egon", "Venkman", None),
        ("NCC1701D", "NCC1701D", "NCC1701D"),
        # possibly-matching NAs
        (np.nan, np.nan, np.nan),
        (np.nan, pd.NaT, None),
        (np.nan, pd.NA, None),
        (pd.NA, pd.NA, pd.NA),
    ]
)
def names(request) -> tuple[Hashable, Hashable, Hashable]:
    """
    A 3-tuple of names, the first two for operands, the last for a result.
    """
    return request.param


@pytest.fixture(params=[tm.setitem, tm.loc, tm.iloc])
def indexer_sli(request):
    """
    Parametrize over __setitem__, loc.__setitem__, iloc.__setitem__
    """
    return request.param


@pytest.fixture(params=[tm.loc, tm.iloc])
def indexer_li(request):
    """
    Parametrize over loc.__getitem__, iloc.__getitem__
    """
    return request.param


@pytest.fixture(params=[tm.setitem, tm.iloc])
def indexer_si(request):
    """
    Parametrize over __setitem__, iloc.__setitem__
    """
    return request.param


@pytest.fixture(params=[tm.setitem, tm.loc])
def indexer_sl(request):
    """
    Parametrize over __setitem__, loc.__setitem__
    """
    return request.param


@pytest.fixture(params=[tm.at, tm.loc])
def indexer_al(request):
    """
    Parametrize over at.__setitem__, loc.__setitem__
    """
    return request.param


@pytest.fixture(params=[tm.iat, tm.iloc])
def indexer_ial(request):
    """
    Parametrize over iat.__setitem__, iloc.__setitem__
    """
    return request.param


@pytest.fixture
def using_array_manager() -> bool:
    """
    Fixture to check if the array manager is being used.
    """
    return pd.options.mode.data_manager == "array"


@pytest.fixture
def using_copy_on_write() -> bool:
    """
    Fixture to check if Copy-on-Write is enabled.
    """
    return pd.options.mode.copy_on_write and pd.options.mode.data_manager == "block"


warsaws = ["Europe/Warsaw", "dateutil/Europe/Warsaw"]
if zoneinfo is not None:
    warsaws.append(zoneinfo.ZoneInfo("Europe/Warsaw"))  # type: ignore[arg-type]


@pytest.fixture(params=warsaws)
def warsaw(request) -> str:
    """
    tzinfo for Europe/Warsaw using pytz, dateutil, or zoneinfo.
    """
    return request.param<|MERGE_RESOLUTION|>--- conflicted
+++ resolved
@@ -142,14 +142,11 @@
         ("is_sparse", "is_sparse is deprecated"),
         ("NDFrame.replace", "The 'method' keyword"),
         ("NDFrame.replace", "Series.replace without 'value'"),
-<<<<<<< HEAD
         ("NDFrame.clip", "Downcasting behavior in Series and DataFrame methods"),
-=======
         ("Series.idxmin", "The behavior of Series.idxmin"),
         ("Series.idxmax", "The behavior of Series.idxmax"),
         ("SeriesGroupBy.idxmin", "The behavior of Series.idxmin"),
         ("SeriesGroupBy.idxmax", "The behavior of Series.idxmax"),
->>>>>>> 4107aba5
         # Docstring divides by zero to show behavior difference
         ("missing.mask_zero_div_zero", "divide by zero encountered"),
         (
