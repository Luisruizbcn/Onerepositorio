--- conflicted
+++ resolved
@@ -223,7 +223,6 @@
     return request.param
 
 
-<<<<<<< HEAD
 @pytest.fixture(params=['__pos__', '__neg__', '__inv__', '__invert__',
                         '__abs__'])
 def all_unary_operators(request):
@@ -234,7 +233,10 @@
     * -
     * ~
     * abs
-=======
+    """
+    return request.param
+
+
 @pytest.fixture(params=['__le__', '__lt__', '__ge__', '__gt__'])
 def compare_operators_no_eq_ne(request):
     """
@@ -244,17 +246,11 @@
     * >
     * <
     * <=
->>>>>>> 3937fbc5
-    """
-    return request.param
-
-
-<<<<<<< HEAD
-@pytest.fixture(params=[None, 'gzip', 'bz2', 'zip',
-                        pytest.param('xz', marks=td.skip_if_no_lzma)])
-=======
+    """
+    return request.param
+
+
 @pytest.fixture(params=[None, 'gzip', 'bz2', 'zip', 'xz'])
->>>>>>> 3937fbc5
 def compression(request):
     """
     Fixture for trying common compression types in compression tests
