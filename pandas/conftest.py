--- conflicted
+++ resolved
@@ -267,20 +267,12 @@
 
 
 nulls_fixture2 = nulls_fixture  # Generate cartesian product of nulls_fixture
-<<<<<<< HEAD
 
 
 @pytest.fixture(params=[None, np.nan, pd.NaT])
 def unique_nulls_fixture(request):
     """
     Fixture for each null type in pandas, each null type exactly once.
-=======
-
-
-@pytest.fixture(params=[None, np.nan, pd.NaT])
-def unique_nulls_fixture(request):
-    """
-    Fixture for each null type in pandas, each null type exactly once.
     """
     return request.param
 
@@ -301,40 +293,20 @@
     List item 0 has incompatible type "Type[Series]"; expected "Type[PandasObject]"
 
     See GH#29725
->>>>>>> 06f4c902
-    """
-    return request.param
-
-
-<<<<<<< HEAD
-# Generate cartesian product of unique_nulls_fixture:
-unique_nulls_fixture2 = unique_nulls_fixture
-=======
+    """
+    return request.param
+
+
 @pytest.fixture
 def dict_subclass():
     """
     Fixture for a dictionary subclass.
     """
->>>>>>> 06f4c902
 
     class TestSubDict(dict):
         def __init__(self, *args, **kwargs):
             dict.__init__(self, *args, **kwargs)
 
-<<<<<<< HEAD
-# ----------------------------------------------------------------
-# Classes
-# ----------------------------------------------------------------
-@pytest.fixture(params=[pd.Index, pd.Series], ids=["index", "series"])
-def index_or_series(request):
-    """
-    Fixture to parametrize over Index and Series, made necessary by a mypy
-    bug, giving an error:
-
-    List item 0 has incompatible type "Type[Series]"; expected "Type[PandasObject]"
-
-    See GH#29725
-=======
     return TestSubDict
 
 
@@ -368,7 +340,6 @@
     """
     DataFrame with 3 level MultiIndex (year, month, day) covering
     first 100 business days from 2000-01-01 with random data
->>>>>>> 06f4c902
     """
     tdf = tm.makeTimeDataFrame(100)
     ymd = tdf.groupby([lambda x: x.year, lambda x: x.month, lambda x: x.day]).sum()
@@ -378,13 +349,6 @@
     return ymd
 
 
-<<<<<<< HEAD
-@pytest.fixture
-def dict_subclass():
-    """
-    Fixture for a dictionary subclass.
-    """
-=======
 def _create_multiindex():
     """
     MultiIndex used to test the general functionality of this object
@@ -404,60 +368,11 @@
         verify_integrity=False,
     )
     return mi
->>>>>>> 06f4c902
 
     class TestSubDict(dict):
         def __init__(self, *args, **kwargs):
             dict.__init__(self, *args, **kwargs)
 
-<<<<<<< HEAD
-    return TestSubDict
-
-
-@pytest.fixture
-def non_mapping_dict_subclass():
-    """
-    Fixture for a non-mapping dictionary subclass.
-    """
-
-    class TestNonDictMapping(abc.Mapping):
-        def __init__(self, underlying_dict):
-            self._data = underlying_dict
-
-        def __getitem__(self, key):
-            return self._data.__getitem__(key)
-
-        def __iter__(self):
-            return self._data.__iter__()
-
-        def __len__(self):
-            return self._data.__len__()
-
-    return TestNonDictMapping
-
-
-# ----------------------------------------------------------------
-# Indices
-# ----------------------------------------------------------------
-@pytest.fixture
-def multiindex_year_month_day_dataframe_random_data():
-    """
-    DataFrame with 3 level MultiIndex (year, month, day) covering
-    first 100 business days from 2000-01-01 with random data
-    """
-    tdf = tm.makeTimeDataFrame(100)
-    ymd = tdf.groupby([lambda x: x.year, lambda x: x.month, lambda x: x.day]).sum()
-    # use Int64Index, to make sure things work
-    ymd.index.set_levels([lev.astype("i8") for lev in ymd.index.levels], inplace=True)
-    ymd.index.set_names(["year", "month", "day"], inplace=True)
-    return ymd
-
-
-def _create_multiindex():
-    """
-    MultiIndex used to test the general functionality of this object
-    """
-=======
 def _create_mi_with_dt64tz_level():
     """
     MultiIndex with a level that is a tzaware DatetimeIndex.
@@ -526,78 +441,10 @@
     s = tm.makeStringSeries()
     s.name = "series"
     return s
->>>>>>> 06f4c902
 
     # See Also: tests.multi.conftest.idx
     major_axis = Index(["foo", "bar", "baz", "qux"])
     minor_axis = Index(["one", "two"])
-
-<<<<<<< HEAD
-    major_codes = np.array([0, 0, 1, 2, 3, 3])
-    minor_codes = np.array([0, 1, 0, 1, 0, 1])
-    index_names = ["first", "second"]
-    mi = MultiIndex(
-        levels=[major_axis, minor_axis],
-        codes=[major_codes, minor_codes],
-        names=index_names,
-        verify_integrity=False,
-    )
-    return mi
-
-
-indices_dict = {
-    "unicode": tm.makeUnicodeIndex(100),
-    "string": tm.makeStringIndex(100),
-    "datetime": tm.makeDateIndex(100),
-    "datetime-tz": tm.makeDateIndex(100, tz="US/Pacific"),
-    "period": tm.makePeriodIndex(100),
-    "timedelta": tm.makeTimedeltaIndex(100),
-    "int": tm.makeIntIndex(100),
-    "uint": tm.makeUIntIndex(100),
-    "range": tm.makeRangeIndex(100),
-    "float": tm.makeFloatIndex(100),
-    "bool": tm.makeBoolIndex(10),
-    "categorical": tm.makeCategoricalIndex(100),
-    "interval": tm.makeIntervalIndex(100),
-    "empty": Index([]),
-    "tuples": MultiIndex.from_tuples(zip(["foo", "bar", "baz"], [1, 2, 3])),
-    "multi": _create_multiindex(),
-    "repeats": Index([0, 0, 1, 1, 2, 2]),
-}
-
-
-@pytest.fixture(params=indices_dict.keys())
-def indices(request):
-    """
-    Fixture for many "simple" kinds of indices.
-
-    These indices are unlikely to cover corner cases, e.g.
-        - no names
-        - no NaTs/NaNs
-        - no values near implementation bounds
-        - ...
-    """
-    # copy to avoid mutation, e.g. setting .name
-    return indices_dict[request.param].copy()
-
-
-# ----------------------------------------------------------------
-# Series'
-# ----------------------------------------------------------------
-@pytest.fixture
-def empty_series():
-    return pd.Series([], index=[], dtype=np.float64)
-
-
-@pytest.fixture
-def string_series():
-    """
-    Fixture for Series of floats with Index of unique strings
-    """
-    s = tm.makeStringSeries()
-    s.name = "series"
-    return s
-
 
 @pytest.fixture
 def object_series():
@@ -668,77 +515,6 @@
 _index_or_series_objs = {**indices_dict, **_series, **_narrow_series}
 
 
-=======
-@pytest.fixture
-def object_series():
-    """
-    Fixture for Series of dtype object with Index of unique strings
-    """
-    s = tm.makeObjectSeries()
-    s.name = "objects"
-    return s
-
-
-@pytest.fixture
-def datetime_series():
-    """
-    Fixture for Series of floats with DatetimeIndex
-    """
-    s = tm.makeTimeSeries()
-    s.name = "ts"
-    return s
-
-
-def _create_series(index):
-    """ Helper for the _series dict """
-    size = len(index)
-    data = np.random.randn(size)
-    return pd.Series(data, index=index, name="a")
-
-
-_series = {
-    f"series-with-{index_id}-index": _create_series(index)
-    for index_id, index in indices_dict.items()
-}
-
-
-@pytest.fixture
-def series_with_simple_index(indices):
-    """
-    Fixture for tests on series with changing types of indices.
-    """
-    return _create_series(indices)
-
-
-_narrow_dtypes = [
-    np.float16,
-    np.float32,
-    np.int8,
-    np.int16,
-    np.int32,
-    np.uint8,
-    np.uint16,
-    np.uint32,
-]
-_narrow_series = {
-    f"{dtype.__name__}-series": tm.makeFloatSeries(name="a").astype(dtype)
-    for dtype in _narrow_dtypes
-}
-
-
-@pytest.fixture(params=_narrow_series.keys())
-def narrow_series(request):
-    """
-    Fixture for Series with low precision data types
-    """
-    # copy to avoid mutation, e.g. setting .name
-    return _narrow_series[request.param].copy()
-
-
-_index_or_series_objs = {**indices_dict, **_series, **_narrow_series}
-
-
->>>>>>> 06f4c902
 @pytest.fixture(params=_index_or_series_objs.keys())
 def index_or_series_obj(request):
     """
@@ -752,7 +528,69 @@
 # DataFrames
 # ----------------------------------------------------------------
 @pytest.fixture
-<<<<<<< HEAD
+def empty_frame():
+    return DataFrame()
+
+
+@pytest.fixture
+def int_frame():
+    """
+    Fixture for DataFrame of ints with index of unique strings
+
+    Columns are ['A', 'B', 'C', 'D']
+
+                A  B  C  D
+    vpBeWjM651  1  0  1  0
+    5JyxmrP1En -1  0  0  0
+    qEDaoD49U2 -1  1  0  0
+    m66TkTfsFe  0  0  0  0
+    EHPaNzEUFm -1  0 -1  0
+    fpRJCevQhi  2  0  0  0
+    OlQvnmfi3Q  0  0 -2  0
+    ...        .. .. .. ..
+    uB1FPlz4uP  0  0  0  1
+    EcSe6yNzCU  0  0 -1  0
+    L50VudaiI8 -1  1 -2  0
+    y3bpw4nwIp  0 -1  0  0
+    H0RdLLwrCT  1  1  0  0
+    rY82K0vMwm  0  0  0  0
+    1OPIUjnkjk  2  0  0  0
+
+    [30 rows x 4 columns]
+    """
+    return DataFrame(tm.getSeriesData()).astype("int64")
+
+
+@pytest.fixture
+def datetime_frame():
+    """
+    Fixture for DataFrame of floats with DatetimeIndex
+
+    Columns are ['A', 'B', 'C', 'D']
+
+                       A         B         C         D
+    2000-01-03 -1.122153  0.468535  0.122226  1.693711
+    2000-01-04  0.189378  0.486100  0.007864 -1.216052
+    2000-01-05  0.041401 -0.835752 -0.035279 -0.414357
+    2000-01-06  0.430050  0.894352  0.090719  0.036939
+    2000-01-07 -0.620982 -0.668211 -0.706153  1.466335
+    2000-01-10 -0.752633  0.328434 -0.815325  0.699674
+    2000-01-11 -2.236969  0.615737 -0.829076 -1.196106
+    ...              ...       ...       ...       ...
+    2000-02-03  1.642618 -0.579288  0.046005  1.385249
+    2000-02-04 -0.544873 -1.160962 -0.284071 -1.418351
+    2000-02-07 -2.656149 -0.601387  1.410148  0.444150
+    2000-02-08 -1.201881 -1.289040  0.772992 -1.445300
+    2000-02-09  1.377373  0.398619  1.008453 -0.928207
+    2000-02-10  0.473194 -0.636677  0.984058  0.511519
+    2000-02-11 -0.965556  0.408313 -1.312844 -0.381948
+
+    [30 rows x 4 columns]
+    """
+    return DataFrame(tm.getTimeSeriesData())
+
+
+@pytest.fixture
 def float_frame():
     """
     Fixture for DataFrame of floats with index of unique strings
@@ -800,78 +638,16 @@
     "__mod__",
     "__rmod__",
 ]
-=======
-def empty_frame():
-    return DataFrame()
-
-
-@pytest.fixture
-def int_frame():
-    """
-    Fixture for DataFrame of ints with index of unique strings
-
-    Columns are ['A', 'B', 'C', 'D']
-
-                A  B  C  D
-    vpBeWjM651  1  0  1  0
-    5JyxmrP1En -1  0  0  0
-    qEDaoD49U2 -1  1  0  0
-    m66TkTfsFe  0  0  0  0
-    EHPaNzEUFm -1  0 -1  0
-    fpRJCevQhi  2  0  0  0
-    OlQvnmfi3Q  0  0 -2  0
-    ...        .. .. .. ..
-    uB1FPlz4uP  0  0  0  1
-    EcSe6yNzCU  0  0 -1  0
-    L50VudaiI8 -1  1 -2  0
-    y3bpw4nwIp  0 -1  0  0
-    H0RdLLwrCT  1  1  0  0
-    rY82K0vMwm  0  0  0  0
-    1OPIUjnkjk  2  0  0  0
-
-    [30 rows x 4 columns]
-    """
-    return DataFrame(tm.getSeriesData()).astype("int64")
-
-
-@pytest.fixture
-def datetime_frame():
-    """
-    Fixture for DataFrame of floats with DatetimeIndex
->>>>>>> 06f4c902
-
-    Columns are ['A', 'B', 'C', 'D']
-
-<<<<<<< HEAD
+
+
 @pytest.fixture(params=_all_arithmetic_operators)
 def all_arithmetic_operators(request):
     """
     Fixture for dunder names for common arithmetic operations.
-=======
-                       A         B         C         D
-    2000-01-03 -1.122153  0.468535  0.122226  1.693711
-    2000-01-04  0.189378  0.486100  0.007864 -1.216052
-    2000-01-05  0.041401 -0.835752 -0.035279 -0.414357
-    2000-01-06  0.430050  0.894352  0.090719  0.036939
-    2000-01-07 -0.620982 -0.668211 -0.706153  1.466335
-    2000-01-10 -0.752633  0.328434 -0.815325  0.699674
-    2000-01-11 -2.236969  0.615737 -0.829076 -1.196106
-    ...              ...       ...       ...       ...
-    2000-02-03  1.642618 -0.579288  0.046005  1.385249
-    2000-02-04 -0.544873 -1.160962 -0.284071 -1.418351
-    2000-02-07 -2.656149 -0.601387  1.410148  0.444150
-    2000-02-08 -1.201881 -1.289040  0.772992 -1.445300
-    2000-02-09  1.377373  0.398619  1.008453 -0.928207
-    2000-02-10  0.473194 -0.636677  0.984058  0.511519
-    2000-02-11 -0.965556  0.408313 -1.312844 -0.381948
-
-    [30 rows x 4 columns]
->>>>>>> 06f4c902
-    """
-    return DataFrame(tm.getTimeSeriesData())
-
-
-<<<<<<< HEAD
+    """
+    return request.param
+
+
 @pytest.fixture(
     params=[
         operator.add,
@@ -900,33 +676,8 @@
     does not.
     """
     return request.param
-=======
-@pytest.fixture
-def float_frame():
-    """
-    Fixture for DataFrame of floats with index of unique strings
-
-    Columns are ['A', 'B', 'C', 'D'].
->>>>>>> 06f4c902
-
-                       A         B         C         D
-    P7GACiRnxd -0.465578 -0.361863  0.886172 -0.053465
-    qZKh6afn8n -0.466693 -0.373773  0.266873  1.673901
-    tkp0r6Qble  0.148691 -0.059051  0.174817  1.598433
-    wP70WOCtv8  0.133045 -0.581994 -0.992240  0.261651
-    M2AeYQMnCz -1.207959 -0.185775  0.588206  0.563938
-    QEPzyGDYDo -0.381843 -0.758281  0.502575 -0.565053
-    r78Jwns6dn -0.653707  0.883127  0.682199  0.206159
-    ...              ...       ...       ...       ...
-    IHEGx9NO0T -0.277360  0.113021 -1.018314  0.196316
-    lPMj8K27FA -1.313667 -0.604776 -1.305618 -0.863999
-    qa66YMWQa5  1.110525  0.475310 -0.747865  0.032121
-    yOa0ATsmcE -0.431457  0.067094  0.096567 -0.264962
-    65znX3uRNG  1.528446  0.160416 -0.109635 -0.032987
-    eCOBvKqf3e  0.235281  1.622222  0.781255  0.392871
-    xSucinXxuV -1.263557  0.252799 -0.552247  0.400426
-
-<<<<<<< HEAD
+
+
 _all_numeric_reductions = [
     "sum",
     "max",
@@ -945,43 +696,10 @@
 def all_numeric_reductions(request):
     """
     Fixture for numeric reduction names.
-=======
-    [30 rows x 4 columns]
-    """
-    return DataFrame(tm.getSeriesData())
-
-
-# ----------------------------------------------------------------
-# Operators & Operations
-# ----------------------------------------------------------------
-_all_arithmetic_operators = [
-    "__add__",
-    "__radd__",
-    "__sub__",
-    "__rsub__",
-    "__mul__",
-    "__rmul__",
-    "__floordiv__",
-    "__rfloordiv__",
-    "__truediv__",
-    "__rtruediv__",
-    "__pow__",
-    "__rpow__",
-    "__mod__",
-    "__rmod__",
-]
-
-
-@pytest.fixture(params=_all_arithmetic_operators)
-def all_arithmetic_operators(request):
-    """
-    Fixture for dunder names for common arithmetic operations.
->>>>>>> 06f4c902
-    """
-    return request.param
-
-
-<<<<<<< HEAD
+    """
+    return request.param
+
+
 _all_boolean_reductions = ["all", "any"]
 
 
@@ -989,61 +707,10 @@
 def all_boolean_reductions(request):
     """
     Fixture for boolean reduction names.
-=======
-@pytest.fixture(
-    params=[
-        operator.add,
-        ops.radd,
-        operator.sub,
-        ops.rsub,
-        operator.mul,
-        ops.rmul,
-        operator.truediv,
-        ops.rtruediv,
-        operator.floordiv,
-        ops.rfloordiv,
-        operator.mod,
-        ops.rmod,
-        operator.pow,
-        ops.rpow,
-    ]
-)
-def all_arithmetic_functions(request):
-    """
-    Fixture for operator and roperator arithmetic functions.
-
-    Notes
-    -----
-    This includes divmod and rdivmod, whereas all_arithmetic_operators
-    does not.
-    """
-    return request.param
-
-
-_all_numeric_reductions = [
-    "sum",
-    "max",
-    "min",
-    "mean",
-    "prod",
-    "std",
-    "var",
-    "median",
-    "kurt",
-    "skew",
-]
-
-
-@pytest.fixture(params=_all_numeric_reductions)
-def all_numeric_reductions(request):
-    """
-    Fixture for numeric reduction names.
->>>>>>> 06f4c902
-    """
-    return request.param
-
-
-<<<<<<< HEAD
+    """
+    return request.param
+
+
 @pytest.fixture(params=["__eq__", "__ne__", "__le__", "__lt__", "__ge__", "__gt__"])
 def all_compare_operators(request):
     """
@@ -1055,20 +722,10 @@
     * !=
     * <
     * <=
-=======
-_all_boolean_reductions = ["all", "any"]
-
-
-@pytest.fixture(params=_all_boolean_reductions)
-def all_boolean_reductions(request):
-    """
-    Fixture for boolean reduction names.
->>>>>>> 06f4c902
-    """
-    return request.param
-
-
-<<<<<<< HEAD
+    """
+    return request.param
+
+
 @pytest.fixture(params=["__le__", "__lt__", "__ge__", "__gt__"])
 def compare_operators_no_eq_ne(request):
     """
@@ -1076,24 +733,12 @@
 
     * >=
     * >
-=======
-@pytest.fixture(params=["__eq__", "__ne__", "__le__", "__lt__", "__ge__", "__gt__"])
-def all_compare_operators(request):
-    """
-    Fixture for dunder names for common compare operations
-
-    * >=
-    * >
-    * ==
-    * !=
->>>>>>> 06f4c902
     * <
     * <=
     """
     return request.param
 
 
-<<<<<<< HEAD
 @pytest.fixture(
     params=["__and__", "__rand__", "__or__", "__ror__", "__xor__", "__rxor__"]
 )
@@ -1104,22 +749,10 @@
     * |
     * &
     * ^
-=======
-@pytest.fixture(params=["__le__", "__lt__", "__ge__", "__gt__"])
-def compare_operators_no_eq_ne(request):
-    """
-    Fixture for dunder names for compare operations except == and !=
-
-    * >=
-    * >
-    * <
-    * <=
->>>>>>> 06f4c902
-    """
-    return request.param
-
-
-<<<<<<< HEAD
+    """
+    return pytestconfig.getoption("--strict-data-files")
+
+
 # ----------------------------------------------------------------
 # Data sets/files
 # ----------------------------------------------------------------
@@ -1127,23 +760,13 @@
 def strict_data_files(pytestconfig):
     """
     Returns the configuration for the test setting `--strict-data-files`.
-=======
-@pytest.fixture(
-    params=["__and__", "__rand__", "__or__", "__ror__", "__xor__", "__rxor__"]
-)
-def all_logical_operators(request):
-    """
-    Fixture for dunder names for common logical operations
-
-    * |
-    * &
-    * ^
->>>>>>> 06f4c902
     """
     return pytestconfig.getoption("--strict-data-files")
 
-
-<<<<<<< HEAD
+    Returns
+    -------
+    path including ``pandas/tests``.
+
 @pytest.fixture
 def datapath(strict_data_files):
     """
@@ -1153,23 +776,11 @@
     ----------
     path : str
         Path to the file, relative to ``pandas/tests/``
-=======
-# ----------------------------------------------------------------
-# Data sets/files
-# ----------------------------------------------------------------
-@pytest.fixture
-def strict_data_files(pytestconfig):
-    """
-    Returns the configuration for the test setting `--strict-data-files`.
-    """
-    return pytestconfig.getoption("--strict-data-files")
->>>>>>> 06f4c902
 
     Returns
     -------
     path including ``pandas/tests``.
 
-<<<<<<< HEAD
     Raises
     ------
     ValueError
@@ -1228,23 +839,8 @@
     Fixture for trying timezones including default (None): {0}
     """
     return request.param
-=======
-@pytest.fixture
-def datapath(strict_data_files):
-    """
-    Get the path to a data file.
-
-    Parameters
-    ----------
-    path : str
-        Path to the file, relative to ``pandas/tests/``
->>>>>>> 06f4c902
-
-    Returns
-    -------
-    path including ``pandas/tests``.
-
-<<<<<<< HEAD
+
+
 @td.parametrize_fixture_doc(str(TIMEZONE_IDS[1:]))
 @pytest.fixture(params=TIMEZONES[1:], ids=TIMEZONE_IDS[1:])
 def tz_aware_fixture(request):
@@ -1280,14 +876,14 @@
 
 UNSIGNED_INT_DTYPES = ["uint8", "uint16", "uint32", "uint64"]
 UNSIGNED_EA_INT_DTYPES = ["UInt8", "UInt16", "UInt32", "UInt64"]
-SIGNED_INT_DTYPES = [int, "int8", "int16", "int32", "int64"]
+SIGNED_INT_DTYPES: List[Dtype] = [int, "int8", "int16", "int32", "int64"]
 SIGNED_EA_INT_DTYPES = ["Int8", "Int16", "Int32", "Int64"]
 ALL_INT_DTYPES = UNSIGNED_INT_DTYPES + SIGNED_INT_DTYPES
 ALL_EA_INT_DTYPES = UNSIGNED_EA_INT_DTYPES + SIGNED_EA_INT_DTYPES
 
-FLOAT_DTYPES = [float, "float32", "float64"]
-COMPLEX_DTYPES = [complex, "complex64", "complex128"]
-STRING_DTYPES = [str, "str", "U"]
+FLOAT_DTYPES: List[Dtype] = [float, "float32", "float64"]
+COMPLEX_DTYPES: List[Dtype] = [complex, "complex64", "complex128"]
+STRING_DTYPES: List[Dtype] = [str, "str", "U"]
 
 DATETIME64_DTYPES = ["datetime64[ns]", "M8[ns]"]
 TIMEDELTA64_DTYPES = ["timedelta64[ns]", "m8[ns]"]
@@ -1339,38 +935,10 @@
 
     * object
     * 'object'
-=======
-    Raises
-    ------
-    ValueError
-        If the path doesn't exist and the --strict-data-files option is set.
-    """
-    BASE_PATH = os.path.join(os.path.dirname(__file__), "tests")
-
-    def deco(*args):
-        path = os.path.join(BASE_PATH, *args)
-        if not os.path.exists(path):
-            if strict_data_files:
-                raise ValueError(
-                    f"Could not find file {path} and --strict-data-files is set."
-                )
-            else:
-                pytest.skip(f"Could not find {path}.")
-        return path
-
-    return deco
-
-
-@pytest.fixture
-def iris(datapath):
->>>>>>> 06f4c902
-    """
-    The iris dataset as a DataFrame.
-    """
-    return pd.read_csv(datapath("data", "iris.csv"))
-
-
-<<<<<<< HEAD
+    """
+    return request.param
+
+
 @pytest.fixture(params=DATETIME64_DTYPES)
 def datetime64_dtype(request):
     """
@@ -1389,40 +957,10 @@
 
     * 'timedelta64[ns]'
     * 'm8[ns]'
-=======
-# ----------------------------------------------------------------
-# Time zones
-# ----------------------------------------------------------------
-TIMEZONES = [
-    None,
-    "UTC",
-    "US/Eastern",
-    "Asia/Tokyo",
-    "dateutil/US/Pacific",
-    "dateutil/Asia/Singapore",
-    tzutc(),
-    tzlocal(),
-    FixedOffset(300),
-    FixedOffset(0),
-    FixedOffset(-300),
-    timezone.utc,
-    timezone(timedelta(hours=1)),
-    timezone(timedelta(hours=-1), name="foo"),
-]
-TIMEZONE_IDS = [repr(i) for i in TIMEZONES]
-
-
-@td.parametrize_fixture_doc(str(TIMEZONE_IDS))
-@pytest.fixture(params=TIMEZONES, ids=TIMEZONE_IDS)
-def tz_naive_fixture(request):
-    """
-    Fixture for trying timezones including default (None): {0}
->>>>>>> 06f4c902
-    """
-    return request.param
-
-
-<<<<<<< HEAD
+    """
+    return request.param
+
+
 @pytest.fixture(params=FLOAT_DTYPES)
 def float_dtype(request):
     """
@@ -1433,21 +971,8 @@
     * 'float64'
     """
     return request.param
-=======
-@td.parametrize_fixture_doc(str(TIMEZONE_IDS[1:]))
-@pytest.fixture(params=TIMEZONES[1:], ids=TIMEZONE_IDS[1:])
-def tz_aware_fixture(request):
-    """
-    Fixture for trying explicit timezones: {0}
-    """
-    return request.param
-
->>>>>>> 06f4c902
-
-# Generate cartesian product of tz_aware_fixture:
-tz_aware_fixture2 = tz_aware_fixture
-
-<<<<<<< HEAD
+
+
 @pytest.fixture(params=COMPLEX_DTYPES)
 def complex_dtype(request):
     """
@@ -1456,26 +981,10 @@
     * complex
     * 'complex64'
     * 'complex128'
-=======
-
-@pytest.fixture(scope="module")
-def datetime_tz_utc():
-    """
-    Yields the UTC timezone object from the datetime module.
-    """
-    return timezone.utc
-
-
-@pytest.fixture(params=["utc", "dateutil/UTC", utc, tzutc(), timezone.utc])
-def utc_fixture(request):
-    """
-    Fixture to provide variants of UTC timezone strings and tzinfo objects.
->>>>>>> 06f4c902
-    """
-    return request.param
-
-
-<<<<<<< HEAD
+    """
+    return request.param
+
+
 @pytest.fixture(params=SIGNED_INT_DTYPES)
 def sint_dtype(request):
     """
@@ -1501,43 +1010,8 @@
     * 'uint64'
     """
     return request.param
-=======
-# ----------------------------------------------------------------
-# Dtypes
-# ----------------------------------------------------------------
-
-UNSIGNED_INT_DTYPES = ["uint8", "uint16", "uint32", "uint64"]
-UNSIGNED_EA_INT_DTYPES = ["UInt8", "UInt16", "UInt32", "UInt64"]
-SIGNED_INT_DTYPES: List[Dtype] = [int, "int8", "int16", "int32", "int64"]
-SIGNED_EA_INT_DTYPES = ["Int8", "Int16", "Int32", "Int64"]
-ALL_INT_DTYPES = UNSIGNED_INT_DTYPES + SIGNED_INT_DTYPES
-ALL_EA_INT_DTYPES = UNSIGNED_EA_INT_DTYPES + SIGNED_EA_INT_DTYPES
-
-FLOAT_DTYPES: List[Dtype] = [float, "float32", "float64"]
-COMPLEX_DTYPES: List[Dtype] = [complex, "complex64", "complex128"]
-STRING_DTYPES: List[Dtype] = [str, "str", "U"]
-
-DATETIME64_DTYPES = ["datetime64[ns]", "M8[ns]"]
-TIMEDELTA64_DTYPES = ["timedelta64[ns]", "m8[ns]"]
-
-BOOL_DTYPES = [bool, "bool"]
-BYTES_DTYPES = [bytes, "bytes"]
-OBJECT_DTYPES = [object, "object"]
->>>>>>> 06f4c902
-
-ALL_REAL_DTYPES = FLOAT_DTYPES + ALL_INT_DTYPES
-ALL_NUMPY_DTYPES = (
-    ALL_REAL_DTYPES
-    + COMPLEX_DTYPES
-    + STRING_DTYPES
-    + DATETIME64_DTYPES
-    + TIMEDELTA64_DTYPES
-    + BOOL_DTYPES
-    + OBJECT_DTYPES
-    + BYTES_DTYPES
-)
-
-<<<<<<< HEAD
+
+
 @pytest.fixture(params=ALL_INT_DTYPES)
 def any_int_dtype(request):
     """
@@ -1552,22 +1026,10 @@
     * 'uint32'
     * 'int64'
     * 'uint64'
-=======
-
-@pytest.fixture(params=STRING_DTYPES)
-def string_dtype(request):
-    """
-    Parametrized fixture for string dtypes.
-
-    * str
-    * 'str'
-    * 'U'
->>>>>>> 06f4c902
-    """
-    return request.param
-
-
-<<<<<<< HEAD
+    """
+    return request.param
+
+
 @pytest.fixture(params=ALL_EA_INT_DTYPES)
 def any_nullable_int_dtype(request):
     """
@@ -1581,20 +1043,10 @@
     * 'Int32'
     * 'UInt64'
     * 'Int64'
-=======
-@pytest.fixture(params=BYTES_DTYPES)
-def bytes_dtype(request):
-    """
-    Parametrized fixture for bytes dtypes.
-
-    * bytes
-    * 'bytes'
->>>>>>> 06f4c902
-    """
-    return request.param
-
-
-<<<<<<< HEAD
+    """
+    return request.param
+
+
 @pytest.fixture(params=ALL_REAL_DTYPES)
 def any_real_dtype(request):
     """
@@ -1649,42 +1101,10 @@
     * 'm8[ns]'
     * object
     * 'object'
-=======
-@pytest.fixture(params=OBJECT_DTYPES)
-def object_dtype(request):
-    """
-    Parametrized fixture for object dtypes.
-
-    * object
-    * 'object'
-    """
-    return request.param
-
-
-@pytest.fixture(params=DATETIME64_DTYPES)
-def datetime64_dtype(request):
-    """
-    Parametrized fixture for datetime64 dtypes.
-
-    * 'datetime64[ns]'
-    * 'M8[ns]'
-    """
-    return request.param
-
-
-@pytest.fixture(params=TIMEDELTA64_DTYPES)
-def timedelta64_dtype(request):
-    """
-    Parametrized fixture for timedelta64 dtypes.
-
-    * 'timedelta64[ns]'
-    * 'm8[ns]'
->>>>>>> 06f4c902
-    """
-    return request.param
-
-
-<<<<<<< HEAD
+    """
+    return request.param
+
+
 # categoricals are handled separately
 _any_skipna_inferred_dtype = [
     ("string", ["a", np.nan, "c"]),
@@ -1713,32 +1133,8 @@
     ("interval", [pd.Interval(0, 1), np.nan, pd.Interval(0, 2)]),
 ]
 ids, _ = zip(*_any_skipna_inferred_dtype)  # use inferred type as fixture-id
-=======
-@pytest.fixture(params=FLOAT_DTYPES)
-def float_dtype(request):
-    """
-    Parameterized fixture for float dtypes.
-
-    * float
-    * 'float32'
-    * 'float64'
-    """
-    return request.param
-
-
-@pytest.fixture(params=COMPLEX_DTYPES)
-def complex_dtype(request):
-    """
-    Parameterized fixture for complex dtypes.
->>>>>>> 06f4c902
-
-    * complex
-    * 'complex64'
-    * 'complex128'
-    """
-    return request.param
-
-<<<<<<< HEAD
+
+
 @pytest.fixture(params=_any_skipna_inferred_dtype, ids=ids)
 def any_skipna_inferred_dtype(request):
     """
@@ -1785,98 +1181,8 @@
 
     # correctness of inference tested in tests/dtypes/test_inference.py
     return inferred_dtype, values
-=======
-
-@pytest.fixture(params=SIGNED_INT_DTYPES)
-def sint_dtype(request):
-    """
-    Parameterized fixture for signed integer dtypes.
-
-    * int
-    * 'int8'
-    * 'int16'
-    * 'int32'
-    * 'int64'
-    """
-    return request.param
-
-
-@pytest.fixture(params=UNSIGNED_INT_DTYPES)
-def uint_dtype(request):
-    """
-    Parameterized fixture for unsigned integer dtypes.
-
-    * 'uint8'
-    * 'uint16'
-    * 'uint32'
-    * 'uint64'
-    """
-    return request.param
-
-
-@pytest.fixture(params=ALL_INT_DTYPES)
-def any_int_dtype(request):
-    """
-    Parameterized fixture for any integer dtype.
-
-    * int
-    * 'int8'
-    * 'uint8'
-    * 'int16'
-    * 'uint16'
-    * 'int32'
-    * 'uint32'
-    * 'int64'
-    * 'uint64'
-    """
-    return request.param
-
-
-@pytest.fixture(params=ALL_EA_INT_DTYPES)
-def any_nullable_int_dtype(request):
-    """
-    Parameterized fixture for any nullable integer dtype.
-
-    * 'UInt8'
-    * 'Int8'
-    * 'UInt16'
-    * 'Int16'
-    * 'UInt32'
-    * 'Int32'
-    * 'UInt64'
-    * 'Int64'
-    """
-    return request.param
-
-
-@pytest.fixture(params=ALL_REAL_DTYPES)
-def any_real_dtype(request):
-    """
-    Parameterized fixture for any (purely) real numeric dtype.
-
-    * int
-    * 'int8'
-    * 'uint8'
-    * 'int16'
-    * 'uint16'
-    * 'int32'
-    * 'uint32'
-    * 'int64'
-    * 'uint64'
-    * float
-    * 'float32'
-    * 'float64'
-    """
-    return request.param
-
->>>>>>> 06f4c902
-
-@pytest.fixture(params=ALL_NUMPY_DTYPES)
-def any_numpy_dtype(request):
-    """
-    Parameterized fixture for all numpy dtypes.
-
-<<<<<<< HEAD
+
+
 # ----------------------------------------------------------------
 # Misc
 # ----------------------------------------------------------------
@@ -1892,6 +1198,7 @@
 
     return InteractiveShell()
 
+_cython_table = pd.core.base.SelectionMixin._cython_table.items()
 
 @pytest.fixture(params=["bsr", "coo", "csc", "csr", "dia", "dok", "lil"])
 def spmatrix(request):
@@ -1901,161 +1208,6 @@
     from scipy import sparse
 
     return getattr(sparse, request.param + "_matrix")
-
-=======
-    * bool
-    * 'bool'
-    * int
-    * 'int8'
-    * 'uint8'
-    * 'int16'
-    * 'uint16'
-    * 'int32'
-    * 'uint32'
-    * 'int64'
-    * 'uint64'
-    * float
-    * 'float32'
-    * 'float64'
-    * complex
-    * 'complex64'
-    * 'complex128'
-    * str
-    * 'str'
-    * 'U'
-    * bytes
-    * 'bytes'
-    * 'datetime64[ns]'
-    * 'M8[ns]'
-    * 'timedelta64[ns]'
-    * 'm8[ns]'
-    * object
-    * 'object'
-    """
-    return request.param
-
-
-# categoricals are handled separately
-_any_skipna_inferred_dtype = [
-    ("string", ["a", np.nan, "c"]),
-    ("string", ["a", pd.NA, "c"]),
-    ("bytes", [b"a", np.nan, b"c"]),
-    ("empty", [np.nan, np.nan, np.nan]),
-    ("empty", []),
-    ("mixed-integer", ["a", np.nan, 2]),
-    ("mixed", ["a", np.nan, 2.0]),
-    ("floating", [1.0, np.nan, 2.0]),
-    ("integer", [1, np.nan, 2]),
-    ("mixed-integer-float", [1, np.nan, 2.0]),
-    ("decimal", [Decimal(1), np.nan, Decimal(2)]),
-    ("boolean", [True, np.nan, False]),
-    ("boolean", [True, pd.NA, False]),
-    ("datetime64", [np.datetime64("2013-01-01"), np.nan, np.datetime64("2018-01-01")]),
-    ("datetime", [pd.Timestamp("20130101"), np.nan, pd.Timestamp("20180101")]),
-    ("date", [date(2013, 1, 1), np.nan, date(2018, 1, 1)]),
-    # The following two dtypes are commented out due to GH 23554
-    # ('complex', [1 + 1j, np.nan, 2 + 2j]),
-    # ('timedelta64', [np.timedelta64(1, 'D'),
-    #                  np.nan, np.timedelta64(2, 'D')]),
-    ("timedelta", [timedelta(1), np.nan, timedelta(2)]),
-    ("time", [time(1), np.nan, time(2)]),
-    ("period", [pd.Period(2013), pd.NaT, pd.Period(2018)]),
-    ("interval", [pd.Interval(0, 1), np.nan, pd.Interval(0, 2)]),
-]
-ids, _ = zip(*_any_skipna_inferred_dtype)  # use inferred type as fixture-id
-
-
-@pytest.fixture(params=_any_skipna_inferred_dtype, ids=ids)
-def any_skipna_inferred_dtype(request):
-    """
-    Fixture for all inferred dtypes from _libs.lib.infer_dtype
-
-    The covered (inferred) types are:
-    * 'string'
-    * 'empty'
-    * 'bytes'
-    * 'mixed'
-    * 'mixed-integer'
-    * 'mixed-integer-float'
-    * 'floating'
-    * 'integer'
-    * 'decimal'
-    * 'boolean'
-    * 'datetime64'
-    * 'datetime'
-    * 'date'
-    * 'timedelta'
-    * 'time'
-    * 'period'
-    * 'interval'
-
-    Returns
-    -------
-    inferred_dtype : str
-        The string for the inferred dtype from _libs.lib.infer_dtype
-    values : np.ndarray
-        An array of object dtype that will be inferred to have
-        `inferred_dtype`
-
-    Examples
-    --------
-    >>> import pandas._libs.lib as lib
-    >>>
-    >>> def test_something(any_skipna_inferred_dtype):
-    ...     inferred_dtype, values = any_skipna_inferred_dtype
-    ...     # will pass
-    ...     assert lib.infer_dtype(values, skipna=True) == inferred_dtype
-    """
-    inferred_dtype, values = request.param
-    values = np.array(values, dtype=object)  # object dtype to avoid casting
-
-    # correctness of inference tested in tests/dtypes/test_inference.py
-    return inferred_dtype, values
-
-
-# ----------------------------------------------------------------
-# Misc
-# ----------------------------------------------------------------
-@pytest.fixture
-def ip():
-    """
-    Get an instance of IPython.InteractiveShell.
-
-    Will raise a skip if IPython is not installed.
-    """
-    pytest.importorskip("IPython", minversion="6.0.0")
-    from IPython.core.interactiveshell import InteractiveShell
-
-    return InteractiveShell()
->>>>>>> 06f4c902
-
-_cython_table = pd.core.base.SelectionMixin._cython_table.items()
-
-<<<<<<< HEAD
-
-@pytest.fixture(params=list(_cython_table))
-def cython_table_items(request):
-    """
-    Yields a tuple of a function and its corresponding name. Correspond to
-    the list of aggregator "Cython functions" used on selected table items.
-    """
-    return request.param
-
-
-def _get_cython_table_params(ndframe, func_names_and_expected):
-    """
-    Combine frame, functions from SelectionMixin._cython_table
-    keys and expected result.
-=======
-@pytest.fixture(params=["bsr", "coo", "csc", "csr", "dia", "dok", "lil"])
-def spmatrix(request):
-    """
-    Yields scipy sparse matrix classes.
-    """
-    from scipy import sparse
-
-    return getattr(sparse, request.param + "_matrix")
->>>>>>> 06f4c902
 
     Parameters
     ----------
@@ -2064,22 +1216,6 @@
         The first item is a name of a NDFrame method ('sum', 'prod') etc.
         The second item is the expected return value.
 
-<<<<<<< HEAD
-    Returns
-    -------
-    list
-        List of three items (DataFrame, function, expected result)
-    """
-    results = []
-    for func_name, expected in func_names_and_expected:
-        results.append((ndframe, func_name, expected))
-        results += [
-            (ndframe, func, expected)
-            for func, name in _cython_table
-            if name == func_name
-        ]
-    return results
-=======
 @pytest.fixture(params=list(tm.cython_table))
 def cython_table_items(request):
     """
@@ -2087,7 +1223,6 @@
     the list of aggregator "Cython functions" used on selected table items.
     """
     return request.param
->>>>>>> 06f4c902
 
 
 @pytest.fixture(
