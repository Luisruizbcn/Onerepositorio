from pathlib import Path
<<<<<<< HEAD
from typing import IO, TYPE_CHECKING, AnyStr, Iterable, Optional, TypeVar, Union, Type
=======
from typing import (
    IO,
    TYPE_CHECKING,
    AnyStr,
    Dict,
    Iterable,
    List,
    Optional,
    TypeVar,
    Union,
)
>>>>>>> bf5848f1

import numpy as np

# To prevent import cycles place any internal imports in the branch below
# and use a string literal forward reference to it in subsequent types
# https://mypy.readthedocs.io/en/latest/common_issues.html#import-cycles
if TYPE_CHECKING:
    from pandas._libs import Period, Timedelta, Timestamp  # noqa: F401
    from pandas.core.arrays.base import ExtensionArray  # noqa: F401
    from pandas.core.dtypes.dtypes import ExtensionDtype  # noqa: F401
    from pandas.core.indexes.base import Index  # noqa: F401
    from pandas.core.series import Series  # noqa: F401
    from pandas.core.generic import NDFrame  # noqa: F401


AnyArrayLike = TypeVar("AnyArrayLike", "ExtensionArray", "Index", "Series", np.ndarray)
ArrayLike = TypeVar("ArrayLike", "ExtensionArray", np.ndarray)
DatetimeLikeScalar = TypeVar("DatetimeLikeScalar", "Period", "Timestamp", "Timedelta")
Dtype = Union[ExtensionDtype, Type[Union[str, float, int, complex, bool]]]
FilePathOrBuffer = Union[str, Path, IO[AnyStr]]

FrameOrSeries = TypeVar("FrameOrSeries", bound="NDFrame")
Scalar = Union[str, int, float, bool]
Axis = Union[str, int]
Ordered = Optional[bool]
JSONSerializable = Union[Scalar, List, Dict]

# use Collection after we drop support for py35
Axes = Iterable

# to maintain type information across generic functions and parametrization
_T = TypeVar("_T")<|MERGE_RESOLUTION|>--- conflicted
+++ resolved
@@ -1,7 +1,4 @@
 from pathlib import Path
-<<<<<<< HEAD
-from typing import IO, TYPE_CHECKING, AnyStr, Iterable, Optional, TypeVar, Union, Type
-=======
 from typing import (
     IO,
     TYPE_CHECKING,
@@ -12,8 +9,8 @@
     Optional,
     TypeVar,
     Union,
+    Type,
 )
->>>>>>> bf5848f1
 
 import numpy as np
 
