from pathlib import Path
from typing import IO, TYPE_CHECKING, AnyStr, Optional, TypeVar, Union

import numpy as np

# To prevent import cycles place any internal imports in the branch below
# and use a string literal forward reference to it in subsequent types
# https://mypy.readthedocs.io/en/latest/common_issues.html#import-cycles
if TYPE_CHECKING:
    from pandas._libs import Period, Timedelta, Timestamp  # noqa: F401
    from pandas.core.arrays.base import ExtensionArray  # noqa: F401
    from pandas.core.dtypes.dtypes import ExtensionDtype  # noqa: F401
    from pandas.core.indexes.base import Index  # noqa: F401
    from pandas.core.series import Series  # noqa: F401
    from pandas.core.sparse.series import SparseSeries  # noqa: F401
    from pandas.core.generic import NDFrame  # noqa: F401


AnyArrayLike = TypeVar(
    "AnyArrayLike", "ExtensionArray", "Index", "Series", "SparseSeries", np.ndarray
)
ArrayLike = TypeVar("ArrayLike", "ExtensionArray", np.ndarray)
DatetimeLikeScalar = TypeVar("DatetimeLikeScalar", "Period", "Timestamp", "Timedelta")
Dtype = Union[str, np.dtype, "ExtensionDtype"]
FilePathOrBuffer = Union[str, Path, IO[AnyStr]]

<<<<<<< HEAD
FrameOrSeries = TypeVar("FrameOrSeries", "Series", "DataFrame")
Scalar = Union[str, int, float, bool]
=======
FrameOrSeries = TypeVar("FrameOrSeries", bound="NDFrame")
Scalar = Union[str, int, float]
>>>>>>> 612d3b23
Axis = Union[str, int]
Ordered = Optional[bool]

# to maintain type information across generic functions and parametrization
_T = TypeVar("_T")<|MERGE_RESOLUTION|>--- conflicted
+++ resolved
@@ -24,13 +24,8 @@
 Dtype = Union[str, np.dtype, "ExtensionDtype"]
 FilePathOrBuffer = Union[str, Path, IO[AnyStr]]
 
-<<<<<<< HEAD
-FrameOrSeries = TypeVar("FrameOrSeries", "Series", "DataFrame")
+FrameOrSeries = TypeVar("FrameOrSeries", bound="NDFrame")
 Scalar = Union[str, int, float, bool]
-=======
-FrameOrSeries = TypeVar("FrameOrSeries", bound="NDFrame")
-Scalar = Union[str, int, float]
->>>>>>> 612d3b23
 Axis = Union[str, int]
 Ordered = Optional[bool]
 
