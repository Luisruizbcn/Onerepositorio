--- conflicted
+++ resolved
@@ -391,10 +391,7 @@
 AlignJoin = Literal["outer", "inner", "left", "right"]
 DtypeBackend = Literal["pyarrow", "numpy_nullable"]
 
-<<<<<<< HEAD
-#TimeUnit
 TimeUnit = Literal["s", "ms", "us", "ns"]
-=======
 OpenFileErrors = Literal[
     "strict",
     "ignore",
@@ -403,5 +400,4 @@
     "xmlcharrefreplace",
     "backslashreplace",
     "namereplace",
-]
->>>>>>> 7059b7b8
+]