cimport cython
from cython cimport (
    Py_ssize_t,
    floating,
)
from libc.math cimport (
    NAN,
    sqrt,
)
from libc.stdlib cimport (
    free,
    malloc,
)

import numpy as np

cimport numpy as cnp
from numpy cimport (
    complex64_t,
    complex128_t,
    float32_t,
    float64_t,
    int8_t,
    int64_t,
    intp_t,
    ndarray,
    uint8_t,
    uint64_t,
)

cnp.import_array()

from pandas._libs cimport util
from pandas._libs.algos cimport (
    get_rank_nan_fill_val,
    kth_smallest_c,
)

from pandas._libs.algos import (
    groupsort_indexer,
    rank_1d,
    take_2d_axis1_bool_bool,
    take_2d_axis1_float64_float64,
)

from pandas._libs.dtypes cimport (
    numeric_object_t,
    numeric_t,
)
from pandas._libs.missing cimport checknull


cdef int64_t NPY_NAT = util.get_nat()

cdef float64_t NaN = <float64_t>np.nan

cdef enum InterpolationEnumType:
    INTERPOLATION_LINEAR,
    INTERPOLATION_LOWER,
    INTERPOLATION_HIGHER,
    INTERPOLATION_NEAREST,
    INTERPOLATION_MIDPOINT


cdef float64_t median_linear_mask(float64_t* a, int n, uint8_t* mask) noexcept nogil:
    cdef:
        int i, j, na_count = 0
        float64_t* tmp
        float64_t result

    if n == 0:
        return NaN

    # count NAs
    for i in range(n):
        if mask[i]:
            na_count += 1

    if na_count:
        if na_count == n:
            return NaN

        tmp = <float64_t*>malloc((n - na_count) * sizeof(float64_t))

        j = 0
        for i in range(n):
            if not mask[i]:
                tmp[j] = a[i]
                j += 1

        a = tmp
        n -= na_count

    result = calc_median_linear(a, n)

    if na_count:
        free(a)

    return result


cdef float64_t median_linear(float64_t* a, int n) noexcept nogil:
    cdef:
        int i, j, na_count = 0
        float64_t* tmp
        float64_t result

    if n == 0:
        return NaN

    # count NAs
    for i in range(n):
        if a[i] != a[i]:
            na_count += 1

    if na_count:
        if na_count == n:
            return NaN

        tmp = <float64_t*>malloc((n - na_count) * sizeof(float64_t))

        j = 0
        for i in range(n):
            if a[i] == a[i]:
                tmp[j] = a[i]
                j += 1

        a = tmp
        n -= na_count

    result = calc_median_linear(a, n)

    if na_count:
        free(a)

    return result


cdef float64_t calc_median_linear(float64_t* a, int n) noexcept nogil:
    cdef:
        float64_t result

    if n % 2:
        result = kth_smallest_c(a, n // 2, n)
    else:
        result = (kth_smallest_c(a, n // 2, n) +
                  kth_smallest_c(a, n // 2 - 1, n)) / 2

    return result


ctypedef fused int64float_t:
    int64_t
    uint64_t
    float32_t
    float64_t


@cython.boundscheck(False)
@cython.wraparound(False)
def group_median_float64(
    ndarray[float64_t, ndim=2] out,
    ndarray[int64_t] counts,
    ndarray[float64_t, ndim=2] values,
    ndarray[intp_t] labels,
    Py_ssize_t min_count=-1,
    const uint8_t[:, :] mask=None,
    uint8_t[:, ::1] result_mask=None,
) -> None:
    """
    Only aggregates on axis=0
    """
    cdef:
        Py_ssize_t i, j, N, K, ngroups, size
        ndarray[intp_t] _counts
        ndarray[float64_t, ndim=2] data
        ndarray[uint8_t, ndim=2] data_mask
        ndarray[intp_t] indexer
        float64_t* ptr
        uint8_t* ptr_mask
        float64_t result
        bint uses_mask = mask is not None

    assert min_count == -1, "'min_count' only used in sum and prod"

    ngroups = len(counts)
    N, K = (<object>values).shape

    indexer, _counts = groupsort_indexer(labels, ngroups)
    counts[:] = _counts[1:]

    data = np.empty((K, N), dtype=np.float64)
    ptr = <float64_t*>cnp.PyArray_DATA(data)

    take_2d_axis1_float64_float64(values.T, indexer, out=data)

    if uses_mask:
        data_mask = np.empty((K, N), dtype=np.uint8)
        ptr_mask = <uint8_t *>cnp.PyArray_DATA(data_mask)

        take_2d_axis1_bool_bool(mask.T, indexer, out=data_mask, fill_value=1)

        with nogil:

            for i in range(K):
                # exclude NA group
                ptr += _counts[0]
                ptr_mask += _counts[0]

                for j in range(ngroups):
                    size = _counts[j + 1]
                    result = median_linear_mask(ptr, size, ptr_mask)
                    out[j, i] = result

                    if result != result:
                        result_mask[j, i] = 1
                    ptr += size
                    ptr_mask += size

    else:
        with nogil:
            for i in range(K):
                # exclude NA group
                ptr += _counts[0]
                for j in range(ngroups):
                    size = _counts[j + 1]
                    out[j, i] = median_linear(ptr, size)
                    ptr += size


@cython.boundscheck(False)
@cython.wraparound(False)
def group_cumprod(
    int64float_t[:, ::1] out,
    ndarray[int64float_t, ndim=2] values,
    const intp_t[::1] labels,
    int ngroups,
    bint is_datetimelike,
    bint skipna=True,
    const uint8_t[:, :] mask=None,
    uint8_t[:, ::1] result_mask=None,
) -> None:
    """
    Cumulative product of columns of `values`, in row groups `labels`.

    Parameters
    ----------
    out : np.ndarray[np.float64, ndim=2]
        Array to store cumprod in.
    values : np.ndarray[np.float64, ndim=2]
        Values to take cumprod of.
    labels : np.ndarray[np.intp]
        Labels to group by.
    ngroups : int
        Number of groups, larger than all entries of `labels`.
    is_datetimelike : bool
        Always false, `values` is never datetime-like.
    skipna : bool
        If true, ignore nans in `values`.
    mask : np.ndarray[uint8], optional
        Mask of values
    result_mask : np.ndarray[int8], optional
        Mask of out array

    Notes
    -----
    This method modifies the `out` parameter, rather than returning an object.
    """
    cdef:
        Py_ssize_t i, j, N, K
        int64float_t val, na_val
        int64float_t[:, ::1] accum
        intp_t lab
        uint8_t[:, ::1] accum_mask
        bint isna_entry, isna_prev = False
        bint uses_mask = mask is not None

    N, K = (<object>values).shape
    accum = np.ones((ngroups, K), dtype=(<object>values).dtype)
    na_val = _get_na_val(<int64float_t>0, is_datetimelike)
    accum_mask = np.zeros((ngroups, K), dtype="uint8")

    with nogil:
        for i in range(N):
            lab = labels[i]

            if lab < 0:
                continue
            for j in range(K):
                val = values[i, j]

                if uses_mask:
                    isna_entry = mask[i, j]
                else:
                    isna_entry = _treat_as_na(val, False)

                if not isna_entry:
                    isna_prev = accum_mask[lab, j]
                    if isna_prev:
                        out[i, j] = na_val
                        if uses_mask:
                            result_mask[i, j] = True

                    else:
                        accum[lab, j] *= val
                        out[i, j] = accum[lab, j]

                else:
                    if uses_mask:
                        result_mask[i, j] = True
                        out[i, j] = 0
                    else:
                        out[i, j] = na_val

                    if not skipna:
                        accum[lab, j] = na_val
                        accum_mask[lab, j] = True


@cython.boundscheck(False)
@cython.wraparound(False)
def group_cumsum(
    int64float_t[:, ::1] out,
    ndarray[int64float_t, ndim=2] values,
    const intp_t[::1] labels,
    int ngroups,
    bint is_datetimelike,
    bint skipna=True,
    const uint8_t[:, :] mask=None,
    uint8_t[:, ::1] result_mask=None,
) -> None:
    """
    Cumulative sum of columns of `values`, in row groups `labels`.

    Parameters
    ----------
    out : np.ndarray[ndim=2]
        Array to store cumsum in.
    values : np.ndarray[ndim=2]
        Values to take cumsum of.
    labels : np.ndarray[np.intp]
        Labels to group by.
    ngroups : int
        Number of groups, larger than all entries of `labels`.
    is_datetimelike : bool
        True if `values` contains datetime-like entries.
    skipna : bool
        If true, ignore nans in `values`.
    mask : np.ndarray[uint8], optional
        Mask of values
    result_mask : np.ndarray[int8], optional
        Mask of out array

    Notes
    -----
    This method modifies the `out` parameter, rather than returning an object.
    """
    cdef:
        Py_ssize_t i, j, N, K
        int64float_t val, y, t, na_val
        int64float_t[:, ::1] accum, compensation
        uint8_t[:, ::1] accum_mask
        intp_t lab
        bint isna_entry, isna_prev = False
        bint uses_mask = mask is not None

    N, K = (<object>values).shape

    if uses_mask:
        accum_mask = np.zeros((ngroups, K), dtype="uint8")

    accum = np.zeros((ngroups, K), dtype=np.asarray(values).dtype)
    compensation = np.zeros((ngroups, K), dtype=np.asarray(values).dtype)

    na_val = _get_na_val(<int64float_t>0, is_datetimelike)

    with nogil:
        for i in range(N):
            lab = labels[i]

            if lab < 0:
                continue
            for j in range(K):
                val = values[i, j]

                if uses_mask:
                    isna_entry = mask[i, j]
                else:
                    isna_entry = _treat_as_na(val, is_datetimelike)

                if not skipna:
                    if uses_mask:
                        isna_prev = accum_mask[lab, j]
                    else:
                        isna_prev = _treat_as_na(accum[lab, j], is_datetimelike)

                    if isna_prev:
                        if uses_mask:
                            result_mask[i, j] = True
                            # Be deterministic, out was initialized as empty
                            out[i, j] = 0
                        else:
                            out[i, j] = na_val
                        continue

                if isna_entry:

                    if uses_mask:
                        result_mask[i, j] = True
                        # Be deterministic, out was initialized as empty
                        out[i, j] = 0
                    else:
                        out[i, j] = na_val

                    if not skipna:
                        if uses_mask:
                            accum_mask[lab, j] = True
                        else:
                            accum[lab, j] = na_val

                else:
                    # For floats, use Kahan summation to reduce floating-point
                    # error (https://en.wikipedia.org/wiki/Kahan_summation_algorithm)
                    if int64float_t == float32_t or int64float_t == float64_t:
                        y = val - compensation[lab, j]
                        t = accum[lab, j] + y
                        compensation[lab, j] = t - accum[lab, j] - y
                    else:
                        t = val + accum[lab, j]

                    accum[lab, j] = t
                    out[i, j] = t


@cython.boundscheck(False)
@cython.wraparound(False)
def group_shift_indexer(
    int64_t[::1] out,
    const intp_t[::1] labels,
    int ngroups,
    int periods,
) -> None:
    cdef:
        Py_ssize_t N, i, ii, lab
        int offset = 0, sign
        int64_t idxer, idxer_slot
        int64_t[::1] label_seen = np.zeros(ngroups, dtype=np.int64)
        int64_t[:, ::1] label_indexer

    N, = (<object>labels).shape

    if periods < 0:
        periods = -periods
        offset = N - 1
        sign = -1
    elif periods > 0:
        offset = 0
        sign = 1

    if periods == 0:
        with nogil:
            for i in range(N):
                out[i] = i
    else:
        # array of each previous indexer seen
        label_indexer = np.zeros((ngroups, periods), dtype=np.int64)
        with nogil:
            for i in range(N):
                # reverse iterator if shifting backwards
                ii = offset + sign * i
                lab = labels[ii]

                # Skip null keys
                if lab == -1:
                    out[ii] = -1
                    continue

                label_seen[lab] += 1

                idxer_slot = label_seen[lab] % periods
                idxer = label_indexer[lab, idxer_slot]

                if label_seen[lab] > periods:
                    out[ii] = idxer
                else:
                    out[ii] = -1

                label_indexer[lab, idxer_slot] = ii


@cython.wraparound(False)
@cython.boundscheck(False)
def group_fillna_indexer(
    ndarray[intp_t] out,
    ndarray[intp_t] labels,
    ndarray[intp_t] sorted_labels,
    ndarray[uint8_t] mask,
    int64_t limit,
    bint dropna,
) -> None:
    """
    Indexes how to fill values forwards or backwards within a group.

    Parameters
    ----------
    out : np.ndarray[np.intp]
        Values into which this method will write its results.
    labels : np.ndarray[np.intp]
        Array containing unique label for each group, with its ordering
        matching up to the corresponding record in `values`.
    sorted_labels : np.ndarray[np.intp]
        obtained by `np.argsort(labels, kind="mergesort")`
    values : np.ndarray[np.uint8]
        Containing the truth value of each element.
    mask : np.ndarray[np.uint8]
        Indicating whether a value is na or not.
    limit : Consecutive values to fill before stopping, or -1 for no limit
    dropna : Flag to indicate if NaN groups should return all NaN values

    Notes
    -----
    This method modifies the `out` parameter rather than returning an object
    """
    cdef:
        Py_ssize_t i, N, idx
        intp_t curr_fill_idx=-1
        int64_t filled_vals = 0

    N = len(out)

    # Make sure all arrays are the same size
    assert N == len(labels) == len(mask)

    with nogil:
        for i in range(N):
            idx = sorted_labels[i]
            if dropna and labels[idx] == -1:  # nan-group gets nan-values
                curr_fill_idx = -1
            elif mask[idx] == 1:  # is missing
                # Stop filling once we've hit the limit
                if filled_vals >= limit and limit != -1:
                    curr_fill_idx = -1
                filled_vals += 1
            else:  # reset items when not missing
                filled_vals = 0
                curr_fill_idx = idx

            out[idx] = curr_fill_idx

            # If we move to the next group, reset
            # the fill_idx and counter
            if i == N - 1 or labels[idx] != labels[sorted_labels[i + 1]]:
                curr_fill_idx = -1
                filled_vals = 0


@cython.boundscheck(False)
@cython.wraparound(False)
def group_any_all(
    int8_t[:, ::1] out,
    const int8_t[:, :] values,
    const intp_t[::1] labels,
    const uint8_t[:, :] mask,
    str val_test,
    bint skipna,
    uint8_t[:, ::1] result_mask,
) -> None:
    """
    Aggregated boolean values to show truthfulness of group elements. If the
    input is a nullable type (result_mask is not None), the result will be computed
    using Kleene logic.

    Parameters
    ----------
    out : np.ndarray[np.int8]
        Values into which this method will write its results.
    labels : np.ndarray[np.intp]
        Array containing unique label for each group, with its
        ordering matching up to the corresponding record in `values`
    values : np.ndarray[np.int8]
        Containing the truth value of each element.
    mask : np.ndarray[np.uint8]
        Indicating whether a value is na or not.
    val_test : {'any', 'all'}
        String object dictating whether to use any or all truth testing
    skipna : bool
        Flag to ignore nan values during truth testing
    result_mask : ndarray[bool, ndim=2], optional
        If not None, these specify locations in the output that are NA.
        Modified in-place.

    Notes
    -----
    This method modifies the `out` parameter rather than returning an object.
    The returned values will either be 0, 1 (False or True, respectively), or
    -1 to signify a masked position in the case of a nullable input.
    """
    cdef:
        Py_ssize_t i, j, N = len(labels), K = out.shape[1]
        intp_t lab
        int8_t flag_val, val
        bint uses_mask = result_mask is not None

    if val_test == "all":
        # Because the 'all' value of an empty iterable in Python is True we can
        # start with an array full of ones and set to zero when a False value
        # is encountered
        flag_val = 0
    elif val_test == "any":
        # Because the 'any' value of an empty iterable in Python is False we
        # can start with an array full of zeros and set to one only if any
        # value encountered is True
        flag_val = 1
    else:
        raise ValueError("'val_test' must be either 'any' or 'all'!")

    out[:] = 1 - flag_val

    with nogil:
        for i in range(N):
            lab = labels[i]
            if lab < 0:
                continue

            for j in range(K):
                if skipna and mask[i, j]:
                    continue

                if uses_mask and mask[i, j]:
                    # Set the position as masked if `out[lab] != flag_val`, which
                    # would indicate True/False has not yet been seen for any/all,
                    # so by Kleene logic the result is currently unknown
                    if out[lab, j] != flag_val:
                        result_mask[lab, j] = 1
                    continue

                val = values[i, j]

                # If True and 'any' or False and 'all', the result is
                # already determined
                if val == flag_val:
                    out[lab, j] = flag_val
                    if uses_mask:
                        result_mask[lab, j] = 0


# ----------------------------------------------------------------------
# group_sum, group_prod, group_var, group_mean, group_ohlc
# ----------------------------------------------------------------------

ctypedef fused mean_t:
    float64_t
    float32_t
    complex64_t
    complex128_t

ctypedef fused sum_t:
    mean_t
    int64_t
    uint64_t
    object


@cython.wraparound(False)
@cython.boundscheck(False)
def group_sum(
    sum_t[:, ::1] out,
    int64_t[::1] counts,
    ndarray[sum_t, ndim=2] values,
    const intp_t[::1] labels,
    const uint8_t[:, :] mask,
    uint8_t[:, ::1] result_mask=None,
    Py_ssize_t min_count=0,
    bint is_datetimelike=False,
) -> None:
    """
    Only aggregates on axis=0 using Kahan summation
    """
    cdef:
        Py_ssize_t i, j, N, K, lab, ncounts = len(counts)
        sum_t val, t, y
        sum_t[:, ::1] sumx, compensation
        int64_t[:, ::1] nobs
        Py_ssize_t len_values = len(values), len_labels = len(labels)
        bint uses_mask = mask is not None
        bint isna_entry

    if len_values != len_labels:
        raise ValueError("len(index) != len(labels)")

    nobs = np.zeros((<object>out).shape, dtype=np.int64)
    # the below is equivalent to `np.zeros_like(out)` but faster
    sumx = np.zeros((<object>out).shape, dtype=(<object>out).base.dtype)
    compensation = np.zeros((<object>out).shape, dtype=(<object>out).base.dtype)

    N, K = (<object>values).shape

    if sum_t is object:
        # NB: this does not use 'compensation' like the non-object track does.
        for i in range(N):
            lab = labels[i]
            if lab < 0:
                continue

            counts[lab] += 1
            for j in range(K):
                val = values[i, j]

                # not nan
                if not checknull(val):
                    nobs[lab, j] += 1

                    if nobs[lab, j] == 1:
                        # i.e. we haven't added anything yet; avoid TypeError
                        #  if e.g. val is a str and sumx[lab, j] is 0
                        t = val
                    else:
                        t = sumx[lab, j] + val
                    sumx[lab, j] = t

        for i in range(ncounts):
            for j in range(K):
                if nobs[i, j] < min_count:
                    out[i, j] = None

                else:
                    out[i, j] = sumx[i, j]
    else:
        with nogil:
            for i in range(N):
                lab = labels[i]
                if lab < 0:
                    continue

                counts[lab] += 1
                for j in range(K):
                    val = values[i, j]

                    if uses_mask:
                        isna_entry = mask[i, j]
                    else:
                        isna_entry = _treat_as_na(val, is_datetimelike)

                    if not isna_entry:
                        nobs[lab, j] += 1
                        y = val - compensation[lab, j]
                        t = sumx[lab, j] + y
                        compensation[lab, j] = t - sumx[lab, j] - y
                        if compensation[lab, j] != compensation[lab, j]:
                            # GH#53606
                            # If val is +/- infinity compensation is NaN
                            # which would lead to results being NaN instead
                            # of +/- infinity. We cannot use util.is_nan
                            # because of no gil
                            compensation[lab, j] = 0
                        sumx[lab, j] = t

            _check_below_mincount(
                out, uses_mask, result_mask, ncounts, K, nobs, min_count, sumx
            )


@cython.wraparound(False)
@cython.boundscheck(False)
def group_prod(
    int64float_t[:, ::1] out,
    int64_t[::1] counts,
    ndarray[int64float_t, ndim=2] values,
    const intp_t[::1] labels,
    const uint8_t[:, ::1] mask,
    uint8_t[:, ::1] result_mask=None,
    Py_ssize_t min_count=0,
) -> None:
    """
    Only aggregates on axis=0
    """
    cdef:
        Py_ssize_t i, j, N, K, lab, ncounts = len(counts)
        int64float_t val
        int64float_t[:, ::1] prodx
        int64_t[:, ::1] nobs
        Py_ssize_t len_values = len(values), len_labels = len(labels)
        bint isna_entry, uses_mask = mask is not None

    if len_values != len_labels:
        raise ValueError("len(index) != len(labels)")

    nobs = np.zeros((<object>out).shape, dtype=np.int64)
    prodx = np.ones((<object>out).shape, dtype=(<object>out).base.dtype)

    N, K = (<object>values).shape

    with nogil:
        for i in range(N):
            lab = labels[i]
            if lab < 0:
                continue

            counts[lab] += 1
            for j in range(K):
                val = values[i, j]

                if uses_mask:
                    isna_entry = mask[i, j]
                else:
                    isna_entry = _treat_as_na(val, False)

                if not isna_entry:
                    nobs[lab, j] += 1
                    prodx[lab, j] *= val

        _check_below_mincount(
            out, uses_mask, result_mask, ncounts, K, nobs, min_count, prodx
        )


@cython.wraparound(False)
@cython.boundscheck(False)
@cython.cdivision(True)
def group_var(
    floating[:, ::1] out,
    int64_t[::1] counts,
    ndarray[floating, ndim=2] values,
    const intp_t[::1] labels,
    Py_ssize_t min_count=-1,
    int64_t ddof=1,
    const uint8_t[:, ::1] mask=None,
    uint8_t[:, ::1] result_mask=None,
    bint is_datetimelike=False,
    str name="var",
) -> None:
    cdef:
        Py_ssize_t i, j, N, K, lab, ncounts = len(counts)
        floating val, ct, oldmean
        floating[:, ::1] mean
        int64_t[:, ::1] nobs
        Py_ssize_t len_values = len(values), len_labels = len(labels)
        bint isna_entry, uses_mask = mask is not None
        bint is_std = name == "std"
        bint is_sem = name == "sem"

    assert min_count == -1, "'min_count' only used in sum and prod"

    if len_values != len_labels:
        raise ValueError("len(index) != len(labels)")

    nobs = np.zeros((<object>out).shape, dtype=np.int64)
    mean = np.zeros((<object>out).shape, dtype=(<object>out).base.dtype)

    N, K = (<object>values).shape

    out[:, :] = 0.0

    with nogil:
        for i in range(N):
            lab = labels[i]
            if lab < 0:
                continue

            counts[lab] += 1

            for j in range(K):
                val = values[i, j]

                if uses_mask:
                    isna_entry = mask[i, j]
                elif is_datetimelike:
                    # With group_var, we cannot just use _treat_as_na bc
                    #  datetimelike dtypes get cast to float64 instead of
                    #  to int64.
                    isna_entry = val == NPY_NAT
                else:
                    isna_entry = _treat_as_na(val, is_datetimelike)

                if not isna_entry:
                    nobs[lab, j] += 1
                    oldmean = mean[lab, j]
                    mean[lab, j] += (val - oldmean) / nobs[lab, j]
                    out[lab, j] += (val - mean[lab, j]) * (val - oldmean)

        for i in range(ncounts):
            for j in range(K):
                ct = nobs[i, j]
                if ct <= ddof:
                    if uses_mask:
                        result_mask[i, j] = True
                    else:
                        out[i, j] = NAN
                else:
                    if is_std:
                        out[i, j] = sqrt(out[i, j] / (ct - ddof))
                    elif is_sem:
                        out[i, j] = sqrt(out[i, j] / (ct - ddof) / ct)
                    else:
                        # just "var"
                        out[i, j] /= (ct - ddof)


@cython.wraparound(False)
@cython.boundscheck(False)
@cython.cdivision(True)
@cython.cpow
def group_skew(
    float64_t[:, ::1] out,
    int64_t[::1] counts,
    ndarray[float64_t, ndim=2] values,
    const intp_t[::1] labels,
    const uint8_t[:, ::1] mask=None,
    uint8_t[:, ::1] result_mask=None,
    bint skipna=True,
) -> None:
    cdef:
        Py_ssize_t i, j, N, K, lab, ngroups = len(counts)
        int64_t[:, ::1] nobs
        Py_ssize_t len_values = len(values), len_labels = len(labels)
        bint isna_entry, uses_mask = mask is not None
        float64_t[:, ::1] M1, M2, M3
        float64_t delta, delta_n, term1, val
        int64_t n1, n
        float64_t ct

    if len_values != len_labels:
        raise ValueError("len(index) != len(labels)")

    nobs = np.zeros((<object>out).shape, dtype=np.int64)

    # M1, M2, and M3 correspond to 1st, 2nd, and third Moments
    M1 = np.zeros((<object>out).shape, dtype=np.float64)
    M2 = np.zeros((<object>out).shape, dtype=np.float64)
    M3 = np.zeros((<object>out).shape, dtype=np.float64)

    N, K = (<object>values).shape

    out[:, :] = 0.0

    with nogil:
        for i in range(N):
            lab = labels[i]
            if lab < 0:
                continue

            counts[lab] += 1

            for j in range(K):
                val = values[i, j]

                if uses_mask:
                    isna_entry = mask[i, j]
                else:
                    isna_entry = _treat_as_na(val, False)

                if not isna_entry:
                    # Based on RunningStats::Push from
                    #  https://www.johndcook.com/blog/skewness_kurtosis/
                    n1 = nobs[lab, j]
                    n = n1 + 1

                    nobs[lab, j] = n
                    delta = val - M1[lab, j]
                    delta_n = delta / n
                    term1 = delta * delta_n * n1

                    M1[lab, j] += delta_n
                    M3[lab, j] += term1 * delta_n * (n - 2) - 3 * delta_n * M2[lab, j]
                    M2[lab, j] += term1
                elif not skipna:
                    M1[lab, j] = NaN
                    M2[lab, j] = NaN
                    M3[lab, j] = NaN

        for i in range(ngroups):
            for j in range(K):
                ct = <float64_t>nobs[i, j]
                if ct < 3:
                    if result_mask is not None:
                        result_mask[i, j] = 1
                    out[i, j] = NaN
                elif M2[i, j] == 0:
                    out[i, j] = 0
                else:
                    out[i, j] = (
                        (ct * (ct - 1) ** 0.5 / (ct - 2))
                        * (M3[i, j] / M2[i, j] ** 1.5)
                    )


@cython.wraparound(False)
@cython.boundscheck(False)
def group_mean(
    mean_t[:, ::1] out,
    int64_t[::1] counts,
    ndarray[mean_t, ndim=2] values,
    const intp_t[::1] labels,
    Py_ssize_t min_count=-1,
    bint is_datetimelike=False,
    const uint8_t[:, ::1] mask=None,
    uint8_t[:, ::1] result_mask=None,
) -> None:
    """
    Compute the mean per label given a label assignment for each value.
    NaN values are ignored.

    Parameters
    ----------
    out : np.ndarray[floating]
        Values into which this method will write its results.
    counts : np.ndarray[int64]
        A zeroed array of the same shape as labels,
        populated by group sizes during algorithm.
    values : np.ndarray[floating]
        2-d array of the values to find the mean of.
    labels : np.ndarray[np.intp]
        Array containing unique label for each group, with its
        ordering matching up to the corresponding record in `values`.
    min_count : Py_ssize_t
        Only used in sum and prod. Always -1.
    is_datetimelike : bool
        True if `values` contains datetime-like entries.
    mask : ndarray[bool, ndim=2], optional
        Mask of the input values.
    result_mask : ndarray[bool, ndim=2], optional
        Mask of the out array

    Notes
    -----
    This method modifies the `out` parameter rather than returning an object.
    `counts` is modified to hold group sizes
    """

    cdef:
        Py_ssize_t i, j, N, K, lab, ncounts = len(counts)
        mean_t val, count, y, t, nan_val
        mean_t[:, ::1] sumx, compensation
        int64_t[:, ::1] nobs
        Py_ssize_t len_values = len(values), len_labels = len(labels)
        bint isna_entry, uses_mask = mask is not None

    assert min_count == -1, "'min_count' only used in sum and prod"

    if len_values != len_labels:
        raise ValueError("len(index) != len(labels)")

    # the below is equivalent to `np.zeros_like(out)` but faster
    nobs = np.zeros((<object>out).shape, dtype=np.int64)
    sumx = np.zeros((<object>out).shape, dtype=(<object>out).base.dtype)
    compensation = np.zeros((<object>out).shape, dtype=(<object>out).base.dtype)

    N, K = (<object>values).shape
    if uses_mask:
        nan_val = 0
    elif is_datetimelike:
        nan_val = NPY_NAT
    else:
        nan_val = NAN

    with nogil:
        for i in range(N):
            lab = labels[i]
            if lab < 0:
                continue

            counts[lab] += 1
            for j in range(K):
                val = values[i, j]

                if uses_mask:
                    isna_entry = mask[i, j]
                elif is_datetimelike:
                    # With group_mean, we cannot just use _treat_as_na bc
                    #  datetimelike dtypes get cast to float64 instead of
                    #  to int64.
                    isna_entry = val == NPY_NAT
                else:
                    isna_entry = _treat_as_na(val, is_datetimelike)

                if not isna_entry:
                    nobs[lab, j] += 1
                    y = val - compensation[lab, j]
                    t = sumx[lab, j] + y
                    compensation[lab, j] = t - sumx[lab, j] - y
                    if compensation[lab, j] != compensation[lab, j]:
                        # GH#50367
                        # If val is +/- infinity, compensation is NaN
                        # which would lead to results being NaN instead
                        # of +/-infinity. We cannot use util.is_nan
                        # because of no gil
                        compensation[lab, j] = 0.
                    sumx[lab, j] = t

        for i in range(ncounts):
            for j in range(K):
                count = nobs[i, j]
                if nobs[i, j] == 0:

                    if uses_mask:
                        result_mask[i, j] = True
                    else:
                        out[i, j] = nan_val

                else:
                    out[i, j] = sumx[i, j] / count


@cython.wraparound(False)
@cython.boundscheck(False)
def group_ohlc(
    int64float_t[:, ::1] out,
    int64_t[::1] counts,
    ndarray[int64float_t, ndim=2] values,
    const intp_t[::1] labels,
    Py_ssize_t min_count=-1,
    const uint8_t[:, ::1] mask=None,
    uint8_t[:, ::1] result_mask=None,
) -> None:
    """
    Only aggregates on axis=0
    """
    cdef:
        Py_ssize_t i, N, K, lab
        int64float_t val
        uint8_t[::1] first_element_set
        bint isna_entry, uses_mask = mask is not None

    assert min_count == -1, "'min_count' only used in sum and prod"

    if len(labels) == 0:
        return

    N, K = (<object>values).shape

    if out.shape[1] != 4:
        raise ValueError("Output array must have 4 columns")

    if K > 1:
        raise NotImplementedError("Argument 'values' must have only one dimension")

    if int64float_t is float32_t or int64float_t is float64_t:
        out[:] = NAN
    else:
        out[:] = 0

    first_element_set = np.zeros((<object>counts).shape, dtype=np.uint8)
    if uses_mask:
        result_mask[:] = True

    with nogil:
        for i in range(N):
            lab = labels[i]
            if lab == -1:
                continue

            counts[lab] += 1
            val = values[i, 0]

            if uses_mask:
                isna_entry = mask[i, 0]
            else:
                isna_entry = _treat_as_na(val, False)

            if isna_entry:
                continue

            if not first_element_set[lab]:
                out[lab, 0] = out[lab, 1] = out[lab, 2] = out[lab, 3] = val
                first_element_set[lab] = True
                if uses_mask:
                    result_mask[lab] = False
            else:
                out[lab, 1] = max(out[lab, 1], val)
                out[lab, 2] = min(out[lab, 2], val)
                out[lab, 3] = val


@cython.boundscheck(False)
@cython.wraparound(False)
def group_quantile(
    ndarray[float64_t, ndim=2] out,
    ndarray[numeric_t, ndim=1] values,
    ndarray[intp_t] labels,
    const uint8_t[:] mask,
    const float64_t[:] qs,
    ndarray[int64_t] starts,
    ndarray[int64_t] ends,
    str interpolation,
    uint8_t[:, ::1] result_mask,
    bint is_datetimelike,
) -> None:
    """
    Calculate the quantile per group.

    Parameters
    ----------
    out : np.ndarray[np.float64, ndim=2]
        Array of aggregated values that will be written to.
    values : np.ndarray
        Array containing the values to apply the function against.
    labels : ndarray[np.intp]
        Array containing the unique group labels.
    qs : ndarray[float64_t]
        The quantile values to search for.
    starts : ndarray[int64]
        Positions at which each group begins.
    ends : ndarray[int64]
        Positions at which each group ends.
    interpolation : {'linear', 'lower', 'highest', 'nearest', 'midpoint'}
    result_mask : ndarray[bool, ndim=2] or None
    is_datetimelike : bool
        Whether int64 values represent datetime64-like values.

    Notes
    -----
    Rather than explicitly returning a value, this function modifies the
    provided `out` parameter.
    """
    cdef:
        Py_ssize_t i, N=len(labels), ngroups, non_na_sz, k, nqs
        Py_ssize_t idx=0
        Py_ssize_t grp_size
        InterpolationEnumType interp
        float64_t q_val, q_idx, frac, val, next_val
        bint uses_result_mask = result_mask is not None
        Py_ssize_t start, end
        ndarray[numeric_t] grp
        intp_t[::1] sort_indexer
        const uint8_t[:] sub_mask

    assert values.shape[0] == N
    assert starts is not None
    assert ends is not None
    assert len(starts) == len(ends)

    if any(not (0 <= q <= 1) for q in qs):
        wrong = [x for x in qs if not (0 <= x <= 1)][0]
        raise ValueError(
            f"Each 'q' must be between 0 and 1. Got '{wrong}' instead"
        )

    inter_methods = {
        "linear": INTERPOLATION_LINEAR,
        "lower": INTERPOLATION_LOWER,
        "higher": INTERPOLATION_HIGHER,
        "nearest": INTERPOLATION_NEAREST,
        "midpoint": INTERPOLATION_MIDPOINT,
    }
    interp = inter_methods[interpolation]

    nqs = len(qs)
    ngroups = len(out)

    # TODO: get cnp.PyArray_ArgSort to work with nogil so we can restore the rest
    #  of this function as being `with nogil:`
    for i in range(ngroups):
        start = starts[i]
        end = ends[i]

        grp = values[start:end]

        # Figure out how many group elements there are
        sub_mask = mask[start:end]
        grp_size = sub_mask.size
        non_na_sz = 0
        for k in range(grp_size):
            if sub_mask[k] == 0:
                non_na_sz += 1

        # equiv: sort_indexer = grp.argsort()
        if is_datetimelike:
            # We need the argsort to put NaTs at the end, not the beginning
            sort_indexer = cnp.PyArray_ArgSort(grp.view("M8[ns]"), 0, cnp.NPY_QUICKSORT)
        else:
            sort_indexer = cnp.PyArray_ArgSort(grp, 0, cnp.NPY_QUICKSORT)

        if non_na_sz == 0:
            for k in range(nqs):
                if uses_result_mask:
                    result_mask[i, k] = 1
                else:
                    out[i, k] = NaN
        else:
            for k in range(nqs):
                q_val = qs[k]

                # Calculate where to retrieve the desired value
                # Casting to int will intentionally truncate result
                idx = <int64_t>(q_val * <float64_t>(non_na_sz - 1))

                val = grp[sort_indexer[idx]]
                # If requested quantile falls evenly on a particular index
                # then write that index's value out. Otherwise interpolate
                q_idx = q_val * (non_na_sz - 1)
                frac = q_idx % 1

                if frac == 0.0 or interp == INTERPOLATION_LOWER:
                    out[i, k] = val
                else:
                    next_val = grp[sort_indexer[idx + 1]]
                    if interp == INTERPOLATION_LINEAR:
                        out[i, k] = val + (next_val - val) * frac
                    elif interp == INTERPOLATION_HIGHER:
                        out[i, k] = next_val
                    elif interp == INTERPOLATION_MIDPOINT:
                        out[i, k] = (val + next_val) / 2.0
                    elif interp == INTERPOLATION_NEAREST:
                        if frac > .5 or (frac == .5 and q_val > .5):  # Always OK?
                            out[i, k] = next_val
                        else:
                            out[i, k] = val


# ----------------------------------------------------------------------
# group_nth, group_last, group_rank
# ----------------------------------------------------------------------

ctypedef fused numeric_object_complex_t:
    numeric_object_t
    complex64_t
    complex128_t


cdef bint _treat_as_na(numeric_object_complex_t val,
                       bint is_datetimelike) noexcept nogil:
    if numeric_object_complex_t is object:
        # Should never be used, but we need to avoid the `val != val` below
        #  or else cython will raise about gil acquisition.
        raise NotImplementedError

    elif numeric_object_complex_t is int64_t:
        return is_datetimelike and val == NPY_NAT
    elif (
        numeric_object_complex_t is float32_t
        or numeric_object_complex_t is float64_t
        or numeric_object_complex_t is complex64_t
        or numeric_object_complex_t is complex128_t
    ):
        return val != val
    else:
        # non-datetimelike integer
        return False


cdef numeric_object_t _get_min_or_max(
    numeric_object_t val,
    bint compute_max,
    bint is_datetimelike,
):
    """
    Find either the min or the max supported by numeric_object_t; 'val' is a
    placeholder to effectively make numeric_object_t an argument.
    """
    return get_rank_nan_fill_val(
        not compute_max,
        val=val,
        is_datetimelike=is_datetimelike,
    )


cdef numeric_t _get_na_val(numeric_t val, bint is_datetimelike):
    cdef:
        numeric_t na_val

    if numeric_t == float32_t or numeric_t == float64_t:
        na_val = NaN
    elif numeric_t is int64_t and is_datetimelike:
        na_val = NPY_NAT
    else:
        # Used in case of masks
        na_val = 0
    return na_val


ctypedef fused mincount_t:
    numeric_t
    complex64_t
    complex128_t


@cython.wraparound(False)
@cython.boundscheck(False)
cdef inline void _check_below_mincount(
    mincount_t[:, ::1] out,
    bint uses_mask,
    uint8_t[:, ::1] result_mask,
    Py_ssize_t ncounts,
    Py_ssize_t K,
    int64_t[:, ::1] nobs,
    int64_t min_count,
    mincount_t[:, ::1] resx,
) noexcept nogil:
    """
    Check if the number of observations for a group is below min_count,
    and if so set the result for that group to the appropriate NA-like value.
    """
    cdef:
        Py_ssize_t i, j

    for i in range(ncounts):
        for j in range(K):

            if nobs[i, j] < min_count:
                # if we are integer dtype, not is_datetimelike, and
                #  not uses_mask, then getting here implies that
                #  counts[i] < min_count, which means we will
                #  be cast to float64 and masked at the end
                #  of WrappedCythonOp._call_cython_op. So we can safely
                #  set a placeholder value in out[i, j].
                if uses_mask:
                    result_mask[i, j] = True
                    # set out[i, j] to 0 to be deterministic, as
                    #  it was initialized with np.empty. Also ensures
                    #  we can downcast out if appropriate.
                    out[i, j] = 0
                elif (
                    mincount_t is float32_t
                    or mincount_t is float64_t
                    or mincount_t is complex64_t
                    or mincount_t is complex128_t
                ):
                    out[i, j] = NAN
                elif mincount_t is int64_t:
                    # Per above, this is a placeholder in
                    #  non-is_datetimelike cases.
                    out[i, j] = NPY_NAT
                else:
                    # placeholder, see above
                    out[i, j] = 0
            else:
                out[i, j] = resx[i, j]


# TODO(cython3): GH#31710 use memorviews once cython 0.30 is released so we can
#  use `const numeric_object_t[:, :] values`
@cython.wraparound(False)
@cython.boundscheck(False)
def group_last(
    numeric_object_t[:, ::1] out,
    int64_t[::1] counts,
    ndarray[numeric_object_t, ndim=2] values,
    const intp_t[::1] labels,
    const uint8_t[:, :] mask,
    uint8_t[:, ::1] result_mask=None,
    Py_ssize_t min_count=-1,
    bint is_datetimelike=False,
) -> None:
    """
    Only aggregates on axis=0
    """
    cdef:
        Py_ssize_t i, j, N, K, lab, ncounts = len(counts)
        numeric_object_t val
        numeric_object_t[:, ::1] resx
        int64_t[:, ::1] nobs
        bint uses_mask = mask is not None
        bint isna_entry

    # TODO(cython3):
    # Instead of `labels.shape[0]` use `len(labels)`
    if not len(values) == labels.shape[0]:
        raise AssertionError("len(index) != len(labels)")

    min_count = max(min_count, 1)
    nobs = np.zeros((<object>out).shape, dtype=np.int64)
    if numeric_object_t is object:
        resx = np.empty((<object>out).shape, dtype=object)
    else:
        resx = np.empty_like(out)

    N, K = (<object>values).shape

    if numeric_object_t is object:
        # TODO(cython3): De-duplicate once conditional-nogil is available
        for i in range(N):
            lab = labels[i]
            if lab < 0:
                continue

            counts[lab] += 1
            for j in range(K):
                val = values[i, j]

                if uses_mask:
                    isna_entry = mask[i, j]
                else:
                    isna_entry = checknull(val)

                if not isna_entry:
                    # TODO(cython3): use _treat_as_na here once
                    #  conditional-nogil is available.
                    nobs[lab, j] += 1
                    resx[lab, j] = val

        for i in range(ncounts):
            for j in range(K):
                if nobs[i, j] < min_count:
                    out[i, j] = None
                else:
                    out[i, j] = resx[i, j]
    else:
        with nogil:
            for i in range(N):
                lab = labels[i]
                if lab < 0:
                    continue

                counts[lab] += 1
                for j in range(K):
                    val = values[i, j]

                    if uses_mask:
                        isna_entry = mask[i, j]
                    else:
                        isna_entry = _treat_as_na(val, is_datetimelike)

                    if not isna_entry:
                        nobs[lab, j] += 1
                        resx[lab, j] = val

            _check_below_mincount(
                out, uses_mask, result_mask, ncounts, K, nobs, min_count, resx
            )


# TODO(cython3): GH#31710 use memorviews once cython 0.30 is released so we can
#  use `const numeric_object_t[:, :] values`
@cython.wraparound(False)
@cython.boundscheck(False)
def group_nth(
    numeric_object_t[:, ::1] out,
    int64_t[::1] counts,
    ndarray[numeric_object_t, ndim=2] values,
    const intp_t[::1] labels,
    const uint8_t[:, :] mask,
    uint8_t[:, ::1] result_mask=None,
    int64_t min_count=-1,
    int64_t rank=1,
    bint is_datetimelike=False,
) -> None:
    """
    Only aggregates on axis=0
    """
    cdef:
        Py_ssize_t i, j, N, K, lab, ncounts = len(counts)
        numeric_object_t val
        numeric_object_t[:, ::1] resx
        int64_t[:, ::1] nobs
        bint uses_mask = mask is not None
        bint isna_entry

    # TODO(cython3):
    # Instead of `labels.shape[0]` use `len(labels)`
    if not len(values) == labels.shape[0]:
        raise AssertionError("len(index) != len(labels)")

    min_count = max(min_count, 1)
    nobs = np.zeros((<object>out).shape, dtype=np.int64)
    if numeric_object_t is object:
        resx = np.empty((<object>out).shape, dtype=object)
    else:
        resx = np.empty_like(out)

    N, K = (<object>values).shape

    if numeric_object_t is object:
        # TODO(cython3): De-duplicate once conditional-nogil is available
        for i in range(N):
            lab = labels[i]
            if lab < 0:
                continue

            counts[lab] += 1
            for j in range(K):
                val = values[i, j]

                if uses_mask:
                    isna_entry = mask[i, j]
                else:
                    isna_entry = checknull(val)

                if not isna_entry:
                    # TODO(cython3): use _treat_as_na here once
                    #  conditional-nogil is available.
                    nobs[lab, j] += 1
                    if nobs[lab, j] == rank:
                        resx[lab, j] = val

        for i in range(ncounts):
            for j in range(K):
                if nobs[i, j] < min_count:
                    out[i, j] = None
                else:
                    out[i, j] = resx[i, j]

    else:
        with nogil:
            for i in range(N):
                lab = labels[i]
                if lab < 0:
                    continue

                counts[lab] += 1
                for j in range(K):
                    val = values[i, j]

                    if uses_mask:
                        isna_entry = mask[i, j]
                    else:
                        isna_entry = _treat_as_na(val, is_datetimelike)

                    if not isna_entry:
                        nobs[lab, j] += 1
                        if nobs[lab, j] == rank:
                            resx[lab, j] = val

            _check_below_mincount(
                out, uses_mask, result_mask, ncounts, K, nobs, min_count, resx
            )


@cython.boundscheck(False)
@cython.wraparound(False)
def group_rank(
    float64_t[:, ::1] out,
    ndarray[numeric_object_t, ndim=2] values,
    const intp_t[::1] labels,
    int ngroups,
    bint is_datetimelike,
    str ties_method="average",
    bint ascending=True,
    bint pct=False,
    str na_option="keep",
    const uint8_t[:, :] mask=None,
) -> None:
    """
    Provides the rank of values within each group.

    Parameters
    ----------
    out : np.ndarray[np.float64, ndim=2]
        Values to which this method will write its results.
    values : np.ndarray of numeric_object_t values to be ranked
    labels : np.ndarray[np.intp]
        Array containing unique label for each group, with its ordering
        matching up to the corresponding record in `values`
    ngroups : int
        This parameter is not used, is needed to match signatures of other
        groupby functions.
    is_datetimelike : bool
        True if `values` contains datetime-like entries.
    ties_method : {'average', 'min', 'max', 'first', 'dense'}, default 'average'
        * average: average rank of group
        * min: lowest rank in group
        * max: highest rank in group
        * first: ranks assigned in order they appear in the array
        * dense: like 'min', but rank always increases by 1 between groups
    ascending : bool, default True
        False for ranks by high (1) to low (N)
        na_option : {'keep', 'top', 'bottom'}, default 'keep'
    pct : bool, default False
        Compute percentage rank of data within each group
    na_option : {'keep', 'top', 'bottom'}, default 'keep'
        * keep: leave NA values where they are
        * top: smallest rank if ascending
        * bottom: smallest rank if descending
    mask : np.ndarray[bool] or None, default None

    Notes
    -----
    This method modifies the `out` parameter rather than returning an object
    """
    cdef:
        Py_ssize_t i, k, N
        ndarray[float64_t, ndim=1] result
        const uint8_t[:] sub_mask

    N = values.shape[1]

    for k in range(N):
        if mask is None:
            sub_mask = None
        else:
            sub_mask = mask[:, k]

        result = rank_1d(
            values=values[:, k],
            labels=labels,
            is_datetimelike=is_datetimelike,
            ties_method=ties_method,
            ascending=ascending,
            pct=pct,
            na_option=na_option,
            mask=sub_mask,
        )
        for i in range(len(result)):
            if labels[i] >= 0:
                out[i, k] = result[i]


# ----------------------------------------------------------------------
# group_min, group_max
# ----------------------------------------------------------------------


@cython.wraparound(False)
@cython.boundscheck(False)
cdef group_min_max(
    numeric_t[:, ::1] out,
    int64_t[::1] counts,
    ndarray[numeric_t, ndim=2] values,
    const intp_t[::1] labels,
    Py_ssize_t min_count=-1,
    bint is_datetimelike=False,
    bint compute_max=True,
    const uint8_t[:, ::1] mask=None,
    uint8_t[:, ::1] result_mask=None,
):
    """
    Compute minimum/maximum  of columns of `values`, in row groups `labels`.

    Parameters
    ----------
    out : np.ndarray[numeric_t, ndim=2]
        Array to store result in.
    counts : np.ndarray[int64]
        Input as a zeroed array, populated by group sizes during algorithm
    values : array
        Values to find column-wise min/max of.
    labels : np.ndarray[np.intp]
        Labels to group by.
    min_count : Py_ssize_t, default -1
        The minimum number of non-NA group elements, NA result if threshold
        is not met
    is_datetimelike : bool
        True if `values` contains datetime-like entries.
    compute_max : bint, default True
        True to compute group-wise max, False to compute min
    mask : ndarray[bool, ndim=2], optional
        If not None, indices represent missing values,
        otherwise the mask will not be used
    result_mask : ndarray[bool, ndim=2], optional
        If not None, these specify locations in the output that are NA.
        Modified in-place.

    Notes
    -----
    This method modifies the `out` parameter, rather than returning an object.
    `counts` is modified to hold group sizes
    """
    cdef:
        Py_ssize_t i, j, N, K, lab, ngroups = len(counts)
        numeric_t val
        numeric_t[:, ::1] group_min_or_max
        int64_t[:, ::1] nobs
        bint uses_mask = mask is not None
        bint isna_entry

    # TODO(cython3):
    # Instead of `labels.shape[0]` use `len(labels)`
    if not len(values) == labels.shape[0]:
        raise AssertionError("len(index) != len(labels)")

    min_count = max(min_count, 1)
    nobs = np.zeros((<object>out).shape, dtype=np.int64)

    group_min_or_max = np.empty_like(out)
    group_min_or_max[:] = _get_min_or_max(<numeric_t>0, compute_max, is_datetimelike)

    N, K = (<object>values).shape

    with nogil:
        for i in range(N):
            lab = labels[i]
            if lab < 0:
                continue

            counts[lab] += 1
            for j in range(K):
                val = values[i, j]

                if uses_mask:
                    isna_entry = mask[i, j]
                else:
                    isna_entry = _treat_as_na(val, is_datetimelike)

                if not isna_entry:
                    nobs[lab, j] += 1
                    if compute_max:
                        if val > group_min_or_max[lab, j]:
                            group_min_or_max[lab, j] = val
                    else:
                        if val < group_min_or_max[lab, j]:
                            group_min_or_max[lab, j] = val

        _check_below_mincount(
            out, uses_mask, result_mask, ngroups, K, nobs, min_count, group_min_or_max
        )


@cython.wraparound(False)
@cython.boundscheck(False)
def group_idxmin_idxmax(
    intp_t[:, ::1] out,
    int64_t[::1] counts,
    ndarray[numeric_object_t, ndim=2] values,
    const intp_t[::1] labels,
    Py_ssize_t min_count=-1,
    bint is_datetimelike=False,
    const uint8_t[:, ::1] mask=None,
    str name="idxmin",
<<<<<<< HEAD
=======
    bint skipna=True,
>>>>>>> 51432ecb
    uint8_t[:, ::1] result_mask=None,
):
    """
    Compute index of minimum/maximum of columns of `values`, in row groups `labels`.

    This function only computes the row number where the minimum/maximum occurs, we'll
    take the corresponding index value after this function.

    Parameters
    ----------
    out : np.ndarray[int64_t, ndim=2]
        Array to store result in.
    counts : np.ndarray[int64]
        Input as a zeroed array, populated by group sizes during algorithm
    values : np.ndarray[numeric_object_t, ndim=2]
        Values to find column-wise min/max of.
    labels : np.ndarray[np.intp]
        Labels to group by.
    min_count : Py_ssize_t, default -1
<<<<<<< HEAD
        Unused. For compatibility with other Cython ops.
=======
        The minimum number of non-NA group elements, NA result if threshold
        is not met.
>>>>>>> 51432ecb
    is_datetimelike : bool
        True if `values` contains datetime-like entries.
    name : {"idxmin", "idxmax"}, default "idxmin"
        Whether to compute idxmin or idxmax.
    mask : ndarray[bool, ndim=2], optional
        If not None, indices represent missing values,
        otherwise the mask will not be used
<<<<<<< HEAD
=======
    skipna : bool, default True
        Flag to ignore nan values during truth testing
>>>>>>> 51432ecb
    result_mask : ndarray[bool, ndim=2], optional
        If not None, these specify locations in the output that are NA.
        Modified in-place.

    Notes
    -----
    This method modifies the `out` parameter, rather than returning an object.
    `counts` is modified to hold group sizes
    """
    cdef:
        Py_ssize_t i, j, N, K, lab
        numeric_object_t val
        numeric_object_t[:, ::1] group_min_or_max
        bint uses_mask = mask is not None
        bint isna_entry
        bint compute_max = name == "idxmax"

    assert name == "idxmin" or name == "idxmax"
<<<<<<< HEAD
    assert min_count == -1, "'min_count' only used in sum and prod"
=======
>>>>>>> 51432ecb

    # TODO(cython3):
    # Instead of `labels.shape[0]` use `len(labels)`
    if not len(values) == labels.shape[0]:
        raise AssertionError("len(index) != len(labels)")

    group_min_or_max = np.empty_like(out, dtype=values.dtype)
<<<<<<< HEAD
    group_min_or_max[:] = _get_min_or_max(
        <numeric_object_t>0, compute_max, is_datetimelike
    )
    out[:] = -1
=======
    # Using -2 to indicate a label is never seen
    out[:] = -2
>>>>>>> 51432ecb

    N, K = (<object>values).shape

    # TODO(cython3): De-duplicate once conditional-nogil is available
    if numeric_object_t is object:
        for i in range(N):
            lab = labels[i]
            if lab < 0:
                continue

            counts[lab] += 1
            for j in range(K):
<<<<<<< HEAD
=======
                if not skipna and out[lab, j] == -1:
                    # Once we've hit NA there is no going back
                    continue
>>>>>>> 51432ecb
                val = values[i, j]

                if uses_mask:
                    isna_entry = mask[i, j]
                else:
                    # TODO(cython3): use _treat_as_na here
                    isna_entry = checknull(val)

<<<<<<< HEAD
                if not isna_entry:
                    if compute_max:
                        if val > group_min_or_max[lab, j]:
                            group_min_or_max[lab, j] = val
                            out[lab, j] = i
                    else:
                        if val < group_min_or_max[lab, j]:
=======
                if isna_entry:
                    if out[lab, j] == -2 or not skipna:
                        out[lab, j] = -1
                else:
                    if compute_max:
                        if out[lab, j] == -2 or val > group_min_or_max[lab, j]:
                            group_min_or_max[lab, j] = val
                            out[lab, j] = i
                    else:
                        if out[lab, j] == -2 or val < group_min_or_max[lab, j]:
>>>>>>> 51432ecb
                            group_min_or_max[lab, j] = val
                            out[lab, j] = i
    else:
        with nogil:
            for i in range(N):
                lab = labels[i]
                if lab < 0:
                    continue

                counts[lab] += 1
                for j in range(K):
<<<<<<< HEAD
=======
                    if not skipna and out[lab, j] == -1:
                        # Once we've hit NA there is no going back
                        continue
>>>>>>> 51432ecb
                    val = values[i, j]

                    if uses_mask:
                        isna_entry = mask[i, j]
                    else:
                        isna_entry = _treat_as_na(val, is_datetimelike)

<<<<<<< HEAD
                    if not isna_entry:
                        if compute_max:
                            if val > group_min_or_max[lab, j]:
                                group_min_or_max[lab, j] = val
                                out[lab, j] = i
                        else:
                            if val < group_min_or_max[lab, j]:
=======
                    if isna_entry:
                        if out[lab, j] == -2 or not skipna:
                            out[lab, j] = -1
                    else:
                        if compute_max:
                            if out[lab, j] == -2 or val > group_min_or_max[lab, j]:
                                group_min_or_max[lab, j] = val
                                out[lab, j] = i
                        else:
                            if out[lab, j] == -2 or val < group_min_or_max[lab, j]:
>>>>>>> 51432ecb
                                group_min_or_max[lab, j] = val
                                out[lab, j] = i


@cython.wraparound(False)
@cython.boundscheck(False)
def group_max(
    numeric_t[:, ::1] out,
    int64_t[::1] counts,
    ndarray[numeric_t, ndim=2] values,
    const intp_t[::1] labels,
    Py_ssize_t min_count=-1,
    bint is_datetimelike=False,
    const uint8_t[:, ::1] mask=None,
    uint8_t[:, ::1] result_mask=None,
) -> None:
    """See group_min_max.__doc__"""
    group_min_max(
        out,
        counts,
        values,
        labels,
        min_count=min_count,
        is_datetimelike=is_datetimelike,
        compute_max=True,
        mask=mask,
        result_mask=result_mask,
    )


@cython.wraparound(False)
@cython.boundscheck(False)
def group_min(
    numeric_t[:, ::1] out,
    int64_t[::1] counts,
    ndarray[numeric_t, ndim=2] values,
    const intp_t[::1] labels,
    Py_ssize_t min_count=-1,
    bint is_datetimelike=False,
    const uint8_t[:, ::1] mask=None,
    uint8_t[:, ::1] result_mask=None,
) -> None:
    """See group_min_max.__doc__"""
    group_min_max(
        out,
        counts,
        values,
        labels,
        min_count=min_count,
        is_datetimelike=is_datetimelike,
        compute_max=False,
        mask=mask,
        result_mask=result_mask,
    )


@cython.boundscheck(False)
@cython.wraparound(False)
cdef group_cummin_max(
    numeric_t[:, ::1] out,
    ndarray[numeric_t, ndim=2] values,
    const uint8_t[:, ::1] mask,
    uint8_t[:, ::1] result_mask,
    const intp_t[::1] labels,
    int ngroups,
    bint is_datetimelike,
    bint skipna,
    bint compute_max,
):
    """
    Cumulative minimum/maximum of columns of `values`, in row groups `labels`.

    Parameters
    ----------
    out : np.ndarray[numeric_t, ndim=2]
        Array to store cummin/max in.
    values : np.ndarray[numeric_t, ndim=2]
        Values to take cummin/max of.
    mask : np.ndarray[bool] or None
        If not None, indices represent missing values,
        otherwise the mask will not be used
    result_mask : ndarray[bool, ndim=2], optional
        If not None, these specify locations in the output that are NA.
        Modified in-place.
    labels : np.ndarray[np.intp]
        Labels to group by.
    ngroups : int
        Number of groups, larger than all entries of `labels`.
    is_datetimelike : bool
        True if `values` contains datetime-like entries.
    skipna : bool
        If True, ignore nans in `values`.
    compute_max : bool
        True if cumulative maximum should be computed, False
        if cumulative minimum should be computed

    Notes
    -----
    This method modifies the `out` parameter, rather than returning an object.
    """
    cdef:
        numeric_t[:, ::1] accum
        Py_ssize_t i, j, N, K
        numeric_t val, mval, na_val
        uint8_t[:, ::1] seen_na
        intp_t lab
        bint na_possible
        bint uses_mask = mask is not None
        bint isna_entry

    accum = np.empty((ngroups, (<object>values).shape[1]), dtype=values.dtype)
    accum[:] = _get_min_or_max(<numeric_t>0, compute_max, is_datetimelike)

    na_val = _get_na_val(<numeric_t>0, is_datetimelike)

    if uses_mask:
        na_possible = True
        # Will never be used, just to avoid uninitialized warning
        na_val = 0
    elif numeric_t is float64_t or numeric_t is float32_t:
        na_possible = True
    elif is_datetimelike:
        na_possible = True
    else:
        # Will never be used, just to avoid uninitialized warning
        na_possible = False

    if na_possible:
        seen_na = np.zeros((<object>accum).shape, dtype=np.uint8)

    N, K = (<object>values).shape
    with nogil:
        for i in range(N):
            lab = labels[i]
            if lab < 0:
                continue
            for j in range(K):

                if not skipna and na_possible and seen_na[lab, j]:
                    if uses_mask:
                        result_mask[i, j] = 1
                        # Set to 0 ensures that we are deterministic and can
                        #  downcast if appropriate
                        out[i, j] = 0

                    else:
                        out[i, j] = na_val
                else:
                    val = values[i, j]

                    if uses_mask:
                        isna_entry = mask[i, j]
                    else:
                        isna_entry = _treat_as_na(val, is_datetimelike)

                    if not isna_entry:
                        mval = accum[lab, j]
                        if compute_max:
                            if val > mval:
                                accum[lab, j] = mval = val
                        else:
                            if val < mval:
                                accum[lab, j] = mval = val
                        out[i, j] = mval
                    else:
                        seen_na[lab, j] = 1
                        out[i, j] = val


@cython.boundscheck(False)
@cython.wraparound(False)
def group_cummin(
    numeric_t[:, ::1] out,
    ndarray[numeric_t, ndim=2] values,
    const intp_t[::1] labels,
    int ngroups,
    bint is_datetimelike,
    const uint8_t[:, ::1] mask=None,
    uint8_t[:, ::1] result_mask=None,
    bint skipna=True,
) -> None:
    """See group_cummin_max.__doc__"""
    group_cummin_max(
        out=out,
        values=values,
        mask=mask,
        result_mask=result_mask,
        labels=labels,
        ngroups=ngroups,
        is_datetimelike=is_datetimelike,
        skipna=skipna,
        compute_max=False,
    )


@cython.boundscheck(False)
@cython.wraparound(False)
def group_cummax(
    numeric_t[:, ::1] out,
    ndarray[numeric_t, ndim=2] values,
    const intp_t[::1] labels,
    int ngroups,
    bint is_datetimelike,
    const uint8_t[:, ::1] mask=None,
    uint8_t[:, ::1] result_mask=None,
    bint skipna=True,
) -> None:
    """See group_cummin_max.__doc__"""
    group_cummin_max(
        out=out,
        values=values,
        mask=mask,
        result_mask=result_mask,
        labels=labels,
        ngroups=ngroups,
        is_datetimelike=is_datetimelike,
        skipna=skipna,
        compute_max=True,
    )<|MERGE_RESOLUTION|>--- conflicted
+++ resolved
@@ -1805,10 +1805,7 @@
     bint is_datetimelike=False,
     const uint8_t[:, ::1] mask=None,
     str name="idxmin",
-<<<<<<< HEAD
-=======
     bint skipna=True,
->>>>>>> 51432ecb
     uint8_t[:, ::1] result_mask=None,
 ):
     """
@@ -1828,12 +1825,8 @@
     labels : np.ndarray[np.intp]
         Labels to group by.
     min_count : Py_ssize_t, default -1
-<<<<<<< HEAD
-        Unused. For compatibility with other Cython ops.
-=======
         The minimum number of non-NA group elements, NA result if threshold
         is not met.
->>>>>>> 51432ecb
     is_datetimelike : bool
         True if `values` contains datetime-like entries.
     name : {"idxmin", "idxmax"}, default "idxmin"
@@ -1841,11 +1834,8 @@
     mask : ndarray[bool, ndim=2], optional
         If not None, indices represent missing values,
         otherwise the mask will not be used
-<<<<<<< HEAD
-=======
     skipna : bool, default True
         Flag to ignore nan values during truth testing
->>>>>>> 51432ecb
     result_mask : ndarray[bool, ndim=2], optional
         If not None, these specify locations in the output that are NA.
         Modified in-place.
@@ -1864,10 +1854,6 @@
         bint compute_max = name == "idxmax"
 
     assert name == "idxmin" or name == "idxmax"
-<<<<<<< HEAD
-    assert min_count == -1, "'min_count' only used in sum and prod"
-=======
->>>>>>> 51432ecb
 
     # TODO(cython3):
     # Instead of `labels.shape[0]` use `len(labels)`
@@ -1875,15 +1861,8 @@
         raise AssertionError("len(index) != len(labels)")
 
     group_min_or_max = np.empty_like(out, dtype=values.dtype)
-<<<<<<< HEAD
-    group_min_or_max[:] = _get_min_or_max(
-        <numeric_object_t>0, compute_max, is_datetimelike
-    )
-    out[:] = -1
-=======
     # Using -2 to indicate a label is never seen
     out[:] = -2
->>>>>>> 51432ecb
 
     N, K = (<object>values).shape
 
@@ -1896,12 +1875,9 @@
 
             counts[lab] += 1
             for j in range(K):
-<<<<<<< HEAD
-=======
                 if not skipna and out[lab, j] == -1:
                     # Once we've hit NA there is no going back
                     continue
->>>>>>> 51432ecb
                 val = values[i, j]
 
                 if uses_mask:
@@ -1910,15 +1886,6 @@
                     # TODO(cython3): use _treat_as_na here
                     isna_entry = checknull(val)
 
-<<<<<<< HEAD
-                if not isna_entry:
-                    if compute_max:
-                        if val > group_min_or_max[lab, j]:
-                            group_min_or_max[lab, j] = val
-                            out[lab, j] = i
-                    else:
-                        if val < group_min_or_max[lab, j]:
-=======
                 if isna_entry:
                     if out[lab, j] == -2 or not skipna:
                         out[lab, j] = -1
@@ -1929,7 +1896,6 @@
                             out[lab, j] = i
                     else:
                         if out[lab, j] == -2 or val < group_min_or_max[lab, j]:
->>>>>>> 51432ecb
                             group_min_or_max[lab, j] = val
                             out[lab, j] = i
     else:
@@ -1941,12 +1907,9 @@
 
                 counts[lab] += 1
                 for j in range(K):
-<<<<<<< HEAD
-=======
                     if not skipna and out[lab, j] == -1:
                         # Once we've hit NA there is no going back
                         continue
->>>>>>> 51432ecb
                     val = values[i, j]
 
                     if uses_mask:
@@ -1954,15 +1917,6 @@
                     else:
                         isna_entry = _treat_as_na(val, is_datetimelike)
 
-<<<<<<< HEAD
-                    if not isna_entry:
-                        if compute_max:
-                            if val > group_min_or_max[lab, j]:
-                                group_min_or_max[lab, j] = val
-                                out[lab, j] = i
-                        else:
-                            if val < group_min_or_max[lab, j]:
-=======
                     if isna_entry:
                         if out[lab, j] == -2 or not skipna:
                             out[lab, j] = -1
@@ -1973,7 +1927,6 @@
                                 out[lab, j] = i
                         else:
                             if out[lab, j] == -2 or val < group_min_or_max[lab, j]:
->>>>>>> 51432ecb
                                 group_min_or_max[lab, j] = val
                                 out[lab, j] = i
 
