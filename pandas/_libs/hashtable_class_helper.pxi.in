"""
Template for each `dtype` helper function for hashtable

WARNING: DO NOT edit .pxi FILE directly, .pxi is generated from .pxi.in
"""


{{py:

# name
complex_types = ['complex64',
                 'complex128']
}}

{{for name in complex_types}}
cdef kh{{name}}_t to_kh{{name}}_t({{name}}_t val) nogil:
    cdef kh{{name}}_t res
    res.real = val.real
    res.imag = val.imag
    return res

{{endfor}}


{{py:


# name
c_types = ['khcomplex128_t',
           'khcomplex64_t',
           'float64_t',
           'float32_t',
           'int64_t',
           'int32_t',
           'int16_t',
           'int8_t',
           'uint64_t',
           'uint32_t',
           'uint16_t',
           'uint8_t']
}}

{{for c_type in c_types}}

cdef bint is_nan_{{c_type}}({{c_type}} val) nogil:
    {{if c_type in {'khcomplex128_t', 'khcomplex64_t'} }}
    return val.real != val.real or val.imag != val.imag
    {{elif c_type in {'float64_t', 'float32_t'} }}
    return val != val
    {{else}}
    return False
    {{endif}}


{{if c_type in {'khcomplex128_t', 'khcomplex64_t', 'float64_t', 'float32_t'} }}
# are_equivalent_{{c_type}} is cimported via khash.pxd
{{else}}
cdef bint are_equivalent_{{c_type}}({{c_type}} val1, {{c_type}} val2) nogil:
    return val1 == val2
{{endif}}

{{endfor}}


{{py:

# name
cimported_types = ['complex64',
                   'complex128',
                   'float32',
                   'float64',
                   'int8',
                   'int16',
                   'int32',
                   'int64',
                   'pymap',
                   'str',
                   'strbox',
                   'uint8',
                   'uint16',
                   'uint32',
                   'uint64']
}}

{{for name in cimported_types}}
from pandas._libs.khash cimport (
    kh_destroy_{{name}},
    kh_exist_{{name}},
    kh_get_{{name}},
    kh_init_{{name}},
    kh_put_{{name}},
    kh_resize_{{name}},
)

{{endfor}}

# ----------------------------------------------------------------------
# VectorData
# ----------------------------------------------------------------------

from pandas._libs.tslibs.util cimport get_c_string
from pandas._libs.missing cimport C_NA


<<<<<<< HEAD
cdef class Factorizer:
    cdef readonly:
        Py_ssize_t count

    def __cinit__(self, size_hint: int):
        self.count = 0

    def get_count(self) -> int:
        return self.count

    def factorize(self, values, na_sentinel=-1, na_value=None, mask=None) -> np.ndarray:
        pass

=======
>>>>>>> cbade64f
{{py:

# name, dtype, c_type
# the generated StringVector is not actually used
# but is included for completeness (rather ObjectVector is used
# for uniques in hashtables)

dtypes = [('Complex128', 'complex128', 'khcomplex128_t'),
          ('Complex64', 'complex64', 'khcomplex64_t'),
          ('Float64', 'float64', 'float64_t'),
          ('Float32', 'float32', 'float32_t'),
          ('Int64', 'int64', 'int64_t'),
          ('Int32', 'int32', 'int32_t'),
          ('Int16', 'int16', 'int16_t'),
          ('Int8', 'int8', 'int8_t'),
          ('String', 'string', 'char *'),
          ('UInt64', 'uint64', 'uint64_t'),
          ('UInt32', 'uint32', 'uint32_t'),
          ('UInt16', 'uint16', 'uint16_t'),
          ('UInt8', 'uint8', 'uint8_t')]
}}

{{for name, dtype, c_type in dtypes}}


{{if dtype != 'int64'}}
# Int64VectorData is defined in the .pxd file because it is needed (indirectly)
#  by IntervalTree

ctypedef struct {{name}}VectorData:
    {{c_type}} *data
    Py_ssize_t n, m

{{endif}}


@cython.wraparound(False)
@cython.boundscheck(False)
cdef inline void append_data_{{dtype}}({{name}}VectorData *data,
                                       {{c_type}} x) nogil:

    data.data[data.n] = x
    data.n += 1

{{endfor}}

ctypedef fused vector_data:
    Int64VectorData
    Int32VectorData
    Int16VectorData
    Int8VectorData
    UInt64VectorData
    UInt32VectorData
    UInt16VectorData
    UInt8VectorData
    Float64VectorData
    Float32VectorData
    Complex128VectorData
    Complex64VectorData
    StringVectorData

cdef inline bint needs_resize(vector_data *data) nogil:
    return data.n == data.m

# ----------------------------------------------------------------------
# Vector
# ----------------------------------------------------------------------

cdef class Vector:
    # cdef readonly:
    #    bint external_view_exists

    def __cinit__(self):
        self.external_view_exists = False


{{py:

# name, dtype, c_type
dtypes = [('Complex128', 'complex128', 'khcomplex128_t'),
          ('Complex64', 'complex64', 'khcomplex64_t'),
          ('Float64', 'float64', 'float64_t'),
          ('UInt64', 'uint64', 'uint64_t'),
          ('Int64', 'int64', 'int64_t'),
          ('Float32', 'float32', 'float32_t'),
          ('UInt32', 'uint32', 'uint32_t'),
          ('Int32', 'int32', 'int32_t'),
          ('UInt16', 'uint16', 'uint16_t'),
          ('Int16', 'int16', 'int16_t'),
          ('UInt8', 'uint8', 'uint8_t'),
          ('Int8', 'int8', 'int8_t')]

}}

{{for name, dtype, c_type in dtypes}}

cdef class {{name}}Vector(Vector):

    # For int64 we have to put this declaration in the .pxd file;
    # Int64Vector is the only one we need exposed for other cython files.
    {{if dtype != 'int64'}}
    cdef:
        {{name}}VectorData *data
        ndarray ao
    {{endif}}

    def __cinit__(self):
        self.data = <{{name}}VectorData *>PyMem_Malloc(
            sizeof({{name}}VectorData))
        if not self.data:
            raise MemoryError()
        self.data.n = 0
        self.data.m = _INIT_VEC_CAP
        self.ao = np.empty(self.data.m, dtype=np.{{dtype}})
        self.data.data = <{{c_type}}*>self.ao.data

    cdef resize(self):
        self.data.m = max(self.data.m * 4, _INIT_VEC_CAP)
        self.ao.resize(self.data.m, refcheck=False)
        self.data.data = <{{c_type}}*>self.ao.data

    def __dealloc__(self):
        if self.data is not NULL:
            PyMem_Free(self.data)
            self.data = NULL

    def __len__(self) -> int:
        return self.data.n

    cpdef ndarray to_array(self):
        if self.data.m != self.data.n:
            if self.external_view_exists:
                # should never happen
                raise ValueError("should have raised on append()")
            self.ao.resize(self.data.n, refcheck=False)
            self.data.m = self.data.n
        self.external_view_exists = True
        return self.ao

    cdef inline void append(self, {{c_type}} x):

        if needs_resize(self.data):
            if self.external_view_exists:
                raise ValueError("external reference but "
                                 "Vector.resize() needed")
            self.resize()

        append_data_{{dtype}}(self.data, x)

    cdef extend(self, const {{c_type}}[:] x):
        for i in range(len(x)):
            self.append(x[i])

{{endfor}}

cdef class StringVector(Vector):

    cdef:
        StringVectorData *data

    def __cinit__(self):
        self.data = <StringVectorData *>PyMem_Malloc(sizeof(StringVectorData))
        if not self.data:
            raise MemoryError()
        self.data.n = 0
        self.data.m = _INIT_VEC_CAP
        self.data.data = <char **>malloc(self.data.m * sizeof(char *))
        if not self.data.data:
            raise MemoryError()

    cdef resize(self):
        cdef:
            char **orig_data
            Py_ssize_t i, m

        m = self.data.m
        self.data.m = max(self.data.m * 4, _INIT_VEC_CAP)

        orig_data = self.data.data
        self.data.data = <char **>malloc(self.data.m * sizeof(char *))
        if not self.data.data:
            raise MemoryError()
        for i in range(m):
            self.data.data[i] = orig_data[i]

    def __dealloc__(self):
        if self.data is not NULL:
            if self.data.data is not NULL:
                free(self.data.data)
            PyMem_Free(self.data)
            self.data = NULL

    def __len__(self) -> int:
        return self.data.n

    cpdef ndarray[object, ndim=1] to_array(self):
        cdef:
            ndarray ao
            Py_ssize_t n
            object val

        ao = np.empty(self.data.n, dtype=object)
        for i in range(self.data.n):
            val = self.data.data[i]
            ao[i] = val
        self.external_view_exists = True
        self.data.m = self.data.n
        return ao

    cdef inline void append(self, char *x):

        if needs_resize(self.data):
            self.resize()

        append_data_string(self.data, x)

    cdef extend(self, ndarray[object] x):
        for i in range(len(x)):
            self.append(x[i])


cdef class ObjectVector(Vector):

    cdef:
        PyObject **data
        Py_ssize_t n, m
        ndarray ao

    def __cinit__(self):
        self.n = 0
        self.m = _INIT_VEC_CAP
        self.ao = np.empty(_INIT_VEC_CAP, dtype=object)
        self.data = <PyObject**>self.ao.data

    def __len__(self) -> int:
        return self.n

    cdef inline append(self, object obj):
        if self.n == self.m:
            if self.external_view_exists:
                raise ValueError("external reference but "
                                 "Vector.resize() needed")
            self.m = max(self.m * 2, _INIT_VEC_CAP)
            self.ao.resize(self.m, refcheck=False)
            self.data = <PyObject**>self.ao.data

        Py_INCREF(obj)
        self.data[self.n] = <PyObject*>obj
        self.n += 1

    cpdef ndarray[object, ndim=1] to_array(self):
        if self.m != self.n:
            if self.external_view_exists:
                raise ValueError("should have raised on append()")
            self.ao.resize(self.n, refcheck=False)
            self.m = self.n
        self.external_view_exists = True
        return self.ao

    cdef extend(self, ndarray[object] x):
        for i in range(len(x)):
            self.append(x[i])

# ----------------------------------------------------------------------
# HashTable
# ----------------------------------------------------------------------


cdef class HashTable:

    pass

{{py:

# name, dtype, c_type, to_c_type
dtypes = [('Complex128', 'complex128', 'khcomplex128_t', 'to_khcomplex128_t'),
          ('Float64', 'float64', 'float64_t', ''),
          ('UInt64', 'uint64', 'uint64_t', ''),
          ('Int64', 'int64', 'int64_t', ''),
          ('Complex64', 'complex64', 'khcomplex64_t', 'to_khcomplex64_t'),
          ('Float32', 'float32', 'float32_t', ''),
          ('UInt32', 'uint32', 'uint32_t', ''),
          ('Int32', 'int32', 'int32_t', ''),
          ('UInt16', 'uint16', 'uint16_t', ''),
          ('Int16', 'int16', 'int16_t', ''),
          ('UInt8', 'uint8', 'uint8_t', ''),
          ('Int8', 'int8', 'int8_t', '')]

}}


{{for name, dtype, c_type, to_c_type in dtypes}}

cdef class {{name}}HashTable(HashTable):

    def __cinit__(self, int64_t size_hint=1, bint uses_mask=False):
        self.table = kh_init_{{dtype}}()
        size_hint = min(kh_needed_n_buckets(size_hint), SIZE_HINT_LIMIT)
        kh_resize_{{dtype}}(self.table, size_hint)

        self.uses_mask = uses_mask
        self.na_position = -1

    def __len__(self) -> int:
        return self.table.size + (0 if self.na_position == -1 else 1)

    def __dealloc__(self):
        if self.table is not NULL:
            kh_destroy_{{dtype}}(self.table)
            self.table = NULL

    def __contains__(self, object key) -> bool:
        # The caller is responsible to check for compatible NA values in case
        # of masked arrays.
        cdef:
            khiter_t k
            {{c_type}} ckey

        if self.uses_mask and checknull(key):
            return -1 != self.na_position

        ckey = {{to_c_type}}(key)
        k = kh_get_{{dtype}}(self.table, ckey)
        return k != self.table.n_buckets

    def sizeof(self, deep: bool = False) -> int:
        """ return the size of my table in bytes """
        overhead = 4 * sizeof(uint32_t) + 3 * sizeof(uint32_t*)
        for_flags = max(1, self.table.n_buckets >> 5) * sizeof(uint32_t)
        for_pairs =  self.table.n_buckets * (sizeof({{dtype}}_t) + # keys
                                             sizeof(Py_ssize_t))   # vals
        return overhead + for_flags + for_pairs

    def get_state(self) -> dict[str, int]:
        """ returns infos about the state of the hashtable"""
        return {
            'n_buckets' : self.table.n_buckets,
            'size' : self.table.size,
            'n_occupied' : self.table.n_occupied,
            'upper_bound' : self.table.upper_bound,
        }

    cpdef get_item(self, {{dtype}}_t val):
        """Extracts the position of val from the hashtable.

        Parameters
        ----------
        val : Scalar
            The value that is looked up in the hashtable

        Returns
        -------
        The position of the requested integer.
        """

        # Used in core.sorting, IndexEngine.get_loc
        # Caller is responsible for checking for pd.NA
        cdef:
            khiter_t k
            {{c_type}} cval

        cval = {{to_c_type}}(val)
        k = kh_get_{{dtype}}(self.table, cval)
        if k != self.table.n_buckets:
            return self.table.vals[k]
        else:
            raise KeyError(val)

    cpdef get_na(self):
        """Extracts the position of na_value from the hashtable.

        Returns
        -------
        The position of the last na value.
        """

        if not self.uses_mask:
            raise NotImplementedError

        if self.na_position == -1:
            raise KeyError("NA")
        return self.na_position

    cpdef set_item(self, {{dtype}}_t key, Py_ssize_t val):
        # Used in libjoin
        # Caller is responsible for checking for pd.NA
        cdef:
            khiter_t k
            int ret = 0
            {{c_type}} ckey

        ckey = {{to_c_type}}(key)
        k = kh_put_{{dtype}}(self.table, ckey, &ret)
        if kh_exist_{{dtype}}(self.table, k):
            self.table.vals[k] = val
        else:
            raise KeyError(key)

    cpdef set_na(self, Py_ssize_t val):
        # Caller is responsible for checking for pd.NA
        cdef:
            khiter_t k
            int ret = 0
            {{c_type}} ckey

        if not self.uses_mask:
            raise NotImplementedError

        self.na_position = val

    {{if dtype == "int64" }}
    # We only use this for int64, can reduce build size and make .pyi
    #  more accurate by only implementing it for int64
    @cython.boundscheck(False)
    def map_keys_to_values(
        self, const {{dtype}}_t[:] keys, const int64_t[:] values
    ) -> None:
        cdef:
            Py_ssize_t i, n = len(values)
            int ret = 0
            {{c_type}} key
            khiter_t k

        with nogil:
            for i in range(n):
                key = {{to_c_type}}(keys[i])
                k = kh_put_{{dtype}}(self.table, key, &ret)
                self.table.vals[k] = <Py_ssize_t>values[i]
    {{endif}}

    @cython.boundscheck(False)
    def map_locations(self, const {{dtype}}_t[:] values, const uint8_t[:] mask = None) -> None:
        # Used in libindex, safe_sort
        cdef:
            Py_ssize_t i, n = len(values)
            int ret = 0
            {{c_type}} val
            khiter_t k
            int8_t na_position = self.na_position

        if self.uses_mask and mask is None:
            raise NotImplementedError  # pragma: no cover

        with nogil:
            if self.uses_mask:
                for i in range(n):
                    if mask[i]:
                        na_position = i
                    else:
                        val= {{to_c_type}}(values[i])
                        k = kh_put_{{dtype}}(self.table, val, &ret)
                        self.table.vals[k] = i
            else:
                for i in range(n):
                    val= {{to_c_type}}(values[i])
                    k = kh_put_{{dtype}}(self.table, val, &ret)
                    self.table.vals[k] = i
        self.na_position = na_position

    @cython.boundscheck(False)
    def lookup(self, const {{dtype}}_t[:] values, const uint8_t[:] mask = None) -> ndarray:
        # -> np.ndarray[np.intp]
        # Used in safe_sort, IndexEngine.get_indexer
        cdef:
            Py_ssize_t i, n = len(values)
            int ret = 0
            {{c_type}} val
            khiter_t k
            intp_t[::1] locs = np.empty(n, dtype=np.intp)
            int8_t na_position = self.na_position

        if self.uses_mask and mask is None:
            raise NotImplementedError  # pragma: no cover

        with nogil:
            for i in range(n):
                if self.uses_mask and mask[i]:
                    locs[i] = na_position
                else:
                    val = {{to_c_type}}(values[i])
                    k = kh_get_{{dtype}}(self.table, val)
                    if k != self.table.n_buckets:
                        locs[i] = self.table.vals[k]
                    else:
                        locs[i] = -1

        return np.asarray(locs)

    @cython.boundscheck(False)
    @cython.wraparound(False)
    def _unique(self, const {{dtype}}_t[:] values, {{name}}Vector uniques,
                Py_ssize_t count_prior=0, Py_ssize_t na_sentinel=-1,
                object na_value=None, bint ignore_na=False,
                object mask=None, bint return_inverse=False, bint use_result_mask=False):
        """
        Calculate unique values and labels (no sorting!)

        Parameters
        ----------
        values : ndarray[{{dtype}}]
            Array of values of which unique will be calculated
        uniques : {{name}}Vector
            Vector into which uniques will be written
        count_prior : Py_ssize_t, default 0
            Number of existing entries in uniques
        na_sentinel : Py_ssize_t, default -1
            Sentinel value used for all NA-values in inverse
        na_value : object, default None
            Value to identify as missing. If na_value is None, then
            any value "val" satisfying val != val is considered missing.
            If na_value is not None, then _additionally_, any value "val"
            satisfying val == na_value is considered missing.
        ignore_na : bool, default False
            Whether NA-values should be ignored for calculating the uniques. If
            True, the labels corresponding to missing values will be set to
            na_sentinel.
        mask : ndarray[bool], optional
            If not None, the mask is used as indicator for missing values
            (True = missing, False = valid) instead of `na_value` or
            condition "val != val".
        return_inverse : bool, default False
            Whether the mapping of the original array values to their location
            in the vector of uniques should be returned.
        use_result_mask: bool, default False
            Whether to create a result mask for the unique values. Not supported
            with return_inverse=True.

        Returns
        -------
        uniques : ndarray[{{dtype}}]
            Unique values of input, not sorted
        labels : ndarray[intp_t] (if return_inverse=True)
            The labels from values to uniques
        result_mask: ndarray[bool], if use_result_mask is true
            The mask for the result values.
        """
        cdef:
            Py_ssize_t i, idx, count = count_prior, n = len(values)
            intp_t[::1] labels
            int ret = 0
            {{c_type}} val, na_value2
            khiter_t k
            {{name}}VectorData *ud
            UInt8Vector result_mask
            UInt8VectorData *rmd
            bint use_na_value, use_mask, seen_na = False
            uint8_t[:] mask_values

        if return_inverse:
            labels = np.empty(n, dtype=np.intp)
        ud = uniques.data
        use_na_value = na_value is not None
        use_mask = mask is not None
        if not use_mask and use_result_mask:
            raise NotImplementedError  # pragma: no cover

        if use_result_mask and return_inverse:
            raise NotImplementedError  # pragma: no cover

        result_mask = UInt8Vector()
        rmd = result_mask.data

        if use_mask:
            mask_values = mask.view("uint8")

        if use_na_value:
            # We need this na_value2 because we want to allow users
            # to *optionally* specify an NA sentinel *of the correct* type.
            # We use None, to make it optional, which requires `object` type
            # for the parameter. To please the compiler, we use na_value2,
            # which is only used if it's *specified*.
            na_value2 = {{to_c_type}}(na_value)
        else:
            na_value2 = {{to_c_type}}(0)

        with nogil:
            for i in range(n):
                val = {{to_c_type}}(values[i])

                if ignore_na and use_mask:
                    if mask_values[i]:
                        labels[i] = na_sentinel
                        continue
                elif ignore_na and (
                   is_nan_{{c_type}}(val) or
                   (use_na_value and are_equivalent_{{c_type}}(val, na_value2))
                ):
                    # if missing values do not count as unique values (i.e. if
                    # ignore_na is True), skip the hashtable entry for them,
                    # and replace the corresponding label with na_sentinel
                    labels[i] = na_sentinel
                    continue
                elif not ignore_na and use_result_mask:
                    if mask_values[i]:
                        if seen_na:
                            continue

                        seen_na = True
                        if needs_resize(ud):
                            with gil:
                                if uniques.external_view_exists:
                                    raise ValueError("external reference to "
                                                     "uniques held, but "
                                                     "Vector.resize() needed")
                                uniques.resize()
                                if result_mask.external_view_exists:
                                    raise ValueError("external reference to "
                                                     "result_mask held, but "
                                                     "Vector.resize() needed")
                                result_mask.resize()
                        append_data_{{dtype}}(ud, val)
                        append_data_uint8(rmd, 1)
                        continue

                k = kh_get_{{dtype}}(self.table, val)

                if k == self.table.n_buckets:
                    # k hasn't been seen yet
                    k = kh_put_{{dtype}}(self.table, val, &ret)

                    if needs_resize(ud):
                        with gil:
                            if uniques.external_view_exists:
                                raise ValueError("external reference to "
                                                 "uniques held, but "
                                                 "Vector.resize() needed")
                            uniques.resize()
                            if use_result_mask:
                                if result_mask.external_view_exists:
                                    raise ValueError("external reference to "
                                                     "result_mask held, but "
                                                     "Vector.resize() needed")
                                result_mask.resize()
                    append_data_{{dtype}}(ud, val)
                    if use_result_mask:
                        append_data_uint8(rmd, 0)

                    if return_inverse:
                        self.table.vals[k] = count
                        labels[i] = count
                        count += 1
                elif return_inverse:
                    # k falls into a previous bucket
                    # only relevant in case we need to construct the inverse
                    idx = self.table.vals[k]
                    labels[i] = idx

        if return_inverse:
            return uniques.to_array(), labels.base  # .base -> underlying ndarray
        if use_result_mask:
            return uniques.to_array(), result_mask.to_array()
        return uniques.to_array()

    def unique(self, const {{dtype}}_t[:] values, bint return_inverse=False, object mask=None):
        """
        Calculate unique values and labels (no sorting!)

        Parameters
        ----------
        values : ndarray[{{dtype}}]
            Array of values of which unique will be calculated
        return_inverse : bool, default False
            Whether the mapping of the original array values to their location
            in the vector of uniques should be returned.
        mask : ndarray[bool], optional
            If not None, the mask is used as indicator for missing values
            (True = missing, False = valid) instead of `na_value` or

        Returns
        -------
        uniques : ndarray[{{dtype}}]
            Unique values of input, not sorted
        labels : ndarray[intp_t] (if return_inverse)
            The labels from values to uniques
        result_mask: ndarray[bool], if mask is given as input
            The mask for the result values.
        """
        uniques = {{name}}Vector()
        use_result_mask = True if mask is not None else False
        return self._unique(values, uniques, ignore_na=False,
                            return_inverse=return_inverse, mask=mask, use_result_mask=use_result_mask)

    def factorize(self, const {{dtype}}_t[:] values, Py_ssize_t na_sentinel=-1,
                  object na_value=None, object mask=None, ignore_na=True):
        """
        Calculate unique values and labels (no sorting!)

        Missing values are not included in the "uniques" for this method.
        The labels for any missing values will be set to "na_sentinel"

        Parameters
        ----------
        values : ndarray[{{dtype}}]
            Array of values of which unique will be calculated
        na_sentinel : Py_ssize_t, default -1
            Sentinel value used for all NA-values in inverse
        na_value : object, default None
            Value to identify as missing. If na_value is None, then
            any value "val" satisfying val != val is considered missing.
            If na_value is not None, then _additionally_, any value "val"
            satisfying val == na_value is considered missing.
        mask : ndarray[bool], optional
            If not None, the mask is used as indicator for missing values
            (True = missing, False = valid) instead of `na_value` or
            condition "val != val".

        Returns
        -------
        uniques : ndarray[{{dtype}}]
            Unique values of input, not sorted
        labels : ndarray[intp_t]
            The labels from values to uniques
        """
        uniques_vector = {{name}}Vector()
        return self._unique(values, uniques_vector, na_sentinel=na_sentinel,
                            na_value=na_value, ignore_na=ignore_na, mask=mask,
                            return_inverse=True)

    def get_labels(self, const {{dtype}}_t[:] values, {{name}}Vector uniques,
                   Py_ssize_t count_prior=0, Py_ssize_t na_sentinel=-1,
                   object na_value=None, object mask=None):
        # -> np.ndarray[np.intp]
        _, labels = self._unique(values, uniques, count_prior=count_prior,
                                 na_sentinel=na_sentinel, na_value=na_value,
                                 ignore_na=True, return_inverse=True, mask=mask)
        return labels

    {{if dtype == 'int64'}}
    @cython.boundscheck(False)
    def get_labels_groupby(
        self, const {{dtype}}_t[:] values
    ) -> tuple[ndarray, ndarray]:
        # tuple[np.ndarray[np.intp], np.ndarray[{{dtype}}]]
        cdef:
            Py_ssize_t i, n = len(values)
            intp_t[::1] labels
            Py_ssize_t idx, count = 0
            int ret = 0
            {{c_type}} val
            khiter_t k
            {{name}}Vector uniques = {{name}}Vector()
            {{name}}VectorData *ud

        labels = np.empty(n, dtype=np.intp)
        ud = uniques.data

        with nogil:
            for i in range(n):
                val = {{to_c_type}}(values[i])

                # specific for groupby
                if val < 0:
                    labels[i] = -1
                    continue

                k = kh_get_{{dtype}}(self.table, val)
                if k != self.table.n_buckets:
                    idx = self.table.vals[k]
                    labels[i] = idx
                else:
                    k = kh_put_{{dtype}}(self.table, val, &ret)
                    self.table.vals[k] = count

                    if needs_resize(ud):
                        with gil:
                            uniques.resize()
                    append_data_{{dtype}}(ud, val)
                    labels[i] = count
                    count += 1

        arr_uniques = uniques.to_array()

        return np.asarray(labels), arr_uniques
    {{endif}}


cdef class {{name}}Factorizer(Factorizer):
    cdef public:
        {{name}}HashTable table
        {{name}}Vector uniques

    def __cinit__(self, size_hint: int):
        self.table = {{name}}HashTable(size_hint)
        self.uniques = {{name}}Vector()

    def factorize(self, const {{c_type}}[:] values,
                  na_sentinel=-1, na_value=None, object mask=None) -> np.ndarray:
        """
        Returns
        -------
        ndarray[intp_t]

        Examples
        --------
        Factorize values with nans replaced by na_sentinel

        >>> fac = {{name}}Factorizer(3)
        >>> fac.factorize(np.array([1,2,3], dtype="{{dtype}}"), na_sentinel=20)
        array([0, 1, 2])
        """
        cdef:
            ndarray[intp_t] labels

        if self.uniques.external_view_exists:
            uniques = {{name}}Vector()
            uniques.extend(self.uniques.to_array())
            self.uniques = uniques
        labels = self.table.get_labels(values, self.uniques,
                                       self.count, na_sentinel,
                                       na_value=na_value, mask=mask)
        self.count = len(self.uniques)
        return labels

{{endfor}}


cdef class StringHashTable(HashTable):
    # these by-definition *must* be strings
    # or a sentinel np.nan / None missing value
    na_string_sentinel = '__nan__'

    def __init__(self, int64_t size_hint=1):
        self.table = kh_init_str()
        size_hint = min(kh_needed_n_buckets(size_hint), SIZE_HINT_LIMIT)
        kh_resize_str(self.table, size_hint)

    def __dealloc__(self):
        if self.table is not NULL:
            kh_destroy_str(self.table)
            self.table = NULL

    def sizeof(self, deep: bool = False) -> int:
        overhead = 4 * sizeof(uint32_t) + 3 * sizeof(uint32_t*)
        for_flags = max(1, self.table.n_buckets >> 5) * sizeof(uint32_t)
        for_pairs =  self.table.n_buckets * (sizeof(char *) +      # keys
                                             sizeof(Py_ssize_t))   # vals
        return overhead + for_flags + for_pairs

    def get_state(self) -> dict[str, int]:
        """ returns infos about the state of the hashtable"""
        return {
            'n_buckets' : self.table.n_buckets,
            'size' : self.table.size,
            'n_occupied' : self.table.n_occupied,
            'upper_bound' : self.table.upper_bound,
        }

    cpdef get_item(self, str val):
        cdef:
            khiter_t k
            const char *v
        v = get_c_string(val)

        k = kh_get_str(self.table, v)
        if k != self.table.n_buckets:
            return self.table.vals[k]
        else:
            raise KeyError(val)

    cpdef set_item(self, str key, Py_ssize_t val):
        cdef:
            khiter_t k
            int ret = 0
            const char *v

        v = get_c_string(key)

        k = kh_put_str(self.table, v, &ret)
        if kh_exist_str(self.table, k):
            self.table.vals[k] = val
        else:
            raise KeyError(key)

    @cython.boundscheck(False)
    def get_indexer(self, ndarray[object] values) -> ndarray:
        # -> np.ndarray[np.intp]
        cdef:
            Py_ssize_t i, n = len(values)
            ndarray[intp_t] labels = np.empty(n, dtype=np.intp)
            intp_t *resbuf = <intp_t*>labels.data
            khiter_t k
            kh_str_t *table = self.table
            const char *v
            const char **vecs

        vecs = <const char **>malloc(n * sizeof(char *))
        for i in range(n):
            val = values[i]
            v = get_c_string(val)
            vecs[i] = v

        with nogil:
            for i in range(n):
                k = kh_get_str(table, vecs[i])
                if k != table.n_buckets:
                    resbuf[i] = table.vals[k]
                else:
                    resbuf[i] = -1

        free(vecs)
        return labels

    @cython.boundscheck(False)
    def lookup(self, ndarray[object] values) -> ndarray:
        # -> np.ndarray[np.intp]
        cdef:
            Py_ssize_t i, n = len(values)
            int ret = 0
            object val
            const char *v
            khiter_t k
            intp_t[::1] locs = np.empty(n, dtype=np.intp)

        # these by-definition *must* be strings
        vecs = <const char **>malloc(n * sizeof(char *))
        for i in range(n):
            val = values[i]

            if isinstance(val, str):
                # GH#31499 if we have a np.str_ get_c_string won't recognize
                #  it as a str, even though isinstance does.
                v = get_c_string(<str>val)
            else:
                v = get_c_string(self.na_string_sentinel)
            vecs[i] = v

        with nogil:
            for i in range(n):
                v = vecs[i]
                k = kh_get_str(self.table, v)
                if k != self.table.n_buckets:
                    locs[i] = self.table.vals[k]
                else:
                    locs[i] = -1

        free(vecs)
        return np.asarray(locs)

    @cython.boundscheck(False)
    def map_locations(self, ndarray[object] values) -> None:
        cdef:
            Py_ssize_t i, n = len(values)
            int ret = 0
            object val
            const char *v
            const char **vecs
            khiter_t k

        # these by-definition *must* be strings
        vecs = <const char **>malloc(n * sizeof(char *))
        for i in range(n):
            val = values[i]

            if isinstance(val, str):
                # GH#31499 if we have a np.str_ get_c_string won't recognize
                #  it as a str, even though isinstance does.
                v = get_c_string(<str>val)
            else:
                v = get_c_string(self.na_string_sentinel)
            vecs[i] = v

        with nogil:
            for i in range(n):
                v = vecs[i]
                k = kh_put_str(self.table, v, &ret)
                self.table.vals[k] = i
        free(vecs)

    @cython.boundscheck(False)
    @cython.wraparound(False)
    def _unique(self, ndarray[object] values, ObjectVector uniques,
                Py_ssize_t count_prior=0, Py_ssize_t na_sentinel=-1,
                object na_value=None, bint ignore_na=False,
                bint return_inverse=False):
        """
        Calculate unique values and labels (no sorting!)

        Parameters
        ----------
        values : ndarray[object]
            Array of values of which unique will be calculated
        uniques : ObjectVector
            Vector into which uniques will be written
        count_prior : Py_ssize_t, default 0
            Number of existing entries in uniques
        na_sentinel : Py_ssize_t, default -1
            Sentinel value used for all NA-values in inverse
        na_value : object, default None
            Value to identify as missing. If na_value is None, then any value
            that is not a string is considered missing. If na_value is
            not None, then _additionally_ any value "val" satisfying
            val == na_value is considered missing.
        ignore_na : bool, default False
            Whether NA-values should be ignored for calculating the uniques. If
            True, the labels corresponding to missing values will be set to
            na_sentinel.
        return_inverse : bool, default False
            Whether the mapping of the original array values to their location
            in the vector of uniques should be returned.

        Returns
        -------
        uniques : ndarray[object]
            Unique values of input, not sorted
        labels : ndarray[intp_t] (if return_inverse=True)
            The labels from values to uniques
        """
        cdef:
            Py_ssize_t i, idx, count = count_prior, n = len(values)
            intp_t[::1] labels
            int64_t[::1] uindexer
            int ret = 0
            object val
            const char *v
            const char **vecs
            khiter_t k
            bint use_na_value

        if return_inverse:
            labels = np.zeros(n, dtype=np.intp)
        uindexer = np.empty(n, dtype=np.int64)
        use_na_value = na_value is not None

        # assign pointers and pre-filter out missing (if ignore_na)
        vecs = <const char **>malloc(n * sizeof(char *))
        for i in range(n):
            val = values[i]

            if (ignore_na
                and (not isinstance(val, str)
                     or (use_na_value and val == na_value))):
                # if missing values do not count as unique values (i.e. if
                # ignore_na is True), we can skip the actual value, and
                # replace the label with na_sentinel directly
                labels[i] = na_sentinel
            else:
                # if ignore_na is False, we also stringify NaN/None/etc.
                try:
                    v = get_c_string(<str>val)
                except UnicodeEncodeError:
                    v = get_c_string(<str>repr(val))
                vecs[i] = v

        # compute
        with nogil:
            for i in range(n):
                if ignore_na and labels[i] == na_sentinel:
                    # skip entries for ignored missing values (see above)
                    continue

                v = vecs[i]
                k = kh_get_str(self.table, v)
                if k == self.table.n_buckets:
                    # k hasn't been seen yet
                    k = kh_put_str(self.table, v, &ret)
                    uindexer[count] = i
                    if return_inverse:
                        self.table.vals[k] = count
                        labels[i] = count
                    count += 1
                elif return_inverse:
                    # k falls into a previous bucket
                    # only relevant in case we need to construct the inverse
                    idx = self.table.vals[k]
                    labels[i] = idx

        free(vecs)

        # uniques
        for i in range(count):
            uniques.append(values[uindexer[i]])

        if return_inverse:
            return uniques.to_array(), labels.base  # .base -> underlying ndarray
        return uniques.to_array()

    def unique(self, ndarray[object] values, bint return_inverse=False, object mask=None):
        """
        Calculate unique values and labels (no sorting!)

        Parameters
        ----------
        values : ndarray[object]
            Array of values of which unique will be calculated
        return_inverse : bool, default False
            Whether the mapping of the original array values to their location
            in the vector of uniques should be returned.
        mask : ndarray[bool], optional
            Not yet implemented for StringHashTable

        Returns
        -------
        uniques : ndarray[object]
            Unique values of input, not sorted
        labels : ndarray[intp_t] (if return_inverse)
            The labels from values to uniques
        """
        uniques = ObjectVector()
        return self._unique(values, uniques, ignore_na=False,
                            return_inverse=return_inverse)

    def factorize(self, ndarray[object] values, Py_ssize_t na_sentinel=-1,
                  object na_value=None, object mask=None, ignore_na=True):
        """
        Calculate unique values and labels (no sorting!)

        Missing values are not included in the "uniques" for this method.
        The labels for any missing values will be set to "na_sentinel"

        Parameters
        ----------
        values : ndarray[object]
            Array of values of which unique will be calculated
        na_sentinel : Py_ssize_t, default -1
            Sentinel value used for all NA-values in inverse
        na_value : object, default None
            Value to identify as missing. If na_value is None, then any value
            that is not a string is considered missing. If na_value is
            not None, then _additionally_ any value "val" satisfying
            val == na_value is considered missing.
        mask : ndarray[bool], optional
            Not yet implemented for StringHashTable.

        Returns
        -------
        uniques : ndarray[object]
            Unique values of input, not sorted
        labels : ndarray[intp]
            The labels from values to uniques
        """
        uniques_vector = ObjectVector()
        return self._unique(values, uniques_vector, na_sentinel=na_sentinel,
                            na_value=na_value, ignore_na=ignore_na,
                            return_inverse=True)

    def get_labels(self, ndarray[object] values, ObjectVector uniques,
                   Py_ssize_t count_prior=0, Py_ssize_t na_sentinel=-1,
                   object na_value=None):
        # -> np.ndarray[np.intp]
        _, labels = self._unique(values, uniques, count_prior=count_prior,
                                 na_sentinel=na_sentinel, na_value=na_value,
                                 ignore_na=True, return_inverse=True)
        return labels


cdef class PyObjectHashTable(HashTable):

    def __init__(self, int64_t size_hint=1):
        self.table = kh_init_pymap()
        size_hint = min(kh_needed_n_buckets(size_hint), SIZE_HINT_LIMIT)
        kh_resize_pymap(self.table, size_hint)

    def __dealloc__(self):
        if self.table is not NULL:
            kh_destroy_pymap(self.table)
            self.table = NULL

    def __len__(self) -> int:
        return self.table.size

    def __contains__(self, object key) -> bool:
        cdef:
            khiter_t k
        hash(key)

        k = kh_get_pymap(self.table, <PyObject*>key)
        return k != self.table.n_buckets

    def sizeof(self, deep: bool = False) -> int:
        """ return the size of my table in bytes """
        overhead = 4 * sizeof(uint32_t) + 3 * sizeof(uint32_t*)
        for_flags = max(1, self.table.n_buckets >> 5) * sizeof(uint32_t)
        for_pairs =  self.table.n_buckets * (sizeof(PyObject *) +  # keys
                                             sizeof(Py_ssize_t))   # vals
        return overhead + for_flags + for_pairs

    def get_state(self) -> dict[str, int]:
        """
        returns infos about the current state of the hashtable like size,
        number of buckets and so on.
        """
        return {
            'n_buckets' : self.table.n_buckets,
            'size' : self.table.size,
            'n_occupied' : self.table.n_occupied,
            'upper_bound' : self.table.upper_bound,
        }

    cpdef get_item(self, object val):
        cdef:
            khiter_t k

        k = kh_get_pymap(self.table, <PyObject*>val)
        if k != self.table.n_buckets:
            return self.table.vals[k]
        else:
            raise KeyError(val)

    cpdef set_item(self, object key, Py_ssize_t val):
        cdef:
            khiter_t k
            int ret = 0
            char* buf

        hash(key)

        k = kh_put_pymap(self.table, <PyObject*>key, &ret)
        if kh_exist_pymap(self.table, k):
            self.table.vals[k] = val
        else:
            raise KeyError(key)

    def map_locations(self, ndarray[object] values) -> None:
        cdef:
            Py_ssize_t i, n = len(values)
            int ret = 0
            object val
            khiter_t k

        for i in range(n):
            val = values[i]
            hash(val)

            k = kh_put_pymap(self.table, <PyObject*>val, &ret)
            self.table.vals[k] = i

    def lookup(self, ndarray[object] values) -> ndarray:
        # -> np.ndarray[np.intp]
        cdef:
            Py_ssize_t i, n = len(values)
            int ret = 0
            object val
            khiter_t k
            intp_t[::1] locs = np.empty(n, dtype=np.intp)

        for i in range(n):
            val = values[i]
            hash(val)

            k = kh_get_pymap(self.table, <PyObject*>val)
            if k != self.table.n_buckets:
                locs[i] = self.table.vals[k]
            else:
                locs[i] = -1

        return np.asarray(locs)

    @cython.boundscheck(False)
    @cython.wraparound(False)
    def _unique(self, ndarray[object] values, ObjectVector uniques,
                Py_ssize_t count_prior=0, Py_ssize_t na_sentinel=-1,
                object na_value=None, bint ignore_na=False,
                bint return_inverse=False):
        """
        Calculate unique values and labels (no sorting!)

        Parameters
        ----------
        values : ndarray[object]
            Array of values of which unique will be calculated
        uniques : ObjectVector
            Vector into which uniques will be written
        count_prior : Py_ssize_t, default 0
            Number of existing entries in uniques
        na_sentinel : Py_ssize_t, default -1
            Sentinel value used for all NA-values in inverse
        na_value : object, default None
            Value to identify as missing. If na_value is None, then None _plus_
            any value "val" satisfying val != val is considered missing.
            If na_value is not None, then _additionally_, any value "val"
            satisfying val == na_value is considered missing.
        ignore_na : bool, default False
            Whether NA-values should be ignored for calculating the uniques. If
            True, the labels corresponding to missing values will be set to
            na_sentinel.
        return_inverse : bool, default False
            Whether the mapping of the original array values to their location
            in the vector of uniques should be returned.

        Returns
        -------
        uniques : ndarray[object]
            Unique values of input, not sorted
        labels : ndarray[intp_t] (if return_inverse=True)
            The labels from values to uniques
        """
        cdef:
            Py_ssize_t i, idx, count = count_prior, n = len(values)
            intp_t[::1] labels
            int ret = 0
            object val
            khiter_t k
            bint use_na_value

        if return_inverse:
            labels = np.empty(n, dtype=np.intp)
        use_na_value = na_value is not None

        for i in range(n):
            val = values[i]
            hash(val)

            if ignore_na and (
                checknull(val)
                or (use_na_value and val == na_value)
            ):
                # if missing values do not count as unique values (i.e. if
                # ignore_na is True), skip the hashtable entry for them, and
                # replace the corresponding label with na_sentinel
                labels[i] = na_sentinel
                continue

            k = kh_get_pymap(self.table, <PyObject*>val)
            if k == self.table.n_buckets:
                # k hasn't been seen yet
                k = kh_put_pymap(self.table, <PyObject*>val, &ret)
                uniques.append(val)
                if return_inverse:
                    self.table.vals[k] = count
                    labels[i] = count
                    count += 1
            elif return_inverse:
                # k falls into a previous bucket
                # only relevant in case we need to construct the inverse
                idx = self.table.vals[k]
                labels[i] = idx

        if return_inverse:
            return uniques.to_array(), labels.base  # .base -> underlying ndarray
        return uniques.to_array()

    def unique(self, ndarray[object] values, bint return_inverse=False, object mask=None):
        """
        Calculate unique values and labels (no sorting!)

        Parameters
        ----------
        values : ndarray[object]
            Array of values of which unique will be calculated
        return_inverse : bool, default False
            Whether the mapping of the original array values to their location
            in the vector of uniques should be returned.
        mask : ndarray[bool], optional
            Not yet implemented for PyObjectHashTable

        Returns
        -------
        uniques : ndarray[object]
            Unique values of input, not sorted
        labels : ndarray[intp_t] (if return_inverse)
            The labels from values to uniques
        """
        uniques = ObjectVector()
        return self._unique(values, uniques, ignore_na=False,
                            return_inverse=return_inverse)

    def factorize(self, ndarray[object] values, Py_ssize_t na_sentinel=-1,
                  object na_value=None, object mask=None, ignore_na=True):
        """
        Calculate unique values and labels (no sorting!)

        Missing values are not included in the "uniques" for this method.
        The labels for any missing values will be set to "na_sentinel"

        Parameters
        ----------
        values : ndarray[object]
            Array of values of which unique will be calculated
        na_sentinel : Py_ssize_t, default -1
            Sentinel value used for all NA-values in inverse
        na_value : object, default None
            Value to identify as missing. If na_value is None, then None _plus_
            any value "val" satisfying val != val is considered missing.
            If na_value is not None, then _additionally_, any value "val"
            satisfying val == na_value is considered missing.
        mask : ndarray[bool], optional
            Not yet implemented for PyObjectHashTable.

        Returns
        -------
        uniques : ndarray[object]
            Unique values of input, not sorted
        labels : ndarray[intp_t]
            The labels from values to uniques
        """
        uniques_vector = ObjectVector()
        return self._unique(values, uniques_vector, na_sentinel=na_sentinel,
                            na_value=na_value, ignore_na=ignore_na,
                            return_inverse=True)

    def get_labels(self, ndarray[object] values, ObjectVector uniques,
                   Py_ssize_t count_prior=0, Py_ssize_t na_sentinel=-1,
                   object na_value=None):
        # -> np.ndarray[np.intp]
        _, labels = self._unique(values, uniques, count_prior=count_prior,
                                 na_sentinel=na_sentinel, na_value=na_value,
                                 ignore_na=True, return_inverse=True)
        return labels<|MERGE_RESOLUTION|>--- conflicted
+++ resolved
@@ -102,22 +102,6 @@
 from pandas._libs.missing cimport C_NA
 
 
-<<<<<<< HEAD
-cdef class Factorizer:
-    cdef readonly:
-        Py_ssize_t count
-
-    def __cinit__(self, size_hint: int):
-        self.count = 0
-
-    def get_count(self) -> int:
-        return self.count
-
-    def factorize(self, values, na_sentinel=-1, na_value=None, mask=None) -> np.ndarray:
-        pass
-
-=======
->>>>>>> cbade64f
 {{py:
 
 # name, dtype, c_type
