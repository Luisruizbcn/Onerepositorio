from collections import abc
from decimal import Decimal
from enum import Enum
from sys import getsizeof
from typing import (
    Literal,
    _GenericAlias,
)

cimport cython
from cpython.datetime cimport (
    PyDate_Check,
    PyDateTime_Check,
    PyDelta_Check,
    PyTime_Check,
    date,
    datetime,
    import_datetime,
    time,
    timedelta,
)
from cpython.iterator cimport PyIter_Check
from cpython.number cimport PyNumber_Check
from cpython.object cimport (
    Py_EQ,
    PyObject,
    PyObject_RichCompareBool,
)
from cpython.ref cimport Py_INCREF
from cpython.sequence cimport PySequence_Check
from cpython.tuple cimport (
    PyTuple_New,
    PyTuple_SET_ITEM,
)
from cython cimport (
    Py_ssize_t,
    floating,
)

from pandas._config import using_pyarrow_string_dtype

from pandas._libs.missing import check_na_tuples_nonequal

import_datetime()

import numpy as np

cimport numpy as cnp
from numpy cimport (
    NPY_OBJECT,
    PyArray_Check,
    PyArray_GETITEM,
    PyArray_ITER_DATA,
    PyArray_ITER_NEXT,
    PyArray_IterNew,
    complex128_t,
    flatiter,
    float64_t,
    int32_t,
    int64_t,
    intp_t,
    ndarray,
    uint8_t,
    uint64_t,
)

cnp.import_array()


cdef extern from "numpy/arrayobject.h":
<<<<<<< HEAD
    PyTypeObject PySignedIntegerArrType_Type
    PyTypeObject PyUnsignedIntegerArrType_Type
=======
    # cython's numpy.dtype specification is incorrect, which leads to
    # errors in issubclass(self.dtype.type, np.bool_), so we directly
    # include the correct version
    # https://github.com/cython/cython/issues/2022

    ctypedef class numpy.dtype [object PyArray_Descr]:
        # Use PyDataType_* macros when possible, however there are no macros
        # for accessing some of the fields, so some are defined. Please
        # ask on cython-dev if you need more.
        cdef:
            int type_num
            int itemsize "elsize"
            char byteorder
            object fields
            tuple names
>>>>>>> ec9be9dd

cdef extern from "pandas/parser/pd_parser.h":
    int floatify(object, float64_t *result, int *maybe_int) except -1
    void PandasParser_IMPORT()

PandasParser_IMPORT

from pandas._libs cimport util
from pandas._libs.dtypes cimport uint8_int64_object_t
from pandas._libs.util cimport (
    INT64_MAX,
    INT64_MIN,
    UINT64_MAX,
    is_nan,
)

from pandas._libs.tslibs import (
    OutOfBoundsDatetime,
    OutOfBoundsTimedelta,
)
from pandas._libs.tslibs.period import Period

from pandas._libs.missing cimport (
    C_NA,
    checknull,
    is_matching_na,
    is_null_datetime64,
    is_null_timedelta64,
)
from pandas._libs.tslibs.conversion cimport (
    _TSObject,
    convert_to_tsobject,
)
from pandas._libs.tslibs.nattype cimport (
    NPY_NAT,
    c_NaT as NaT,
    checknull_with_nat,
)
from pandas._libs.tslibs.np_datetime cimport NPY_FR_ns
from pandas._libs.tslibs.offsets cimport is_offset_object
from pandas._libs.tslibs.period cimport is_period_object
from pandas._libs.tslibs.timedeltas cimport convert_to_timedelta64
from pandas._libs.tslibs.timezones cimport tz_compare

# constants that will be compared to potentially arbitrarily large
# python int
cdef:
    object oINT64_MAX = <int64_t>INT64_MAX
    object oINT64_MIN = <int64_t>INT64_MIN
    object oUINT64_MAX = <uint64_t>UINT64_MAX

    float64_t NaN = <float64_t>np.nan

# python-visible
i8max = <int64_t>INT64_MAX
u8max = <uint64_t>UINT64_MAX


cdef bint PYARROW_INSTALLED = False

try:
    import pyarrow as pa

    PYARROW_INSTALLED = True
except ImportError:
    pa = None


@cython.wraparound(False)
@cython.boundscheck(False)
def memory_usage_of_objects(arr: object[:]) -> int64_t:
    """
    Return the memory usage of an object array in bytes.

    Does not include the actual bytes of the pointers
    """
    cdef:
        Py_ssize_t i
        Py_ssize_t n
        int64_t size = 0

    n = len(arr)
    for i in range(n):
        size += getsizeof(arr[i])
    return size


# ----------------------------------------------------------------------


def is_scalar(val: object) -> bool:
    """
    Return True if given object is scalar.

    Parameters
    ----------
    val : object
        This includes:

        - numpy array scalar (e.g. np.int64)
        - Python builtin numerics
        - Python builtin byte arrays and strings
        - None
        - datetime.datetime
        - datetime.timedelta
        - Period
        - decimal.Decimal
        - Interval
        - DateOffset
        - Fraction
        - Number.

    Returns
    -------
    bool
        Return True if given object is scalar.

    Examples
    --------
    >>> import datetime
    >>> dt = datetime.datetime(2018, 10, 3)
    >>> pd.api.types.is_scalar(dt)
    True

    >>> pd.api.types.is_scalar([2, 3])
    False

    >>> pd.api.types.is_scalar({0: 1, 2: 3})
    False

    >>> pd.api.types.is_scalar((0, 2))
    False

    pandas supports PEP 3141 numbers:

    >>> from fractions import Fraction
    >>> pd.api.types.is_scalar(Fraction(3, 5))
    True
    """

    # Start with C-optimized checks
    if (cnp.PyArray_IsAnyScalar(val)
            # PyArray_IsAnyScalar is always False for bytearrays on Py3
            or PyDate_Check(val)
            or PyDelta_Check(val)
            or PyTime_Check(val)
            # We differ from numpy, which claims that None is not scalar;
            # see np.isscalar
            or val is C_NA
            or val is None):
        return True

    # Next use C-optimized checks to exclude common non-scalars before falling
    #  back to non-optimized checks.
    if PySequence_Check(val):
        # e.g. list, tuple
        # includes np.ndarray, Series which PyNumber_Check can return True for
        return False

    # Note: PyNumber_Check check includes Decimal, Fraction, numbers.Number
    return (PyNumber_Check(val)
            or is_period_object(val)
            or is_interval(val)
            or is_offset_object(val))


cdef int64_t get_itemsize(object val):
    """
    Get the itemsize of a NumPy scalar, -1 if not a NumPy scalar.

    Parameters
    ----------
    val : object

    Returns
    -------
    is_ndarray : bool
    """
    if cnp.PyArray_CheckScalar(val):
        return cnp.PyArray_DescrFromScalar(val).itemsize
    else:
        return -1


def is_iterator(obj: object) -> bool:
    """
    Check if the object is an iterator.

    This is intended for generators, not list-like objects.

    Parameters
    ----------
    obj : The object to check

    Returns
    -------
    is_iter : bool
        Whether `obj` is an iterator.

    Examples
    --------
    >>> import datetime
    >>> from pandas.api.types import is_iterator
    >>> is_iterator((x for x in []))
    True
    >>> is_iterator([1, 2, 3])
    False
    >>> is_iterator(datetime.datetime(2017, 1, 1))
    False
    >>> is_iterator("foo")
    False
    >>> is_iterator(1)
    False
    """
    return PyIter_Check(obj)


def item_from_zerodim(val: object) -> object:
    """
    If the value is a zerodim array, return the item it contains.

    Parameters
    ----------
    val : object

    Returns
    -------
    object

    Examples
    --------
    >>> item_from_zerodim(1)
    1
    >>> item_from_zerodim('foobar')
    'foobar'
    >>> item_from_zerodim(np.array(1))
    1
    >>> item_from_zerodim(np.array([1]))
    array([1])
    """
    if cnp.PyArray_IsZeroDim(val):
        return cnp.PyArray_ToScalar(cnp.PyArray_DATA(val), val)
    return val


@cython.wraparound(False)
@cython.boundscheck(False)
def fast_unique_multiple_list(lists: list, sort: bool | None = True) -> list:
    cdef:
        list buf
        Py_ssize_t k = len(lists)
        Py_ssize_t i, j, n
        list uniques = []
        dict table = {}
        object val, stub = 0

    for i in range(k):
        buf = lists[i]
        n = len(buf)
        for j in range(n):
            val = buf[j]
            if val not in table:
                table[val] = stub
                uniques.append(val)
    if sort:
        try:
            uniques.sort()
        except TypeError:
            pass

    return uniques


@cython.wraparound(False)
@cython.boundscheck(False)
def fast_unique_multiple_list_gen(object gen, bint sort=True) -> list:
    """
    Generate a list of unique values from a generator of lists.

    Parameters
    ----------
    gen : generator object
        Generator of lists from which the unique list is created.
    sort : bool
        Whether or not to sort the resulting unique list.

    Returns
    -------
    list of unique values
    """
    cdef:
        list buf
        Py_ssize_t j, n
        list uniques = []
        dict table = {}
        object val, stub = 0

    for buf in gen:
        n = len(buf)
        for j in range(n):
            val = buf[j]
            if val not in table:
                table[val] = stub
                uniques.append(val)
    if sort:
        try:
            uniques.sort()
        except TypeError:
            pass

    return uniques


@cython.wraparound(False)
@cython.boundscheck(False)
def dicts_to_array(dicts: list, columns: list):
    cdef:
        Py_ssize_t i, j, k, n
        ndarray[object, ndim=2] result
        dict row
        object col, onan = np.nan

    k = len(columns)
    n = len(dicts)

    result = np.empty((n, k), dtype="O")

    for i in range(n):
        row = dicts[i]
        for j in range(k):
            col = columns[j]
            if col in row:
                result[i, j] = row[col]
            else:
                result[i, j] = onan

    return result


def fast_zip(list ndarrays) -> ndarray[object]:
    """
    For zipping multiple ndarrays into an ndarray of tuples.
    """
    cdef:
        Py_ssize_t i, j, k, n
        ndarray[object, ndim=1] result
        flatiter it
        object val, tup

    k = len(ndarrays)
    n = len(ndarrays[0])

    result = np.empty(n, dtype=object)

    # initialize tuples on first pass
    arr = ndarrays[0]
    it = <flatiter>PyArray_IterNew(arr)
    for i in range(n):
        val = PyArray_GETITEM(arr, PyArray_ITER_DATA(it))
        tup = PyTuple_New(k)

        PyTuple_SET_ITEM(tup, 0, val)
        Py_INCREF(val)
        result[i] = tup
        PyArray_ITER_NEXT(it)

    for j in range(1, k):
        arr = ndarrays[j]
        it = <flatiter>PyArray_IterNew(arr)
        if len(arr) != n:
            raise ValueError("all arrays must be same length")

        for i in range(n):
            val = PyArray_GETITEM(arr, PyArray_ITER_DATA(it))
            PyTuple_SET_ITEM(result[i], j, val)
            Py_INCREF(val)
            PyArray_ITER_NEXT(it)

    return result


def get_reverse_indexer(const intp_t[:] indexer, Py_ssize_t length) -> ndarray:
    """
    Reverse indexing operation.

    Given `indexer`, make `indexer_inv` of it, such that::

        indexer_inv[indexer[x]] = x

    Parameters
    ----------
    indexer : np.ndarray[np.intp]
    length : int

    Returns
    -------
    np.ndarray[np.intp]

    Notes
    -----
    If indexer is not unique, only first occurrence is accounted.
    """
    cdef:
        Py_ssize_t i, n = len(indexer)
        ndarray[intp_t, ndim=1] rev_indexer
        intp_t idx

    rev_indexer = np.empty(length, dtype=np.intp)
    rev_indexer[:] = -1
    for i in range(n):
        idx = indexer[i]
        if idx != -1:
            rev_indexer[idx] = i

    return rev_indexer


@cython.wraparound(False)
@cython.boundscheck(False)
# TODO(cython3): Can add const once cython#1772 is resolved
def has_infs(floating[:] arr) -> bool:
    cdef:
        Py_ssize_t i, n = len(arr)
        floating inf, neginf, val
        bint ret = False

    inf = np.inf
    neginf = -inf
    with nogil:
        for i in range(n):
            val = arr[i]
            if val == inf or val == neginf:
                ret = True
                break
    return ret


@cython.boundscheck(False)
@cython.wraparound(False)
def has_only_ints_or_nan(floating[:] arr) -> bool:
    cdef:
        floating val
        intp_t i

    for i in range(len(arr)):
        val = arr[i]
        if (val != val) or (val == <int64_t>val):
            continue
        else:
            return False
    return True


def maybe_indices_to_slice(ndarray[intp_t, ndim=1] indices, int max_len):
    cdef:
        Py_ssize_t i, n = len(indices)
        intp_t k, vstart, vlast, v

    if n == 0:
        return slice(0, 0)

    vstart = indices[0]
    if vstart < 0 or max_len <= vstart:
        return indices

    if n == 1:
        return slice(vstart, <intp_t>(vstart + 1))

    vlast = indices[n - 1]
    if vlast < 0 or max_len <= vlast:
        return indices

    k = indices[1] - indices[0]
    if k == 0:
        return indices
    else:
        for i in range(2, n):
            v = indices[i]
            if v - indices[i - 1] != k:
                return indices

        if k > 0:
            return slice(vstart, <intp_t>(vlast + 1), k)
        else:
            if vlast == 0:
                return slice(vstart, None, k)
            else:
                return slice(vstart, <intp_t>(vlast - 1), k)


@cython.wraparound(False)
@cython.boundscheck(False)
def maybe_booleans_to_slice(ndarray[uint8_t, ndim=1] mask):
    cdef:
        Py_ssize_t i, n = len(mask)
        Py_ssize_t start = 0, end = 0
        bint started = False, finished = False

    for i in range(n):
        if mask[i]:
            if finished:
                return mask.view(np.bool_)
            if not started:
                started = True
                start = i
        else:
            if finished:
                continue

            if started:
                end = i
                finished = True

    if not started:
        return slice(0, 0)
    if not finished:
        return slice(start, None)
    else:
        return slice(start, end)


@cython.wraparound(False)
@cython.boundscheck(False)
def array_equivalent_object(ndarray left, ndarray right) -> bool:
    """
    Perform an element by element comparison on N-d object arrays
    taking into account nan positions.
    """
    # left and right both have object dtype, but we cannot annotate that
    #  without limiting ndim.
    cdef:
        Py_ssize_t i, n = left.size
        object x, y
        cnp.broadcast mi = cnp.PyArray_MultiIterNew2(left, right)

    # Caller is responsible for checking left.shape == right.shape

    for i in range(n):
        # Analogous to: x = left[i]
        x = <object>(<PyObject**>cnp.PyArray_MultiIter_DATA(mi, 0))[0]
        y = <object>(<PyObject**>cnp.PyArray_MultiIter_DATA(mi, 1))[0]

        # we are either not equal or both nan
        # I think None == None will be true here
        try:
            if PyArray_Check(x) and PyArray_Check(y):
                if x.shape != y.shape:
                    return False
                if x.dtype == y.dtype == object:
                    if not array_equivalent_object(x, y):
                        return False
                else:
                    # Circular import isn't great, but so it goes.
                    # TODO: could use np.array_equal?
                    from pandas.core.dtypes.missing import array_equivalent

                    if not array_equivalent(x, y):
                        return False

            elif (x is C_NA) ^ (y is C_NA):
                return False
            elif not (
                PyObject_RichCompareBool(x, y, Py_EQ)
                or is_matching_na(x, y, nan_matches_none=True)
            ):
                return False
        except (ValueError, TypeError):
            # Avoid raising ValueError when comparing Numpy arrays to other types
            if cnp.PyArray_IsAnyScalar(x) != cnp.PyArray_IsAnyScalar(y):
                # Only compare scalars to scalars and non-scalars to non-scalars
                return False
            elif (not (cnp.PyArray_IsPythonScalar(x) or cnp.PyArray_IsPythonScalar(y))
                  and not (isinstance(x, type(y)) or isinstance(y, type(x)))):
                # Check if non-scalars have the same type
                return False
            elif check_na_tuples_nonequal(x, y):
                # We have tuples where one Side has a NA and the other side does not
                # Only condition we may end up with a TypeError
                return False
            raise

        cnp.PyArray_MultiIter_NEXT(mi)

    return True


ctypedef fused int6432_t:
    int64_t
    int32_t


@cython.wraparound(False)
@cython.boundscheck(False)
def is_range_indexer(ndarray[int6432_t, ndim=1] left, Py_ssize_t n) -> bool:
    """
    Perform an element by element comparison on 1-d integer arrays, meant for indexer
    comparisons
    """
    cdef:
        Py_ssize_t i

    if left.size != n:
        return False

    for i in range(n):

        if left[i] != i:
            return False

    return True


ctypedef fused ndarr_object:
    ndarray[object, ndim=1]
    ndarray[object, ndim=2]

# TODO: get rid of this in StringArray and modify
#  and go through ensure_string_array instead


@cython.wraparound(False)
@cython.boundscheck(False)
def convert_nans_to_NA(ndarr_object arr) -> ndarray:
    """
    Helper for StringArray that converts null values that
    are not pd.NA(e.g. np.nan, None) to pd.NA. Assumes elements
    have already been validated as null.
    """
    cdef:
        Py_ssize_t i, m, n
        object val
        ndarr_object result
    result = np.asarray(arr, dtype="object")
    if arr.ndim == 2:
        m, n = arr.shape[0], arr.shape[1]
        for i in range(m):
            for j in range(n):
                val = arr[i, j]
                if not isinstance(val, str):
                    result[i, j] = <object>C_NA
    else:
        n = len(arr)
        for i in range(n):
            val = arr[i]
            if not isinstance(val, str):
                result[i] = <object>C_NA
    return result


@cython.wraparound(False)
@cython.boundscheck(False)
cpdef ndarray[object] ensure_string_array(
        arr,
        object na_value=np.nan,
        bint convert_na_value=True,
        bint copy=True,
        bint skipna=True,
):
    """
    Returns a new numpy array with object dtype and only strings and na values.

    Parameters
    ----------
    arr : array-like
        The values to be converted to str, if needed.
    na_value : Any, default np.nan
        The value to use for na. For example, np.nan or pd.NA.
    convert_na_value : bool, default True
        If False, existing na values will be used unchanged in the new array.
    copy : bool, default True
        Whether to ensure that a new array is returned.
    skipna : bool, default True
        Whether or not to coerce nulls to their stringified form
        (e.g. if False, NaN becomes 'nan').

    Returns
    -------
    np.ndarray[object]
        An array with the input array's elements casted to str or nan-like.
    """
    cdef:
        Py_ssize_t i = 0, n = len(arr)
        bint already_copied = True
        ndarray[object] newarr

    if hasattr(arr, "to_numpy"):

        if hasattr(arr, "dtype") and arr.dtype.kind in "mM":
            # dtype check to exclude DataFrame
            # GH#41409 TODO: not a great place for this
            out = arr.astype(str).astype(object)
            out[arr.isna()] = na_value
            return out
        arr = arr.to_numpy()
    elif not util.is_array(arr):
        arr = np.array(arr, dtype="object")

    result = np.asarray(arr, dtype="object")

    if copy and (result is arr or np.shares_memory(arr, result)):
        # GH#54654
        result = result.copy()
    elif not copy and result is arr:
        already_copied = False

    if issubclass(arr.dtype.type, np.str_):
        # short-circuit, all elements are str
        return result

    if arr.dtype.kind == "f":  # non-optimized path
        for i in range(n):
            val = arr[i]

            if not already_copied:
                result = result.copy()
                already_copied = True

            if not checknull(val):
                # f"{val}" is not always equivalent to str(val) for floats
                result[i] = str(val)
            else:
                if convert_na_value:
                    val = na_value
                if skipna:
                    result[i] = val
                else:
                    result[i] = f"{val}"

        return result

    newarr = np.asarray(arr, dtype=object)
    for i in range(n):
        val = newarr[i]

        if isinstance(val, str):
            continue

        elif not already_copied:
            result = result.copy()
            already_copied = True

        if not checknull(val):
            if isinstance(val, bytes):
                # GH#49658 discussion of desired behavior here
                result[i] = val.decode()
            elif not util.is_float_object(val):
                # f"{val}" is faster than str(val)
                result[i] = f"{val}"
            else:
                # f"{val}" is not always equivalent to str(val) for floats
                result[i] = str(val)
        else:
            if convert_na_value:
                val = na_value
            if skipna:
                result[i] = val
            else:
                result[i] = f"{val}"

    return result


def is_all_arraylike(obj: list) -> bool:
    """
    Should we treat these as levels of a MultiIndex, as opposed to Index items?
    """
    cdef:
        Py_ssize_t i, n = len(obj)
        object val
        bint all_arrays = True

    from pandas.core.dtypes.generic import (
        ABCIndex,
        ABCMultiIndex,
        ABCSeries,
    )

    for i in range(n):
        val = obj[i]
        if (not (isinstance(val, (list, ABCSeries, ABCIndex)) or util.is_array(val))
                or isinstance(val, ABCMultiIndex)):
            # TODO: EA?
            # exclude tuples, frozensets as they may be contained in an Index
            all_arrays = False
            break

    return all_arrays


# ------------------------------------------------------------------------------
# Groupby-related functions

# TODO: could do even better if we know something about the data. eg, index has
# 1-min data, binner has 5-min data, then bins are just strides in index. This
# is a general, O(max(len(values), len(binner))) method.
@cython.boundscheck(False)
@cython.wraparound(False)
def generate_bins_dt64(ndarray[int64_t, ndim=1] values, const int64_t[:] binner,
                       object closed="left", bint hasnans=False):
    """
    Int64 (datetime64) version of generic python version in ``groupby.py``.
    """
    cdef:
        Py_ssize_t lenidx, lenbin, i, j, bc
        ndarray[int64_t, ndim=1] bins
        int64_t r_bin, nat_count
        bint right_closed = closed == "right"

    nat_count = 0
    if hasnans:
        mask = values == NPY_NAT
        nat_count = np.sum(mask)
        values = values[~mask]

    lenidx = len(values)
    lenbin = len(binner)

    if lenidx <= 0 or lenbin <= 0:
        raise ValueError("Invalid length for values or for binner")

    # check binner fits data
    if values[0] < binner[0]:
        raise ValueError("Values falls before first bin")

    if values[lenidx - 1] > binner[lenbin - 1]:
        raise ValueError("Values falls after last bin")

    bins = np.empty(lenbin - 1, dtype=np.int64)

    j = 0  # index into values
    bc = 0  # bin count

    # linear scan
    if right_closed:
        for i in range(0, lenbin - 1):
            r_bin = binner[i + 1]
            # count values in current bin, advance to next bin
            while j < lenidx and values[j] <= r_bin:
                j += 1
            bins[bc] = j
            bc += 1
    else:
        for i in range(0, lenbin - 1):
            r_bin = binner[i + 1]
            # count values in current bin, advance to next bin
            while j < lenidx and values[j] < r_bin:
                j += 1
            bins[bc] = j
            bc += 1

    if nat_count > 0:
        # shift bins by the number of NaT
        bins = bins + nat_count
        bins = np.insert(bins, 0, nat_count)

    return bins


@cython.boundscheck(False)
@cython.wraparound(False)
def get_level_sorter(
    ndarray[int64_t, ndim=1] codes, const intp_t[:] starts
) -> ndarray:
    """
    Argsort for a single level of a multi-index, keeping the order of higher
    levels unchanged. `starts` points to starts of same-key indices w.r.t
    to leading levels; equivalent to:
        np.hstack([codes[starts[i]:starts[i+1]].argsort(kind='mergesort')
            + starts[i] for i in range(len(starts) - 1)])

    Parameters
    ----------
    codes : np.ndarray[int64_t, ndim=1]
    starts : np.ndarray[intp, ndim=1]

    Returns
    -------
    np.ndarray[np.int, ndim=1]
    """
    cdef:
        Py_ssize_t i, l, r
        ndarray[intp_t, ndim=1] out = cnp.PyArray_EMPTY(1, codes.shape, cnp.NPY_INTP, 0)

    for i in range(len(starts) - 1):
        l, r = starts[i], starts[i + 1]
        out[l:r] = l + codes[l:r].argsort(kind="mergesort")

    return out


@cython.boundscheck(False)
@cython.wraparound(False)
def count_level_2d(ndarray[uint8_t, ndim=2, cast=True] mask,
                   const intp_t[:] labels,
                   Py_ssize_t max_bin,
                   ):
    cdef:
        Py_ssize_t i, j, k, n
        ndarray[int64_t, ndim=2] counts

    n, k = (<object>mask).shape

    counts = np.zeros((n, max_bin), dtype="i8")
    with nogil:
        for i in range(n):
            for j in range(k):
                if mask[i, j]:
                    counts[i, labels[j]] += 1

    return counts


@cython.wraparound(False)
@cython.boundscheck(False)
def generate_slices(const intp_t[:] labels, Py_ssize_t ngroups):
    cdef:
        Py_ssize_t i, group_size, n, start
        intp_t lab
        int64_t[::1] starts, ends

    n = len(labels)

    starts = np.zeros(ngroups, dtype=np.int64)
    ends = np.zeros(ngroups, dtype=np.int64)

    start = 0
    group_size = 0
    with nogil:
        for i in range(n):
            lab = labels[i]
            if lab < 0:
                start += 1
            else:
                group_size += 1
                if i == n - 1 or lab != labels[i + 1]:
                    starts[lab] = start
                    ends[lab] = start + group_size
                    start += group_size
                    group_size = 0

    return np.asarray(starts), np.asarray(ends)


def indices_fast(ndarray[intp_t, ndim=1] index, const int64_t[:] labels, list keys,
                 list sorted_labels) -> dict:
    """
    Parameters
    ----------
    index : ndarray[intp]
    labels : ndarray[int64]
    keys : list
    sorted_labels : list[ndarray[int64]]
    """
    cdef:
        Py_ssize_t i, j, k, lab, cur, start, n = len(labels)
        dict result = {}
        object tup

    k = len(keys)

    # Start at the first non-null entry
    j = 0
    for j in range(0, n):
        if labels[j] != -1:
            break
    else:
        return result
    cur = labels[j]
    start = j

    for i in range(j+1, n):
        lab = labels[i]

        if lab != cur:
            if lab != -1:
                if k == 1:
                    # When k = 1 we do not want to return a tuple as key
                    tup = keys[0][sorted_labels[0][i - 1]]
                else:
                    tup = PyTuple_New(k)
                    for j in range(k):
                        val = keys[j][sorted_labels[j][i - 1]]
                        PyTuple_SET_ITEM(tup, j, val)
                        Py_INCREF(val)
                result[tup] = index[start:i]
            start = i
        cur = lab

    if k == 1:
        # When k = 1 we do not want to return a tuple as key
        tup = keys[0][sorted_labels[0][n - 1]]
    else:
        tup = PyTuple_New(k)
        for j in range(k):
            val = keys[j][sorted_labels[j][n - 1]]
            PyTuple_SET_ITEM(tup, j, val)
            Py_INCREF(val)
    result[tup] = index[start:]

    return result


# core.common import for fast inference checks

def is_float(obj: object) -> bool:
    """
    Return True if given object is float.

    Returns
    -------
    bool

    Examples
    --------
    >>> pd.api.types.is_float(1.0)
    True

    >>> pd.api.types.is_float(1)
    False
    """
    return util.is_float_object(obj)


def is_integer(obj: object) -> bool:
    """
    Return True if given object is integer.

    Returns
    -------
    bool

    Examples
    --------
    >>> pd.api.types.is_integer(1)
    True

    >>> pd.api.types.is_integer(1.0)
    False
    """
    return util.is_integer_object(obj)


def is_int_or_none(obj) -> bool:
    """
    Return True if given object is integer or None.

    Returns
    -------
    bool
    """
    return obj is None or util.is_integer_object(obj)


def is_bool(obj: object) -> bool:
    """
    Return True if given object is boolean.

    Returns
    -------
    bool

    Examples
    --------
    >>> pd.api.types.is_bool(True)
    True

    >>> pd.api.types.is_bool(1)
    False
    """
    return util.is_bool_object(obj)


def is_complex(obj: object) -> bool:
    """
    Return True if given object is complex.

    Returns
    -------
    bool

    Examples
    --------
    >>> pd.api.types.is_complex(1 + 1j)
    True

    >>> pd.api.types.is_complex(1)
    False
    """
    return util.is_complex_object(obj)


cpdef bint is_decimal(object obj):
    return isinstance(obj, Decimal)


cpdef bint is_interval(object obj):
    return getattr(obj, "_typ", "_typ") == "interval"


def is_period(val: object) -> bool:
    """
    Return True if given object is Period.

    Returns
    -------
    bool
    """
    return is_period_object(val)


def is_list_like(obj: object, allow_sets: bool = True) -> bool:
    """
    Check if the object is list-like.

    Objects that are considered list-like are for example Python
    lists, tuples, sets, NumPy arrays, and Pandas Series.

    Strings and datetime objects, however, are not considered list-like.

    Parameters
    ----------
    obj : object
        Object to check.
    allow_sets : bool, default True
        If this parameter is False, sets will not be considered list-like.

    Returns
    -------
    bool
        Whether `obj` has list-like properties.

    Examples
    --------
    >>> import datetime
    >>> from pandas.api.types import is_list_like
    >>> is_list_like([1, 2, 3])
    True
    >>> is_list_like({1, 2, 3})
    True
    >>> is_list_like(datetime.datetime(2017, 1, 1))
    False
    >>> is_list_like("foo")
    False
    >>> is_list_like(1)
    False
    >>> is_list_like(np.array([2]))
    True
    >>> is_list_like(np.array(2))
    False
    """
    return c_is_list_like(obj, allow_sets)


cdef bint c_is_list_like(object obj, bint allow_sets) except -1:
    # first, performance short-cuts for the most common cases
    if util.is_array(obj):
        # exclude zero-dimensional numpy arrays, effectively scalars
        return not cnp.PyArray_IsZeroDim(obj)
    elif isinstance(obj, list):
        return True
    # then the generic implementation
    return (
        # equiv: `isinstance(obj, abc.Iterable)`
        getattr(obj, "__iter__", None) is not None and not isinstance(obj, type)
        # we do not count strings/unicode/bytes as list-like
        # exclude Generic types that have __iter__
        and not isinstance(obj, (str, bytes, _GenericAlias))
        # exclude zero-dimensional duck-arrays, effectively scalars
        and not (hasattr(obj, "ndim") and obj.ndim == 0)
        # exclude sets if allow_sets is False
        and not (allow_sets is False and isinstance(obj, abc.Set))
    )


def is_pyarrow_array(obj):
    """
    Return True if given object is a pyarrow Array or ChunkedArray.

    Returns
    -------
    bool
    """
    if PYARROW_INSTALLED:
        return isinstance(obj, (pa.Array, pa.ChunkedArray))
    return False


_TYPE_MAP = {
    "categorical": "categorical",
    "category": "categorical",
    "int8": "integer",
    "int16": "integer",
    "int32": "integer",
    "int64": "integer",
    "i": "integer",
    "uint8": "integer",
    "uint16": "integer",
    "uint32": "integer",
    "uint64": "integer",
    "u": "integer",
    "float32": "floating",
    "float64": "floating",
    "float128": "floating",
    "float256": "floating",
    "f": "floating",
    "complex64": "complex",
    "complex128": "complex",
    "complex256": "complex",
    "c": "complex",
    "string": "string",
    str: "string",
    "S": "bytes",
    "U": "string",
    "bool": "boolean",
    "b": "boolean",
    "datetime64[ns]": "datetime64",
    "M": "datetime64",
    "timedelta64[ns]": "timedelta64",
    "m": "timedelta64",
    "interval": "interval",
    Period: "period",
    datetime: "datetime64",
    date: "date",
    time: "time",
    timedelta: "timedelta64",
    Decimal: "decimal",
    bytes: "bytes",
}


@cython.internal
cdef class Seen:
    """
    Class for keeping track of the types of elements
    encountered when trying to perform type conversions.
    """

    cdef:
        bint int_             # seen_int
        bint nat_             # seen nat
        bint bool_            # seen_bool
        bint null_            # seen_null
        bint nan_             # seen_np.nan
        bint uint_            # seen_uint (unsigned integer)
        bint sint_            # seen_sint (signed integer)
        bint float_           # seen_float
        bint object_          # seen_object
        bint complex_         # seen_complex
        bint datetime_        # seen_datetime
        bint coerce_numeric   # coerce data to numeric
        bint timedelta_       # seen_timedelta
        bint datetimetz_      # seen_datetimetz
        bint period_          # seen_period
        bint interval_        # seen_interval
        bint str_             # seen_str

    def __cinit__(self, bint coerce_numeric=False):
        """
        Initialize a Seen instance.

        Parameters
        ----------
        coerce_numeric : bool, default False
            Whether or not to force conversion to a numeric data type if
            initial methods to convert to numeric fail.
        """
        self.int_ = False
        self.nat_ = False
        self.bool_ = False
        self.null_ = False
        self.nan_ = False
        self.uint_ = False
        self.sint_ = False
        self.float_ = False
        self.object_ = False
        self.complex_ = False
        self.datetime_ = False
        self.timedelta_ = False
        self.datetimetz_ = False
        self.period_ = False
        self.interval_ = False
        self.str_ = False
        self.coerce_numeric = coerce_numeric

    cdef bint check_uint64_conflict(self) except -1:
        """
        Check whether we can safely convert a uint64 array to a numeric dtype.

        There are two cases when conversion to numeric dtype with a uint64
        array is not safe (and will therefore not be performed)

        1) A NaN element is encountered.

           uint64 cannot be safely cast to float64 due to truncation issues
           at the extreme ends of the range.

        2) A negative number is encountered.

           There is no numerical dtype that can hold both negative numbers
           and numbers greater than INT64_MAX. Hence, at least one number
           will be improperly cast if we convert to a numeric dtype.

        Returns
        -------
        bool
            Whether or not we should return the original input array to avoid
            data truncation.

        Raises
        ------
        ValueError
            uint64 elements were detected, and at least one of the
            two conflict cases was also detected. However, we are
            trying to force conversion to a numeric dtype.
        """
        return (self.uint_ and (self.null_ or self.sint_)
                and not self.coerce_numeric)

    cdef saw_null(self):
        """
        Set flags indicating that a null value was encountered.
        """
        self.null_ = True
        self.float_ = True

    cdef saw_int(self, object val):
        """
        Set flags indicating that an integer value was encountered.

        In addition to setting a flag that an integer was seen, we
        also set two flags depending on the type of integer seen:

        1) sint_ : a signed numpy integer type or a negative (signed) number in the
                   range of [-2**63, 0) was encountered
        2) uint_ : an unsigned numpy integer type or a positive number in the range of
                   [2**63, 2**64) was encountered

        Parameters
        ----------
        val : Python int
            Value with which to set the flags.
        """
        self.int_ = True
        self.sint_ = (
            self.sint_
            or (oINT64_MIN <= val < 0)
            or isinstance(val, cnp.signedinteger)
        )
        self.uint_ = (
            self.uint_
            or (oINT64_MAX < val <= oUINT64_MAX)
            or isinstance(val, cnp.unsignedinteger)
        )

    @property
    def numeric_(self):
        return self.complex_ or self.float_ or self.int_

    @property
    def is_bool(self):
        # i.e. not (anything but bool)
        return self.is_bool_or_na and not (self.nan_ or self.null_)

    @property
    def is_bool_or_na(self):
        # i.e. not (anything but bool or missing values)
        return self.bool_ and not (
            self.datetime_ or self.datetimetz_ or self.nat_ or self.timedelta_
            or self.period_ or self.interval_ or self.numeric_ or self.object_
        )


cdef object _try_infer_map(object dtype):
    """
    If its in our map, just return the dtype.
    """
    cdef:
        object val
        str attr
    for attr in ["type", "kind", "name", "base"]:
        # Checking type before kind matters for ArrowDtype cases
        val = getattr(dtype, attr, None)
        if val in _TYPE_MAP:
            return _TYPE_MAP[val]
    return None


def infer_dtype(value: object, skipna: bool = True) -> str:
    """
    Return a string label of the type of a scalar or list-like of values.

    Parameters
    ----------
    value : scalar, list, ndarray, or pandas type
    skipna : bool, default True
        Ignore NaN values when inferring the type.

    Returns
    -------
    str
        Describing the common type of the input data.
    Results can include:

    - string
    - bytes
    - floating
    - integer
    - mixed-integer
    - mixed-integer-float
    - decimal
    - complex
    - categorical
    - boolean
    - datetime64
    - datetime
    - date
    - timedelta64
    - timedelta
    - time
    - period
    - mixed
    - unknown-array

    Raises
    ------
    TypeError
        If ndarray-like but cannot infer the dtype

    Notes
    -----
    - 'mixed' is the catchall for anything that is not otherwise
      specialized
    - 'mixed-integer-float' are floats and integers
    - 'mixed-integer' are integers mixed with non-integers
    - 'unknown-array' is the catchall for something that *is* an array (has
      a dtype attribute), but has a dtype unknown to pandas (e.g. external
      extension array)

    Examples
    --------
    >>> from pandas.api.types import infer_dtype
    >>> infer_dtype(['foo', 'bar'])
    'string'

    >>> infer_dtype(['a', np.nan, 'b'], skipna=True)
    'string'

    >>> infer_dtype(['a', np.nan, 'b'], skipna=False)
    'mixed'

    >>> infer_dtype([b'foo', b'bar'])
    'bytes'

    >>> infer_dtype([1, 2, 3])
    'integer'

    >>> infer_dtype([1, 2, 3.5])
    'mixed-integer-float'

    >>> infer_dtype([1.0, 2.0, 3.5])
    'floating'

    >>> infer_dtype(['a', 1])
    'mixed-integer'

    >>> from decimal import Decimal
    >>> infer_dtype([Decimal(1), Decimal(2.0)])
    'decimal'

    >>> infer_dtype([True, False])
    'boolean'

    >>> infer_dtype([True, False, np.nan])
    'boolean'

    >>> infer_dtype([pd.Timestamp('20130101')])
    'datetime'

    >>> import datetime
    >>> infer_dtype([datetime.date(2013, 1, 1)])
    'date'

    >>> infer_dtype([np.datetime64('2013-01-01')])
    'datetime64'

    >>> infer_dtype([datetime.timedelta(0, 1, 1)])
    'timedelta'

    >>> infer_dtype(pd.Series(list('aabc')).astype('category'))
    'categorical'
    """
    cdef:
        Py_ssize_t i, n
        object val
        ndarray values
        bint seen_pdnat = False
        bint seen_val = False
        flatiter it

    if util.is_array(value):
        values = value
    elif hasattr(type(value), "inferred_type") and skipna is False:
        # Index, use the cached attribute if possible, populate the cache otherwise
        return value.inferred_type
    elif hasattr(value, "dtype"):
        inferred = _try_infer_map(value.dtype)
        if inferred is not None:
            return inferred
        elif not cnp.PyArray_DescrCheck(value.dtype):
            return "unknown-array"
        # Unwrap Series/Index
        values = np.asarray(value)
    else:
        if not isinstance(value, list):
            value = list(value)
        if not value:
            return "empty"

        from pandas.core.dtypes.cast import construct_1d_object_array_from_listlike
        values = construct_1d_object_array_from_listlike(value)

    inferred = _try_infer_map(values.dtype)
    if inferred is not None:
        # Anything other than object-dtype should return here.
        return inferred

    if values.descr.type_num != NPY_OBJECT:
        # i.e. values.dtype != np.object_
        # This should not be reached
        values = values.astype(object)

    n = cnp.PyArray_SIZE(values)
    if n == 0:
        return "empty"

    # Iterate until we find our first valid value. We will use this
    #  value to decide which of the is_foo_array functions to call.
    it = PyArray_IterNew(values)
    for i in range(n):
        # The PyArray_GETITEM and PyArray_ITER_NEXT are faster
        #  equivalents to `val = values[i]`
        val = PyArray_GETITEM(values, PyArray_ITER_DATA(it))
        PyArray_ITER_NEXT(it)

        # do not use checknull to keep
        # np.datetime64('nat') and np.timedelta64('nat')
        if val is None or util.is_nan(val) or val is C_NA:
            pass
        elif val is NaT:
            seen_pdnat = True
        else:
            seen_val = True
            break

    # if all values are nan/NaT
    if seen_val is False and seen_pdnat is True:
        return "datetime"
        # float/object nan is handled in latter logic
    if seen_val is False and skipna:
        return "empty"

    if cnp.is_datetime64_object(val):
        if is_datetime64_array(values, skipna=skipna):
            return "datetime64"

    elif is_timedelta(val):
        if is_timedelta_or_timedelta64_array(values, skipna=skipna):
            return "timedelta"

    elif util.is_integer_object(val):
        # ordering matters here; this check must come after the is_timedelta
        #  check otherwise numpy timedelta64 objects would come through here

        if is_integer_array(values, skipna=skipna):
            return "integer"
        elif is_integer_float_array(values, skipna=skipna):
            if is_integer_na_array(values, skipna=skipna):
                return "integer-na"
            else:
                return "mixed-integer-float"
        return "mixed-integer"

    elif PyDateTime_Check(val):
        if is_datetime_array(values, skipna=skipna):
            return "datetime"
        elif is_date_array(values, skipna=skipna):
            return "date"

    elif PyDate_Check(val):
        if is_date_array(values, skipna=skipna):
            return "date"

    elif PyTime_Check(val):
        if is_time_array(values, skipna=skipna):
            return "time"

    elif is_decimal(val):
        if is_decimal_array(values, skipna=skipna):
            return "decimal"

    elif util.is_complex_object(val):
        if is_complex_array(values):
            return "complex"

    elif util.is_float_object(val):
        if is_float_array(values):
            return "floating"
        elif is_integer_float_array(values, skipna=skipna):
            if is_integer_na_array(values, skipna=skipna):
                return "integer-na"
            else:
                return "mixed-integer-float"

    elif util.is_bool_object(val):
        if is_bool_array(values, skipna=skipna):
            return "boolean"

    elif isinstance(val, str):
        if is_string_array(values, skipna=skipna):
            return "string"

    elif isinstance(val, bytes):
        if is_bytes_array(values, skipna=skipna):
            return "bytes"

    elif is_period_object(val):
        if is_period_array(values, skipna=skipna):
            return "period"

    elif is_interval(val):
        if is_interval_array(values):
            return "interval"

    cnp.PyArray_ITER_RESET(it)
    for i in range(n):
        val = PyArray_GETITEM(values, PyArray_ITER_DATA(it))
        PyArray_ITER_NEXT(it)

        if util.is_integer_object(val):
            return "mixed-integer"

    return "mixed"


cdef bint is_timedelta(object o):
    return PyDelta_Check(o) or cnp.is_timedelta64_object(o)


@cython.internal
cdef class Validator:

    cdef:
        Py_ssize_t n
        cnp.dtype dtype
        bint skipna

    def __cinit__(self, Py_ssize_t n, cnp.dtype dtype=np.dtype(np.object_),
                  bint skipna=False):
        self.n = n
        self.dtype = dtype
        self.skipna = skipna

    cdef bint validate(self, ndarray values) except -1:
        if not self.n:
            return False

        if self.is_array_typed():
            # i.e. this ndarray is already of the desired dtype
            return True
        elif self.dtype.type_num == NPY_OBJECT:
            if self.skipna:
                return self._validate_skipna(values)
            else:
                return self._validate(values)
        else:
            return False

    @cython.wraparound(False)
    @cython.boundscheck(False)
    cdef bint _validate(self, ndarray values) except -1:
        cdef:
            Py_ssize_t i
            Py_ssize_t n = values.size
            flatiter it = PyArray_IterNew(values)

        for i in range(n):
            # The PyArray_GETITEM and PyArray_ITER_NEXT are faster
            #  equivalents to `val = values[i]`
            val = PyArray_GETITEM(values, PyArray_ITER_DATA(it))
            PyArray_ITER_NEXT(it)
            if not self.is_valid(val):
                return False

        return True

    @cython.wraparound(False)
    @cython.boundscheck(False)
    cdef bint _validate_skipna(self, ndarray values) except -1:
        cdef:
            Py_ssize_t i
            Py_ssize_t n = values.size
            flatiter it = PyArray_IterNew(values)

        for i in range(n):
            # The PyArray_GETITEM and PyArray_ITER_NEXT are faster
            #  equivalents to `val = values[i]`
            val = PyArray_GETITEM(values, PyArray_ITER_DATA(it))
            PyArray_ITER_NEXT(it)
            if not self.is_valid_skipna(val):
                return False

        return True

    cdef bint is_valid(self, object value) except -1:
        return self.is_value_typed(value)

    cdef bint is_valid_skipna(self, object value) except -1:
        return self.is_valid(value) or self.is_valid_null(value)

    cdef bint is_value_typed(self, object value) except -1:
        raise NotImplementedError(f"{type(self).__name__} child class "
                                  "must define is_value_typed")

    cdef bint is_valid_null(self, object value) except -1:
        return value is None or value is C_NA or util.is_nan(value)
        # TODO: include decimal NA?

    cdef bint is_array_typed(self) except -1:
        return False


@cython.internal
cdef class BoolValidator(Validator):
    cdef bint is_value_typed(self, object value) except -1:
        return util.is_bool_object(value)

    cdef bint is_array_typed(self) except -1:
        return cnp.PyDataType_ISBOOL(self.dtype)


cpdef bint is_bool_array(ndarray values, bint skipna=False):
    cdef:
        BoolValidator validator = BoolValidator(len(values),
                                                values.dtype,
                                                skipna=skipna)
    return validator.validate(values)


@cython.internal
cdef class IntegerValidator(Validator):
    cdef bint is_value_typed(self, object value) except -1:
        return util.is_integer_object(value)

    cdef bint is_array_typed(self) except -1:
        return cnp.PyDataType_ISINTEGER(self.dtype)


# Note: only python-exposed for tests
cpdef bint is_integer_array(ndarray values, bint skipna=True):
    cdef:
        IntegerValidator validator = IntegerValidator(len(values),
                                                      values.dtype,
                                                      skipna=skipna)
    return validator.validate(values)


@cython.internal
cdef class IntegerNaValidator(Validator):
    cdef bint is_value_typed(self, object value) except -1:
        return (util.is_integer_object(value)
                or (util.is_nan(value) and util.is_float_object(value)))


cdef bint is_integer_na_array(ndarray values, bint skipna=True):
    cdef:
        IntegerNaValidator validator = IntegerNaValidator(len(values),
                                                          values.dtype, skipna=skipna)
    return validator.validate(values)


@cython.internal
cdef class IntegerFloatValidator(Validator):
    cdef bint is_value_typed(self, object value) except -1:
        return util.is_integer_object(value) or util.is_float_object(value)

    cdef bint is_array_typed(self) except -1:
        return cnp.PyDataType_ISINTEGER(self.dtype)


cdef bint is_integer_float_array(ndarray values, bint skipna=True):
    cdef:
        IntegerFloatValidator validator = IntegerFloatValidator(len(values),
                                                                values.dtype,
                                                                skipna=skipna)
    return validator.validate(values)


@cython.internal
cdef class FloatValidator(Validator):
    cdef bint is_value_typed(self, object value) except -1:
        return util.is_float_object(value)

    cdef bint is_array_typed(self) except -1:
        return cnp.PyDataType_ISFLOAT(self.dtype)


# Note: only python-exposed for tests
cpdef bint is_float_array(ndarray values):
    cdef:
        FloatValidator validator = FloatValidator(len(values), values.dtype)
    return validator.validate(values)


@cython.internal
cdef class ComplexValidator(Validator):
    cdef bint is_value_typed(self, object value) except -1:
        return (
            util.is_complex_object(value)
            or (util.is_float_object(value) and is_nan(value))
        )

    cdef bint is_array_typed(self) except -1:
        return cnp.PyDataType_ISCOMPLEX(self.dtype)


cdef bint is_complex_array(ndarray values):
    cdef:
        ComplexValidator validator = ComplexValidator(len(values), values.dtype)
    return validator.validate(values)


@cython.internal
cdef class DecimalValidator(Validator):
    cdef bint is_value_typed(self, object value) except -1:
        return is_decimal(value)


cdef bint is_decimal_array(ndarray values, bint skipna=False):
    cdef:
        DecimalValidator validator = DecimalValidator(
            len(values), values.dtype, skipna=skipna
        )
    return validator.validate(values)


@cython.internal
cdef class StringValidator(Validator):
    cdef bint is_value_typed(self, object value) except -1:
        return isinstance(value, str)

    cdef bint is_array_typed(self) except -1:
        return self.dtype.type == cnp.NPY_UNICODE


cpdef bint is_string_array(ndarray values, bint skipna=False):
    cdef:
        StringValidator validator = StringValidator(len(values),
                                                    values.dtype,
                                                    skipna=skipna)
    return validator.validate(values)


@cython.internal
cdef class BytesValidator(Validator):
    cdef bint is_value_typed(self, object value) except -1:
        return isinstance(value, bytes)

    cdef bint is_array_typed(self) except -1:
        return self.dtype.type == cnp.NPY_STRING


cdef bint is_bytes_array(ndarray values, bint skipna=False):
    cdef:
        BytesValidator validator = BytesValidator(len(values), values.dtype,
                                                  skipna=skipna)
    return validator.validate(values)


@cython.internal
cdef class TemporalValidator(Validator):
    cdef:
        bint all_generic_na

    def __cinit__(self, Py_ssize_t n, cnp.dtype dtype=np.dtype(np.object_),
                  bint skipna=False):
        self.n = n
        self.dtype = dtype
        self.skipna = skipna
        self.all_generic_na = True

    cdef bint is_valid(self, object value) except -1:
        return self.is_value_typed(value) or self.is_valid_null(value)

    cdef bint is_valid_null(self, object value) except -1:
        raise NotImplementedError(f"{type(self).__name__} child class "
                                  "must define is_valid_null")

    cdef bint is_valid_skipna(self, object value) except -1:
        cdef:
            bint is_typed_null = self.is_valid_null(value)
            bint is_generic_null = value is None or util.is_nan(value)
        if not is_generic_null:
            self.all_generic_na = False
        return self.is_value_typed(value) or is_typed_null or is_generic_null

    cdef bint _validate_skipna(self, ndarray values) except -1:
        """
        If we _only_ saw non-dtype-specific NA values, even if they are valid
        for this dtype, we do not infer this dtype.
        """
        return Validator._validate_skipna(self, values) and not self.all_generic_na


@cython.internal
cdef class DatetimeValidator(TemporalValidator):
    cdef bint is_value_typed(self, object value) except -1:
        return PyDateTime_Check(value)

    cdef bint is_valid_null(self, object value) except -1:
        return is_null_datetime64(value)


cpdef bint is_datetime_array(ndarray values, bint skipna=True):
    cdef:
        DatetimeValidator validator = DatetimeValidator(len(values),
                                                        skipna=skipna)
    return validator.validate(values)


@cython.internal
cdef class Datetime64Validator(DatetimeValidator):
    cdef bint is_value_typed(self, object value) except -1:
        return cnp.is_datetime64_object(value)


# Note: only python-exposed for tests
cpdef bint is_datetime64_array(ndarray values, bint skipna=True):
    cdef:
        Datetime64Validator validator = Datetime64Validator(len(values),
                                                            skipna=skipna)
    return validator.validate(values)


@cython.internal
cdef class AnyDatetimeValidator(DatetimeValidator):
    cdef bint is_value_typed(self, object value) except -1:
        return cnp.is_datetime64_object(value) or (
            PyDateTime_Check(value) and value.tzinfo is None
        )


cdef bint is_datetime_or_datetime64_array(ndarray values, bint skipna=True):
    cdef:
        AnyDatetimeValidator validator = AnyDatetimeValidator(len(values),
                                                              skipna=skipna)
    return validator.validate(values)


# Note: only python-exposed for tests
def is_datetime_with_singletz_array(values: ndarray) -> bool:
    """
    Check values have the same tzinfo attribute.
    Doesn't check values are datetime-like types.
    """
    cdef:
        Py_ssize_t i = 0, j, n = len(values)
        object base_val, base_tz, val, tz

    if n == 0:
        return False

    # Get a reference timezone to compare with the rest of the tzs in the array
    for i in range(n):
        base_val = values[i]
        if base_val is not NaT and base_val is not None and not util.is_nan(base_val):
            base_tz = getattr(base_val, "tzinfo", None)
            break

    for j in range(i, n):
        # Compare val's timezone with the reference timezone
        # NaT can coexist with tz-aware datetimes, so skip if encountered
        val = values[j]
        if val is not NaT and val is not None and not util.is_nan(val):
            tz = getattr(val, "tzinfo", None)
            if not tz_compare(base_tz, tz):
                return False

    # Note: we should only be called if a tzaware datetime has been seen,
    #  so base_tz should always be set at this point.
    return True


@cython.internal
cdef class TimedeltaValidator(TemporalValidator):
    cdef bint is_value_typed(self, object value) except -1:
        return PyDelta_Check(value)

    cdef bint is_valid_null(self, object value) except -1:
        return is_null_timedelta64(value)


@cython.internal
cdef class AnyTimedeltaValidator(TimedeltaValidator):
    cdef bint is_value_typed(self, object value) except -1:
        return is_timedelta(value)


# Note: only python-exposed for tests
cpdef bint is_timedelta_or_timedelta64_array(ndarray values, bint skipna=True):
    """
    Infer with timedeltas and/or nat/none.
    """
    cdef:
        AnyTimedeltaValidator validator = AnyTimedeltaValidator(len(values),
                                                                skipna=skipna)
    return validator.validate(values)


@cython.internal
cdef class DateValidator(Validator):
    cdef bint is_value_typed(self, object value) except -1:
        return PyDate_Check(value)


# Note: only python-exposed for tests
cpdef bint is_date_array(ndarray values, bint skipna=False):
    cdef:
        DateValidator validator = DateValidator(len(values), skipna=skipna)
    return validator.validate(values)


@cython.internal
cdef class TimeValidator(Validator):
    cdef bint is_value_typed(self, object value) except -1:
        return PyTime_Check(value)


# Note: only python-exposed for tests
cpdef bint is_time_array(ndarray values, bint skipna=False):
    cdef:
        TimeValidator validator = TimeValidator(len(values), skipna=skipna)
    return validator.validate(values)


# FIXME: actually use skipna
cdef bint is_period_array(ndarray values, bint skipna=True):
    """
    Is this an ndarray of Period objects (or NaT) with a single `freq`?
    """
    # values should be object-dtype, but ndarray[object] assumes 1D, while
    #  this _may_ be 2D.
    cdef:
        Py_ssize_t i, N = values.size
        int dtype_code = -10000  # i.e. c_FreqGroup.FR_UND
        object val
        flatiter it

    if N == 0:
        return False

    it = PyArray_IterNew(values)
    for i in range(N):
        # The PyArray_GETITEM and PyArray_ITER_NEXT are faster
        #  equivalents to `val = values[i]`
        val = PyArray_GETITEM(values, PyArray_ITER_DATA(it))
        PyArray_ITER_NEXT(it)

        if is_period_object(val):
            if dtype_code == -10000:
                dtype_code = val._dtype._dtype_code
            elif dtype_code != val._dtype._dtype_code:
                # mismatched freqs
                return False
        elif checknull_with_nat(val):
            pass
        else:
            # Not a Period or NaT-like
            return False

    if dtype_code == -10000:
        # we saw all-NaTs, no actual Periods
        return False
    return True


# Note: only python-exposed for tests
cpdef bint is_interval_array(ndarray values):
    """
    Is this an ndarray of Interval (or np.nan) with a single dtype?
    """
    cdef:
        Py_ssize_t i, n = len(values)
        str closed = None
        bint numeric = False
        bint dt64 = False
        bint td64 = False
        object val

    if len(values) == 0:
        return False

    for i in range(n):
        val = values[i]

        if is_interval(val):
            if closed is None:
                closed = val.closed
                numeric = (
                    util.is_float_object(val.left)
                    or util.is_integer_object(val.left)
                )
                td64 = is_timedelta(val.left)
                dt64 = PyDateTime_Check(val.left)
            elif val.closed != closed:
                # mismatched closedness
                return False
            elif numeric:
                if not (
                    util.is_float_object(val.left)
                    or util.is_integer_object(val.left)
                ):
                    # i.e. datetime64 or timedelta64
                    return False
            elif td64:
                if not is_timedelta(val.left):
                    return False
            elif dt64:
                if not PyDateTime_Check(val.left):
                    return False
            else:
                raise ValueError(val)
        elif util.is_nan(val) or val is None:
            pass
        else:
            return False

    if closed is None:
        # we saw all-NAs, no actual Intervals
        return False
    return True


@cython.boundscheck(False)
@cython.wraparound(False)
def maybe_convert_numeric(
    ndarray[object, ndim=1] values,
    set na_values,
    bint convert_empty=True,
    bint coerce_numeric=False,
    bint convert_to_masked_nullable=False,
) -> tuple[np.ndarray, np.ndarray | None]:
    """
    Convert object array to a numeric array if possible.

    Parameters
    ----------
    values : ndarray[object]
        Array of object elements to convert.
    na_values : set
        Set of values that should be interpreted as NaN.
    convert_empty : bool, default True
        If an empty array-like object is encountered, whether to interpret
        that element as NaN or not. If set to False, a ValueError will be
        raised if such an element is encountered and 'coerce_numeric' is False.
    coerce_numeric : bool, default False
        If initial attempts to convert to numeric have failed, whether to
        force conversion to numeric via alternative methods or by setting the
        element to NaN. Otherwise, an Exception will be raised when such an
        element is encountered.

        This boolean also has an impact on how conversion behaves when a
        numeric array has no suitable numerical dtype to return (i.e. uint64,
        int32, uint8). If set to False, the original object array will be
        returned. Otherwise, a ValueError will be raised.
    convert_to_masked_nullable : bool, default False
        Whether to return a mask for the converted values. This also disables
        upcasting for ints with nulls to float64.
    Returns
    -------
    np.ndarray
        Array of converted object values to numerical ones.

    Optional[np.ndarray]
        If convert_to_masked_nullable is True,
        returns a boolean mask for the converted values, otherwise returns None.
    """
    if len(values) == 0:
        return (np.array([], dtype="i8"), None)

    # fastpath for ints - try to convert all based on first value
    cdef:
        object val = values[0]

    if util.is_integer_object(val):
        try:
            maybe_ints = values.astype("i8")
            if (maybe_ints == values).all():
                return (maybe_ints, None)
        except (ValueError, OverflowError, TypeError):
            pass

    # Otherwise, iterate and do full inference.
    cdef:
        int maybe_int
        Py_ssize_t i, n = values.size
        Seen seen = Seen(coerce_numeric)
        ndarray[float64_t, ndim=1] floats = cnp.PyArray_EMPTY(
            1, values.shape, cnp.NPY_FLOAT64, 0
        )
        ndarray[complex128_t, ndim=1] complexes = cnp.PyArray_EMPTY(
            1, values.shape, cnp.NPY_COMPLEX128, 0
        )
        ndarray[int64_t, ndim=1] ints = cnp.PyArray_EMPTY(
            1, values.shape, cnp.NPY_INT64, 0
        )
        ndarray[uint64_t, ndim=1] uints = cnp.PyArray_EMPTY(
            1, values.shape, cnp.NPY_UINT64, 0
        )
        ndarray[uint8_t, ndim=1] bools = cnp.PyArray_EMPTY(
            1, values.shape, cnp.NPY_UINT8, 0
        )
        ndarray[uint8_t, ndim=1] mask = np.zeros(n, dtype="u1")
        float64_t fval
        bint allow_null_in_int = convert_to_masked_nullable

    for i in range(n):
        val = values[i]
        # We only want to disable NaNs showing as float if
        # a) convert_to_masked_nullable = True
        # b) no floats have been seen ( assuming an int shows up later )
        # However, if no ints present (all null array), we need to return floats
        allow_null_in_int = convert_to_masked_nullable and not seen.float_

        if val.__hash__ is not None and val in na_values:
            if allow_null_in_int:
                seen.null_ = True
                mask[i] = 1
            else:
                if convert_to_masked_nullable:
                    mask[i] = 1
                seen.saw_null()
            floats[i] = complexes[i] = NaN
        elif util.is_float_object(val):
            fval = val
            if fval != fval:
                seen.null_ = True
                if allow_null_in_int:
                    mask[i] = 1
                else:
                    if convert_to_masked_nullable:
                        mask[i] = 1
                    seen.float_ = True
            else:
                seen.float_ = True
            floats[i] = complexes[i] = fval
        elif util.is_integer_object(val):
            floats[i] = complexes[i] = val

            val = int(val)
            seen.saw_int(val)

            if val >= 0:
                if val <= oUINT64_MAX:
                    uints[i] = val
                else:
                    seen.float_ = True

            if oINT64_MIN <= val <= oINT64_MAX:
                ints[i] = val

            if val < oINT64_MIN or (seen.sint_ and seen.uint_):
                seen.float_ = True

        elif util.is_bool_object(val):
            floats[i] = uints[i] = ints[i] = bools[i] = val
            seen.bool_ = True
        elif val is None or val is C_NA:
            if allow_null_in_int:
                seen.null_ = True
                mask[i] = 1
            else:
                if convert_to_masked_nullable:
                    mask[i] = 1
                seen.saw_null()
            floats[i] = complexes[i] = NaN
        elif hasattr(val, "__len__") and len(val) == 0:
            if convert_empty or seen.coerce_numeric:
                seen.saw_null()
                floats[i] = complexes[i] = NaN
                mask[i] = 1
            else:
                raise ValueError("Empty string encountered")
        elif util.is_complex_object(val):
            complexes[i] = val
            seen.complex_ = True
        elif is_decimal(val):
            floats[i] = complexes[i] = val
            seen.float_ = True
        else:
            try:
                floatify(val, &fval, &maybe_int)

                if fval in na_values:
                    seen.saw_null()
                    floats[i] = complexes[i] = NaN
                    mask[i] = 1
                else:
                    if fval != fval:
                        seen.null_ = True
                        mask[i] = 1

                    floats[i] = fval

                if maybe_int:
                    as_int = int(val)

                    if as_int in na_values:
                        mask[i] = 1
                        seen.null_ = True
                        if not allow_null_in_int:
                            seen.float_ = True
                    else:
                        seen.saw_int(as_int)

                    if as_int not in na_values:
                        if as_int < oINT64_MIN or as_int > oUINT64_MAX:
                            if seen.coerce_numeric:
                                seen.float_ = True
                            else:
                                raise ValueError("Integer out of range.")
                        else:
                            if as_int >= 0:
                                uints[i] = as_int

                            if as_int <= oINT64_MAX:
                                ints[i] = as_int

                    seen.float_ = seen.float_ or (seen.uint_ and seen.sint_)
                else:
                    seen.float_ = True
            except (TypeError, ValueError) as err:
                if not seen.coerce_numeric:
                    raise type(err)(f"{err} at position {i}")

                mask[i] = 1

                if allow_null_in_int:
                    seen.null_ = True
                else:
                    seen.saw_null()
                    floats[i] = NaN

    if seen.check_uint64_conflict():
        return (values, None)

    # This occurs since we disabled float nulls showing as null in anticipation
    # of seeing ints that were never seen. So then, we return float
    if allow_null_in_int and seen.null_ and not seen.int_ and not seen.bool_:
        seen.float_ = True

    if seen.complex_:
        return (complexes, None)
    elif seen.float_:
        if seen.null_ and convert_to_masked_nullable:
            return (floats, mask.view(np.bool_))
        return (floats, None)
    elif seen.int_:
        if seen.null_ and convert_to_masked_nullable:
            if seen.uint_:
                return (uints, mask.view(np.bool_))
            else:
                return (ints, mask.view(np.bool_))
        if seen.uint_:
            return (uints, None)
        else:
            return (ints, None)
    elif seen.bool_:
        if allow_null_in_int:
            return (bools.view(np.bool_), mask.view(np.bool_))
        return (bools.view(np.bool_), None)
    elif seen.uint_:
        return (uints, None)
    return (ints, None)


@cython.boundscheck(False)
@cython.wraparound(False)
def maybe_convert_objects(ndarray[object] objects,
                          *,
                          bint try_float=False,
                          bint safe=False,
                          bint convert_numeric=True,  # NB: different default!
                          bint convert_to_nullable_dtype=False,
                          bint convert_non_numeric=False,
                          object dtype_if_all_nat=None) -> "ArrayLike":
    """
    Type inference function-- convert object array to proper dtype

    Parameters
    ----------
    objects : ndarray[object]
        Array of object elements to convert.
    try_float : bool, default False
        If an array-like object contains only float or NaN values is
        encountered, whether to convert and return an array of float dtype.
    safe : bool, default False
        Whether to upcast numeric type (e.g. int cast to float). If set to
        True, no upcasting will be performed.
    convert_numeric : bool, default True
        Whether to convert numeric entries.
    convert_to_nullable_dtype : bool, default False
        If an array-like object contains only integer or boolean values (and NaN) is
        encountered, whether to convert and return an Boolean/IntegerArray.
    convert_non_numeric : bool, default False
        Whether to convert datetime, timedelta, period, interval types.
    dtype_if_all_nat : np.dtype, ExtensionDtype, or None, default None
        Dtype to cast to if we have all-NaT.

    Returns
    -------
    np.ndarray or ExtensionArray
        Array of converted object values to more specific dtypes if applicable.
    """
    cdef:
        Py_ssize_t i, n, itemsize_max = 0
        ndarray[float64_t] floats
        ndarray[complex128_t] complexes
        ndarray[int64_t] ints
        ndarray[uint64_t] uints
        ndarray[uint8_t] bools
        ndarray[uint8_t] mask
        Seen seen = Seen()
        object val
        _TSObject tsobj
        float64_t fnan = NaN

    if dtype_if_all_nat is not None:
        # in practice we don't expect to ever pass dtype_if_all_nat
        #  without both convert_non_numeric, so disallow
        #  it to avoid needing to handle it below.
        if not convert_non_numeric:
            raise ValueError(
                "Cannot specify 'dtype_if_all_nat' without convert_non_numeric=True"
            )

    n = len(objects)

    floats = cnp.PyArray_EMPTY(1, objects.shape, cnp.NPY_FLOAT64, 0)
    complexes = cnp.PyArray_EMPTY(1, objects.shape, cnp.NPY_COMPLEX128, 0)
    ints = cnp.PyArray_EMPTY(1, objects.shape, cnp.NPY_INT64, 0)
    uints = cnp.PyArray_EMPTY(1, objects.shape, cnp.NPY_UINT64, 0)
    bools = cnp.PyArray_EMPTY(1, objects.shape, cnp.NPY_UINT8, 0)
    mask = np.full(n, False)

    for i in range(n):
        val = objects[i]
        if itemsize_max != -1:
            itemsize = get_itemsize(val)
            if itemsize > itemsize_max or itemsize == -1:
                itemsize_max = itemsize

        if val is None:
            seen.null_ = True
            floats[i] = complexes[i] = fnan
            mask[i] = True
        elif val is NaT:
            seen.nat_ = True
            if not convert_non_numeric:
                seen.object_ = True
                break
        elif util.is_nan(val):
            seen.nan_ = True
            mask[i] = True
            if util.is_complex_object(val):
                floats[i] = fnan
                complexes[i] = val
                seen.complex_ = True
                if not convert_numeric:
                    break
            else:
                floats[i] = complexes[i] = val
        elif util.is_bool_object(val):
            seen.bool_ = True
            bools[i] = val
            if not convert_numeric:
                break
        elif util.is_float_object(val):
            floats[i] = complexes[i] = val
            seen.float_ = True
            if not convert_numeric:
                break
        elif is_timedelta(val):
            if convert_non_numeric:
                seen.timedelta_ = True
                try:
                    convert_to_timedelta64(val, "ns")
                except OutOfBoundsTimedelta:
                    seen.object_ = True
                    break
                break
            else:
                seen.object_ = True
                break
        elif util.is_integer_object(val):
            seen.int_ = True
            floats[i] = <float64_t>val
            complexes[i] = <double complex>val
            if not seen.null_ or convert_to_nullable_dtype:
                seen.saw_int(val)

                if ((seen.uint_ and seen.sint_) or
                        val > oUINT64_MAX or val < oINT64_MIN):
                    seen.object_ = True
                    break

                if seen.uint_:
                    uints[i] = val
                elif seen.sint_:
                    ints[i] = val
                else:
                    uints[i] = val
                    ints[i] = val
            if not convert_numeric:
                break

        elif util.is_complex_object(val):
            complexes[i] = val
            seen.complex_ = True
            if not convert_numeric:
                break
        elif PyDateTime_Check(val) or cnp.is_datetime64_object(val):

            # if we have an tz's attached then return the objects
            if convert_non_numeric:
                if getattr(val, "tzinfo", None) is not None:
                    seen.datetimetz_ = True
                    break
                else:
                    seen.datetime_ = True
                    try:
                        tsobj = convert_to_tsobject(val, None, None, 0, 0)
                        tsobj.ensure_reso(NPY_FR_ns)
                    except OutOfBoundsDatetime:
                        # e.g. test_out_of_s_bounds_datetime64
                        seen.object_ = True
                        break
            else:
                seen.object_ = True
                break
        elif is_period_object(val):
            if convert_non_numeric:
                seen.period_ = True
                break
            else:
                seen.object_ = True
                break
        elif try_float and not isinstance(val, str):
            # this will convert Decimal objects
            try:
                floats[i] = float(val)
                complexes[i] = complex(val)
                seen.float_ = True
            except (ValueError, TypeError):
                seen.object_ = True
                break
        elif is_interval(val):
            if convert_non_numeric:
                seen.interval_ = True
                break
            else:
                seen.object_ = True
                break
        elif isinstance(val, str):
            if convert_non_numeric:
                seen.str_ = True
                break
            else:
                seen.object_ = True
                break
        elif val is C_NA:
            seen.object_ = True
            continue
        else:
            seen.object_ = True
            break

    # we try to coerce datetime w/tz but must all have the same tz
    if seen.datetimetz_:
        if is_datetime_with_singletz_array(objects):
            from pandas import DatetimeIndex

            try:
                dti = DatetimeIndex(objects)
            except OutOfBoundsDatetime:
                # e.g. test_to_datetime_cache_coerce_50_lines_outofbounds
                pass
            else:
                # unbox to DatetimeArray
                return dti._data
        seen.object_ = True

    elif seen.datetime_:
        if is_datetime_or_datetime64_array(objects):
            from pandas import DatetimeIndex

            try:
                dti = DatetimeIndex(objects)
            except OutOfBoundsDatetime:
                pass
            else:
                # unbox to ndarray[datetime64[ns]]
                return dti._data._ndarray
        seen.object_ = True

    elif seen.timedelta_:
        if is_timedelta_or_timedelta64_array(objects):
            from pandas import TimedeltaIndex

            try:
                tdi = TimedeltaIndex(objects)
            except OutOfBoundsTimedelta:
                pass
            else:
                # unbox to ndarray[timedelta64[ns]]
                return tdi._data._ndarray
        seen.object_ = True

    elif seen.period_:
        if is_period_array(objects):
            from pandas import PeriodIndex
            pi = PeriodIndex(objects)

            # unbox to PeriodArray
            return pi._data
        seen.object_ = True

    elif seen.str_:
        if using_pyarrow_string_dtype() and is_string_array(objects, skipna=True):
            from pandas.core.arrays.string_ import StringDtype

            dtype = StringDtype(storage="pyarrow_numpy")
            return dtype.construct_array_type()._from_sequence(objects, dtype=dtype)

        seen.object_ = True
    elif seen.interval_:
        if is_interval_array(objects):
            from pandas import IntervalIndex
            ii = IntervalIndex(objects)

            # unbox to IntervalArray
            return ii._data

        seen.object_ = True

    elif seen.nat_:
        if not seen.object_ and not seen.numeric_ and not seen.bool_:
            # all NaT, None, or nan (at least one NaT)
            # see GH#49340 for discussion of desired behavior
            dtype = dtype_if_all_nat
            if cnp.PyArray_DescrCheck(dtype):
                # i.e. isinstance(dtype, np.dtype)
                if dtype.kind not in "mM":
                    raise ValueError(dtype)
                else:
                    res = np.empty((<object>objects).shape, dtype=dtype)
                    res[:] = NPY_NAT
                    return res
            elif dtype is not None:
                # EA, we don't expect to get here, but _could_ implement
                raise NotImplementedError(dtype)
            else:
                # we don't guess
                seen.object_ = True
        else:
            seen.object_ = True

    if not convert_numeric:
        # Note: we count "bool" as numeric here. This is because
        #  np.array(list_of_items) will convert bools just like it will numeric
        #  entries.
        return objects

    if seen.bool_:
        if seen.is_bool:
            # is_bool property rules out everything else
            return bools.view(np.bool_)
        elif convert_to_nullable_dtype and seen.is_bool_or_na:
            from pandas.core.arrays import BooleanArray
            return BooleanArray(bools.view(np.bool_), mask)
        seen.object_ = True

    if not seen.object_:
        result = None
        if not safe:
            if seen.null_ or seen.nan_:
                if seen.complex_:
                    result = complexes
                elif seen.float_:
                    result = floats
                elif seen.int_ or seen.uint_:
                    if convert_to_nullable_dtype:
                        from pandas.core.arrays import IntegerArray
                        if seen.uint_:
                            result = IntegerArray(uints, mask)
                        else:
                            result = IntegerArray(ints, mask)
                    else:
                        result = floats
                elif seen.nan_:
                    result = floats
            else:
                if seen.complex_:
                    result = complexes
                elif seen.float_:
                    result = floats
                elif seen.int_:
                    if seen.uint_:
                        result = uints
                    else:
                        result = ints

        else:
            # don't cast int to float, etc.
            if seen.null_:
                if seen.complex_:
                    if not seen.int_:
                        result = complexes
                elif seen.float_ or seen.nan_:
                    if not seen.int_:
                        result = floats
            else:
                if seen.complex_:
                    if not seen.int_:
                        result = complexes
                elif seen.float_ or seen.nan_:
                    if not seen.int_:
                        result = floats
                elif seen.int_:
                    if seen.uint_:
                        result = uints
                    else:
                        result = ints

        if result is uints or result is ints or result is floats or result is complexes:
            # cast to the largest itemsize when all values are NumPy scalars
            if itemsize_max > 0 and itemsize_max != result.dtype.itemsize:
                result = result.astype(result.dtype.kind + str(itemsize_max))
            return result
        elif result is not None:
            return result

    return objects


class _NoDefault(Enum):
    # We make this an Enum
    # 1) because it round-trips through pickle correctly (see GH#40397)
    # 2) because mypy does not understand singletons
    no_default = "NO_DEFAULT"

    def __repr__(self) -> str:
        return "<no_default>"


# Note: no_default is exported to the public API in pandas.api.extensions
no_default = _NoDefault.no_default  # Sentinel indicating the default value.
NoDefault = Literal[_NoDefault.no_default]


def map_infer_mask(
        ndarray[object] arr,
        object f,
        const uint8_t[:] mask,
        bint convert=True,
        object na_value=no_default,
        cnp.dtype dtype=np.dtype(object)
) -> np.ndarray:
    """
    Substitute for np.vectorize with pandas-friendly dtype inference.

    Parameters
    ----------
    arr : ndarray
    f : function
    mask : ndarray
        uint8 dtype ndarray indicating values not to apply `f` to.
    convert : bool, default True
        Whether to call `maybe_convert_objects` on the resulting ndarray.
    na_value : Any, optional
        The result value to use for masked values. By default, the
        input value is used.
    dtype : numpy.dtype
        The numpy dtype to use for the result ndarray.

    Returns
    -------
    np.ndarray
    """
    cdef Py_ssize_t n = len(arr)
    result = np.empty(n, dtype=dtype)

    _map_infer_mask(
        result,
        arr,
        f,
        mask,
        na_value,
    )
    if convert:
        return maybe_convert_objects(result)
    else:
        return result


@cython.boundscheck(False)
@cython.wraparound(False)
def _map_infer_mask(
        ndarray[uint8_int64_object_t] out,
        ndarray[object] arr,
        object f,
        const uint8_t[:] mask,
        object na_value=no_default,
) -> None:
    """
    Helper for map_infer_mask, split off to use fused types based on the result.
    """
    cdef:
        Py_ssize_t i, n
        object val

    n = len(arr)
    for i in range(n):
        if mask[i]:
            if na_value is no_default:
                val = arr[i]
            else:
                val = na_value
        else:
            val = f(arr[i])

            if cnp.PyArray_IsZeroDim(val):
                # unbox 0-dim arrays, GH#690
                val = val.item()

        out[i] = val


@cython.boundscheck(False)
@cython.wraparound(False)
def map_infer(
    ndarray arr, object f, bint convert=True, bint ignore_na=False
) -> np.ndarray:
    """
    Substitute for np.vectorize with pandas-friendly dtype inference.

    Parameters
    ----------
    arr : ndarray
    f : function
    convert : bint
    ignore_na : bint
        If True, NA values will not have f applied

    Returns
    -------
    np.ndarray
    """
    cdef:
        Py_ssize_t i, n
        ndarray[object] result
        object val

    n = len(arr)
    result = cnp.PyArray_EMPTY(1, arr.shape, cnp.NPY_OBJECT, 0)
    for i in range(n):
        if ignore_na and checknull(arr[i]):
            result[i] = arr[i]
            continue
        val = f(arr[i])

        if cnp.PyArray_IsZeroDim(val):
            # unbox 0-dim arrays, GH#690
            val = val.item()

        result[i] = val

    if convert:
        return maybe_convert_objects(result)
    else:
        return result


def to_object_array(rows: object, min_width: int = 0) -> ndarray:
    """
    Convert a list of lists into an object array.

    Parameters
    ----------
    rows : 2-d array (N, K)
        List of lists to be converted into an array.
    min_width : int
        Minimum width of the object array. If a list
        in `rows` contains fewer than `width` elements,
        the remaining elements in the corresponding row
        will all be `NaN`.

    Returns
    -------
    np.ndarray[object, ndim=2]
    """
    cdef:
        Py_ssize_t i, j, n, k, tmp
        ndarray[object, ndim=2] result
        list row

    rows = list(rows)
    n = len(rows)

    k = min_width
    for i in range(n):
        tmp = len(rows[i])
        if tmp > k:
            k = tmp

    result = np.empty((n, k), dtype=object)

    for i in range(n):
        row = list(rows[i])

        for j in range(len(row)):
            result[i, j] = row[j]

    return result


def tuples_to_object_array(ndarray[object] tuples):
    cdef:
        Py_ssize_t i, j, n, k
        ndarray[object, ndim=2] result
        tuple tup

    n = len(tuples)
    k = len(tuples[0])
    result = np.empty((n, k), dtype=object)
    for i in range(n):
        tup = tuples[i]
        for j in range(k):
            result[i, j] = tup[j]

    return result


def to_object_array_tuples(rows: object) -> np.ndarray:
    """
    Convert a list of tuples into an object array. Any subclass of
    tuple in `rows` will be casted to tuple.

    Parameters
    ----------
    rows : 2-d array (N, K)
        List of tuples to be converted into an array.

    Returns
    -------
    np.ndarray[object, ndim=2]
    """
    cdef:
        Py_ssize_t i, j, n, k, tmp
        ndarray[object, ndim=2] result
        tuple row

    rows = list(rows)
    n = len(rows)

    k = 0
    for i in range(n):
        tmp = 1 if checknull(rows[i]) else len(rows[i])
        if tmp > k:
            k = tmp

    result = np.empty((n, k), dtype=object)

    try:
        for i in range(n):
            row = rows[i]
            for j in range(len(row)):
                result[i, j] = row[j]
    except TypeError:
        # e.g. "Expected tuple, got list"
        # upcast any subclasses to tuple
        for i in range(n):
            row = (rows[i],) if checknull(rows[i]) else tuple(rows[i])
            for j in range(len(row)):
                result[i, j] = row[j]

    return result


@cython.wraparound(False)
@cython.boundscheck(False)
def fast_multiget(dict mapping, object[:] keys, default=np.nan) -> np.ndarray:
    cdef:
        Py_ssize_t i, n = len(keys)
        object val
        ndarray[object] output = np.empty(n, dtype="O")

    if n == 0:
        # kludge, for Series
        return np.empty(0, dtype="f8")

    for i in range(n):
        val = keys[i]
        if val in mapping:
            output[i] = mapping[val]
        else:
            output[i] = default

    return maybe_convert_objects(output)


def is_bool_list(obj: list) -> bool:
    """
    Check if this list contains only bool or np.bool_ objects.

    This is appreciably faster than checking `np.array(obj).dtype == bool`

    obj1 = [True, False] * 100
    obj2 = obj1 * 100
    obj3 = obj2 * 100
    obj4 = [True, None] + obj1

    for obj in [obj1, obj2, obj3, obj4]:
        %timeit is_bool_list(obj)
        %timeit np.array(obj).dtype.kind == "b"

    340 ns ± 8.22 ns
    8.78 µs ± 253 ns

    28.8 µs ± 704 ns
    813 µs ± 17.8 µs

    3.4 ms ± 168 µs
    78.4 ms ± 1.05 ms

    48.1 ns ± 1.26 ns
    8.1 µs ± 198 ns
    """
    cdef:
        object item

    for item in obj:
        if not util.is_bool_object(item):
            return False

    # Note: we return True for empty list
    return True


cpdef ndarray eq_NA_compat(ndarray[object] arr, object key):
    """
    Check for `arr == key`, treating all values as not-equal to pd.NA.

    key is assumed to have `not isna(key)`
    """
    cdef:
        ndarray[uint8_t, cast=True] result = cnp.PyArray_EMPTY(
            arr.ndim, arr.shape, cnp.NPY_BOOL, 0
        )
        Py_ssize_t i
        object item

    for i in range(len(arr)):
        item = arr[i]
        if item is C_NA:
            result[i] = False
        else:
            result[i] = item == key

    return result


def dtypes_all_equal(list types not None) -> bool:
    """
    Faster version for:

    first = types[0]
    all(is_dtype_equal(first, t) for t in types[1:])

    And assuming all elements in the list are np.dtype/ExtensionDtype objects

    See timings at https://github.com/pandas-dev/pandas/pull/44594
    """
    first = types[0]
    for t in types[1:]:
        if t is first:
            # Fastpath can provide a nice boost for EADtypes
            continue
        try:
            if not t == first:
                return False
        except (TypeError, AttributeError):
            return False
    else:
        return True


def is_np_dtype(object dtype, str kinds=None) -> bool:
    """
    Optimized check for `isinstance(dtype, np.dtype)` with
    optional `and dtype.kind in kinds`.

    dtype = np.dtype("m8[ns]")

    In [7]: %timeit isinstance(dtype, np.dtype)
    117 ns ± 1.91 ns per loop (mean ± std. dev. of 7 runs, 10,000,000 loops each)

    In [8]: %timeit is_np_dtype(dtype)
    64 ns ± 1.51 ns per loop (mean ± std. dev. of 7 runs, 10,000,000 loops each)

    In [9]: %timeit is_timedelta64_dtype(dtype)
    209 ns ± 6.96 ns per loop (mean ± std. dev. of 7 runs, 1,000,000 loops each)

    In [10]: %timeit is_np_dtype(dtype, "m")
    93.4 ns ± 1.11 ns per loop (mean ± std. dev. of 7 runs, 10,000,000 loops each)
    """
    if not cnp.PyArray_DescrCheck(dtype):
        # i.e. not isinstance(dtype, np.dtype)
        return False
    if kinds is None:
        return True
    return dtype.kind in kinds<|MERGE_RESOLUTION|>--- conflicted
+++ resolved
@@ -66,28 +66,6 @@
 
 cnp.import_array()
 
-
-cdef extern from "numpy/arrayobject.h":
-<<<<<<< HEAD
-    PyTypeObject PySignedIntegerArrType_Type
-    PyTypeObject PyUnsignedIntegerArrType_Type
-=======
-    # cython's numpy.dtype specification is incorrect, which leads to
-    # errors in issubclass(self.dtype.type, np.bool_), so we directly
-    # include the correct version
-    # https://github.com/cython/cython/issues/2022
-
-    ctypedef class numpy.dtype [object PyArray_Descr]:
-        # Use PyDataType_* macros when possible, however there are no macros
-        # for accessing some of the fields, so some are defined. Please
-        # ask on cython-dev if you need more.
-        cdef:
-            int type_num
-            int itemsize "elsize"
-            char byteorder
-            object fields
-            tuple names
->>>>>>> ec9be9dd
 
 cdef extern from "pandas/parser/pd_parser.h":
     int floatify(object, float64_t *result, int *maybe_int) except -1
