# -*- coding: utf-8 -*-
from decimal import Decimal
import sys

import cython
from cython import Py_ssize_t

from cpython cimport (Py_INCREF, PyTuple_SET_ITEM,
                      PyTuple_New,
                      Py_EQ,
                      PyObject_RichCompareBool)

from cpython.datetime cimport (PyDateTime_Check, PyDate_Check,
                               PyTime_Check, PyDelta_Check,
                               PyDateTime_IMPORT)
PyDateTime_IMPORT


import numpy as np
cimport numpy as cnp
from numpy cimport (ndarray, PyArray_GETITEM,
                    PyArray_ITER_DATA, PyArray_ITER_NEXT, PyArray_IterNew,
                    flatiter, NPY_OBJECT,
                    int64_t,
                    float32_t, float64_t,
                    uint8_t, uint64_t,
                    complex128_t)
cnp.import_array()

cdef extern from "numpy/arrayobject.h":
    # cython's numpy.dtype specification is incorrect, which leads to
    # errors in issubclass(self.dtype.type, np.bool_), so we directly
    # include the correct version
    # https://github.com/cython/cython/issues/2022

    ctypedef class numpy.dtype [object PyArray_Descr]:
        # Use PyDataType_* macros when possible, however there are no macros
        # for accessing some of the fields, so some are defined. Please
        # ask on cython-dev if you need more.
        cdef int type_num
        cdef int itemsize "elsize"
        cdef char byteorder
        cdef object fields
        cdef tuple names


cdef extern from "src/parse_helper.h":
    int floatify(object, double *result, int *maybe_int) except -1

cimport util
from util cimport (is_nan,
                   UINT8_MAX, UINT64_MAX, INT64_MAX, INT64_MIN)

from tslib import array_to_datetime
from tslibs.nattype import NaT
from tslibs.conversion cimport convert_to_tsobject
from tslibs.timedeltas cimport convert_to_timedelta64
from tslibs.timezones cimport get_timezone, tz_compare

from missing cimport (checknull,
                      is_null_datetime64, is_null_timedelta64, is_null_period)


# constants that will be compared to potentially arbitrarily large
# python int
cdef object oINT64_MAX = <int64_t>INT64_MAX
cdef object oINT64_MIN = <int64_t>INT64_MIN
cdef object oUINT64_MAX = <uint64_t>UINT64_MAX

cdef int64_t NPY_NAT = util.get_nat()
iNaT = util.get_nat()

cdef bint PY2 = sys.version_info[0] == 2
cdef double nan = <double>np.NaN


def values_from_object(obj: object):
    """ return my values or the object if we are say an ndarray """
    func: object

    func = getattr(obj, 'get_values', None)
    if func is not None:
        obj = func()

    return obj


@cython.wraparound(False)
@cython.boundscheck(False)
def memory_usage_of_objects(arr: object[:]) -> int64_t:
    """ return the memory usage of an object array in bytes,
    does not include the actual bytes of the pointers """
    i: Py_ssize_t
    n: Py_ssize_t
    size: int64_t

    size = 0
    n = len(arr)
    for i in range(n):
        size += arr[i].__sizeof__()
    return size


# ----------------------------------------------------------------------


def is_scalar(val: object) -> bint:
    """
    Return True if given value is scalar.

    This includes:
    - numpy array scalar (e.g. np.int64)
    - Python builtin numerics
    - Python builtin byte arrays and strings
    - None
    - instances of datetime.datetime
    - instances of datetime.timedelta
    - Period
    - instances of decimal.Decimal
    - Interval
    - DateOffset

    """

    return (cnp.PyArray_IsAnyScalar(val)
            # As of numpy-1.9, PyArray_IsAnyScalar misses bytearrays on Py3.
            or isinstance(val, bytes)
            # We differ from numpy (as of 1.10), which claims that None is
            # not scalar in np.isscalar().
            or val is None
            or PyDate_Check(val)
            or PyDelta_Check(val)
            or PyTime_Check(val)
            or util.is_period_object(val)
            or is_decimal(val)
            or is_interval(val)
            or util.is_offset_object(val))


def item_from_zerodim(val: object) -> object:
    """
    If the value is a zerodim array, return the item it contains.

    Parameters
    ----------
    val : object

    Returns
    -------
    result : object

    Examples
    --------
    >>> item_from_zerodim(1)
    1
    >>> item_from_zerodim('foobar')
    'foobar'
    >>> item_from_zerodim(np.array(1))
    1
    >>> item_from_zerodim(np.array([1]))
    array([1])

    """
    if cnp.PyArray_IsZeroDim(val):
        return cnp.PyArray_ToScalar(cnp.PyArray_DATA(val), val)
    return val


@cython.wraparound(False)
@cython.boundscheck(False)
def fast_unique_multiple(list arrays):
    cdef:
        object[:] buf
        Py_ssize_t k = len(arrays)
        Py_ssize_t i, j, n
        list uniques = []
        dict table = {}
        object val, stub = 0

    for i in range(k):
        buf = arrays[i]
        n = len(buf)
        for j in range(n):
            val = buf[j]
            if val not in table:
                table[val] = stub
                uniques.append(val)
    try:
        uniques.sort()
    except Exception:
        pass

    return uniques


@cython.wraparound(False)
@cython.boundscheck(False)
def fast_unique_multiple_list(lists: list, sort: bint = True) -> list:
    cdef:
        list buf
        Py_ssize_t k = len(lists)
        Py_ssize_t i, j, n
        list uniques = []
        dict table = {}
        object val, stub = 0

    for i in range(k):
        buf = lists[i]
        n = len(buf)
        for j in range(n):
            val = buf[j]
            if val not in table:
                table[val] = stub
                uniques.append(val)
    if sort:
        try:
            uniques.sort()
        except Exception:
            pass

    return uniques


@cython.wraparound(False)
@cython.boundscheck(False)
def fast_unique_multiple_list_gen(object gen, bint sort=True):
    """
    Generate a list of unique values from a generator of lists.

    Parameters
    ----------
    gen : generator object
        A generator of lists from which the unique list is created
    sort : boolean
        Whether or not to sort the resulting unique list

    Returns
    -------
    unique_list : list of unique values
    """
    cdef:
        list buf
        Py_ssize_t j, n
        list uniques = []
        dict table = {}
        object val, stub = 0

    for buf in gen:
        n = len(buf)
        for j in range(n):
            val = buf[j]
            if val not in table:
                table[val] = stub
                uniques.append(val)
    if sort:
        try:
            uniques.sort()
        except Exception:
            pass

    return uniques


@cython.wraparound(False)
@cython.boundscheck(False)
def dicts_to_array(dicts: list, columns: list):
    cdef:
        Py_ssize_t i, j, k, n
        object[:, :] result
        dict row
        object col, onan = np.nan

    k = len(columns)
    n = len(dicts)

    result = np.empty((n, k), dtype='O')

    for i in range(n):
        row = dicts[i]
        for j in range(k):
            col = columns[j]
            if col in row:
                result[i, j] = row[col]
            else:
                result[i, j] = onan

    return np.asarray(result)


def fast_zip(list ndarrays):
    """
    For zipping multiple ndarrays into an ndarray of tuples
    """
    cdef:
        Py_ssize_t i, j, k, n
        ndarray[object] result
        flatiter it
        object val, tup

    k = len(ndarrays)
    n = len(ndarrays[0])

    result = np.empty(n, dtype=object)

    # initialize tuples on first pass
    arr = ndarrays[0]
    it = <flatiter> PyArray_IterNew(arr)
    for i in range(n):
        val = PyArray_GETITEM(arr, PyArray_ITER_DATA(it))
        tup = PyTuple_New(k)

        PyTuple_SET_ITEM(tup, 0, val)
        Py_INCREF(val)
        result[i] = tup
        PyArray_ITER_NEXT(it)

    for j in range(1, k):
        arr = ndarrays[j]
        it = <flatiter> PyArray_IterNew(arr)
        if len(arr) != n:
            raise ValueError('all arrays must be same length')

        for i in range(n):
            val = PyArray_GETITEM(arr, PyArray_ITER_DATA(it))
            PyTuple_SET_ITEM(result[i], j, val)
            Py_INCREF(val)
            PyArray_ITER_NEXT(it)

    return result


def get_reverse_indexer(int64_t[:] indexer, Py_ssize_t length):
    """
    Reverse indexing operation.

    Given `indexer`, make `indexer_inv` of it, such that::

        indexer_inv[indexer[x]] = x

    .. note:: If indexer is not unique, only first occurrence is accounted.

    """

    cdef:
        Py_ssize_t i, n = len(indexer)
        int64_t[:] rev_indexer
        int64_t idx

    util.require_not_none(indexer)

    rev_indexer = np.empty(length, dtype=np.int64)
    rev_indexer[:] = -1
    for i in range(n):
        idx = indexer[i]
        if idx != -1:
            rev_indexer[idx] = i

    return np.asarray(rev_indexer)


@cython.wraparound(False)
@cython.boundscheck(False)
def has_infs_f4(float32_t[:] arr) -> bint:
    cdef:
        Py_ssize_t i, n = len(arr)
        float32_t inf, neginf, val

    inf = np.inf
    neginf = -inf

    for i in range(n):
        val = arr[i]
        if val == inf or val == neginf:
            return True
    return False


@cython.wraparound(False)
@cython.boundscheck(False)
def has_infs_f8(float64_t[:] arr) -> bint:
    cdef:
        Py_ssize_t i, n = len(arr)
        float64_t inf, neginf, val

    inf = np.inf
    neginf = -inf

    for i in range(n):
        val = arr[i]
        if val == inf or val == neginf:
            return True
    return False


def maybe_indices_to_slice(ndarray[int64_t] indices, int max_len):
    cdef:
        Py_ssize_t i, n = len(indices)
        int k, vstart, vlast, v

    if n == 0:
        return slice(0, 0)

    vstart = indices[0]
    if vstart < 0 or max_len <= vstart:
        return indices

    if n == 1:
        return slice(vstart, vstart + 1)

    vlast = indices[n - 1]
    if vlast < 0 or max_len <= vlast:
        return indices

    k = indices[1] - indices[0]
    if k == 0:
        return indices
    else:
        for i in range(2, n):
            v = indices[i]
            if v - indices[i - 1] != k:
                return indices

        if k > 0:
            return slice(vstart, vlast + 1, k)
        else:
            if vlast == 0:
                return slice(vstart, None, k)
            else:
                return slice(vstart, vlast - 1, k)


@cython.wraparound(False)
@cython.boundscheck(False)
def maybe_booleans_to_slice(ndarray[uint8_t] mask):
    cdef:
        Py_ssize_t i, n = len(mask)
        Py_ssize_t start, end
        bint started = 0, finished = 0

    for i in range(n):
        if mask[i]:
            if finished:
                return mask.view(np.bool_)
            if not started:
                started = 1
                start = i
        else:
            if finished:
                continue

            if started:
                end = i
                finished = 1

    if not started:
        return slice(0, 0)
    if not finished:
        return slice(start, None)
    else:
        return slice(start, end)


@cython.wraparound(False)
@cython.boundscheck(False)
def array_equivalent_object(left: object[:], right: object[:]) -> bool:
    """ perform an element by element comparion on 1-d object arrays
        taking into account nan positions """
    cdef:
        Py_ssize_t i, n = left.shape[0]
        object x, y

    for i in range(n):
        x = left[i]
        y = right[i]

        # we are either not equal or both nan
        # I think None == None will be true here
        if not (PyObject_RichCompareBool(x, y, Py_EQ) or
                (x is None or is_nan(x)) and (y is None or is_nan(y))):
            return False
    return True


@cython.wraparound(False)
@cython.boundscheck(False)
<<<<<<< HEAD
def astype_intsafe(object[:] arr, new_dtype):
=======
def astype_intsafe(ndarray[object] arr, new_dtype):
>>>>>>> 4f717551
    cdef:
        Py_ssize_t i, n = len(arr)
        object val
        bint is_datelike
        ndarray result

    # on 32-bit, 1.6.2 numpy M8[ns] is a subdtype of integer, which is weird
    is_datelike = new_dtype in ['M8[ns]', 'm8[ns]']

    result = np.empty(n, dtype=new_dtype)
    for i in range(n):
        val = arr[i]
        if is_datelike and checknull(val):
            result[i] = NPY_NAT
        else:
            result[i] = val

    return result


@cython.wraparound(False)
@cython.boundscheck(False)
<<<<<<< HEAD
def astype_unicode(arr: ndarray, skipna: bool=False) -> ndarray[object]:
=======
def astype_unicode(arr: ndarray,
                   skipna: bool=False) -> ndarray[object]:
>>>>>>> 4f717551
    """
    Convert all elements in an array to unicode.

    Parameters
    ----------
    arr : ndarray
        The array whose elements we are casting.
    skipna : bool, default False
        Whether or not to coerce nulls to their stringified form
        (e.g. NaN becomes 'nan').

    Returns
    -------
    casted_arr : ndarray
        A new array with the input array's elements casted.
    """
    cdef:
        object arr_i
        Py_ssize_t i, n = arr.size
        object[:] result = np.empty(n, dtype=object)

    for i in range(n):
        arr_i = arr[i]

        if not (skipna and checknull(arr_i)):
            arr_i = unicode(arr_i)

        result[i] = arr_i

    return np.asarray(result)


@cython.wraparound(False)
@cython.boundscheck(False)
<<<<<<< HEAD
def astype_str(arr: ndarray, skipna: bool = False) -> ndarray[object]:
=======
def astype_str(arr: ndarray,
               skipna: bool=False) -> ndarray[object]:
>>>>>>> 4f717551
    """
    Convert all elements in an array to string.

    Parameters
    ----------
    arr : ndarray
        The array whose elements we are casting.
    skipna : bool, default False
        Whether or not to coerce nulls to their stringified form
        (e.g. NaN becomes 'nan').

    Returns
    -------
    casted_arr : ndarray
        A new array with the input array's elements casted.
    """
    cdef:
        object arr_i
        Py_ssize_t i, n = arr.size
        object[:] result = np.empty(n, dtype=object)

    for i in range(n):
        arr_i = arr[i]

        if not (skipna and checknull(arr_i)):
            arr_i = str(arr_i)

        result[i] = arr_i

    return np.asarray(result)


@cython.wraparound(False)
@cython.boundscheck(False)
<<<<<<< HEAD
def clean_index_list(obj: list):
=======
def clean_index_list(list obj):
>>>>>>> 4f717551
    """
    Utility used in pandas.core.index.ensure_index
    """
    cdef:
        Py_ssize_t i, n = len(obj)
        object val
        bint all_arrays = 1

    for i in range(n):
        val = obj[i]
        if not (isinstance(val, list) or
                util.is_array(val) or hasattr(val, '_data')):
            all_arrays = 0
            break

    if all_arrays:
        return obj, all_arrays

    # don't force numpy coerce with nan's
    inferred = infer_dtype(obj)
    if inferred in ['string', 'bytes', 'unicode', 'mixed', 'mixed-integer']:
        return np.asarray(obj, dtype=object), 0
    elif inferred in ['integer']:
<<<<<<< HEAD
        # TODO: we infer an integer but it *could* be a uint64
=======
        # TODO: we infer an integer but it *could* be a unint64
>>>>>>> 4f717551
        try:
            return np.asarray(obj, dtype='int64'), 0
        except OverflowError:
            return np.asarray(obj, dtype='object'), 0

    return np.asarray(obj), 0


# ------------------------------------------------------------------------------
# Groupby-related functions

# TODO: could do even better if we know something about the data. eg, index has
# 1-min data, binner has 5-min data, then bins are just strides in index. This
# is a general, O(max(len(values), len(binner))) method.
@cython.boundscheck(False)
@cython.wraparound(False)
def generate_bins_dt64(ndarray[int64_t] values, int64_t[:] binner,
                       object closed='left', bint hasnans=0):
    """
    Int64 (datetime64) version of generic python version in groupby.py
    """
    cdef:
        Py_ssize_t lenidx, lenbin, i, j, bc, vc
        ndarray[int64_t] bins
        int64_t l_bin, r_bin, nat_count
        bint right_closed = closed == 'right'

    nat_count = 0
    if hasnans:
        mask = values == iNaT
        nat_count = np.sum(mask)
        values = values[~mask]

    lenidx = len(values)
    lenbin = len(binner)

    if lenidx <= 0 or lenbin <= 0:
        raise ValueError("Invalid length for values or for binner")

    # check binner fits data
    if values[0] < binner[0]:
        raise ValueError("Values falls before first bin")

    if values[lenidx - 1] > binner[lenbin - 1]:
        raise ValueError("Values falls after last bin")

    bins = np.empty(lenbin - 1, dtype=np.int64)

    j = 0  # index into values
    bc = 0  # bin count

    # linear scan
    if right_closed:
        for i in range(0, lenbin - 1):
            r_bin = binner[i + 1]
            # count values in current bin, advance to next bin
            while j < lenidx and values[j] <= r_bin:
                j += 1
            bins[bc] = j
            bc += 1
    else:
        for i in range(0, lenbin - 1):
            r_bin = binner[i + 1]
            # count values in current bin, advance to next bin
            while j < lenidx and values[j] < r_bin:
                j += 1
            bins[bc] = j
            bc += 1

    if nat_count > 0:
        # shift bins by the number of NaT
        bins = bins + nat_count
        bins = np.insert(bins, 0, nat_count)

    return bins


@cython.boundscheck(False)
@cython.wraparound(False)
def row_bool_subset(float64_t[:, :] values,
                    ndarray[uint8_t, cast=True] mask):
    cdef:
        Py_ssize_t i, j, n, k, pos = 0
        float64_t[:, :] out

    n, k = (<object>values).shape
    assert (n == len(mask))

    out = np.empty((mask.sum(), k), dtype=np.float64)

    for i in range(n):
        if mask[i]:
            for j in range(k):
                out[pos, j] = values[i, j]
            pos += 1

    return np.asarray(out)


@cython.boundscheck(False)
@cython.wraparound(False)
def row_bool_subset_object(object[:, :] values,
                           ndarray[uint8_t, cast=True] mask):
    cdef:
        Py_ssize_t i, j, n, k, pos = 0
        object[:, :] out

    n, k = (<object>values).shape
    assert (n == len(mask))

    out = np.empty((mask.sum(), k), dtype=object)

    for i in range(n):
        if mask[i]:
            for j in range(k):
                out[pos, j] = values[i, j]
            pos += 1

    return np.asarray(out)


@cython.boundscheck(False)
@cython.wraparound(False)
def get_level_sorter(ndarray[int64_t, ndim=1] label, int64_t[:] starts):
    """
    argsort for a single level of a multi-index, keeping the order of higher
    levels unchanged. `starts` points to starts of same-key indices w.r.t
    to leading levels; equivalent to:
        np.hstack([label[starts[i]:starts[i+1]].argsort(kind='mergesort')
            + starts[i] for i in range(len(starts) - 1)])
    """
    cdef:
        int64_t l, r
        Py_ssize_t i
        ndarray[int64_t, ndim=1] out = np.empty(len(label), dtype=np.int64)

    for i in range(len(starts) - 1):
        l, r = starts[i], starts[i + 1]
        out[l:r] = l + label[l:r].argsort(kind='mergesort')

    return out


@cython.boundscheck(False)
@cython.wraparound(False)
def count_level_2d(ndarray[uint8_t, ndim=2, cast=True] mask,
                   int64_t[:] labels,
                   Py_ssize_t max_bin,
                   int axis):
    cdef:
        Py_ssize_t i, j, k, n
        ndarray[int64_t, ndim=2] counts

    assert (axis == 0 or axis == 1)
    n, k = (<object> mask).shape

    if axis == 0:
        counts = np.zeros((max_bin, k), dtype='i8')
        with nogil:
            for i in range(n):
                for j in range(k):
                    counts[labels[i], j] += mask[i, j]

    else:  # axis == 1
        counts = np.zeros((n, max_bin), dtype='i8')
        with nogil:
            for i in range(n):
                for j in range(k):
                    counts[i, labels[j]] += mask[i, j]

    return counts


def generate_slices(int64_t[:] labels, Py_ssize_t ngroups):
    cdef:
        Py_ssize_t i, group_size, n, start
        int64_t lab
        object slobj
        ndarray[int64_t] starts, ends

    n = len(labels)

    starts = np.zeros(ngroups, dtype=np.int64)
    ends = np.zeros(ngroups, dtype=np.int64)

    start = 0
    group_size = 0
    for i in range(n):
        lab = labels[i]
        if lab < 0:
            start += 1
        else:
            group_size += 1
            if i == n - 1 or lab != labels[i + 1]:
                starts[lab] = start
                ends[lab] = start + group_size
                start += group_size
                group_size = 0

    return starts, ends


def indices_fast(object index, int64_t[:] labels, list keys,
                 list sorted_labels):
    cdef:
        Py_ssize_t i, j, k, lab, cur, start, n = len(labels)
        dict result = {}
        object tup

    k = len(keys)

    if n == 0:
        return result

    start = 0
    cur = labels[0]
    for i in range(1, n):
        lab = labels[i]

        if lab != cur:
            if lab != -1:
                tup = PyTuple_New(k)
                for j in range(k):
                    val = util.get_value_at(keys[j],
                                            sorted_labels[j][i - 1])
                    PyTuple_SET_ITEM(tup, j, val)
                    Py_INCREF(val)

                result[tup] = index[start:i]
            start = i
        cur = lab

    tup = PyTuple_New(k)
    for j in range(k):
        val = util.get_value_at(keys[j],
                                sorted_labels[j][n - 1])
        PyTuple_SET_ITEM(tup, j, val)
        Py_INCREF(val)
    result[tup] = index[start:]

    return result


# core.common import for fast inference checks

def is_float(obj: object) -> bool:
    return util.is_float_object(obj)


def is_integer(obj: object) -> bool:
    return util.is_integer_object(obj)


def is_bool(obj: object) -> bool:
    return util.is_bool_object(obj)


def is_complex(obj: object) -> bool:
    return util.is_complex_object(obj)


cpdef bint is_decimal(object obj):
    return isinstance(obj, Decimal)


cpdef bint is_interval(object obj):
    return getattr(obj, '_typ', '_typ') == 'interval'


def is_period(val: object) -> bool:
    """ Return a boolean if this is a Period object """
    return util.is_period_object(val)


_TYPE_MAP = {
    'categorical': 'categorical',
    'category': 'categorical',
    'int8': 'integer',
    'int16': 'integer',
    'int32': 'integer',
    'int64': 'integer',
    'i': 'integer',
    'uint8': 'integer',
    'uint16': 'integer',
    'uint32': 'integer',
    'uint64': 'integer',
    'u': 'integer',
    'float32': 'floating',
    'float64': 'floating',
    'f': 'floating',
    'complex128': 'complex',
    'c': 'complex',
    'string': 'string' if PY2 else 'bytes',
    'S': 'string' if PY2 else 'bytes',
    'unicode': 'unicode' if PY2 else 'string',
    'U': 'unicode' if PY2 else 'string',
    'bool': 'boolean',
    'b': 'boolean',
    'datetime64[ns]': 'datetime64',
    'M': 'datetime64',
    'timedelta64[ns]': 'timedelta64',
    'm': 'timedelta64',
}

# types only exist on certain platform
try:
    np.float128
    _TYPE_MAP['float128'] = 'floating'
except AttributeError:
    pass
try:
    np.complex256
    _TYPE_MAP['complex256'] = 'complex'
except AttributeError:
    pass
try:
    np.float16
    _TYPE_MAP['float16'] = 'floating'
except AttributeError:
    pass


cdef class Seen(object):
    """
    Class for keeping track of the types of elements
    encountered when trying to perform type conversions.
    """

    cdef:
        bint int_             # seen_int
        bint bool_            # seen_bool
        bint null_            # seen_null
        bint uint_            # seen_uint (unsigned integer)
        bint sint_            # seen_sint (signed integer)
        bint float_           # seen_float
        bint object_          # seen_object
        bint complex_         # seen_complex
        bint datetime_        # seen_datetime
        bint coerce_numeric   # coerce data to numeric
        bint timedelta_       # seen_timedelta
        bint datetimetz_      # seen_datetimetz

    def __cinit__(self, bint coerce_numeric=0):
        """
        Initialize a Seen instance.

        Parameters
        ----------
        coerce_numeric : bint, default 0
            Whether or not to force conversion to a numeric data type if
            initial methods to convert to numeric fail.
        """
        self.int_ = 0
        self.bool_ = 0
        self.null_ = 0
        self.uint_ = 0
        self.sint_ = 0
        self.float_ = 0
        self.object_ = 0
        self.complex_ = 0
        self.datetime_ = 0
        self.timedelta_ = 0
        self.datetimetz_ = 0
        self.coerce_numeric = coerce_numeric

    cdef inline bint check_uint64_conflict(self) except -1:
        """
        Check whether we can safely convert a uint64 array to a numeric dtype.

        There are two cases when conversion to numeric dtype with a uint64
        array is not safe (and will therefore not be performed)

        1) A NaN element is encountered.

           uint64 cannot be safely cast to float64 due to truncation issues
           at the extreme ends of the range.

        2) A negative number is encountered.

           There is no numerical dtype that can hold both negative numbers
           and numbers greater than INT64_MAX. Hence, at least one number
           will be improperly cast if we convert to a numeric dtype.

        Returns
        -------
        return_values : bool
            Whether or not we should return the original input array to avoid
            data truncation.

        Raises
        ------
        ValueError : uint64 elements were detected, and at least one of the
                     two conflict cases was also detected. However, we are
                     trying to force conversion to a numeric dtype.
        """
        return (self.uint_ and (self.null_ or self.sint_)
                and not self.coerce_numeric)

    cdef inline saw_null(self):
        """
        Set flags indicating that a null value was encountered.
        """
        self.null_ = 1
        self.float_ = 1

    cdef saw_int(self, object val):
        """
        Set flags indicating that an integer value was encountered.

        In addition to setting a flag that an integer was seen, we
        also set two flags depending on the type of integer seen:

        1) sint_ : a negative (signed) number in the
                   range of [-2**63, 0) was encountered
        2) uint_ : a positive number in the range of
                   [2**63, 2**64) was encountered

        Parameters
        ----------
        val : Python int
            Value with which to set the flags.
        """
        self.int_ = 1
        self.sint_ = self.sint_ or (oINT64_MIN <= val < 0)
        self.uint_ = self.uint_ or (oINT64_MAX < val <= oUINT64_MAX)

    @property
    def numeric_(self):
        return self.complex_ or self.float_ or self.int_

    @property
    def is_bool(self):
        return not (self.datetime_ or self.numeric_ or self.timedelta_)

    @property
    def is_float_or_complex(self):
        return not (self.bool_ or self.datetime_ or self.timedelta_)


cdef _try_infer_map(v):
    """ if its in our map, just return the dtype """
    cdef:
        object attr, val
    for attr in ['name', 'kind', 'base']:
        val = getattr(v.dtype, attr)
        if val in _TYPE_MAP:
            return _TYPE_MAP[val]
    return None


def infer_dtype(value: object, skipna: bint = False) -> str:
    """
    Efficiently infer the type of a passed val, or list-like
    array of values. Return a string describing the type.

    Parameters
    ----------
    value : scalar, list, ndarray, or pandas type
    skipna : bool, default False
        Ignore NaN values when inferring the type. The default of ``False``
        will be deprecated in a later version of pandas.

        .. versionadded:: 0.21.0

    Returns
    -------
    string describing the common type of the input data.
    Results can include:

    - string
    - unicode
    - bytes
    - floating
    - integer
    - mixed-integer
    - mixed-integer-float
    - decimal
    - complex
    - categorical
    - boolean
    - datetime64
    - datetime
    - date
    - timedelta64
    - timedelta
    - time
    - period
    - mixed

    Raises
    ------
    TypeError if ndarray-like but cannot infer the dtype

    Notes
    -----
    - 'mixed' is the catchall for anything that is not otherwise
      specialized
    - 'mixed-integer-float' are floats and integers
    - 'mixed-integer' are integers mixed with non-integers

    Examples
    --------
    >>> infer_dtype(['foo', 'bar'])
    'string'

    >>> infer_dtype(['a', np.nan, 'b'], skipna=True)
    'string'

    >>> infer_dtype(['a', np.nan, 'b'], skipna=False)
    'mixed'

    >>> infer_dtype([b'foo', b'bar'])
    'bytes'

    >>> infer_dtype([1, 2, 3])
    'integer'

    >>> infer_dtype([1, 2, 3.5])
    'mixed-integer-float'

    >>> infer_dtype([1.0, 2.0, 3.5])
    'floating'

    >>> infer_dtype(['a', 1])
    'mixed-integer'

    >>> infer_dtype([Decimal(1), Decimal(2.0)])
    'decimal'

    >>> infer_dtype([True, False])
    'boolean'

    >>> infer_dtype([True, False, np.nan])
    'mixed'

    >>> infer_dtype([pd.Timestamp('20130101')])
    'datetime'

    >>> infer_dtype([datetime.date(2013, 1, 1)])
    'date'

    >>> infer_dtype([np.datetime64('2013-01-01')])
    'datetime64'

    >>> infer_dtype([datetime.timedelta(0, 1, 1)])
    'timedelta'

    >>> infer_dtype(pd.Series(list('aabc')).astype('category'))
    'categorical'
    """
    cdef:
        Py_ssize_t i, n
        object val
        ndarray values
        bint seen_pdnat = False
        bint seen_val = False

    if util.is_array(value):
        values = value
    elif hasattr(value, 'dtype'):
        # this will handle ndarray-like
        # e.g. categoricals
        try:
            values = getattr(value, '_values', getattr(value, 'values', value))
        except:
            value = _try_infer_map(value)
            if value is not None:
                return value

            # its ndarray like but we can't handle
            raise ValueError("cannot infer type for {typ}"
                             .format(typ=type(value)))

    else:
        if not isinstance(value, list):
            value = list(value)
        from pandas.core.dtypes.cast import (
            construct_1d_object_array_from_listlike)
        values = construct_1d_object_array_from_listlike(value)

    values = getattr(values, 'values', values)
    val = _try_infer_map(values)
    if val is not None:
        return val

    if values.dtype != np.object_:
        values = values.astype('O')

    # make contiguous
    values = values.ravel()

    n = len(values)
    if n == 0:
        return 'empty'

    # try to use a valid value
    for i in range(n):
        val = values[i]

        # do not use is_nul_datetimelike to keep
        # np.datetime64('nat') and np.timedelta64('nat')
        if val is None or util.is_nan(val):
            pass
        elif val is NaT:
            seen_pdnat = True
        else:
            seen_val = True
            break

    # if all values are nan/NaT
    if seen_val is False and seen_pdnat is True:
        return 'datetime'
        # float/object nan is handled in latter logic

    if util.is_datetime64_object(val):
        if is_datetime64_array(values):
            return 'datetime64'
        elif is_timedelta_or_timedelta64_array(values):
            return 'timedelta'

    elif is_timedelta(val):
        if is_timedelta_or_timedelta64_array(values):
            return 'timedelta'

    elif util.is_integer_object(val):
        # a timedelta will show true here as well
        if is_timedelta(val):
            if is_timedelta_or_timedelta64_array(values):
                return 'timedelta'

        if is_integer_array(values):
            return 'integer'
        elif is_integer_float_array(values):
            return 'mixed-integer-float'
        elif is_timedelta_or_timedelta64_array(values):
            return 'timedelta'
        return 'mixed-integer'

    elif PyDateTime_Check(val):
        if is_datetime_array(values):
            return 'datetime'

    elif PyDate_Check(val):
        if is_date_array(values, skipna=skipna):
            return 'date'

    elif PyTime_Check(val):
        if is_time_array(values, skipna=skipna):
            return 'time'

    elif is_decimal(val):
        return 'decimal'

    elif util.is_float_object(val):
        if is_float_array(values):
            return 'floating'
        elif is_integer_float_array(values):
            return 'mixed-integer-float'

    elif util.is_bool_object(val):
        if is_bool_array(values, skipna=skipna):
            return 'boolean'

    elif isinstance(val, str):
        if is_string_array(values, skipna=skipna):
            return 'string'

    elif isinstance(val, unicode):
        if is_unicode_array(values, skipna=skipna):
            return 'unicode'

    elif isinstance(val, bytes):
        if is_bytes_array(values, skipna=skipna):
            return 'bytes'

    elif util.is_period_object(val):
        if is_period_array(values):
            return 'period'

    elif is_interval(val):
        if is_interval_array(values):
            return 'interval'

    for i in range(n):
        val = values[i]
        if (util.is_integer_object(val) and
                not util.is_timedelta64_object(val) and
                not util.is_datetime64_object(val)):
            return 'mixed-integer'

    return 'mixed'


def infer_datetimelike_array(arr: object) -> object:
    """
    infer if we have a datetime or timedelta array
    - date: we have *only* date and maybe strings, nulls
    - datetime: we have *only* datetimes and maybe strings, nulls
    - timedelta: we have *only* timedeltas and maybe strings, nulls
    - nat: we do not have *any* date, datetimes or timedeltas, but do have
      at least a NaT
    - mixed: other objects (strings, a mix of tz-aware and tz-naive, or
                            actual objects)

    Parameters
    ----------
    arr : object array

    Returns
    -------
    string: {datetime, timedelta, date, nat, mixed}
    """

    cdef:
        Py_ssize_t i, n = len(arr)
        bint seen_timedelta = 0, seen_date = 0, seen_datetime = 0
        bint seen_tz_aware = 0, seen_tz_naive = 0
        bint seen_nat = 0
        list objs = []
        object v

    for i in range(n):
        v = arr[i]
        if util.is_string_object(v):
            objs.append(v)

            if len(objs) == 3:
                break

        elif v is None or util.is_nan(v):
            # nan or None
            pass
        elif v is NaT:
            seen_nat = 1
        elif PyDateTime_Check(v):
            # datetime
            seen_datetime = 1

            # disambiguate between tz-naive and tz-aware
            if v.tzinfo is None:
                seen_tz_naive = 1
            else:
                seen_tz_aware = 1

            if seen_tz_naive and seen_tz_aware:
                return 'mixed'
        elif util.is_datetime64_object(v):
            # np.datetime64
            seen_datetime = 1
        elif PyDate_Check(v):
            seen_date = 1
        elif is_timedelta(v):
            # timedelta, or timedelta64
            seen_timedelta = 1
        else:
            return 'mixed'

    if seen_date and not (seen_datetime or seen_timedelta):
        return 'date'
    elif seen_datetime and not seen_timedelta:
        return 'datetime'
    elif seen_timedelta and not seen_datetime:
        return 'timedelta'
    elif seen_nat:
        return 'nat'

    # short-circuit by trying to
    # actually convert these strings
    # this is for performance as we don't need to try
    # convert *every* string array
    if len(objs):
        try:
            array_to_datetime(objs, errors='raise')
            return 'datetime'
        except:
            pass

        # we are *not* going to infer from strings
        # for timedelta as too much ambiguity

    return 'mixed'


cdef inline bint is_timedelta(object o):
    return PyDelta_Check(o) or util.is_timedelta64_object(o)


cdef class Validator:

    cdef:
        Py_ssize_t n
        dtype dtype
        bint skipna

    def __cinit__(self, Py_ssize_t n, dtype dtype=np.dtype(np.object_),
                  bint skipna=False):
        self.n = n
        self.dtype = dtype
        self.skipna = skipna

    cdef bint validate(self, ndarray values) except -1:
        if not self.n:
            return False

        if self.is_array_typed():
            return True
        elif self.dtype.type_num == NPY_OBJECT:
            if self.skipna:
                return self._validate_skipna(values)
            else:
                return self._validate(values)
        else:
            return False

    @cython.wraparound(False)
    @cython.boundscheck(False)
    cdef bint _validate(self, ndarray values) except -1:
        cdef:
            Py_ssize_t i
            Py_ssize_t n = self.n

        for i in range(n):
            if not self.is_valid(values[i]):
                return False

        return self.finalize_validate()

    @cython.wraparound(False)
    @cython.boundscheck(False)
    cdef bint _validate_skipna(self, ndarray values) except -1:
        cdef:
            Py_ssize_t i
            Py_ssize_t n = self.n

        for i in range(n):
            if not self.is_valid_skipna(values[i]):
                return False

        return self.finalize_validate_skipna()

    cdef bint is_valid(self, object value) except -1:
        return self.is_value_typed(value)

    cdef bint is_valid_skipna(self, object value) except -1:
        return self.is_valid(value) or self.is_valid_null(value)

    cdef bint is_value_typed(self, object value) except -1:
        raise NotImplementedError(
            '{typ} child class must define is_value_typed'
            .format(typ=type(self).__name__))

    cdef bint is_valid_null(self, object value) except -1:
        return value is None or util.is_nan(value)

    cdef bint is_array_typed(self) except -1:
        return False

    cdef inline bint finalize_validate(self):
        return True

    cdef bint finalize_validate_skipna(self):
        # TODO(phillipc): Remove the existing validate methods and replace them
        # with the skipna versions upon full deprecation of skipna=False
        return True


cdef class BoolValidator(Validator):
    cdef inline bint is_value_typed(self, object value) except -1:
        return util.is_bool_object(value)

    cdef inline bint is_array_typed(self) except -1:
        return issubclass(self.dtype.type, np.bool_)


cpdef bint is_bool_array(ndarray values, bint skipna=False):
    cdef:
        BoolValidator validator = BoolValidator(len(values),
                                                values.dtype,
                                                skipna=skipna)
    return validator.validate(values)


cdef class IntegerValidator(Validator):
    cdef inline bint is_value_typed(self, object value) except -1:
        return util.is_integer_object(value)

    cdef inline bint is_array_typed(self) except -1:
        return issubclass(self.dtype.type, np.integer)


cpdef bint is_integer_array(ndarray values):
    cdef:
        IntegerValidator validator = IntegerValidator(len(values),
                                                      values.dtype)
    return validator.validate(values)


cdef class IntegerFloatValidator(Validator):
    cdef inline bint is_value_typed(self, object value) except -1:
        return util.is_integer_object(value) or util.is_float_object(value)

    cdef inline bint is_array_typed(self) except -1:
        return issubclass(self.dtype.type, np.integer)


cdef bint is_integer_float_array(ndarray values):
    cdef:
        IntegerFloatValidator validator = IntegerFloatValidator(len(values),
                                                                values.dtype)
    return validator.validate(values)


cdef class FloatValidator(Validator):
    cdef inline bint is_value_typed(self, object value) except -1:
        return util.is_float_object(value)

    cdef inline bint is_array_typed(self) except -1:
        return issubclass(self.dtype.type, np.floating)


cpdef bint is_float_array(ndarray values):
    cdef:
        FloatValidator validator = FloatValidator(len(values), values.dtype)
    return validator.validate(values)


cdef class StringValidator(Validator):
    cdef inline bint is_value_typed(self, object value) except -1:
        return isinstance(value, str)

    cdef inline bint is_array_typed(self) except -1:
        return issubclass(self.dtype.type, np.str_)


cpdef bint is_string_array(ndarray values, bint skipna=False):
    cdef:
        StringValidator validator = StringValidator(len(values),
                                                    values.dtype,
                                                    skipna=skipna)
    return validator.validate(values)


cdef class UnicodeValidator(Validator):
    cdef inline bint is_value_typed(self, object value) except -1:
        return isinstance(value, unicode)

    cdef inline bint is_array_typed(self) except -1:
        return issubclass(self.dtype.type, np.unicode_)


cdef bint is_unicode_array(ndarray values, bint skipna=False):
    cdef:
        UnicodeValidator validator = UnicodeValidator(len(values),
                                                      values.dtype,
                                                      skipna=skipna)
    return validator.validate(values)


cdef class BytesValidator(Validator):
    cdef inline bint is_value_typed(self, object value) except -1:
        return isinstance(value, bytes)

    cdef inline bint is_array_typed(self) except -1:
        return issubclass(self.dtype.type, np.bytes_)


cdef bint is_bytes_array(ndarray values, bint skipna=False):
    cdef:
        BytesValidator validator = BytesValidator(len(values), values.dtype,
                                                  skipna=skipna)
    return validator.validate(values)


cdef class TemporalValidator(Validator):
    cdef:
        Py_ssize_t generic_null_count

    def __cinit__(self, Py_ssize_t n, dtype dtype=np.dtype(np.object_),
                  bint skipna=False):
        self.n = n
        self.dtype = dtype
        self.skipna = skipna
        self.generic_null_count = 0

    cdef inline bint is_valid(self, object value) except -1:
        return self.is_value_typed(value) or self.is_valid_null(value)

    cdef bint is_valid_null(self, object value) except -1:
        raise NotImplementedError(
            '{typ} child class must define is_valid_null'
            .format(typ=type(self).__name__))

    cdef inline bint is_valid_skipna(self, object value) except -1:
        cdef:
            bint is_typed_null = self.is_valid_null(value)
            bint is_generic_null = value is None or util.is_nan(value)
        self.generic_null_count += is_typed_null and is_generic_null
        return self.is_value_typed(value) or is_typed_null or is_generic_null

    cdef inline bint finalize_validate_skipna(self):
        return self.generic_null_count != self.n


cdef class DatetimeValidator(TemporalValidator):
    cdef bint is_value_typed(self, object value) except -1:
        return PyDateTime_Check(value)

    cdef inline bint is_valid_null(self, object value) except -1:
        return is_null_datetime64(value)


cpdef bint is_datetime_array(ndarray values):
    cdef:
        DatetimeValidator validator = DatetimeValidator(len(values),
                                                        skipna=True)
    return validator.validate(values)


cdef class Datetime64Validator(DatetimeValidator):
    cdef inline bint is_value_typed(self, object value) except -1:
        return util.is_datetime64_object(value)


cpdef bint is_datetime64_array(ndarray values):
    cdef:
        Datetime64Validator validator = Datetime64Validator(len(values),
                                                            skipna=True)
    return validator.validate(values)


@cython.wraparound(False)
@cython.boundscheck(False)
def is_datetime_with_singletz_array(values: ndarray) -> bool:
    """
    Check values have the same tzinfo attribute.
    Doesn't check values are datetime-like types.
    """
    cdef:
        Py_ssize_t i, j, n = len(values)
        object base_val, base_tz, val, tz

    if n == 0:
        return False

    for i in range(n):
        base_val = values[i]
        if base_val is not NaT:
            base_tz = get_timezone(getattr(base_val, 'tzinfo', None))

            for j in range(i, n):
                val = values[j]
                if val is not NaT:
                    tz = getattr(val, 'tzinfo', None)
                    if not tz_compare(base_tz, tz):
                        return False
            break

    return True


cdef class TimedeltaValidator(TemporalValidator):
    cdef bint is_value_typed(self, object value) except -1:
        return PyDelta_Check(value)

    cdef inline bint is_valid_null(self, object value) except -1:
        return is_null_timedelta64(value)


# TODO: Not used outside of tests; remove?
def is_timedelta_array(values: ndarray) -> bint:
    cdef:
        TimedeltaValidator validator = TimedeltaValidator(len(values),
                                                          skipna=True)
    return validator.validate(values)


cdef class Timedelta64Validator(TimedeltaValidator):
    cdef inline bint is_value_typed(self, object value) except -1:
        return util.is_timedelta64_object(value)


# TODO: Not used outside of tests; remove?
def is_timedelta64_array(values: ndarray) -> bint:
    cdef:
        Timedelta64Validator validator = Timedelta64Validator(len(values),
                                                              skipna=True)
    return validator.validate(values)


cdef class AnyTimedeltaValidator(TimedeltaValidator):
    cdef inline bint is_value_typed(self, object value) except -1:
        return is_timedelta(value)


cpdef bint is_timedelta_or_timedelta64_array(ndarray values):
    """ infer with timedeltas and/or nat/none """
    cdef:
        AnyTimedeltaValidator validator = AnyTimedeltaValidator(len(values),
                                                                skipna=True)
    return validator.validate(values)


cdef class DateValidator(Validator):
    cdef inline bint is_value_typed(self, object value) except -1:
        return PyDate_Check(value)


cpdef bint is_date_array(ndarray values, bint skipna=False):
    cdef:
        DateValidator validator = DateValidator(len(values), skipna=skipna)
    return validator.validate(values)


cdef class TimeValidator(Validator):
    cdef inline bint is_value_typed(self, object value) except -1:
        return PyTime_Check(value)


cpdef bint is_time_array(ndarray values, bint skipna=False):
    cdef:
        TimeValidator validator = TimeValidator(len(values), skipna=skipna)
    return validator.validate(values)


cdef class PeriodValidator(TemporalValidator):
    cdef inline bint is_value_typed(self, object value) except -1:
        return util.is_period_object(value)

    cdef inline bint is_valid_null(self, object value) except -1:
        return is_null_period(value)


cpdef bint is_period_array(ndarray values):
    cdef:
        PeriodValidator validator = PeriodValidator(len(values), skipna=True)
    return validator.validate(values)


cdef class IntervalValidator(Validator):
    cdef inline bint is_value_typed(self, object value) except -1:
        return is_interval(value)


cpdef bint is_interval_array(ndarray values):
    cdef:
        IntervalValidator validator = IntervalValidator(len(values),
                                                        skipna=True)
    return validator.validate(values)


@cython.boundscheck(False)
@cython.wraparound(False)
def maybe_convert_numeric(ndarray[object] values, set na_values,
                          bint convert_empty=True, bint coerce_numeric=False):
    """
    Convert object array to a numeric array if possible.

    Parameters
    ----------
    values : ndarray
        Array of object elements to convert.
    na_values : set
        Set of values that should be interpreted as NaN.
    convert_empty : bool, default True
        If an empty array-like object is encountered, whether to interpret
        that element as NaN or not. If set to False, a ValueError will be
        raised if such an element is encountered and 'coerce_numeric' is False.
    coerce_numeric : bool, default False
        If initial attempts to convert to numeric have failed, whether to
        force conversion to numeric via alternative methods or by setting the
        element to NaN. Otherwise, an Exception will be raised when such an
        element is encountered.

        This boolean also has an impact on how conversion behaves when a
        numeric array has no suitable numerical dtype to return (i.e. uint64,
        int32, uint8). If set to False, the original object array will be
        returned. Otherwise, a ValueError will be raised.

    Returns
    -------
    numeric_array : array of converted object values to numerical ones
    """

    if len(values) == 0:
        return np.array([], dtype='i8')

    # fastpath for ints - try to convert all based on first value
    cdef:
        object val = values[0]

    if util.is_integer_object(val):
        try:
            maybe_ints = values.astype('i8')
            if (maybe_ints == values).all():
                return maybe_ints
        except (ValueError, OverflowError, TypeError):
            pass

    # otherwise, iterate and do full infererence
    cdef:
        int status, maybe_int
        Py_ssize_t i, n = values.size
        Seen seen = Seen(coerce_numeric)
        ndarray[float64_t] floats = np.empty(n, dtype='f8')
        ndarray[complex128_t] complexes = np.empty(n, dtype='c16')
        ndarray[int64_t] ints = np.empty(n, dtype='i8')
        ndarray[uint64_t] uints = np.empty(n, dtype='u8')
        ndarray[uint8_t] bools = np.empty(n, dtype='u1')
        float64_t fval

    for i in range(n):
        val = values[i]

        if val.__hash__ is not None and val in na_values:
            seen.saw_null()
            floats[i] = complexes[i] = nan
        elif util.is_float_object(val):
            fval = val
            if fval != fval:
                seen.null_ = True

            floats[i] = complexes[i] = fval
            seen.float_ = True
        elif util.is_integer_object(val):
            floats[i] = complexes[i] = val

            val = int(val)
            seen.saw_int(val)

            if val >= 0:
                if val <= oUINT64_MAX:
                    uints[i] = val
                else:
                    seen.float_ = True

            if val <= oINT64_MAX:
                ints[i] = val

            if seen.sint_ and seen.uint_:
                seen.float_ = True

        elif util.is_bool_object(val):
            floats[i] = uints[i] = ints[i] = bools[i] = val
            seen.bool_ = True
        elif val is None:
            seen.saw_null()
            floats[i] = complexes[i] = nan
        elif hasattr(val, '__len__') and len(val) == 0:
            if convert_empty or seen.coerce_numeric:
                seen.saw_null()
                floats[i] = complexes[i] = nan
            else:
                raise ValueError('Empty string encountered')
        elif util.is_complex_object(val):
            complexes[i] = val
            seen.complex_ = True
        elif is_decimal(val):
            floats[i] = complexes[i] = val
            seen.float_ = True
        else:
            try:
                status = floatify(val, &fval, &maybe_int)

                if fval in na_values:
                    seen.saw_null()
                    floats[i] = complexes[i] = nan
                else:
                    if fval != fval:
                        seen.null_ = True

                    floats[i] = fval

                if maybe_int:
                    as_int = int(val)

                    if as_int in na_values:
                        seen.saw_null()
                    else:
                        seen.saw_int(as_int)

                    if not (seen.float_ or as_int in na_values):
                        if as_int < oINT64_MIN or as_int > oUINT64_MAX:
                            raise ValueError('Integer out of range.')

                        if as_int >= 0:
                            uints[i] = as_int
                        if as_int <= oINT64_MAX:
                            ints[i] = as_int

                    seen.float_ = seen.float_ or (seen.uint_ and seen.sint_)
                else:
                    seen.float_ = True
            except (TypeError, ValueError) as e:
                if not seen.coerce_numeric:
                    raise type(e)(str(e) + ' at position {pos}'.format(pos=i))
                elif "uint64" in str(e):  # Exception from check functions.
                    raise
                seen.saw_null()
                floats[i] = nan

    if seen.check_uint64_conflict():
        return values

    if seen.complex_:
        return complexes
    elif seen.float_:
        return floats
    elif seen.int_:
        if seen.uint_:
            return uints
        else:
            return ints
    elif seen.bool_:
        return bools.view(np.bool_)
    elif seen.uint_:
        return uints
    return ints


@cython.boundscheck(False)
@cython.wraparound(False)
def maybe_convert_objects(object[:] objects, bint try_float=0,
                          bint safe=0, bint convert_datetime=0,
                          bint convert_timedelta=0):
    """
    Type inference function-- convert object array to proper dtype
    """
    cdef:
        Py_ssize_t i, n
        ndarray[float64_t] floats
        ndarray[complex128_t] complexes
        ndarray[int64_t] ints
        ndarray[uint64_t] uints
        ndarray[uint8_t] bools
        int64_t[:] idatetimes
        int64_t[:] itimedeltas
        Seen seen = Seen()
        object val
        float64_t fval, fnan

    util.require_not_none(objects)

    n = len(objects)

    floats = np.empty(n, dtype='f8')
    complexes = np.empty(n, dtype='c16')
    ints = np.empty(n, dtype='i8')
    uints = np.empty(n, dtype='u8')
    bools = np.empty(n, dtype=np.uint8)

    if convert_datetime:
        datetimes = np.empty(n, dtype='M8[ns]')
        idatetimes = datetimes.view(np.int64)

    if convert_timedelta:
        timedeltas = np.empty(n, dtype='m8[ns]')
        itimedeltas = timedeltas.view(np.int64)

    fnan = np.nan

    for i in range(n):
        val = objects[i]

        if val is None:
            seen.null_ = 1
            floats[i] = complexes[i] = fnan
        elif val is NaT:
            if convert_datetime:
                idatetimes[i] = iNaT
                seen.datetime_ = 1
            if convert_timedelta:
                itimedeltas[i] = iNaT
                seen.timedelta_ = 1
            if not (convert_datetime or convert_timedelta):
                seen.object_ = 1
        elif util.is_bool_object(val):
            seen.bool_ = 1
            bools[i] = val
        elif util.is_float_object(val):
            floats[i] = complexes[i] = val
            seen.float_ = 1
        elif util.is_datetime64_object(val):
            if convert_datetime:
                idatetimes[i] = convert_to_tsobject(
                    val, None, None, 0, 0).value
                seen.datetime_ = 1
            else:
                seen.object_ = 1
                break
        elif is_timedelta(val):
            if convert_timedelta:
                itimedeltas[i] = convert_to_timedelta64(val, 'ns')
                seen.timedelta_ = 1
            else:
                seen.object_ = 1
                break
        elif util.is_integer_object(val):
            seen.int_ = 1
            floats[i] = <float64_t> val
            complexes[i] = <double complex> val
            if not seen.null_:
                seen.saw_int(int(val))

                if ((seen.uint_ and seen.sint_) or
                        val > oUINT64_MAX or val < oINT64_MIN):
                    seen.object_ = 1
                    break

                if seen.uint_:
                    uints[i] = val
                elif seen.sint_:
                    ints[i] = val
                else:
                    uints[i] = val
                    ints[i] = val

        elif util.is_complex_object(val):
            complexes[i] = val
            seen.complex_ = 1
        elif PyDateTime_Check(val) or util.is_datetime64_object(val):

            # if we have an tz's attached then return the objects
            if convert_datetime:
                if getattr(val, 'tzinfo', None) is not None:
                    seen.datetimetz_ = 1
                    break
                else:
                    seen.datetime_ = 1
                    idatetimes[i] = convert_to_tsobject(
                        val, None, None, 0, 0).value
            else:
                seen.object_ = 1
                break
        elif try_float and not util.is_string_object(val):
            # this will convert Decimal objects
            try:
                floats[i] = float(val)
                complexes[i] = complex(val)
                seen.float_ = 1
            except Exception:
                seen.object_ = 1
                break
        else:
            seen.object_ = 1
            break

    # we try to coerce datetime w/tz but must all have the same tz
    if seen.datetimetz_:
        if len({getattr(val, 'tzinfo', None) for val in objects}) == 1:
            from pandas import DatetimeIndex
            return DatetimeIndex(np.asarray(objects))
        seen.object_ = 1

    if not seen.object_:
        if not safe:
            if seen.null_:
                if seen.is_float_or_complex:
                    if seen.complex_:
                        return complexes
                    elif seen.float_ or seen.int_:
                        return floats
            else:
                if not seen.bool_:
                    if seen.datetime_:
                        if not seen.numeric_:
                            return datetimes
                    elif seen.timedelta_:
                        if not seen.numeric_:
                            return timedeltas
                    else:
                        if seen.complex_:
                            return complexes
                        elif seen.float_:
                            return floats
                        elif seen.int_:
                            if seen.uint_:
                                return uints
                            else:
                                return ints
                elif seen.is_bool:
                    return bools.view(np.bool_)

        else:
            # don't cast int to float, etc.
            if seen.null_:
                if seen.is_float_or_complex:
                    if seen.complex_:
                        if not seen.int_:
                            return complexes
                    elif seen.float_:
                        if not seen.int_:
                            return floats
            else:
                if not seen.bool_:
                    if seen.datetime_:
                        if not seen.numeric_:
                            return datetimes
                    elif seen.timedelta_:
                        if not seen.numeric_:
                            return timedeltas
                    else:
                        if seen.complex_:
                            if not seen.int_:
                                return complexes
                        elif seen.float_:
                            if not seen.int_:
                                return floats
                        elif seen.int_:
                            if seen.uint_:
                                return uints
                            else:
                                return ints
                elif seen.is_bool:
                    return bools.view(np.bool_)

    return np.asarray(objects)


def map_infer_mask(ndarray arr, object f, uint8_t[:] mask, bint convert=1):
    """
    Substitute for np.vectorize with pandas-friendly dtype inference

    Parameters
    ----------
    arr : ndarray
    f : function

    Returns
    -------
    mapped : ndarray
    """
    cdef:
        Py_ssize_t i, n
        object[:] result
        object val

    n = len(arr)
    result = np.empty(n, dtype=object)
    for i in range(n):
        if mask[i]:
            val = arr[i]
        else:
            val = f(arr[i])

            if cnp.PyArray_IsZeroDim(val):
                # unbox 0-dim arrays, GH#690
                # TODO: is there a faster way to unbox?
                #   item_from_zerodim?
                val = val.item()

        result[i] = val

    if convert:
        return maybe_convert_objects(result,
                                     try_float=0,
                                     convert_datetime=0,
                                     convert_timedelta=0)

    return np.asarray(result)


@cython.wraparound(False)
@cython.boundscheck(False)
def map_infer(ndarray arr, object f, bint convert=1):
    """
    Substitute for np.vectorize with pandas-friendly dtype inference

    Parameters
    ----------
    arr : ndarray
    f : function

    Returns
    -------
    mapped : ndarray
    """
    cdef:
        Py_ssize_t i, n
        object[:] result
        object val

    n = len(arr)
    result = np.empty(n, dtype=object)
    for i in range(n):
        val = f(arr[i])

        if cnp.PyArray_IsZeroDim(val):
            # unbox 0-dim arrays, GH#690
            # TODO: is there a faster way to unbox?
            #   item_from_zerodim?
            val = val.item()

        result[i] = val

    if convert:
        return maybe_convert_objects(result,
                                     try_float=0,
                                     convert_datetime=0,
                                     convert_timedelta=0)

    return np.asarray(result)


def to_object_array(rows: list, min_width: int = 0):
    """
    Convert a list of lists into an object array.

    Parameters
    ----------
    rows : 2-d array (N, K)
        A list of lists to be converted into an array
    min_width : int
        The minimum width of the object array. If a list
        in `rows` contains fewer than `width` elements,
        the remaining elements in the corresponding row
        will all be `NaN`.

    Returns
    -------
    obj_array : numpy array of the object dtype
    """
    cdef:
        Py_ssize_t i, j, n, k, tmp
        object[:, :] result
        list row

    n = len(rows)

    k = min_width
    for i in range(n):
        tmp = len(rows[i])
        if tmp > k:
            k = tmp

    result = np.empty((n, k), dtype=object)

    for i in range(n):
        row = rows[i]

        for j in range(len(row)):
            result[i, j] = row[j]

    return np.asarray(result)


def tuples_to_object_array(ndarray[object] tuples):
    cdef:
        Py_ssize_t i, j, n, k, tmp
        object[:, :] result
        tuple tup

    n = len(tuples)
    k = len(tuples[0])
    result = np.empty((n, k), dtype=object)
    for i in range(n):
        tup = tuples[i]
        for j in range(k):
            result[i, j] = tup[j]

    return np.asarray(result)


def to_object_array_tuples(rows: list):
    cdef:
        Py_ssize_t i, j, n, k, tmp
        object[:, :] result
        tuple row

    n = len(rows)

    k = 0
    for i in range(n):
        tmp = len(rows[i])
        if tmp > k:
            k = tmp

    result = np.empty((n, k), dtype=object)

    try:
        for i in range(n):
            row = rows[i]
            for j in range(len(row)):
                result[i, j] = row[j]
    except Exception:
        # upcast any subclasses to tuple
        for i in range(n):
            row = tuple(rows[i])
            for j in range(len(row)):
                result[i, j] = row[j]

    return np.asarray(result)


@cython.wraparound(False)
@cython.boundscheck(False)
def fast_multiget(dict mapping, ndarray keys, default=np.nan):
    cdef:
        Py_ssize_t i, n = len(keys)
        object val
        object[:] output = np.empty(n, dtype='O')

    if n == 0:
        # kludge, for Series
        return np.empty(0, dtype='f8')

    keys = getattr(keys, 'values', keys)

    for i in range(n):
        val = keys[i]
        if val in mapping:
            output[i] = mapping[val]
        else:
            output[i] = default

    return maybe_convert_objects(output)<|MERGE_RESOLUTION|>--- conflicted
+++ resolved
@@ -483,11 +483,7 @@
 
 @cython.wraparound(False)
 @cython.boundscheck(False)
-<<<<<<< HEAD
-def astype_intsafe(object[:] arr, new_dtype):
-=======
 def astype_intsafe(ndarray[object] arr, new_dtype):
->>>>>>> 4f717551
     cdef:
         Py_ssize_t i, n = len(arr)
         object val
@@ -510,12 +506,7 @@
 
 @cython.wraparound(False)
 @cython.boundscheck(False)
-<<<<<<< HEAD
 def astype_unicode(arr: ndarray, skipna: bool=False) -> ndarray[object]:
-=======
-def astype_unicode(arr: ndarray,
-                   skipna: bool=False) -> ndarray[object]:
->>>>>>> 4f717551
     """
     Convert all elements in an array to unicode.
 
@@ -550,12 +541,7 @@
 
 @cython.wraparound(False)
 @cython.boundscheck(False)
-<<<<<<< HEAD
-def astype_str(arr: ndarray, skipna: bool = False) -> ndarray[object]:
-=======
-def astype_str(arr: ndarray,
-               skipna: bool=False) -> ndarray[object]:
->>>>>>> 4f717551
+def astype_str(arr: ndarray, skipna: bool=False) -> ndarray[object]:
     """
     Convert all elements in an array to string.
 
@@ -590,11 +576,7 @@
 
 @cython.wraparound(False)
 @cython.boundscheck(False)
-<<<<<<< HEAD
 def clean_index_list(obj: list):
-=======
-def clean_index_list(list obj):
->>>>>>> 4f717551
     """
     Utility used in pandas.core.index.ensure_index
     """
@@ -618,11 +600,7 @@
     if inferred in ['string', 'bytes', 'unicode', 'mixed', 'mixed-integer']:
         return np.asarray(obj, dtype=object), 0
     elif inferred in ['integer']:
-<<<<<<< HEAD
         # TODO: we infer an integer but it *could* be a uint64
-=======
-        # TODO: we infer an integer but it *could* be a unint64
->>>>>>> 4f717551
         try:
             return np.asarray(obj, dtype='int64'), 0
         except OverflowError:
