--- conflicted
+++ resolved
@@ -1515,12 +1515,8 @@
 
     cdef readonly:
         int64_t ordinal
-<<<<<<< HEAD
         PeriodPseudoDtype _dtype
-        object freq
-=======
         BaseOffset freq
->>>>>>> b3c31262
 
     def __cinit__(self, int64_t ordinal, BaseOffset freq):
         self.ordinal = ordinal
