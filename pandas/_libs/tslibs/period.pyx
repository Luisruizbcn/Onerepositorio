--- conflicted
+++ resolved
@@ -2599,7 +2599,6 @@
         object_state = None, self.freq, self.ordinal
         return (Period, object_state)
 
-<<<<<<< HEAD
     def fast_strftime(self, fmt_str: str, loc_s: object) -> str:
         """A faster alternative to `strftime` using string formatting.
 
@@ -2635,10 +2634,7 @@
                 loc_s.pm
             )
 
-    def strftime(self, fmt: str) -> str:
-=======
     def strftime(self, fmt: str | None) -> str:
->>>>>>> 6296e03e
         r"""
         Returns a formatted string representation of the :class:`Period`.
 
