--- conflicted
+++ resolved
@@ -1599,11 +1599,7 @@
             raise IncompatibleFrequency("Input cannot be converted to "
                                         f"Period(freq={self.freqstr})")
         elif util.is_offset_object(other):
-<<<<<<< HEAD
-            if self.freq.base == other.base:
-=======
             if other.base == self.freq.base:
->>>>>>> 62fda2ef
                 ordinal = self.ordinal + other.n
                 return Period(ordinal=ordinal, freq=self.freq)
             msg = DIFFERENT_FREQ.format(cls=type(self).__name__,
