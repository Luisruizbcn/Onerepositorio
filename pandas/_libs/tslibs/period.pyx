--- conflicted
+++ resolved
@@ -1600,19 +1600,12 @@
 
     def __richcmp__(self, other, op):
         if is_period_object(other):
-<<<<<<< HEAD
-            self._require_matching_freq(other)
-=======
             if other.freq != self.freq:
                 if op == Py_EQ:
                     return False
                 elif op == Py_NE:
                     return True
-                msg = DIFFERENT_FREQ.format(cls=type(self).__name__,
-                                            own_freq=self.freqstr,
-                                            other_freq=other.freqstr)
-                raise IncompatibleFrequency(msg)
->>>>>>> 6b8442be
+                self._require_matching_freq(other)
             return PyObject_RichCompareBool(self.ordinal, other.ordinal, op)
         elif other is NaT:
             return _nat_scalar_rules[op]
