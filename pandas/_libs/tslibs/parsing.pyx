--- conflicted
+++ resolved
@@ -313,30 +313,9 @@
     except ValueError:
         pass
 
-<<<<<<< HEAD
-    dt, _ = dateutil_parse(date_string, default=_DEFAULT_DATETIME,
-                           dayfirst=dayfirst, yearfirst=yearfirst,
-                           ignoretz=False)
-=======
     dt = dateutil_parse(date_string, default=_DEFAULT_DATETIME,
                         dayfirst=dayfirst, yearfirst=yearfirst,
                         ignoretz=False, out_bestunit=&out_bestunit)
-
-    if dt.tzinfo is not None:
-        # dateutil can return a datetime with a tzoffset outside of (-24H, 24H)
-        #  bounds, which is invalid (can be constructed, but raises if we call
-        #  str(dt)).  Check that and raise here if necessary.
-        try:
-            dt.utcoffset()
-        except ValueError as err:
-            # offset must be a timedelta strictly between -timedelta(hours=24)
-            #  and timedelta(hours=24)
-            raise ValueError(
-                f'Parsed string "{date_string}" gives an invalid tzoffset, '
-                "which must be between -timedelta(hours=24) and timedelta(hours=24)"
-            )
-
->>>>>>> dba96f97
     return dt
 
 
@@ -702,7 +681,6 @@
         elif res.tzoffset:
             ret = ret.replace(tzinfo=tzoffset(res.tzname, res.tzoffset))
 
-<<<<<<< HEAD
             # dateutil can return a datetime with a tzoffset outside of (-24H, 24H)
             #  bounds, which is invalid (can be constructed, but raises if we call
             #  str(ret)).  Check that and raise here if necessary.
@@ -716,11 +694,8 @@
                     "which must be between -timedelta(hours=24) and timedelta(hours=24)"
                 )
 
-    return ret, reso
-=======
     out_bestunit[0] = attrname_to_npy_unit[reso]
     return ret
->>>>>>> dba96f97
 
 
 # ----------------------------------------------------------------------
