# -*- coding: utf-8 -*-
# cython: profile=False
"""
Parsing functions for datetime and datetime-like strings.
"""
import sys
import re

from cpython cimport PyString_Check, PyUnicode_Check

from libc.stdlib cimport free

cimport cython
from cython cimport Py_ssize_t


from datetime import datetime
import time

import numpy as np
cimport numpy as np
from numpy cimport int64_t, ndarray
np.import_array()

# Avoid import from outside _libs
if sys.version_info.major == 2:
    string_types = basestring
    from StringIO import StringIO
else:
    string_types = str
    from io import StringIO


# dateutil compat
from dateutil.tz import (tzoffset,
                         tzlocal as _dateutil_tzlocal,
                         tzfile as _dateutil_tzfile,
                         tzutc as _dateutil_tzutc,
                         tzstr as _dateutil_tzstr)
from dateutil.relativedelta import relativedelta
from dateutil.parser import DEFAULTPARSER
from dateutil.parser import parse as du_parse

from ccalendar import MONTH_NUMBERS
<<<<<<< HEAD
=======
from nattype import nat_strings
>>>>>>> 96439fb1

# ----------------------------------------------------------------------
# Constants


class DateParseError(ValueError):
    pass


_DEFAULT_DATETIME = datetime(1, 1, 1).replace(hour=0, minute=0,
                                              second=0, microsecond=0)

cdef object _TIMEPAT = re.compile(r'^([01]?[0-9]|2[0-3]):([0-5][0-9])')

cdef set _not_datelike_strings = set(['a', 'A', 'm', 'M', 'p', 'P', 't', 'T'])

NAT_SENTINEL = object()
# This allows us to reference NaT without having to import it

# ----------------------------------------------------------------------


def parse_datetime_string(date_string, freq=None, dayfirst=False,
                          yearfirst=False, **kwargs):
    """parse datetime string, only returns datetime.
    Also cares special handling matching time patterns.

    Returns
    -------
    datetime
    """

    cdef:
        object dt

    if not _does_string_look_like_datetime(date_string):
        raise ValueError('Given date string not likely a datetime.')

    if _TIMEPAT.match(date_string):
        # use current datetime as default, not pass _DEFAULT_DATETIME
        dt = du_parse(date_string, dayfirst=dayfirst,
                      yearfirst=yearfirst, **kwargs)
        return dt

    try:
        dt, _, _ = _parse_dateabbr_string(date_string, _DEFAULT_DATETIME, freq)
        return dt
    except DateParseError:
        raise
    except ValueError:
        pass

    try:
        dt = du_parse(date_string, default=_DEFAULT_DATETIME,
                      dayfirst=dayfirst, yearfirst=yearfirst, **kwargs)
    except TypeError:
        # following may be raised from dateutil
        # TypeError: 'NoneType' object is not iterable
        raise ValueError('Given date string not likely a datetime.')

    return dt


def parse_time_string(arg, freq=None, dayfirst=None, yearfirst=None):
    """
    Try hard to parse datetime string, leveraging dateutil plus some extra
    goodies like quarter recognition.

    Parameters
    ----------
    arg : compat.string_types
    freq : str or DateOffset, default None
        Helps with interpreting time string if supplied
    dayfirst : bool, default None
        If None uses default from print_config
    yearfirst : bool, default None
        If None uses default from print_config

    Returns
    -------
    datetime, datetime/dateutil.parser._result, str
    """
    if not isinstance(arg, string_types):
        return arg

    if getattr(freq, "_typ", None) == "dateoffset":
        freq = freq.rule_code

    if dayfirst is None:
        from pandas.core.config import get_option
        dayfirst = get_option("display.date_dayfirst")
    if yearfirst is None:
        from pandas.core.config import get_option
        yearfirst = get_option("display.date_yearfirst")

    res = parse_datetime_string_with_reso(arg, freq=freq,
                                          dayfirst=dayfirst,
                                          yearfirst=yearfirst)
    if res[0] is NAT_SENTINEL:
        from pandas._libs.tslib import NaT
        res = (NaT,) + res[1:]
    return res


def parse_datetime_string_with_reso(date_string, freq=None, dayfirst=False,
                                    yearfirst=False, **kwargs):
    """parse datetime string, only returns datetime

    Returns
    -------
    datetime
    """

    cdef:
        object parsed, reso

    if not _does_string_look_like_datetime(date_string):
        raise ValueError('Given date string not likely a datetime.')

    try:
        return _parse_dateabbr_string(date_string, _DEFAULT_DATETIME, freq)
    except DateParseError:
        raise
    except ValueError:
        pass

    try:
        parsed, reso = dateutil_parse(date_string, _DEFAULT_DATETIME,
                                      dayfirst=dayfirst, yearfirst=yearfirst)
    except Exception as e:
        # TODO: allow raise of errors within instead
        raise DateParseError(e)
    if parsed is None:
        raise DateParseError("Could not parse %s" % date_string)
    return parsed, parsed, reso


cpdef bint _does_string_look_like_datetime(object date_string):
    if date_string.startswith('0'):
        # Strings starting with 0 are more consistent with a
        # date-like string than a number
        return True

    try:
        if float(date_string) < 1000:
            return False
    except ValueError:
        pass

    if date_string in _not_datelike_strings:
        return False

    return True


cdef inline object _parse_dateabbr_string(object date_string, object default,
                                          object freq):
    cdef:
        object ret
        int year, quarter = -1, month, mnum, date_len

    # special handling for possibilities eg, 2Q2005, 2Q05, 2005Q1, 05Q1
    assert isinstance(date_string, string_types)

    # len(date_string) == 0
    # should be NaT???

    if date_string in nat_strings:
        return NAT_SENTINEL, NAT_SENTINEL, ''

    date_string = date_string.upper()
    date_len = len(date_string)

    if date_len == 4:
        # parse year only like 2000
        try:
            ret = default.replace(year=int(date_string))
            return ret, ret, 'year'
        except ValueError:
            pass

    try:
        if 4 <= date_len <= 7:
            i = date_string.index('Q', 1, 6)
            if i == 1:
                quarter = int(date_string[0])
                if date_len == 4 or (date_len == 5
                                     and date_string[i + 1] == '-'):
                    # r'(\d)Q-?(\d\d)')
                    year = 2000 + int(date_string[-2:])
                elif date_len == 6 or (date_len == 7
                                       and date_string[i + 1] == '-'):
                    # r'(\d)Q-?(\d\d\d\d)')
                    year = int(date_string[-4:])
                else:
                    raise ValueError
            elif i == 2 or i == 3:
                # r'(\d\d)-?Q(\d)'
                if date_len == 4 or (date_len == 5
                                     and date_string[i - 1] == '-'):
                    quarter = int(date_string[-1])
                    year = 2000 + int(date_string[:2])
                else:
                    raise ValueError
            elif i == 4 or i == 5:
                if date_len == 6 or (date_len == 7
                                     and date_string[i - 1] == '-'):
                    # r'(\d\d\d\d)-?Q(\d)'
                    quarter = int(date_string[-1])
                    year = int(date_string[:4])
                else:
                    raise ValueError

            if not (1 <= quarter <= 4):
                msg = ('Incorrect quarterly string is given, quarter must be '
                       'between 1 and 4: {0}')
                raise DateParseError(msg.format(date_string))

            if freq is not None:
                # hack attack, #1228
                try:
                    mnum = MONTH_NUMBERS[_get_rule_month(freq)] + 1
                except (KeyError, ValueError):
                    msg = ('Unable to retrieve month information from given '
                           'freq: {0}').format(freq)
                    raise DateParseError(msg)

                month = (mnum + (quarter - 1) * 3) % 12 + 1
                if month > mnum:
                    year -= 1
            else:
                month = (quarter - 1) * 3 + 1

            ret = default.replace(year=year, month=month)
            return ret, ret, 'quarter'

    except DateParseError:
        raise
    except ValueError:
        pass

    if date_len == 6 and (freq == 'M' or
                          getattr(freq, 'rule_code', None) == 'M'):
        year = int(date_string[:4])
        month = int(date_string[4:6])
        try:
            ret = default.replace(year=year, month=month)
            return ret, ret, 'month'
        except ValueError:
            pass

    for pat in ['%Y-%m', '%m-%Y', '%b %Y', '%b-%Y']:
        try:
            ret = datetime.strptime(date_string, pat)
            return ret, ret, 'month'
        except ValueError:
            pass

    raise ValueError('Unable to parse {0}'.format(date_string))


def dateutil_parse(object timestr, object default, ignoretz=False,
                   tzinfos=None, **kwargs):
    """ lifted from dateutil to get resolution"""

    cdef:
        object fobj, res, attr, ret, tzdata
        object reso = None
        dict repl = {}

    fobj = StringIO(str(timestr))
    res = DEFAULTPARSER._parse(fobj, **kwargs)

    # dateutil 2.2 compat
    if isinstance(res, tuple):  # PyTuple_Check
        res, _ = res

    if res is None:
        msg = "Unknown datetime string format, unable to parse: {0}"
        raise ValueError(msg.format(timestr))

    for attr in ["year", "month", "day", "hour",
                 "minute", "second", "microsecond"]:
        value = getattr(res, attr)
        if value is not None:
            repl[attr] = value
            reso = attr

    if reso is None:
        msg = "Unable to parse datetime string: {0}"
        raise ValueError(msg.format(timestr))

    if reso == 'microsecond':
        if repl['microsecond'] == 0:
            reso = 'second'
        elif repl['microsecond'] % 1000 == 0:
            reso = 'millisecond'

    ret = default.replace(**repl)
    if res.weekday is not None and not res.day:
        ret = ret + relativedelta.relativedelta(weekday=res.weekday)
    if not ignoretz:
        if callable(tzinfos) or tzinfos and res.tzname in tzinfos:
            if callable(tzinfos):
                tzdata = tzinfos(res.tzname, res.tzoffset)
            else:
                tzdata = tzinfos.get(res.tzname)
            if isinstance(tzdata, datetime.tzinfo):
                tzinfo = tzdata
            elif isinstance(tzdata, string_types):
                tzinfo = _dateutil_tzstr(tzdata)
            elif isinstance(tzdata, int):
                tzinfo = tzoffset(res.tzname, tzdata)
            else:
                raise ValueError("offset must be tzinfo subclass, "
                                 "tz string, or int offset")
            ret = ret.replace(tzinfo=tzinfo)
        elif res.tzname and res.tzname in time.tzname:
            ret = ret.replace(tzinfo=_dateutil_tzlocal())
        elif res.tzoffset == 0:
            ret = ret.replace(tzinfo=_dateutil_tzutc())
        elif res.tzoffset:
            ret = ret.replace(tzinfo=tzoffset(res.tzname, res.tzoffset))
    return ret, reso


cpdef object _get_rule_month(object source, object default='DEC'):
    """
    Return starting month of given freq, default is December.

    Example
    -------
    >>> _get_rule_month('D')
    'DEC'

    >>> _get_rule_month('A-JAN')
    'JAN'
    """
    if hasattr(source, 'freqstr'):
        source = source.freqstr
    source = source.upper()
    if '-' not in source:
        return default
    else:
        return source.split('-')[1]


# ----------------------------------------------------------------------
# Parsing for type-inference


def try_parse_dates(ndarray[object] values, parser=None,
                    dayfirst=False, default=None):
    cdef:
        Py_ssize_t i, n
        ndarray[object] result

    n = len(values)
    result = np.empty(n, dtype='O')

    if parser is None:
        if default is None:  # GH2618
            date = datetime.now()
            default = datetime(date.year, date.month, 1)

        parse_date = lambda x: du_parse(x, dayfirst=dayfirst, default=default)

        # EAFP here
        try:
            for i from 0 <= i < n:
                if values[i] == '':
                    result[i] = np.nan
                else:
                    result[i] = parse_date(values[i])
        except Exception:
            # failed
            return values
    else:
        parse_date = parser

        try:
            for i from 0 <= i < n:
                if values[i] == '':
                    result[i] = np.nan
                else:
                    result[i] = parse_date(values[i])
        except Exception:
            # raise if passed parser and it failed
            raise

    return result


def try_parse_date_and_time(ndarray[object] dates, ndarray[object] times,
                            date_parser=None, time_parser=None,
                            dayfirst=False, default=None):
    cdef:
        Py_ssize_t i, n
        ndarray[object] result

    n = len(dates)
    if len(times) != n:
        raise ValueError('Length of dates and times must be equal')
    result = np.empty(n, dtype='O')

    if date_parser is None:
        if default is None:  # GH2618
            date = datetime.now()
            default = datetime(date.year, date.month, 1)

        parse_date = lambda x: du_parse(x, dayfirst=dayfirst, default=default)

    else:
        parse_date = date_parser

    if time_parser is None:
        parse_time = lambda x: du_parse(x)

    else:
        parse_time = time_parser

    for i from 0 <= i < n:
        d = parse_date(str(dates[i]))
        t = parse_time(str(times[i]))
        result[i] = datetime(d.year, d.month, d.day,
                             t.hour, t.minute, t.second)

    return result


def try_parse_year_month_day(ndarray[object] years, ndarray[object] months,
                             ndarray[object] days):
    cdef:
        Py_ssize_t i, n
        ndarray[object] result

    n = len(years)
    if len(months) != n or len(days) != n:
        raise ValueError('Length of years/months/days must all be equal')
    result = np.empty(n, dtype='O')

    for i from 0 <= i < n:
        result[i] = datetime(int(years[i]), int(months[i]), int(days[i]))

    return result


def try_parse_datetime_components(ndarray[object] years,
                                  ndarray[object] months,
                                  ndarray[object] days,
                                  ndarray[object] hours,
                                  ndarray[object] minutes,
                                  ndarray[object] seconds):

    cdef:
        Py_ssize_t i, n
        ndarray[object] result
        int secs
        double float_secs
        double micros

    n = len(years)
    if (len(months) != n or len(days) != n or len(hours) != n or
            len(minutes) != n or len(seconds) != n):
        raise ValueError('Length of all datetime components must be equal')
    result = np.empty(n, dtype='O')

    for i from 0 <= i < n:
        float_secs = float(seconds[i])
        secs = int(float_secs)

        micros = float_secs - secs
        if micros > 0:
            micros = micros * 1000000

        result[i] = datetime(int(years[i]), int(months[i]), int(days[i]),
                             int(hours[i]), int(minutes[i]), secs,
                             int(micros))

    return result


# ----------------------------------------------------------------------
# Miscellaneous

_DATEUTIL_LEXER_SPLIT = None
try:
    # Since these are private methods from dateutil, it is safely imported
    # here so in case this interface changes, pandas will just fallback
    # to not using the functionality
    from dateutil.parser import _timelex

    if hasattr(_timelex, 'split'):
        def _lexer_split_from_str(dt_str):
            # The StringIO(str(_)) is for dateutil 2.2 compatibility
            return _timelex.split(StringIO(str(dt_str)))

        _DATEUTIL_LEXER_SPLIT = _lexer_split_from_str
except (ImportError, AttributeError):
    pass


def _format_is_iso(f):
    """
    Does format match the iso8601 set that can be handled by the C parser?
    Generally of form YYYY-MM-DDTHH:MM:SS - date separator can be different
    but must be consistent.  Leading 0s in dates and times are optional.
    """
    iso_template = '%Y{date_sep}%m{date_sep}%d{time_sep}%H:%M:%S.%f'.format
    excluded_formats = ['%Y%m%d', '%Y%m', '%Y']

    for date_sep in [' ', '/', '\\', '-', '.', '']:
        for time_sep in [' ', 'T']:
            if (iso_template(date_sep=date_sep,
                             time_sep=time_sep
                             ).startswith(f) and f not in excluded_formats):
                return True
    return False


def _guess_datetime_format(dt_str, dayfirst=False, dt_str_parse=du_parse,
                           dt_str_split=_DATEUTIL_LEXER_SPLIT):
    """
    Guess the datetime format of a given datetime string.

    Parameters
    ----------
    dt_str : string, datetime string to guess the format of
    dayfirst : boolean, default False
        If True parses dates with the day first, eg 20/01/2005
        Warning: dayfirst=True is not strict, but will prefer to parse
        with day first (this is a known bug).
    dt_str_parse : function, defaults to `compat.parse_date` (dateutil)
        This function should take in a datetime string and return
        a `datetime.datetime` guess that the datetime string represents
    dt_str_split : function, defaults to `_DATEUTIL_LEXER_SPLIT` (dateutil)
        This function should take in a datetime string and return
        a list of strings, the guess of the various specific parts
        e.g. '2011/12/30' -> ['2011', '/', '12', '/', '30']

    Returns
    -------
    ret : datetime format string (for `strftime` or `strptime`)
    """
    if dt_str_parse is None or dt_str_split is None:
        return None

    if not isinstance(dt_str, string_types):
        return None

    day_attribute_and_format = (('day',), '%d', 2)

    # attr name, format, padding (if any)
    datetime_attrs_to_format = [
        (('year', 'month', 'day'), '%Y%m%d', 0),
        (('year',), '%Y', 0),
        (('month',), '%B', 0),
        (('month',), '%b', 0),
        (('month',), '%m', 2),
        day_attribute_and_format,
        (('hour',), '%H', 2),
        (('minute',), '%M', 2),
        (('second',), '%S', 2),
        (('microsecond',), '%f', 6),
        (('second', 'microsecond'), '%S.%f', 0),
    ]

    if dayfirst:
        datetime_attrs_to_format.remove(day_attribute_and_format)
        datetime_attrs_to_format.insert(0, day_attribute_and_format)

    try:
        parsed_datetime = dt_str_parse(dt_str, dayfirst=dayfirst)
    except:
        # In case the datetime can't be parsed, its format cannot be guessed
        return None

    if parsed_datetime is None:
        return None

    try:
        tokens = dt_str_split(dt_str)
    except:
        # In case the datetime string can't be split, its format cannot
        # be guessed
        return None

    format_guess = [None] * len(tokens)
    found_attrs = set()

    for attrs, attr_format, padding in datetime_attrs_to_format:
        # If a given attribute has been placed in the format string, skip
        # over other formats for that same underlying attribute (IE, month
        # can be represented in multiple different ways)
        if set(attrs) & found_attrs:
            continue

        if all(getattr(parsed_datetime, attr) is not None for attr in attrs):
            for i, token_format in enumerate(format_guess):
                token_filled = tokens[i].zfill(padding)
                if (token_format is None and
                        token_filled == parsed_datetime.strftime(attr_format)):
                    format_guess[i] = attr_format
                    tokens[i] = token_filled
                    found_attrs.update(attrs)
                    break

    # Only consider it a valid guess if we have a year, month and day
    if len(set(['year', 'month', 'day']) & found_attrs) != 3:
        return None

    output_format = []
    for i, guess in enumerate(format_guess):
        if guess is not None:
            # Either fill in the format placeholder (like %Y)
            output_format.append(guess)
        else:
            # Or just the token separate (IE, the dashes in "01-01-2013")
            try:
                # If the token is numeric, then we likely didn't parse it
                # properly, so our guess is wrong
                float(tokens[i])
                return None
            except ValueError:
                pass

            output_format.append(tokens[i])

    guessed_format = ''.join(output_format)

    # rebuild string, capturing any inferred padding
    dt_str = ''.join(tokens)
    if parsed_datetime.strftime(guessed_format) == dt_str:
        return guessed_format
    else:
        return None<|MERGE_RESOLUTION|>--- conflicted
+++ resolved
@@ -42,10 +42,7 @@
 from dateutil.parser import parse as du_parse
 
 from ccalendar import MONTH_NUMBERS
-<<<<<<< HEAD
-=======
 from nattype import nat_strings
->>>>>>> 96439fb1
 
 # ----------------------------------------------------------------------
 # Constants
