--- conflicted
+++ resolved
@@ -2783,7 +2783,6 @@
     Parameters
     ----------
     weekday : int or None, default None
-<<<<<<< HEAD
         Always generate specific day of week. 0 for Monday and 6 for Sunday.
 
     See Also
@@ -2808,15 +2807,6 @@
     >>> date_next_Sunday = date_object + pd.tseries.offsets.Week(weekday=6)
     >>> print(date_next_Sunday)
     2023-01-15 00:00:00
-=======
-        Always generate specific day of week. 0 for Monday.
-
-    Examples
-    --------
-    >>> ts = pd.Timestamp(2022, 1, 1)
-    >>> ts + pd.offsets.Week()
-    Timestamp('2022-01-08 00:00:00')
->>>>>>> f15a65cf
     """
 
     _inc = timedelta(weeks=1)
