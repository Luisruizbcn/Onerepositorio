--- conflicted
+++ resolved
@@ -3757,7 +3757,7 @@
                 n = quarters
 
                 months_since = dts.month % modby - q1start_month % modby
-                n = _roll_qtrday(&dts, n, q1start_month, "start", modby)
+                n = _roll_qtrday(&dts, n, months_since, "start")
 
                 dts.year = year_add_months(dts, modby * n - months_since)
                 dts.month = month_add_months(dts, modby * n - months_since)
@@ -3776,7 +3776,7 @@
                 n = quarters
 
                 months_since = dts.month % modby - q1start_month % modby
-                n = _roll_qtrday(&dts, n, q1start_month, "end", modby)
+                n = _roll_qtrday(&dts, n, months_since, "end")
 
                 dts.year = year_add_months(dts, modby * n - months_since)
                 dts.month = month_add_months(dts, modby * n - months_since)
@@ -3795,7 +3795,7 @@
                 n = quarters
 
                 months_since = dts.month % modby - q1start_month % modby
-                n = _roll_qtrday(&dts, n, q1start_month, "business_start", modby)
+                n = _roll_qtrday(&dts, n, months_since, "business_start")
 
                 dts.year = year_add_months(dts, modby * n - months_since)
                 dts.month = month_add_months(dts, modby * n - months_since)
@@ -3814,7 +3814,7 @@
                 n = quarters
 
                 months_since = dts.month % modby - q1start_month % modby
-                n = _roll_qtrday(&dts, n, q1start_month, "business_end", modby)
+                n = _roll_qtrday(&dts, n, months_since, "business_end")
 
                 dts.year = year_add_months(dts, modby * n - months_since)
                 dts.month = month_add_months(dts, modby * n - months_since)
@@ -4086,7 +4086,7 @@
 
 
 def roll_qtrday(other: datetime, n: int, month: int,
-                day_opt: object, modby: int=3) -> int:
+                day_opt: object, modby: int) -> int:
     """
     Possibly increment or decrement the number of periods to shift
     based on rollforward/rollbackward conventions.
@@ -4114,29 +4114,20 @@
         npy_datetimestruct dts
     pydate_to_dtstruct(other, &dts)
 
-    # TODO: with small adjustments this could be used in shift_quarters
-<<<<<<< HEAD
-    return _roll_qtrday(&dts, n, month, day_opt, modby)
-
-
-cdef inline int _roll_qtrday(npy_datetimestruct* dts,
-                             int n,
-                             int month,
-                             str day_opt,
-                             int modby) nogil:
-    """See roll_qtrday.__doc__"""
-    cdef:
-        int months_since
-
-    months_since = dts.month % modby - month % modby
-=======
-
     if modby == 12:
         # We care about the month-of-year, not month-of-quarter, so skip mod
         months_since = other.month - month
     else:
         months_since = other.month % modby - month % modby
->>>>>>> f984364f
+
+    return _roll_qtrday(&dts, n, months_since, day_opt)
+
+
+cdef inline int _roll_qtrday(npy_datetimestruct* dts,
+                             int n,
+                             int months_since,
+                             str day_opt) nogil except? -1:
+    """See roll_qtrday.__doc__"""
 
     if n > 0:
         if months_since < 0 or (months_since == 0 and
