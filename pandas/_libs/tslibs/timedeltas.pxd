--- conflicted
+++ resolved
@@ -1,12 +1,7 @@
 from numpy cimport int64_t
 
 # Exposed for tslib, not intended for outside use.
-<<<<<<< HEAD
 cpdef parse_timedelta_string(object ts, object specified_unit=*)
 cdef int64_t cast_from_unit(object ts, object unit) except? -1
 cpdef int64_t delta_to_nanoseconds(delta) except? -1
-cpdef convert_to_timedelta64(object ts, object unit=*)
-=======
-cpdef int64_t delta_to_nanoseconds(delta) except? -1
-cdef convert_to_timedelta64(object ts, object unit)
->>>>>>> c29e3950
+cpdef convert_to_timedelta64(object ts, object unit=*)