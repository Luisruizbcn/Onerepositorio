import cython

from cpython.datetime cimport (
    date,
    datetime,
    time,
    tzinfo,
)

import numpy as np

cimport numpy as cnp
from numpy cimport (
    int64_t,
    intp_t,
    ndarray,
)

cnp.import_array()

from .conversion cimport normalize_i8_stamp

from .dtypes import Resolution

from .nattype cimport (
    NPY_NAT,
    c_NaT as NaT,
)
from .np_datetime cimport (
    dt64_to_dtstruct,
    npy_datetimestruct,
)
from .offsets cimport BaseOffset
from .period cimport get_period_ordinal
from .timestamps cimport create_timestamp_from_ts
from .timezones cimport (
    get_dst_info,
    is_tzlocal,
    is_utc,
)
from .tzconversion cimport (
    bisect_right_i8,
    tz_convert_utc_to_tzlocal,
)
<<<<<<< HEAD


cdef const int64_t[::1] _deltas_placeholder = np.array([], dtype=np.int64)


@cython.freelist(16)
@cython.final
cdef class Localizer:
    cdef readonly:
        tzinfo tz
        bint use_utc, use_fixed, use_tzlocal, use_dst, use_pytz
        ndarray trans
        Py_ssize_t ntrans
        const int64_t[::1] deltas
        int64_t delta
        str typ

    @cython.initializedcheck(False)
    @cython.boundscheck(False)
    def __cinit__(self, tzinfo tz):
        self.tz = tz
        self.use_utc = self.use_tzlocal = self.use_fixed = False
        self.use_dst = self.use_pytz = False
        self.ntrans = -1  # placeholder
        self.delta = -1  # placeholder
        self.deltas = _deltas_placeholder

        if is_utc(tz) or tz is None:
            self.use_utc = True

        elif is_tzlocal(tz):
            self.use_tzlocal = True

        else:
            trans, deltas, typ = get_dst_info(tz)
            self.trans = trans
            self.ntrans = trans.shape[0]
            self.deltas = deltas
            self.typ = typ

            if typ not in ["pytz", "dateutil"]:
                # static/fixed; in this case we know that len(delta) == 1
                self.use_fixed = True
                self.delta = deltas[0]
            else:
                self.use_dst = True
                if typ == "pytz":
                    self.use_pytz = True

=======
>>>>>>> 17b55aa5

# -------------------------------------------------------------------------


@cython.wraparound(False)
@cython.boundscheck(False)
def ints_to_pydatetime(
    const int64_t[:] stamps,
    tzinfo tz=None,
    BaseOffset freq=None,
    bint fold=False,
    str box="datetime"
) -> np.ndarray:
    """
    Convert an i8 repr to an ndarray of datetimes, date, time or Timestamp.

    Parameters
    ----------
    stamps : array of i8
    tz : str, optional
         convert to this timezone
    freq : BaseOffset, optional
         freq to convert
    fold : bint, default is 0
        Due to daylight saving time, one wall clock time can occur twice
        when shifting from summer to winter time; fold describes whether the
        datetime-like corresponds  to the first (0) or the second time (1)
        the wall clock hits the ambiguous time

        .. versionadded:: 1.1.0
    box : {'datetime', 'timestamp', 'date', 'time'}, default 'datetime'
        * If datetime, convert to datetime.datetime
        * If date, convert to datetime.date
        * If time, convert to datetime.time
        * If Timestamp, convert to pandas.Timestamp

    Returns
    -------
    ndarray[object] of type specified by box
    """
    cdef:
<<<<<<< HEAD
        Localizer info = Localizer(tz)
        int64_t value, local_val
        Py_ssize_t pos
        int64_t* tdata
        Py_ssize_t i, n = len(stamps)
=======
        Py_ssize_t i, ntrans =- 1, n = len(stamps)
        ndarray[int64_t] trans
        int64_t[::1] deltas
        int64_t* tdata = NULL
        intp_t pos
>>>>>>> 17b55aa5
        npy_datetimestruct dts
        tzinfo new_tz
        ndarray[object] result = np.empty(n, dtype=object)
<<<<<<< HEAD
        object (*func_create)(int64_t, npy_datetimestruct, tzinfo, object, bint)
=======
        bint use_utc = False, use_tzlocal = False, use_fixed = False
        bint use_pytz = False
        bint use_date = False, use_time = False, use_ts = False, use_pydt = False
>>>>>>> 17b55aa5

    if box == "date":
        assert (tz is None), "tz should be None when converting to date"
        use_date = True
    elif box == "timestamp":
        use_ts = True
    elif box == "time":
        use_time = True
    elif box == "datetime":
        use_pydt = True
    else:
        raise ValueError(
            "box must be one of 'datetime', 'date', 'time' or 'timestamp'"
        )

<<<<<<< HEAD
    if info.use_dst:
        tdata = <int64_t*>cnp.PyArray_DATA(info.trans)
=======
    if is_utc(tz) or tz is None:
        use_utc = True
    elif is_tzlocal(tz):
        use_tzlocal = True
    else:
        trans, deltas, typ = get_dst_info(tz)
        ntrans = trans.shape[0]
        if typ not in ["pytz", "dateutil"]:
            # static/fixed; in this case we know that len(delta) == 1
            use_fixed = True
            delta = deltas[0]
        else:
            tdata = <int64_t*>cnp.PyArray_DATA(trans)
            use_pytz = typ == "pytz"
>>>>>>> 17b55aa5

    for i in range(n):
        new_tz = tz
        value = stamps[i]

        if value == NPY_NAT:
            result[i] = <object>NaT
            continue

        if info.use_utc:
            local_val = value
        elif info.use_tzlocal:
            local_val = tz_convert_utc_to_tzlocal(value, tz)
        elif info.use_fixed:
            local_val = value + info.delta
        else:
<<<<<<< HEAD
            pos = bisect_right_i8(tdata, value, info.ntrans) - 1
            local_val = value + info.deltas[pos]

            if info.use_pytz:
=======
            pos = bisect_right_i8(tdata, value, ntrans) - 1
            local_val = value + deltas[pos]

            if use_pytz:
>>>>>>> 17b55aa5
                # find right representation of dst etc in pytz timezone
                new_tz = tz._tzinfos[tz._transition_info[pos]]

        dt64_to_dtstruct(local_val, &dts)

        if use_ts:
            result[i] = create_timestamp_from_ts(value, dts, new_tz, freq, fold)
        elif use_pydt:
            result[i] = datetime(
                dts.year, dts.month, dts.day, dts.hour, dts.min, dts.sec, dts.us,
                new_tz, fold=fold,
            )
        elif use_date:
            result[i] = date(dts.year, dts.month, dts.day)
        else:
            result[i] = time(dts.hour, dts.min, dts.sec, dts.us, new_tz, fold=fold)

    return result


# -------------------------------------------------------------------------

cdef:
    int RESO_US = Resolution.RESO_US.value
    int RESO_MS = Resolution.RESO_MS.value
    int RESO_SEC = Resolution.RESO_SEC.value
    int RESO_MIN = Resolution.RESO_MIN.value
    int RESO_HR = Resolution.RESO_HR.value
    int RESO_DAY = Resolution.RESO_DAY.value


cdef inline int _reso_stamp(npy_datetimestruct *dts):
    if dts.us != 0:
        if dts.us % 1000 == 0:
            return RESO_MS
        return RESO_US
    elif dts.sec != 0:
        return RESO_SEC
    elif dts.min != 0:
        return RESO_MIN
    elif dts.hour != 0:
        return RESO_HR
    return RESO_DAY


def get_resolution(const int64_t[:] stamps, tzinfo tz=None) -> Resolution:
    cdef:
<<<<<<< HEAD
        Localizer info = Localizer(tz)
        int64_t local_val
        Py_ssize_t pos
        int64_t* tdata
        Py_ssize_t i, n = len(stamps)
        npy_datetimestruct dts
        int reso = RESO_DAY, curr_reso

    if info.use_dst:
        tdata = <int64_t*>cnp.PyArray_DATA(info.trans)
=======
        Py_ssize_t i, ntrans=-1, n = len(stamps)
        npy_datetimestruct dts
        int reso = RESO_DAY, curr_reso
        ndarray[int64_t] trans
        int64_t[::1] deltas
        int64_t* tdata = NULL
        intp_t pos
        int64_t local_val, delta = NPY_NAT
        bint use_utc = False, use_tzlocal = False, use_fixed = False

    if is_utc(tz) or tz is None:
        use_utc = True
    elif is_tzlocal(tz):
        use_tzlocal = True
    else:
        trans, deltas, typ = get_dst_info(tz)
        ntrans = trans.shape[0]
        if typ not in ["pytz", "dateutil"]:
            # static/fixed; in this case we know that len(delta) == 1
            use_fixed = True
            delta = deltas[0]
        else:
            tdata = <int64_t*>cnp.PyArray_DATA(trans)
>>>>>>> 17b55aa5

    for i in range(n):
        if stamps[i] == NPY_NAT:
            continue

        if info.use_utc:
            local_val = stamps[i]
        elif info.use_tzlocal:
            local_val = tz_convert_utc_to_tzlocal(stamps[i], tz)
        elif info.use_fixed:
            local_val = stamps[i] + info.delta
        else:
<<<<<<< HEAD
            pos = bisect_right_i8(tdata, stamps[i], info.ntrans) - 1
            local_val = stamps[i] + info.deltas[pos]
=======
            pos = bisect_right_i8(tdata, stamps[i], ntrans) - 1
            local_val = stamps[i] + deltas[pos]
>>>>>>> 17b55aa5

        dt64_to_dtstruct(local_val, &dts)
        curr_reso = _reso_stamp(&dts)
        if curr_reso < reso:
            reso = curr_reso

    return Resolution(reso)


# -------------------------------------------------------------------------

@cython.wraparound(False)
@cython.boundscheck(False)
cpdef ndarray[int64_t] normalize_i8_timestamps(const int64_t[:] stamps, tzinfo tz):
    """
    Normalize each of the (nanosecond) timezone aware timestamps in the given
    array by rounding down to the beginning of the day (i.e. midnight).
    This is midnight for timezone, `tz`.

    Parameters
    ----------
    stamps : int64 ndarray
    tz : tzinfo or None

    Returns
    -------
    result : int64 ndarray of converted of normalized nanosecond timestamps
    """
    cdef:
<<<<<<< HEAD
        Localizer info = Localizer(tz)
        int64_t local_val
        Py_ssize_t pos
        int64_t* tdata
        Py_ssize_t i, n = len(stamps)
        int64_t[:] result = np.empty(n, dtype=np.int64)

    if info.use_dst:
        tdata = <int64_t*>cnp.PyArray_DATA(info.trans)
=======
        Py_ssize_t i, ntrans =- 1, n = len(stamps)
        int64_t[:] result = np.empty(n, dtype=np.int64)
        ndarray[int64_t] trans
        int64_t[::1] deltas
        int64_t* tdata = NULL
        str typ
        Py_ssize_t pos
        int64_t local_val, delta = NPY_NAT
        bint use_utc = False, use_tzlocal = False, use_fixed = False

    if is_utc(tz) or tz is None:
        use_utc = True
    elif is_tzlocal(tz):
        use_tzlocal = True
    else:
        trans, deltas, typ = get_dst_info(tz)
        ntrans = trans.shape[0]
        if typ not in ["pytz", "dateutil"]:
            # static/fixed; in this case we know that len(delta) == 1
            use_fixed = True
            delta = deltas[0]
        else:
            tdata = <int64_t*>cnp.PyArray_DATA(trans)
>>>>>>> 17b55aa5

    for i in range(n):
        if stamps[i] == NPY_NAT:
            result[i] = NPY_NAT
            continue

        if info.use_utc:
            local_val = stamps[i]
        elif info.use_tzlocal:
            local_val = tz_convert_utc_to_tzlocal(stamps[i], tz)
        elif info.use_fixed:
            local_val = stamps[i] + info.delta
        else:
<<<<<<< HEAD
            pos = bisect_right_i8(tdata, stamps[i], info.ntrans) - 1
            local_val = stamps[i] + info.deltas[pos]
=======
            pos = bisect_right_i8(tdata, stamps[i], ntrans) - 1
            local_val = stamps[i] + deltas[pos]
>>>>>>> 17b55aa5

        result[i] = normalize_i8_stamp(local_val)

    return result.base  # `.base` to access underlying ndarray


@cython.wraparound(False)
@cython.boundscheck(False)
def is_date_array_normalized(const int64_t[:] stamps, tzinfo tz=None) -> bool:
    """
    Check if all of the given (nanosecond) timestamps are normalized to
    midnight, i.e. hour == minute == second == 0.  If the optional timezone
    `tz` is not None, then this is midnight for this timezone.

    Parameters
    ----------
    stamps : int64 ndarray
    tz : tzinfo or None

    Returns
    -------
    is_normalized : bool True if all stamps are normalized
    """
    cdef:
<<<<<<< HEAD
        Localizer info = Localizer(tz)
        int64_t local_val
        Py_ssize_t pos
        Py_ssize_t i, n = len(stamps)
=======
        Py_ssize_t i, ntrans =- 1, n = len(stamps)
        ndarray[int64_t] trans
        int64_t[::1] deltas
        int64_t* tdata = NULL
        intp_t pos
        int64_t local_val, delta = NPY_NAT
        str typ
>>>>>>> 17b55aa5
        int64_t day_nanos = 24 * 3600 * 1_000_000_000
        int64_t* tdata

<<<<<<< HEAD
    if info.use_dst:
        tdata = <int64_t*>cnp.PyArray_DATA(info.trans)
=======
    if is_utc(tz) or tz is None:
        use_utc = True
    elif is_tzlocal(tz):
        use_tzlocal = True
    else:
        trans, deltas, typ = get_dst_info(tz)
        ntrans = trans.shape[0]
        if typ not in ["pytz", "dateutil"]:
            # static/fixed; in this case we know that len(delta) == 1
            use_fixed = True
            delta = deltas[0]
        else:
            tdata = <int64_t*>cnp.PyArray_DATA(trans)
>>>>>>> 17b55aa5

    for i in range(n):
        if info.use_utc:
            local_val = stamps[i]
        elif info.use_tzlocal:
            local_val = tz_convert_utc_to_tzlocal(stamps[i], tz)
        elif info.use_fixed:
            local_val = stamps[i] + info.delta
        else:
<<<<<<< HEAD
            pos = bisect_right_i8(tdata, stamps[i], info.ntrans) - 1
            local_val = stamps[i] + info.deltas[pos]
=======
            pos = bisect_right_i8(tdata, stamps[i], ntrans) - 1
            local_val = stamps[i] + deltas[pos]
>>>>>>> 17b55aa5

        if local_val % day_nanos != 0:
            return False

    return True


# -------------------------------------------------------------------------


@cython.wraparound(False)
@cython.boundscheck(False)
def dt64arr_to_periodarr(const int64_t[:] stamps, int freq, tzinfo tz):
    cdef:
<<<<<<< HEAD
        Localizer info = Localizer(tz)
        int64_t local_val
        Py_ssize_t pos
        Py_ssize_t i, n = len(stamps)
=======
        Py_ssize_t i, ntrans =- 1, n = len(stamps)
        int64_t[:] result = np.empty(n, dtype=np.int64)
        ndarray[int64_t] trans
        int64_t[::1] deltas
        int64_t* tdata = NULL
        intp_t pos
>>>>>>> 17b55aa5
        npy_datetimestruct dts
        int64_t* tdata
        int64_t[:] result = np.empty(n, dtype=np.int64)

<<<<<<< HEAD
    if info.use_dst:
        tdata = <int64_t*>cnp.PyArray_DATA(info.trans)
=======
    if is_utc(tz) or tz is None:
        use_utc = True
    elif is_tzlocal(tz):
        use_tzlocal = True
    else:
        trans, deltas, typ = get_dst_info(tz)
        ntrans = trans.shape[0]
        if typ not in ["pytz", "dateutil"]:
            # static/fixed; in this case we know that len(delta) == 1
            use_fixed = True
            delta = deltas[0]
        else:
            tdata = <int64_t*>cnp.PyArray_DATA(trans)
>>>>>>> 17b55aa5

    for i in range(n):
        if stamps[i] == NPY_NAT:
            result[i] = NPY_NAT
            continue

        if info.use_utc:
            local_val = stamps[i]
        elif info.use_tzlocal:
            local_val = tz_convert_utc_to_tzlocal(stamps[i], tz)
        elif info.use_fixed:
            local_val = stamps[i] + info.delta
        else:
<<<<<<< HEAD
            pos = bisect_right_i8(tdata, stamps[i], info.ntrans) - 1
            local_val = stamps[i] + info.deltas[pos]
=======
            pos = bisect_right_i8(tdata, stamps[i], ntrans) - 1
            local_val = stamps[i] + deltas[pos]
>>>>>>> 17b55aa5

        dt64_to_dtstruct(local_val, &dts)
        result[i] = get_period_ordinal(&dts, freq)

    return result.base  # .base to get underlying ndarray<|MERGE_RESOLUTION|>--- conflicted
+++ resolved
@@ -42,7 +42,6 @@
     bisect_right_i8,
     tz_convert_utc_to_tzlocal,
 )
-<<<<<<< HEAD
 
 
 cdef const int64_t[::1] _deltas_placeholder = np.array([], dtype=np.int64)
@@ -92,8 +91,6 @@
                 if typ == "pytz":
                     self.use_pytz = True
 
-=======
->>>>>>> 17b55aa5
 
 # -------------------------------------------------------------------------
 
@@ -135,29 +132,15 @@
     ndarray[object] of type specified by box
     """
     cdef:
-<<<<<<< HEAD
-        Localizer info = Localizer(tz)
-        int64_t value, local_val
-        Py_ssize_t pos
-        int64_t* tdata
-        Py_ssize_t i, n = len(stamps)
-=======
-        Py_ssize_t i, ntrans =- 1, n = len(stamps)
-        ndarray[int64_t] trans
-        int64_t[::1] deltas
-        int64_t* tdata = NULL
-        intp_t pos
->>>>>>> 17b55aa5
+        Localizer info = Localizer(tz)
+        Py_ssize_t pos, i, n = len(stamps)
+        int64_t* tdata = NULL
+        int64_t local_val
         npy_datetimestruct dts
+        int64_t value
         tzinfo new_tz
         ndarray[object] result = np.empty(n, dtype=object)
-<<<<<<< HEAD
-        object (*func_create)(int64_t, npy_datetimestruct, tzinfo, object, bint)
-=======
-        bint use_utc = False, use_tzlocal = False, use_fixed = False
-        bint use_pytz = False
         bint use_date = False, use_time = False, use_ts = False, use_pydt = False
->>>>>>> 17b55aa5
 
     if box == "date":
         assert (tz is None), "tz should be None when converting to date"
@@ -173,25 +156,8 @@
             "box must be one of 'datetime', 'date', 'time' or 'timestamp'"
         )
 
-<<<<<<< HEAD
-    if info.use_dst:
-        tdata = <int64_t*>cnp.PyArray_DATA(info.trans)
-=======
-    if is_utc(tz) or tz is None:
-        use_utc = True
-    elif is_tzlocal(tz):
-        use_tzlocal = True
-    else:
-        trans, deltas, typ = get_dst_info(tz)
-        ntrans = trans.shape[0]
-        if typ not in ["pytz", "dateutil"]:
-            # static/fixed; in this case we know that len(delta) == 1
-            use_fixed = True
-            delta = deltas[0]
-        else:
-            tdata = <int64_t*>cnp.PyArray_DATA(trans)
-            use_pytz = typ == "pytz"
->>>>>>> 17b55aa5
+    if info.use_dst:
+        tdata = <int64_t*>cnp.PyArray_DATA(info.trans)
 
     for i in range(n):
         new_tz = tz
@@ -208,17 +174,10 @@
         elif info.use_fixed:
             local_val = value + info.delta
         else:
-<<<<<<< HEAD
             pos = bisect_right_i8(tdata, value, info.ntrans) - 1
             local_val = value + info.deltas[pos]
 
             if info.use_pytz:
-=======
-            pos = bisect_right_i8(tdata, value, ntrans) - 1
-            local_val = value + deltas[pos]
-
-            if use_pytz:
->>>>>>> 17b55aa5
                 # find right representation of dst etc in pytz timezone
                 new_tz = tz._tzinfos[tz._transition_info[pos]]
 
@@ -266,42 +225,15 @@
 
 def get_resolution(const int64_t[:] stamps, tzinfo tz=None) -> Resolution:
     cdef:
-<<<<<<< HEAD
-        Localizer info = Localizer(tz)
-        int64_t local_val
-        Py_ssize_t pos
-        int64_t* tdata
-        Py_ssize_t i, n = len(stamps)
+        Localizer info = Localizer(tz)
+        Py_ssize_t pos, i, n = len(stamps)
+        int64_t* tdata = NULL
+        int64_t local_val
         npy_datetimestruct dts
         int reso = RESO_DAY, curr_reso
 
     if info.use_dst:
         tdata = <int64_t*>cnp.PyArray_DATA(info.trans)
-=======
-        Py_ssize_t i, ntrans=-1, n = len(stamps)
-        npy_datetimestruct dts
-        int reso = RESO_DAY, curr_reso
-        ndarray[int64_t] trans
-        int64_t[::1] deltas
-        int64_t* tdata = NULL
-        intp_t pos
-        int64_t local_val, delta = NPY_NAT
-        bint use_utc = False, use_tzlocal = False, use_fixed = False
-
-    if is_utc(tz) or tz is None:
-        use_utc = True
-    elif is_tzlocal(tz):
-        use_tzlocal = True
-    else:
-        trans, deltas, typ = get_dst_info(tz)
-        ntrans = trans.shape[0]
-        if typ not in ["pytz", "dateutil"]:
-            # static/fixed; in this case we know that len(delta) == 1
-            use_fixed = True
-            delta = deltas[0]
-        else:
-            tdata = <int64_t*>cnp.PyArray_DATA(trans)
->>>>>>> 17b55aa5
 
     for i in range(n):
         if stamps[i] == NPY_NAT:
@@ -314,13 +246,8 @@
         elif info.use_fixed:
             local_val = stamps[i] + info.delta
         else:
-<<<<<<< HEAD
             pos = bisect_right_i8(tdata, stamps[i], info.ntrans) - 1
             local_val = stamps[i] + info.deltas[pos]
-=======
-            pos = bisect_right_i8(tdata, stamps[i], ntrans) - 1
-            local_val = stamps[i] + deltas[pos]
->>>>>>> 17b55aa5
 
         dt64_to_dtstruct(local_val, &dts)
         curr_reso = _reso_stamp(&dts)
@@ -350,41 +277,14 @@
     result : int64 ndarray of converted of normalized nanosecond timestamps
     """
     cdef:
-<<<<<<< HEAD
-        Localizer info = Localizer(tz)
-        int64_t local_val
-        Py_ssize_t pos
-        int64_t* tdata
-        Py_ssize_t i, n = len(stamps)
+        Localizer info = Localizer(tz)
+        Py_ssize_t pos, i, n = len(stamps)
+        int64_t* tdata = NULL
+        int64_t local_val
         int64_t[:] result = np.empty(n, dtype=np.int64)
 
     if info.use_dst:
         tdata = <int64_t*>cnp.PyArray_DATA(info.trans)
-=======
-        Py_ssize_t i, ntrans =- 1, n = len(stamps)
-        int64_t[:] result = np.empty(n, dtype=np.int64)
-        ndarray[int64_t] trans
-        int64_t[::1] deltas
-        int64_t* tdata = NULL
-        str typ
-        Py_ssize_t pos
-        int64_t local_val, delta = NPY_NAT
-        bint use_utc = False, use_tzlocal = False, use_fixed = False
-
-    if is_utc(tz) or tz is None:
-        use_utc = True
-    elif is_tzlocal(tz):
-        use_tzlocal = True
-    else:
-        trans, deltas, typ = get_dst_info(tz)
-        ntrans = trans.shape[0]
-        if typ not in ["pytz", "dateutil"]:
-            # static/fixed; in this case we know that len(delta) == 1
-            use_fixed = True
-            delta = deltas[0]
-        else:
-            tdata = <int64_t*>cnp.PyArray_DATA(trans)
->>>>>>> 17b55aa5
 
     for i in range(n):
         if stamps[i] == NPY_NAT:
@@ -398,13 +298,8 @@
         elif info.use_fixed:
             local_val = stamps[i] + info.delta
         else:
-<<<<<<< HEAD
             pos = bisect_right_i8(tdata, stamps[i], info.ntrans) - 1
             local_val = stamps[i] + info.deltas[pos]
-=======
-            pos = bisect_right_i8(tdata, stamps[i], ntrans) - 1
-            local_val = stamps[i] + deltas[pos]
->>>>>>> 17b55aa5
 
         result[i] = normalize_i8_stamp(local_val)
 
@@ -429,41 +324,14 @@
     is_normalized : bool True if all stamps are normalized
     """
     cdef:
-<<<<<<< HEAD
-        Localizer info = Localizer(tz)
-        int64_t local_val
-        Py_ssize_t pos
-        Py_ssize_t i, n = len(stamps)
-=======
-        Py_ssize_t i, ntrans =- 1, n = len(stamps)
-        ndarray[int64_t] trans
-        int64_t[::1] deltas
-        int64_t* tdata = NULL
-        intp_t pos
-        int64_t local_val, delta = NPY_NAT
-        str typ
->>>>>>> 17b55aa5
+        Localizer info = Localizer(tz)
+        Py_ssize_t pos, i, n = len(stamps)
+        int64_t* tdata = NULL
+        int64_t local_val
         int64_t day_nanos = 24 * 3600 * 1_000_000_000
-        int64_t* tdata
-
-<<<<<<< HEAD
-    if info.use_dst:
-        tdata = <int64_t*>cnp.PyArray_DATA(info.trans)
-=======
-    if is_utc(tz) or tz is None:
-        use_utc = True
-    elif is_tzlocal(tz):
-        use_tzlocal = True
-    else:
-        trans, deltas, typ = get_dst_info(tz)
-        ntrans = trans.shape[0]
-        if typ not in ["pytz", "dateutil"]:
-            # static/fixed; in this case we know that len(delta) == 1
-            use_fixed = True
-            delta = deltas[0]
-        else:
-            tdata = <int64_t*>cnp.PyArray_DATA(trans)
->>>>>>> 17b55aa5
+
+    if info.use_dst:
+        tdata = <int64_t*>cnp.PyArray_DATA(info.trans)
 
     for i in range(n):
         if info.use_utc:
@@ -473,13 +341,8 @@
         elif info.use_fixed:
             local_val = stamps[i] + info.delta
         else:
-<<<<<<< HEAD
             pos = bisect_right_i8(tdata, stamps[i], info.ntrans) - 1
             local_val = stamps[i] + info.deltas[pos]
-=======
-            pos = bisect_right_i8(tdata, stamps[i], ntrans) - 1
-            local_val = stamps[i] + deltas[pos]
->>>>>>> 17b55aa5
 
         if local_val % day_nanos != 0:
             return False
@@ -494,41 +357,15 @@
 @cython.boundscheck(False)
 def dt64arr_to_periodarr(const int64_t[:] stamps, int freq, tzinfo tz):
     cdef:
-<<<<<<< HEAD
-        Localizer info = Localizer(tz)
-        int64_t local_val
-        Py_ssize_t pos
-        Py_ssize_t i, n = len(stamps)
-=======
-        Py_ssize_t i, ntrans =- 1, n = len(stamps)
+        Localizer info = Localizer(tz)
+        Py_ssize_t pos, i, n = len(stamps)
+        int64_t* tdata = NULL
+        int64_t local_val
+        npy_datetimestruct dts
         int64_t[:] result = np.empty(n, dtype=np.int64)
-        ndarray[int64_t] trans
-        int64_t[::1] deltas
-        int64_t* tdata = NULL
-        intp_t pos
->>>>>>> 17b55aa5
-        npy_datetimestruct dts
-        int64_t* tdata
-        int64_t[:] result = np.empty(n, dtype=np.int64)
-
-<<<<<<< HEAD
-    if info.use_dst:
-        tdata = <int64_t*>cnp.PyArray_DATA(info.trans)
-=======
-    if is_utc(tz) or tz is None:
-        use_utc = True
-    elif is_tzlocal(tz):
-        use_tzlocal = True
-    else:
-        trans, deltas, typ = get_dst_info(tz)
-        ntrans = trans.shape[0]
-        if typ not in ["pytz", "dateutil"]:
-            # static/fixed; in this case we know that len(delta) == 1
-            use_fixed = True
-            delta = deltas[0]
-        else:
-            tdata = <int64_t*>cnp.PyArray_DATA(trans)
->>>>>>> 17b55aa5
+
+    if info.use_dst:
+        tdata = <int64_t*>cnp.PyArray_DATA(info.trans)
 
     for i in range(n):
         if stamps[i] == NPY_NAT:
@@ -542,13 +379,8 @@
         elif info.use_fixed:
             local_val = stamps[i] + info.delta
         else:
-<<<<<<< HEAD
             pos = bisect_right_i8(tdata, stamps[i], info.ntrans) - 1
             local_val = stamps[i] + info.deltas[pos]
-=======
-            pos = bisect_right_i8(tdata, stamps[i], ntrans) - 1
-            local_val = stamps[i] + deltas[pos]
->>>>>>> 17b55aa5
 
         dt64_to_dtstruct(local_val, &dts)
         result[i] = get_period_ordinal(&dts, freq)
