"""
_Timestamp is a c-defined subclass of datetime.datetime

_Timestamp is PITA. Because we inherit from datetime, which has very specific
construction requirements, we need to do object instantiation in python
(see Timestamp class below). This will serve as a C extension type that
shadows the python class, where we do any heavy lifting.
"""

import warnings

cimport cython

import numpy as np

cimport numpy as cnp
from numpy cimport (
    int64_t,
    ndarray,
    uint8_t,
)

cnp.import_array()

from cpython.datetime cimport (  # alias bc `tzinfo` is a kwarg below
    PyDate_Check,
    PyDateTime_Check,
    PyDelta_Check,
    PyTZInfo_Check,
    datetime,
    import_datetime,
    time as dt_time,
    tzinfo as tzinfo_type,
)
from cpython.object cimport (
    Py_EQ,
    Py_GE,
    Py_GT,
    Py_LE,
    Py_LT,
    Py_NE,
    PyObject_RichCompare,
    PyObject_RichCompareBool,
)

import_datetime()

from pandas._libs.tslibs cimport ccalendar
from pandas._libs.tslibs.base cimport ABCTimestamp

from pandas.util._exceptions import find_stack_level

from pandas._libs.tslibs.conversion cimport (
    _TSObject,
    convert_datetime_to_tsobject,
    convert_to_tsobject,
    maybe_localize_tso,
)
from pandas._libs.tslibs.dtypes cimport (
    npy_unit_to_abbrev,
    periods_per_day,
    periods_per_second,
)
from pandas._libs.tslibs.util cimport (
    is_array,
    is_datetime64_object,
    is_integer_object,
)

from pandas._libs.tslibs.fields import (
    RoundTo,
    get_date_name_field,
    get_start_end_field,
    round_nsint64,
)

from pandas._libs.tslibs.nattype cimport (
    NPY_NAT,
    c_NaT as NaT,
)
from pandas._libs.tslibs.np_datetime cimport (
    NPY_DATETIMEUNIT,
    NPY_FR_ns,
    check_dts_bounds,
    cmp_dtstructs,
    cmp_scalar,
    convert_reso,
    get_datetime64_unit,
    get_datetime64_value,
    get_unit_from_dtype,
<<<<<<< HEAD
    hash_datetime_from_struct,
    import_pandas_datetime,
=======
>>>>>>> c8ea34c6
    npy_datetimestruct,
    npy_datetimestruct_to_datetime,
    pandas_datetime_to_datetimestruct,
    pydatetime_to_dtstruct,
)

from pandas._libs.tslibs.np_datetime import (
    OutOfBoundsDatetime,
    OutOfBoundsTimedelta,
)

from pandas._libs.tslibs.offsets cimport to_offset
from pandas._libs.tslibs.timedeltas cimport (
    _Timedelta,
    delta_to_nanoseconds,
    is_any_td_scalar,
)

from pandas._libs.tslibs.timedeltas import Timedelta

from pandas._libs.tslibs.timezones cimport (
    get_timezone,
    is_utc,
    maybe_get_tz,
    treat_tz_as_pytz,
    utc_stdlib as UTC,
)
from pandas._libs.tslibs.tzconversion cimport (
    tz_convert_from_utc_single,
    tz_localize_to_utc_single,
)

# ----------------------------------------------------------------------
# Constants
_zero_time = dt_time(0, 0)
_no_input = object()

# ----------------------------------------------------------------------


cdef _Timestamp create_timestamp_from_ts(
    int64_t value,
    npy_datetimestruct dts,
    tzinfo tz,
    bint fold,
    NPY_DATETIMEUNIT reso=NPY_FR_ns,
):
    """ convenience routine to construct a Timestamp from its parts """
    cdef:
        _Timestamp ts_base
        int64_t pass_year = dts.year

    # We pass year=1970/1972 here and set year below because with non-nanosecond
    #  resolution we may have datetimes outside of the stdlib pydatetime
    #  implementation bounds, which would raise.
    # NB: this means the C-API macro PyDateTime_GET_YEAR is unreliable.
    if 1 <= pass_year <= 9999:
        # we are in-bounds for pydatetime
        pass
    elif ccalendar.is_leapyear(dts.year):
        pass_year = 1972
    else:
        pass_year = 1970

    ts_base = _Timestamp.__new__(Timestamp, pass_year, dts.month,
                                 dts.day, dts.hour, dts.min,
                                 dts.sec, dts.us, tz, fold=fold)

    ts_base._value = value
    ts_base.year = dts.year
    ts_base.nanosecond = dts.ps // 1000
    ts_base._creso = reso

    return ts_base


def _unpickle_timestamp(value, freq, tz, reso=NPY_FR_ns):
    # GH#41949 dont warn on unpickle if we have a freq
    ts = Timestamp._from_value_and_reso(value, reso, tz)
    return ts


# ----------------------------------------------------------------------

def integer_op_not_supported(obj):
    # GH#22535 add/sub of integers and int-arrays is no longer allowed
    # Note we return rather than raise the exception so we can raise in
    #  the caller; mypy finds this more palatable.
    cls = type(obj).__name__

    # GH#30886 using an fstring raises SystemError
    int_addsub_msg = (
        f"Addition/subtraction of integers and integer-arrays with {cls} is "
        "no longer supported.  Instead of adding/subtracting `n`, "
        "use `n * obj.freq`"
    )
    return TypeError(int_addsub_msg)


class MinMaxReso:
    """
    We need to define min/max/resolution on both the Timestamp _instance_
    and Timestamp class.  On an instance, these depend on the object's _reso.
    On the class, we default to the values we would get with nanosecond _reso.

    See also: timedeltas.MinMaxReso
    """
    def __init__(self, name):
        self._name = name

    def __get__(self, obj, type=None):
        cls = Timestamp
        if self._name == "min":
            val = np.iinfo(np.int64).min + 1
        elif self._name == "max":
            val = np.iinfo(np.int64).max
        else:
            assert self._name == "resolution"
            val = 1
            cls = Timedelta

        if obj is None:
            # i.e. this is on the class, default to nanos
            return cls(val)
        elif self._name == "resolution":
            return Timedelta._from_value_and_reso(val, obj._creso)
        else:
            return Timestamp._from_value_and_reso(val, obj._creso, tz=None)

    def __set__(self, obj, value):
        raise AttributeError(f"{self._name} is not settable.")


# ----------------------------------------------------------------------

cdef class _Timestamp(ABCTimestamp):

    # higher than np.ndarray and np.matrix
    __array_priority__ = 100
    dayofweek = _Timestamp.day_of_week
    dayofyear = _Timestamp.day_of_year

    min = MinMaxReso("min")
    max = MinMaxReso("max")
    resolution = MinMaxReso("resolution")  # GH#21336, GH#21365

    @property
    def value(self) -> int:
        try:
            return convert_reso(self._value, self._creso, NPY_FR_ns, False)
        except OverflowError:
            raise OverflowError(
                "Cannot convert Timestamp to nanoseconds without overflow. "
                "Use `.asm8.view('i8')` to cast represent Timestamp in its own "
                f"unit (here, {self.unit})."
            )

    @property
    def unit(self) -> str:
        """
        The abbreviation associated with self._creso.

        Examples
        --------
        >>> pd.Timestamp("2020-01-01 12:34:56").unit
        's'

        >>> pd.Timestamp("2020-01-01 12:34:56.123").unit
        'ms'

        >>> pd.Timestamp("2020-01-01 12:34:56.123456").unit
        'us'

        >>> pd.Timestamp("2020-01-01 12:34:56.123456789").unit
        'ns'
        """
        return npy_unit_to_abbrev(self._creso)

    # -----------------------------------------------------------------
    # Constructors

    @classmethod
    def _from_value_and_reso(cls, int64_t value, NPY_DATETIMEUNIT reso, tzinfo tz):
        cdef:
            _TSObject obj = _TSObject()

        if value == NPY_NAT:
            return NaT

        if reso < NPY_DATETIMEUNIT.NPY_FR_s or reso > NPY_DATETIMEUNIT.NPY_FR_ns:
            raise NotImplementedError(
                "Only resolutions 's', 'ms', 'us', 'ns' are supported."
            )

        obj.value = value
        obj.creso = reso
        pandas_datetime_to_datetimestruct(value, reso, &obj.dts)
        maybe_localize_tso(obj, tz, reso)

        return create_timestamp_from_ts(
            value, obj.dts, tz=obj.tzinfo, fold=obj.fold, reso=reso
        )

    @classmethod
    def _from_dt64(cls, dt64: np.datetime64):
        # construct a Timestamp from a np.datetime64 object, keeping the
        #  resolution of the input.
        # This is herely mainly so we can incrementally implement non-nano
        #  (e.g. only tznaive at first)
        cdef:
            int64_t value
            NPY_DATETIMEUNIT reso

        reso = get_datetime64_unit(dt64)
        value = get_datetime64_value(dt64)
        return cls._from_value_and_reso(value, reso, None)

    # -----------------------------------------------------------------

    def __hash__(_Timestamp self):
        cdef:
            npy_datetimestruct dts
        if not (1 <= self.year <= 9999) or self.nanosecond:
            # out of bounds for pydatetime
            pydatetime_to_dtstruct(self, &dts)
            return hash_datetime_from_struct(&dts)
        if self.fold:
            return datetime.__hash__(self.replace(fold=0))
        return datetime.__hash__(self)

    def __richcmp__(_Timestamp self, object other, int op):
        cdef:
            _Timestamp ots

        if isinstance(other, _Timestamp):
            ots = other
        elif other is NaT:
            return op == Py_NE
        elif is_datetime64_object(other):
            ots = Timestamp(other)
        elif PyDateTime_Check(other):
            if self.nanosecond == 0:
                val = self.to_pydatetime()
                return PyObject_RichCompareBool(val, other, op)

            try:
                ots = type(self)(other)
            except ValueError:
                return self._compare_outside_nanorange(other, op)

        elif is_array(other):
            # avoid recursion error GH#15183
            if other.dtype.kind == "M":
                if self.tz is None:
                    return PyObject_RichCompare(self.asm8, other, op)
                elif op == Py_NE:
                    return np.ones(other.shape, dtype=np.bool_)
                elif op == Py_EQ:
                    return np.zeros(other.shape, dtype=np.bool_)
                raise TypeError(
                    "Cannot compare tz-naive and tz-aware timestamps"
                )
            elif other.dtype.kind == "O":
                # Operate element-wise
                return np.array(
                    [PyObject_RichCompare(self, x, op) for x in other],
                    dtype=bool,
                )
            elif op == Py_NE:
                return np.ones(other.shape, dtype=np.bool_)
            elif op == Py_EQ:
                return np.zeros(other.shape, dtype=np.bool_)
            return NotImplemented

        elif PyDate_Check(other):
            # returning NotImplemented defers to the `date` implementation
            #  which incorrectly drops tz and normalizes to midnight
            #  before comparing
            # We follow the stdlib datetime behavior of never being equal
            if op == Py_EQ:
                return False
            elif op == Py_NE:
                return True
            raise TypeError(
                "Cannot compare Timestamp with datetime.date. "
                "Use ts == pd.Timestamp(date) or ts.date() == date instead."
            )
        else:
            return NotImplemented

        if not self._can_compare(ots):
            if op == Py_NE or op == Py_EQ:
                return NotImplemented
            raise TypeError(
                "Cannot compare tz-naive and tz-aware timestamps"
            )
        if self._creso == ots._creso:
            return cmp_scalar(self._value, ots._value, op)
        return self._compare_mismatched_resos(ots, op)

    # TODO: copied from Timedelta; try to de-duplicate
    cdef bint _compare_mismatched_resos(self, _Timestamp other, int op):
        # Can't just dispatch to numpy as they silently overflow and get it wrong
        cdef:
            npy_datetimestruct dts_self
            npy_datetimestruct dts_other

        # dispatch to the datetimestruct utils instead of writing new ones!
        pandas_datetime_to_datetimestruct(self._value, self._creso, &dts_self)
        pandas_datetime_to_datetimestruct(other._value, other._creso, &dts_other)
        return cmp_dtstructs(&dts_self,  &dts_other, op)

    cdef bint _compare_outside_nanorange(_Timestamp self, datetime other,
                                         int op) except -1:
        cdef:
            datetime dtval = self.to_pydatetime(warn=False)

        if not self._can_compare(other):
            return NotImplemented

        if self.nanosecond == 0:
            return PyObject_RichCompareBool(dtval, other, op)

        # otherwise we have dtval < self
        if op == Py_NE:
            return True
        if op == Py_EQ:
            return False
        if op == Py_LE or op == Py_LT:
            return self.year <= other.year
        if op == Py_GE or op == Py_GT:
            return self.year >= other.year

    cdef bint _can_compare(self, datetime other):
        if self.tzinfo is not None:
            return other.tzinfo is not None
        return other.tzinfo is None

    @cython.overflowcheck(True)
    def __add__(self, other):
        cdef:
            int64_t nanos = 0

        if is_any_td_scalar(other):
            other = Timedelta(other)

            # TODO: share this with __sub__, Timedelta.__add__
            # Matching numpy, we cast to the higher resolution. Unlike numpy,
            #  we raise instead of silently overflowing during this casting.
            if self._creso < other._creso:
                self = (<_Timestamp>self)._as_creso(other._creso, round_ok=True)
            elif self._creso > other._creso:
                other = (<_Timedelta>other)._as_creso(self._creso, round_ok=True)

            nanos = other._value

            try:
                new_value = self._value+ nanos
                result = type(self)._from_value_and_reso(
                    new_value, reso=self._creso, tz=self.tzinfo
                )
            except OverflowError as err:
                # TODO: don't hard-code nanosecond here
                new_value = int(self._value) + int(nanos)
                raise OutOfBoundsDatetime(
                    f"Out of bounds nanosecond timestamp: {new_value}"
                ) from err

            return result

        elif is_integer_object(other):
            raise integer_op_not_supported(self)

        elif is_array(other):
            if other.dtype.kind in ["i", "u"]:
                raise integer_op_not_supported(self)
            if other.dtype.kind == "m":
                if self.tz is None:
                    return self.asm8 + other
                return np.asarray(
                    [self + other[n] for n in range(len(other))],
                    dtype=object,
                )

        elif not isinstance(self, _Timestamp):
            # cython semantics, args have been switched and this is __radd__
            # TODO(cython3): remove this it moved to __radd__
            return other.__add__(self)

        return NotImplemented

    def __radd__(self, other):
        # Have to duplicate checks to avoid infinite recursion due to NotImplemented
        if is_any_td_scalar(other) or is_integer_object(other) or is_array(other):
            return self.__add__(other)
        return NotImplemented

    def __sub__(self, other):
        if other is NaT:
            return NaT

        elif is_any_td_scalar(other) or is_integer_object(other):
            neg_other = -other
            return self + neg_other

        elif is_array(other):
            if other.dtype.kind in ["i", "u"]:
                raise integer_op_not_supported(self)
            if other.dtype.kind == "m":
                if self.tz is None:
                    return self.asm8 - other
                return np.asarray(
                    [self - other[n] for n in range(len(other))],
                    dtype=object,
                )
            return NotImplemented

        # coerce if necessary if we are a Timestamp-like
        if (PyDateTime_Check(self)
                and (PyDateTime_Check(other) or is_datetime64_object(other))):
            # both_timestamps is to determine whether Timedelta(self - other)
            # should raise the OOB error, or fall back returning a timedelta.
            # TODO(cython3): clean out the bits that moved to __rsub__
            both_timestamps = (isinstance(other, _Timestamp) and
                               isinstance(self, _Timestamp))
            if isinstance(self, _Timestamp):
                other = type(self)(other)
            else:
                self = type(other)(self)

            if (self.tzinfo is None) ^ (other.tzinfo is None):
                raise TypeError(
                    "Cannot subtract tz-naive and tz-aware datetime-like objects."
                )

            # Matching numpy, we cast to the higher resolution. Unlike numpy,
            #  we raise instead of silently overflowing during this casting.
            if self._creso < other._creso:
                self = (<_Timestamp>self)._as_creso(other._creso, round_ok=True)
            elif self._creso > other._creso:
                other = (<_Timestamp>other)._as_creso(self._creso, round_ok=True)

            # scalar Timestamp/datetime - Timestamp/datetime -> yields a
            # Timedelta
            try:
                res_value = self._value- other._value
                return Timedelta._from_value_and_reso(res_value, self._creso)
            except (OverflowError, OutOfBoundsDatetime, OutOfBoundsTimedelta) as err:
                if isinstance(other, _Timestamp):
                    if both_timestamps:
                        raise OutOfBoundsDatetime(
                            "Result is too large for pandas.Timedelta. Convert inputs "
                            "to datetime.datetime with 'Timestamp.to_pydatetime()' "
                            "before subtracting."
                        ) from err
                # We get here in stata tests, fall back to stdlib datetime
                #  method and return stdlib timedelta object
                pass
        elif is_datetime64_object(self):
            # GH#28286 cython semantics for __rsub__, `other` is actually
            #  the Timestamp
            # TODO(cython3): remove this, this moved to __rsub__
            return type(other)(self) - other

        return NotImplemented

    def __rsub__(self, other):
        if PyDateTime_Check(other):
            try:
                return type(self)(other) - self
            except (OverflowError, OutOfBoundsDatetime) as err:
                # We get here in stata tests, fall back to stdlib datetime
                #  method and return stdlib timedelta object
                pass
        elif is_datetime64_object(other):
            return type(self)(other) - self
        return NotImplemented

    # -----------------------------------------------------------------

    cdef int64_t _maybe_convert_value_to_local(self):
        """Convert UTC i8 value to local i8 value if tz exists"""
        cdef:
            int64_t val
            tzinfo own_tz = self.tzinfo
            npy_datetimestruct dts

        if own_tz is not None and not is_utc(own_tz):
            pydatetime_to_dtstruct(self, &dts)
            val = npy_datetimestruct_to_datetime(self._creso, &dts) + self.nanosecond
        else:
            val = self._value
        return val

    @cython.boundscheck(False)
    cdef bint _get_start_end_field(self, str field, freq):
        cdef:
            int64_t val
            dict kwds
            ndarray[uint8_t, cast=True] out
            int month_kw

        if freq:
            kwds = freq.kwds
            month_kw = kwds.get("startingMonth", kwds.get("month", 12))
            freqstr = freq.freqstr
        else:
            month_kw = 12
            freqstr = None

        val = self._maybe_convert_value_to_local()

        out = get_start_end_field(np.array([val], dtype=np.int64),
                                  field, freqstr, month_kw, self._creso)
        return out[0]

    @property
    def is_month_start(self) -> bool:
        """
        Check if the date is the first day of the month.

        Returns
        -------
        bool
            True if the date is the first day of the month.

        See Also
        --------
        Timestamp.is_month_end : Similar property indicating the last day of the month.

        Examples
        --------
        >>> ts = pd.Timestamp(2020, 3, 14)
        >>> ts.is_month_start
        False

        >>> ts = pd.Timestamp(2020, 1, 1)
        >>> ts.is_month_start
        True
        """
        return self.day == 1

    @property
    def is_month_end(self) -> bool:
        """
        Check if the date is the last day of the month.

        Returns
        -------
        bool
            True if the date is the last day of the month.

        See Also
        --------
        Timestamp.is_month_start : Similar property indicating month start.

        Examples
        --------
        >>> ts = pd.Timestamp(2020, 3, 14)
        >>> ts.is_month_end
        False

        >>> ts = pd.Timestamp(2020, 12, 31)
        >>> ts.is_month_end
        True
        """
        return self.day == self.days_in_month

    @property
    def is_quarter_start(self) -> bool:
        """
        Check if the date is the first day of the quarter.

        Returns
        -------
        bool
            True if date is first day of the quarter.

        See Also
        --------
        Timestamp.is_quarter_end : Similar property indicating the quarter end.
        Timestamp.quarter : Return the quarter of the date.

        Examples
        --------
        >>> ts = pd.Timestamp(2020, 3, 14)
        >>> ts.is_quarter_start
        False

        >>> ts = pd.Timestamp(2020, 4, 1)
        >>> ts.is_quarter_start
        True
        """
        return self.day == 1 and self.month % 3 == 1

    @property
    def is_quarter_end(self) -> bool:
        """
        Check if date is last day of the quarter.

        Returns
        -------
        bool
            True if date is last day of the quarter.

        See Also
        --------
        Timestamp.is_quarter_start : Similar property indicating the quarter start.
        Timestamp.quarter : Return the quarter of the date.

        Examples
        --------
        >>> ts = pd.Timestamp(2020, 3, 14)
        >>> ts.is_quarter_end
        False

        >>> ts = pd.Timestamp(2020, 3, 31)
        >>> ts.is_quarter_end
        True
        """
        return (self.month % 3) == 0 and self.day == self.days_in_month

    @property
    def is_year_start(self) -> bool:
        """
        Return True if date is first day of the year.

        Returns
        -------
        bool

        See Also
        --------
        Timestamp.is_year_end : Similar property indicating the end of the year.

        Examples
        --------
        >>> ts = pd.Timestamp(2020, 3, 14)
        >>> ts.is_year_start
        False

        >>> ts = pd.Timestamp(2020, 1, 1)
        >>> ts.is_year_start
        True
        """
        return self.day == self.month == 1

    @property
    def is_year_end(self) -> bool:
        """
        Return True if date is last day of the year.

        Returns
        -------
        bool

        See Also
        --------
        Timestamp.is_year_start : Similar property indicating the start of the year.

        Examples
        --------
        >>> ts = pd.Timestamp(2020, 3, 14)
        >>> ts.is_year_end
        False

        >>> ts = pd.Timestamp(2020, 12, 31)
        >>> ts.is_year_end
        True
        """
        return self.month == 12 and self.day == 31

    @cython.boundscheck(False)
    cdef _get_date_name_field(self, str field, object locale):
        cdef:
            int64_t val
            object[::1] out

        val = self._maybe_convert_value_to_local()

        out = get_date_name_field(np.array([val], dtype=np.int64),
                                  field, locale=locale, reso=self._creso)
        return out[0]

    def day_name(self, locale=None) -> str:
        """
        Return the day name of the Timestamp with specified locale.

        Parameters
        ----------
        locale : str, default None (English locale)
            Locale determining the language in which to return the day name.

        Returns
        -------
        str

        Examples
        --------
        >>> ts = pd.Timestamp('2020-03-14T15:32:52.192548651')
        >>> ts.day_name()
        'Saturday'

        Analogous for ``pd.NaT``:

        >>> pd.NaT.day_name()
        nan
        """
        return self._get_date_name_field("day_name", locale)

    def month_name(self, locale=None) -> str:
        """
        Return the month name of the Timestamp with specified locale.

        Parameters
        ----------
        locale : str, default None (English locale)
            Locale determining the language in which to return the month name.

        Returns
        -------
        str

        Examples
        --------
        >>> ts = pd.Timestamp('2020-03-14T15:32:52.192548651')
        >>> ts.month_name()
        'March'

        Analogous for ``pd.NaT``:

        >>> pd.NaT.month_name()
        nan
        """
        return self._get_date_name_field("month_name", locale)

    @property
    def is_leap_year(self) -> bool:
        """
        Return True if year is a leap year.

        Returns
        -------
        bool

        Examples
        --------
        >>> ts = pd.Timestamp(2020, 3, 14)
        >>> ts.is_leap_year
        True
        """
        return bool(ccalendar.is_leapyear(self.year))

    @property
    def day_of_week(self) -> int:
        """
        Return day of the week.

        Returns
        -------
        int

        Examples
        --------
        >>> ts = pd.Timestamp(2020, 3, 14)
        >>> ts.day_of_week
        5
        """
        return self.weekday()

    @property
    def day_of_year(self) -> int:
        """
        Return the day of the year.

        Returns
        -------
        int

        Examples
        --------
        >>> ts = pd.Timestamp(2020, 3, 14)
        >>> ts.day_of_year
        74
        """
        return ccalendar.get_day_of_year(self.year, self.month, self.day)

    @property
    def quarter(self) -> int:
        """
        Return the quarter of the year.

        Returns
        -------
        int

        Examples
        --------
        >>> ts = pd.Timestamp(2020, 3, 14)
        >>> ts.quarter
        1
        """
        return ((self.month - 1) // 3) + 1

    @property
    def week(self) -> int:
        """
        Return the week number of the year.

        Returns
        -------
        int

        Examples
        --------
        >>> ts = pd.Timestamp(2020, 3, 14)
        >>> ts.week
        11
        """
        return ccalendar.get_week_of_year(self.year, self.month, self.day)

    @property
    def days_in_month(self) -> int:
        """
        Return the number of days in the month.

        Returns
        -------
        int

        Examples
        --------
        >>> ts = pd.Timestamp(2020, 3, 14)
        >>> ts.days_in_month
        31
        """
        return ccalendar.get_days_in_month(self.year, self.month)

    # -----------------------------------------------------------------
    # Transformation Methods

    def normalize(self) -> "Timestamp":
        """
        Normalize Timestamp to midnight, preserving tz information.

        Examples
        --------
        >>> ts = pd.Timestamp(2020, 3, 14, 15, 30)
        >>> ts.normalize()
        Timestamp('2020-03-14 00:00:00')
        """
        cdef:
            local_val = self._maybe_convert_value_to_local()
            int64_t normalized
            int64_t ppd = periods_per_day(self._creso)
            _Timestamp ts

        normalized = normalize_i8_stamp(local_val, ppd)
        ts = type(self)._from_value_and_reso(normalized, reso=self._creso, tz=None)
        return ts.tz_localize(self.tzinfo)

    # -----------------------------------------------------------------
    # Pickle Methods

    def __reduce_ex__(self, protocol):
        # python 3.6 compat
        # https://bugs.python.org/issue28730
        # now __reduce_ex__ is defined and higher priority than __reduce__
        return self.__reduce__()

    def __setstate__(self, state):
        self._value= state[0]
        self.tzinfo = state[2]

        if len(state) == 3:
            # pre-non-nano pickle
            # TODO: no tests get here 2022-05-10
            reso = NPY_FR_ns
        else:
            reso = state[4]
        self._creso = reso

    def __reduce__(self):
        object_state = self._value, None, self.tzinfo, self._creso
        return (_unpickle_timestamp, object_state)

    # -----------------------------------------------------------------
    # Rendering Methods

    def isoformat(self, sep: str = "T", timespec: str = "auto") -> str:
        """
        Return the time formatted according to ISO 8601.

        The full format looks like 'YYYY-MM-DD HH:MM:SS.mmmmmmnnn'.
        By default, the fractional part is omitted if self.microsecond == 0
        and self.nanosecond == 0.

        If self.tzinfo is not None, the UTC offset is also attached, giving
        giving a full format of 'YYYY-MM-DD HH:MM:SS.mmmmmmnnn+HH:MM'.

        Parameters
        ----------
        sep : str, default 'T'
            String used as the separator between the date and time.

        timespec : str, default 'auto'
            Specifies the number of additional terms of the time to include.
            The valid values are 'auto', 'hours', 'minutes', 'seconds',
            'milliseconds', 'microseconds', and 'nanoseconds'.

        Returns
        -------
        str

        Examples
        --------
        >>> ts = pd.Timestamp('2020-03-14T15:32:52.192548651')
        >>> ts.isoformat()
        '2020-03-14T15:32:52.192548651'
        >>> ts.isoformat(timespec='microseconds')
        '2020-03-14T15:32:52.192548'
        """
        base_ts = "microseconds" if timespec == "nanoseconds" else timespec
        base = super(_Timestamp, self).isoformat(sep=sep, timespec=base_ts)
        # We need to replace the fake year 1970 with our real year
        base = f"{self.year}-" + base.split("-", 1)[1]

        if self.nanosecond == 0 and timespec != "nanoseconds":
            return base

        if self.tzinfo is not None:
            base1, base2 = base[:-6], base[-6:]
        else:
            base1, base2 = base, ""

        if timespec == "nanoseconds" or (timespec == "auto" and self.nanosecond):
            if self.microsecond:
                base1 += f"{self.nanosecond:03d}"
            else:
                base1 += f".{self.nanosecond:09d}"

        return base1 + base2

    def __repr__(self) -> str:
        stamp = self._repr_base
        zone = None

        if self.tzinfo is not None:
            try:
                stamp += self.strftime("%z")
            except ValueError:
                year2000 = self.replace(year=2000)
                stamp += year2000.strftime("%z")

            zone = get_timezone(self.tzinfo)
            try:
                stamp += zone.strftime(" %%Z")
            except AttributeError:
                # e.g. tzlocal has no `strftime`
                pass

        tz = f", tz='{zone}'" if zone is not None else ""

        return f"Timestamp('{stamp}'{tz})"

    @property
    def _repr_base(self) -> str:
        return f"{self._date_repr} {self._time_repr}"

    @property
    def _date_repr(self) -> str:
        # Ideal here would be self.strftime("%Y-%m-%d"), but
        # the datetime strftime() methods require year >= 1900 and is slower
        return f"{self.year}-{self.month:02d}-{self.day:02d}"

    @property
    def _time_repr(self) -> str:
        result = f"{self.hour:02d}:{self.minute:02d}:{self.second:02d}"

        if self.nanosecond != 0:
            result += f".{self.nanosecond + 1000 * self.microsecond:09d}"
        elif self.microsecond != 0:
            result += f".{self.microsecond:06d}"

        return result

    @property
    def _short_repr(self) -> str:
        # format a Timestamp with only _date_repr if possible
        # otherwise _repr_base
        if (self.hour == 0 and
                self.minute == 0 and
                self.second == 0 and
                self.microsecond == 0 and
                self.nanosecond == 0):
            return self._date_repr
        return self._repr_base

    # -----------------------------------------------------------------
    # Conversion Methods

    @cython.cdivision(False)
    cdef _Timestamp _as_creso(self, NPY_DATETIMEUNIT creso, bint round_ok=True):
        cdef:
            int64_t value

        if creso == self._creso:
            return self

        try:
            value = convert_reso(self._value, self._creso, creso, round_ok=round_ok)
        except OverflowError as err:
            unit = npy_unit_to_abbrev(creso)
            raise OutOfBoundsDatetime(
                f"Cannot cast {self} to unit='{unit}' without overflow."
            ) from err

        return type(self)._from_value_and_reso(value, reso=creso, tz=self.tzinfo)

    def as_unit(self, str unit, bint round_ok=True):
        """
        Convert the underlying int64 representaton to the given unit.

        Parameters
        ----------
        unit : {"ns", "us", "ms", "s"}
        round_ok : bool, default True
            If False and the conversion requires rounding, raise.

        Returns
        -------
        Timestamp
        """
        dtype = np.dtype(f"M8[{unit}]")
        reso = get_unit_from_dtype(dtype)
        try:
            return self._as_creso(reso, round_ok=round_ok)
        except OverflowError as err:
            raise OutOfBoundsDatetime(
                f"Cannot cast {self} to unit='{unit}' without overflow."
            ) from err

    @property
    def asm8(self) -> np.datetime64:
        """
        Return numpy datetime64 format in nanoseconds.

        Examples
        --------
        >>> ts = pd.Timestamp(2020, 3, 14, 15)
        >>> ts.asm8
        numpy.datetime64('2020-03-14T15:00:00.000000')
        """
        return self.to_datetime64()

    def timestamp(self):
        """
        Return POSIX timestamp as float.

        Examples
        --------
        >>> ts = pd.Timestamp('2020-03-14T15:32:52.192548')
        >>> ts.timestamp()
        1584199972.192548
        """
        # GH 17329
        # Note: Naive timestamps will not match datetime.stdlib

        denom = periods_per_second(self._creso)

        return round(self._value/ denom, 6)

    cpdef datetime to_pydatetime(_Timestamp self, bint warn=True):
        """
        Convert a Timestamp object to a native Python datetime object.

        If warn=True, issue a warning if nanoseconds is nonzero.

        Examples
        --------
        >>> ts = pd.Timestamp('2020-03-14T15:32:52.192548')
        >>> ts.to_pydatetime()
        datetime.datetime(2020, 3, 14, 15, 32, 52, 192548)

        Analogous for ``pd.NaT``:

        >>> pd.NaT.to_pydatetime()
        NaT
        """
        if self.nanosecond != 0 and warn:
            warnings.warn("Discarding nonzero nanoseconds in conversion.",
                          UserWarning, stacklevel=find_stack_level())

        return datetime(self.year, self.month, self.day,
                        self.hour, self.minute, self.second,
                        self.microsecond, self.tzinfo, fold=self.fold)

    cpdef to_datetime64(self):
        """
        Return a numpy.datetime64 object with 'ns' precision.
        """
        # TODO: find a way to construct dt64 directly from _reso
        abbrev = npy_unit_to_abbrev(self._creso)
        return np.datetime64(self._value, abbrev)

    def to_numpy(self, dtype=None, copy=False) -> np.datetime64:
        """
        Convert the Timestamp to a NumPy datetime64.

        This is an alias method for `Timestamp.to_datetime64()`. The dtype and
        copy parameters are available here only for compatibility. Their values
        will not affect the return value.

        Returns
        -------
        numpy.datetime64

        See Also
        --------
        DatetimeIndex.to_numpy : Similar method for DatetimeIndex.

        Examples
        --------
        >>> ts = pd.Timestamp('2020-03-14T15:32:52.192548651')
        >>> ts.to_numpy()
        numpy.datetime64('2020-03-14T15:32:52.192548651')

        Analogous for ``pd.NaT``:

        >>> pd.NaT.to_numpy()
        numpy.datetime64('NaT')
        """
        if dtype is not None or copy is not False:
            raise ValueError(
                "Timestamp.to_numpy dtype and copy arguments are ignored."
            )
        return self.to_datetime64()

    def to_period(self, freq=None):
        """
        Return an period of which this timestamp is an observation.

        Examples
        --------
        >>> ts = pd.Timestamp('2020-03-14T15:32:52.192548651')
        >>> # Year end frequency
        >>> ts.to_period(freq='Y')
        Period('2020', 'A-DEC')

        >>> # Month end frequency
        >>> ts.to_period(freq='M')
        Period('2020-03', 'M')

        >>> # Weekly frequency
        >>> ts.to_period(freq='W')
        Period('2020-03-09/2020-03-15', 'W-SUN')

        >>> # Quarter end frequency
        >>> ts.to_period(freq='Q')
        Period('2020Q1', 'Q-DEC')
        """
        from pandas import Period

        if self.tz is not None:
            # GH#21333
            warnings.warn(
                "Converting to Period representation will drop timezone information.",
                UserWarning,
                stacklevel=find_stack_level(),
            )

        return Period(self, freq=freq)


# ----------------------------------------------------------------------

# Python front end to C extension type _Timestamp
# This serves as the box for datetime64


class Timestamp(_Timestamp):
    """
    Pandas replacement for python datetime.datetime object.

    Timestamp is the pandas equivalent of python's Datetime
    and is interchangeable with it in most cases. It's the type used
    for the entries that make up a DatetimeIndex, and other timeseries
    oriented data structures in pandas.

    Parameters
    ----------
    ts_input : datetime-like, str, int, float
        Value to be converted to Timestamp.
    year, month, day : int
    hour, minute, second, microsecond : int, optional, default 0
    tzinfo : datetime.tzinfo, optional, default None
    nanosecond : int, optional, default 0
    tz : str, pytz.timezone, dateutil.tz.tzfile or None
        Time zone for time which Timestamp will have.
    unit : str
        Unit used for conversion if ts_input is of type int or float. The
        valid values are 'D', 'h', 'm', 's', 'ms', 'us', and 'ns'. For
        example, 's' means seconds and 'ms' means milliseconds.
    fold : {0, 1}, default None, keyword-only
        Due to daylight saving time, one wall clock time can occur twice
        when shifting from summer to winter time; fold describes whether the
        datetime-like corresponds  to the first (0) or the second time (1)
        the wall clock hits the ambiguous time.

        .. versionadded:: 1.1.0

    Notes
    -----
    There are essentially three calling conventions for the constructor. The
    primary form accepts four parameters. They can be passed by position or
    keyword.

    The other two forms mimic the parameters from ``datetime.datetime``. They
    can be passed by either position or keyword, but not both mixed together.

    Examples
    --------
    Using the primary calling convention:

    This converts a datetime-like string

    >>> pd.Timestamp('2017-01-01T12')
    Timestamp('2017-01-01 12:00:00')

    This converts a float representing a Unix epoch in units of seconds

    >>> pd.Timestamp(1513393355.5, unit='s')
    Timestamp('2017-12-16 03:02:35.500000')

    This converts an int representing a Unix-epoch in units of seconds
    and for a particular timezone

    >>> pd.Timestamp(1513393355, unit='s', tz='US/Pacific')
    Timestamp('2017-12-15 19:02:35-0800', tz='US/Pacific')

    Using the other two forms that mimic the API for ``datetime.datetime``:

    >>> pd.Timestamp(2017, 1, 1, 12)
    Timestamp('2017-01-01 12:00:00')

    >>> pd.Timestamp(year=2017, month=1, day=1, hour=12)
    Timestamp('2017-01-01 12:00:00')
    """

    @classmethod
    def fromordinal(cls, ordinal, tz=None):
        """
        Construct a timestamp from a a proleptic Gregorian ordinal.

        Parameters
        ----------
        ordinal : int
            Date corresponding to a proleptic Gregorian ordinal.
        tz : str, pytz.timezone, dateutil.tz.tzfile or None
            Time zone for the Timestamp.

        Notes
        -----
        By definition there cannot be any tz info on the ordinal itself.

        Examples
        --------
        >>> pd.Timestamp.fromordinal(737425)
        Timestamp('2020-01-01 00:00:00')
        """
        return cls(datetime.fromordinal(ordinal), tz=tz)

    @classmethod
    def now(cls, tz=None):
        """
        Return new Timestamp object representing current time local to tz.

        Parameters
        ----------
        tz : str or timezone object, default None
            Timezone to localize to.

        Examples
        --------
        >>> pd.Timestamp.now()  # doctest: +SKIP
        Timestamp('2020-11-16 22:06:16.378782')

        Analogous for ``pd.NaT``:

        >>> pd.NaT.now()
        NaT
        """
        if isinstance(tz, str):
            tz = maybe_get_tz(tz)
        return cls(datetime.now(tz))

    @classmethod
    def today(cls, tz=None):
        """
        Return the current time in the local timezone.

        This differs from datetime.today() in that it can be localized to a
        passed timezone.

        Parameters
        ----------
        tz : str or timezone object, default None
            Timezone to localize to.

        Examples
        --------
        >>> pd.Timestamp.today()    # doctest: +SKIP
        Timestamp('2020-11-16 22:37:39.969883')

        Analogous for ``pd.NaT``:

        >>> pd.NaT.today()
        NaT
        """
        return cls.now(tz)

    @classmethod
    def utcnow(cls):
        """
        Timestamp.utcnow()

        Return a new Timestamp representing UTC day and time.

        Examples
        --------
        >>> pd.Timestamp.utcnow()   # doctest: +SKIP
        Timestamp('2020-11-16 22:50:18.092888+0000', tz='UTC')
        """
        return cls.now(UTC)

    @classmethod
    def utcfromtimestamp(cls, ts):
        """
        Timestamp.utcfromtimestamp(ts)

        Construct a timezone-aware UTC datetime from a POSIX timestamp.

        Notes
        -----
        Timestamp.utcfromtimestamp behavior differs from datetime.utcfromtimestamp
        in returning a timezone-aware object.

        Examples
        --------
        >>> pd.Timestamp.utcfromtimestamp(1584199972)
        Timestamp('2020-03-14 15:32:52+0000', tz='UTC')
        """
        # GH#22451
        return cls.fromtimestamp(ts, tz="UTC")

    @classmethod
    def fromtimestamp(cls, ts, tz=None):
        """
        Timestamp.fromtimestamp(ts)

        Transform timestamp[, tz] to tz's local time from POSIX timestamp.

        Examples
        --------
        >>> pd.Timestamp.fromtimestamp(1584199972)  # doctest: +SKIP
        Timestamp('2020-03-14 15:32:52')

        Note that the output may change depending on your local time.
        """
        tz = maybe_get_tz(tz)
        return cls(datetime.fromtimestamp(ts, tz))

    def strftime(self, format):
        """
        Return a formatted string of the Timestamp.

        Parameters
        ----------
        format : str
            Format string to convert Timestamp to string.
            See strftime documentation for more information on the format string:
            https://docs.python.org/3/library/datetime.html#strftime-and-strptime-behavior.

        Examples
        --------
        >>> ts = pd.Timestamp('2020-03-14T15:32:52.192548651')
        >>> ts.strftime('%Y-%m-%d %X')
        '2020-03-14 15:32:52'
        """
        try:
            _dt = datetime(self.year, self.month, self.day,
                           self.hour, self.minute, self.second,
                           self.microsecond, self.tzinfo, fold=self.fold)
        except ValueError as err:
            raise NotImplementedError(
                "strftime not yet supported on Timestamps which "
                "are outside the range of Python's standard library. "
                "For now, please call the components you need (such as `.year` "
                "and `.month`) and construct your string from there."
            ) from err
        return _dt.strftime(format)

    # Issue 25016.
    @classmethod
    def strptime(cls, date_string, format):
        """
        Timestamp.strptime(string, format)

        Function is not implemented. Use pd.to_datetime().
        """
        raise NotImplementedError(
            "Timestamp.strptime() is not implemented. "
            "Use to_datetime() to parse date strings."
        )

    @classmethod
    def combine(cls, date, time):
        """
        Timestamp.combine(date, time)

        Combine date, time into datetime with same date and time fields.

        Examples
        --------
        >>> from datetime import date, time
        >>> pd.Timestamp.combine(date(2020, 3, 14), time(15, 30, 15))
        Timestamp('2020-03-14 15:30:15')
        """
        return cls(datetime.combine(date, time))

    def __new__(
        cls,
        object ts_input=_no_input,
        year=None,
        month=None,
        day=None,
        hour=None,
        minute=None,
        second=None,
        microsecond=None,
        tzinfo_type tzinfo=None,
        *,
        nanosecond=None,
        tz=None,
        unit=None,
        fold=None,
    ):
        # The parameter list folds together legacy parameter names (the first
        # four) and positional and keyword parameter names from pydatetime.
        #
        # There are three calling forms:
        #
        # - In the legacy form, the first parameter, ts_input, is required
        #   and may be datetime-like, str, int, or float. The second
        #   parameter, offset, is optional and may be str or DateOffset.
        #
        # - ints in the first, second, and third arguments indicate
        #   pydatetime positional arguments. Only the first 8 arguments
        #   (standing in for year, month, day, hour, minute, second,
        #   microsecond, tzinfo) may be non-None. As a shortcut, we just
        #   check that the second argument is an int.
        #
        # - Nones for the first four (legacy) arguments indicate pydatetime
        #   keyword arguments. year, month, and day are required. As a
        #   shortcut, we just check that the first argument was not passed.
        #
        # Mixing pydatetime positional and keyword arguments is forbidden!

        cdef:
            _TSObject ts
            tzinfo_type tzobj

        _date_attributes = [year, month, day, hour, minute, second,
                            microsecond, nanosecond]

        if tzinfo is not None:
            # GH#17690 tzinfo must be a datetime.tzinfo object, ensured
            #  by the cython annotation.
            if tz is not None:
                raise ValueError("Can provide at most one of tz, tzinfo")

            # User passed tzinfo instead of tz; avoid silently ignoring
            tz, tzinfo = tzinfo, None

        # Allow fold only for unambiguous input
        if fold is not None:
            if fold not in [0, 1]:
                raise ValueError(
                    "Valid values for the fold argument are None, 0, or 1."
                )

            if (ts_input is not _no_input and not (
                    PyDateTime_Check(ts_input) and
                    getattr(ts_input, "tzinfo", None) is None)):
                raise ValueError(
                    "Cannot pass fold with possibly unambiguous input: int, "
                    "float, numpy.datetime64, str, or timezone-aware "
                    "datetime-like. Pass naive datetime-like or build "
                    "Timestamp from components."
                )

            if tz is not None and PyTZInfo_Check(tz) and treat_tz_as_pytz(tz):
                raise ValueError(
                    "pytz timezones do not support fold. Please use dateutil "
                    "timezones."
                )

            if hasattr(ts_input, "fold"):
                ts_input = ts_input.replace(fold=fold)

        # GH 30543 if pd.Timestamp already passed, return it
        # check that only ts_input is passed
        # checking verbosely, because cython doesn't optimize
        # list comprehensions (as of cython 0.29.x)
        if (isinstance(ts_input, _Timestamp) and
                tz is None and unit is None and year is None and
                month is None and day is None and hour is None and
                minute is None and second is None and
                microsecond is None and nanosecond is None and
                tzinfo is None):
            return ts_input
        elif isinstance(ts_input, str):
            # User passed a date string to parse.
            # Check that the user didn't also pass a date attribute kwarg.
            if any(arg is not None for arg in _date_attributes):
                raise ValueError(
                    "Cannot pass a date attribute keyword "
                    "argument when passing a date string; 'tz' is keyword-only"
                )

        elif ts_input is _no_input:
            # GH 31200
            # When year, month or day is not given, we call the datetime
            # constructor to make sure we get the same error message
            # since Timestamp inherits datetime
            datetime_kwargs = {
                "hour": hour or 0,
                "minute": minute or 0,
                "second": second or 0,
                "microsecond": microsecond or 0,
                "fold": fold or 0
            }
            if year is not None:
                datetime_kwargs["year"] = year
            if month is not None:
                datetime_kwargs["month"] = month
            if day is not None:
                datetime_kwargs["day"] = day

            ts_input = datetime(**datetime_kwargs)

        elif is_integer_object(year):
            # User passed positional arguments:
            # Timestamp(year, month, day[, hour[, minute[, second[,
            # microsecond[, tzinfo]]]]])
            ts_input = datetime(ts_input, year, month, day or 0,
                                hour or 0, minute or 0, second or 0, fold=fold or 0)
            unit = None

        if getattr(ts_input, "tzinfo", None) is not None and tz is not None:
            raise ValueError("Cannot pass a datetime or Timestamp with tzinfo with "
                             "the tz parameter. Use tz_convert instead.")

        tzobj = maybe_get_tz(tz)
        if tzobj is not None and is_datetime64_object(ts_input):
            # GH#24559, GH#42288 As of 2.0 we treat datetime64 as
            #  wall-time (consistent with DatetimeIndex)
            return cls(ts_input).tz_localize(tzobj)

        if nanosecond is None:
            nanosecond = 0
        elif not (999 >= nanosecond >= 0):
            raise ValueError("nanosecond must be in 0..999")

        ts = convert_to_tsobject(ts_input, tzobj, unit, 0, 0, nanosecond)

        if ts.value == NPY_NAT:
            return NaT

        return create_timestamp_from_ts(ts.value, ts.dts, ts.tzinfo, ts.fold, ts.creso)

    def _round(self, freq, mode, ambiguous="raise", nonexistent="raise"):
        cdef:
            int64_t nanos

        freq = to_offset(freq)
        freq.nanos  # raises on non-fixed freq
        nanos = delta_to_nanoseconds(freq, self._creso)
        if nanos == 0:
            if freq.nanos == 0:
                raise ValueError("Division by zero in rounding")

            # e.g. self.unit == "s" and sub-second freq
            return self

        # TODO: problem if nanos==0

        if self.tz is not None:
            value = self.tz_localize(None)._value
        else:
            value = self._value

        value = np.array([value], dtype=np.int64)

        # Will only ever contain 1 element for timestamp
        try:
            r = round_nsint64(value, mode, nanos)[0]
        except OverflowError as err:
            raise OutOfBoundsDatetime(
                f"Cannot round {self} to freq={freq} without overflow"
            ) from err

        result = Timestamp._from_value_and_reso(r, self._creso, None)
        if self.tz is not None:
            result = result.tz_localize(
                self.tz, ambiguous=ambiguous, nonexistent=nonexistent
            )
        return result

    def round(self, freq, ambiguous="raise", nonexistent="raise"):
        """
        Round the Timestamp to the specified resolution.

        Parameters
        ----------
        freq : str
            Frequency string indicating the rounding resolution.
        ambiguous : bool or {'raise', 'NaT'}, default 'raise'
            The behavior is as follows:

            * bool contains flags to determine if time is dst or not (note
              that this flag is only applicable for ambiguous fall dst dates).
            * 'NaT' will return NaT for an ambiguous time.
            * 'raise' will raise an AmbiguousTimeError for an ambiguous time.

        nonexistent : {'raise', 'shift_forward', 'shift_backward, 'NaT', \
timedelta}, default 'raise'
            A nonexistent time does not exist in a particular timezone
            where clocks moved forward due to DST.

            * 'shift_forward' will shift the nonexistent time forward to the
              closest existing time.
            * 'shift_backward' will shift the nonexistent time backward to the
              closest existing time.
            * 'NaT' will return NaT where there are nonexistent times.
            * timedelta objects will shift nonexistent times by the timedelta.
            * 'raise' will raise an NonExistentTimeError if there are
              nonexistent times.

        Returns
        -------
        a new Timestamp rounded to the given resolution of `freq`

        Raises
        ------
        ValueError if the freq cannot be converted

        Notes
        -----
        If the Timestamp has a timezone, rounding will take place relative to the
        local ("wall") time and re-localized to the same timezone. When rounding
        near daylight savings time, use ``nonexistent`` and ``ambiguous`` to
        control the re-localization behavior.

        Examples
        --------
        Create a timestamp object:

        >>> ts = pd.Timestamp('2020-03-14T15:32:52.192548651')

        A timestamp can be rounded using multiple frequency units:

        >>> ts.round(freq='H') # hour
        Timestamp('2020-03-14 16:00:00')

        >>> ts.round(freq='T') # minute
        Timestamp('2020-03-14 15:33:00')

        >>> ts.round(freq='S') # seconds
        Timestamp('2020-03-14 15:32:52')

        >>> ts.round(freq='L') # milliseconds
        Timestamp('2020-03-14 15:32:52.193000')

        ``freq`` can also be a multiple of a single unit, like '5T' (i.e.  5 minutes):

        >>> ts.round(freq='5T')
        Timestamp('2020-03-14 15:35:00')

        or a combination of multiple units, like '1H30T' (i.e. 1 hour and 30 minutes):

        >>> ts.round(freq='1H30T')
        Timestamp('2020-03-14 15:00:00')

        Analogous for ``pd.NaT``:

        >>> pd.NaT.round()
        NaT

        When rounding near a daylight savings time transition, use ``ambiguous`` or
        ``nonexistent`` to control how the timestamp should be re-localized.

        >>> ts_tz = pd.Timestamp("2021-10-31 01:30:00").tz_localize("Europe/Amsterdam")

        >>> ts_tz.round("H", ambiguous=False)
        Timestamp('2021-10-31 02:00:00+0100', tz='Europe/Amsterdam')

        >>> ts_tz.round("H", ambiguous=True)
        Timestamp('2021-10-31 02:00:00+0200', tz='Europe/Amsterdam')
        """
        return self._round(
            freq, RoundTo.NEAREST_HALF_EVEN, ambiguous, nonexistent
        )

    def floor(self, freq, ambiguous="raise", nonexistent="raise"):
        """
        Return a new Timestamp floored to this resolution.

        Parameters
        ----------
        freq : str
            Frequency string indicating the flooring resolution.
        ambiguous : bool or {'raise', 'NaT'}, default 'raise'
            The behavior is as follows:

            * bool contains flags to determine if time is dst or not (note
              that this flag is only applicable for ambiguous fall dst dates).
            * 'NaT' will return NaT for an ambiguous time.
            * 'raise' will raise an AmbiguousTimeError for an ambiguous time.

        nonexistent : {'raise', 'shift_forward', 'shift_backward, 'NaT', \
timedelta}, default 'raise'
            A nonexistent time does not exist in a particular timezone
            where clocks moved forward due to DST.

            * 'shift_forward' will shift the nonexistent time forward to the
              closest existing time.
            * 'shift_backward' will shift the nonexistent time backward to the
              closest existing time.
            * 'NaT' will return NaT where there are nonexistent times.
            * timedelta objects will shift nonexistent times by the timedelta.
            * 'raise' will raise an NonExistentTimeError if there are
              nonexistent times.

        Raises
        ------
        ValueError if the freq cannot be converted.

        Notes
        -----
        If the Timestamp has a timezone, flooring will take place relative to the
        local ("wall") time and re-localized to the same timezone. When flooring
        near daylight savings time, use ``nonexistent`` and ``ambiguous`` to
        control the re-localization behavior.

        Examples
        --------
        Create a timestamp object:

        >>> ts = pd.Timestamp('2020-03-14T15:32:52.192548651')

        A timestamp can be floored using multiple frequency units:

        >>> ts.floor(freq='H') # hour
        Timestamp('2020-03-14 15:00:00')

        >>> ts.floor(freq='T') # minute
        Timestamp('2020-03-14 15:32:00')

        >>> ts.floor(freq='S') # seconds
        Timestamp('2020-03-14 15:32:52')

        >>> ts.floor(freq='N') # nanoseconds
        Timestamp('2020-03-14 15:32:52.192548651')

        ``freq`` can also be a multiple of a single unit, like '5T' (i.e.  5 minutes):

        >>> ts.floor(freq='5T')
        Timestamp('2020-03-14 15:30:00')

        or a combination of multiple units, like '1H30T' (i.e. 1 hour and 30 minutes):

        >>> ts.floor(freq='1H30T')
        Timestamp('2020-03-14 15:00:00')

        Analogous for ``pd.NaT``:

        >>> pd.NaT.floor()
        NaT

        When rounding near a daylight savings time transition, use ``ambiguous`` or
        ``nonexistent`` to control how the timestamp should be re-localized.

        >>> ts_tz = pd.Timestamp("2021-10-31 03:30:00").tz_localize("Europe/Amsterdam")

        >>> ts_tz.floor("2H", ambiguous=False)
        Timestamp('2021-10-31 02:00:00+0100', tz='Europe/Amsterdam')

        >>> ts_tz.floor("2H", ambiguous=True)
        Timestamp('2021-10-31 02:00:00+0200', tz='Europe/Amsterdam')
        """
        return self._round(freq, RoundTo.MINUS_INFTY, ambiguous, nonexistent)

    def ceil(self, freq, ambiguous="raise", nonexistent="raise"):
        """
        Return a new Timestamp ceiled to this resolution.

        Parameters
        ----------
        freq : str
            Frequency string indicating the ceiling resolution.
        ambiguous : bool or {'raise', 'NaT'}, default 'raise'
            The behavior is as follows:

            * bool contains flags to determine if time is dst or not (note
              that this flag is only applicable for ambiguous fall dst dates).
            * 'NaT' will return NaT for an ambiguous time.
            * 'raise' will raise an AmbiguousTimeError for an ambiguous time.

        nonexistent : {'raise', 'shift_forward', 'shift_backward, 'NaT', \
timedelta}, default 'raise'
            A nonexistent time does not exist in a particular timezone
            where clocks moved forward due to DST.

            * 'shift_forward' will shift the nonexistent time forward to the
              closest existing time.
            * 'shift_backward' will shift the nonexistent time backward to the
              closest existing time.
            * 'NaT' will return NaT where there are nonexistent times.
            * timedelta objects will shift nonexistent times by the timedelta.
            * 'raise' will raise an NonExistentTimeError if there are
              nonexistent times.

        Raises
        ------
        ValueError if the freq cannot be converted.

        Notes
        -----
        If the Timestamp has a timezone, ceiling will take place relative to the
        local ("wall") time and re-localized to the same timezone. When ceiling
        near daylight savings time, use ``nonexistent`` and ``ambiguous`` to
        control the re-localization behavior.

        Examples
        --------
        Create a timestamp object:

        >>> ts = pd.Timestamp('2020-03-14T15:32:52.192548651')

        A timestamp can be ceiled using multiple frequency units:

        >>> ts.ceil(freq='H') # hour
        Timestamp('2020-03-14 16:00:00')

        >>> ts.ceil(freq='T') # minute
        Timestamp('2020-03-14 15:33:00')

        >>> ts.ceil(freq='S') # seconds
        Timestamp('2020-03-14 15:32:53')

        >>> ts.ceil(freq='U') # microseconds
        Timestamp('2020-03-14 15:32:52.192549')

        ``freq`` can also be a multiple of a single unit, like '5T' (i.e.  5 minutes):

        >>> ts.ceil(freq='5T')
        Timestamp('2020-03-14 15:35:00')

        or a combination of multiple units, like '1H30T' (i.e. 1 hour and 30 minutes):

        >>> ts.ceil(freq='1H30T')
        Timestamp('2020-03-14 16:30:00')

        Analogous for ``pd.NaT``:

        >>> pd.NaT.ceil()
        NaT

        When rounding near a daylight savings time transition, use ``ambiguous`` or
        ``nonexistent`` to control how the timestamp should be re-localized.

        >>> ts_tz = pd.Timestamp("2021-10-31 01:30:00").tz_localize("Europe/Amsterdam")

        >>> ts_tz.ceil("H", ambiguous=False)
        Timestamp('2021-10-31 02:00:00+0100', tz='Europe/Amsterdam')

        >>> ts_tz.ceil("H", ambiguous=True)
        Timestamp('2021-10-31 02:00:00+0200', tz='Europe/Amsterdam')
        """
        return self._round(freq, RoundTo.PLUS_INFTY, ambiguous, nonexistent)

    @property
    def tz(self):
        """
        Alias for tzinfo.

        Examples
        --------
        >>> ts = pd.Timestamp(1584226800, unit='s', tz='Europe/Stockholm')
        >>> ts.tz
        <DstTzInfo 'Europe/Stockholm' CET+1:00:00 STD>
        """
        return self.tzinfo

    @tz.setter
    def tz(self, value):
        # GH 3746: Prevent localizing or converting the index by setting tz
        raise AttributeError(
            "Cannot directly set timezone. "
            "Use tz_localize() or tz_convert() as appropriate"
        )

    def tz_localize(self, tz, ambiguous="raise", nonexistent="raise"):
        """
        Localize the Timestamp to a timezone.

        Convert naive Timestamp to local time zone or remove
        timezone from timezone-aware Timestamp.

        Parameters
        ----------
        tz : str, pytz.timezone, dateutil.tz.tzfile or None
            Time zone for time which Timestamp will be converted to.
            None will remove timezone holding local time.

        ambiguous : bool, 'NaT', default 'raise'
            When clocks moved backward due to DST, ambiguous times may arise.
            For example in Central European Time (UTC+01), when going from
            03:00 DST to 02:00 non-DST, 02:30:00 local time occurs both at
            00:30:00 UTC and at 01:30:00 UTC. In such a situation, the
            `ambiguous` parameter dictates how ambiguous times should be
            handled.

            The behavior is as follows:

            * bool contains flags to determine if time is dst or not (note
              that this flag is only applicable for ambiguous fall dst dates).
            * 'NaT' will return NaT for an ambiguous time.
            * 'raise' will raise an AmbiguousTimeError for an ambiguous time.

        nonexistent : 'shift_forward', 'shift_backward, 'NaT', timedelta, \
default 'raise'
            A nonexistent time does not exist in a particular timezone
            where clocks moved forward due to DST.

            The behavior is as follows:

            * 'shift_forward' will shift the nonexistent time forward to the
              closest existing time.
            * 'shift_backward' will shift the nonexistent time backward to the
              closest existing time.
            * 'NaT' will return NaT where there are nonexistent times.
            * timedelta objects will shift nonexistent times by the timedelta.
            * 'raise' will raise an NonExistentTimeError if there are
              nonexistent times.

        Returns
        -------
        localized : Timestamp

        Raises
        ------
        TypeError
            If the Timestamp is tz-aware and tz is not None.

        Examples
        --------
        Create a naive timestamp object:

        >>> ts = pd.Timestamp('2020-03-14T15:32:52.192548651')
        >>> ts
        Timestamp('2020-03-14 15:32:52.192548651')

        Add 'Europe/Stockholm' as timezone:

        >>> ts.tz_localize(tz='Europe/Stockholm')
        Timestamp('2020-03-14 15:32:52.192548651+0100', tz='Europe/Stockholm')

        Analogous for ``pd.NaT``:

        >>> pd.NaT.tz_localize()
        NaT
        """
        if not isinstance(ambiguous, bool) and ambiguous not in {"NaT", "raise"}:
            raise ValueError(
                        "'ambiguous' parameter must be one of: "
                        "True, False, 'NaT', 'raise' (default)"
                    )

        nonexistent_options = ("raise", "NaT", "shift_forward", "shift_backward")
        if nonexistent not in nonexistent_options and not PyDelta_Check(nonexistent):
            raise ValueError(
                "The nonexistent argument must be one of 'raise', "
                "'NaT', 'shift_forward', 'shift_backward' or a timedelta object"
            )

        if self.tzinfo is None:
            # tz naive, localize
            tz = maybe_get_tz(tz)
            if not isinstance(ambiguous, str):
                ambiguous = [ambiguous]
            value = tz_localize_to_utc_single(self._value, tz,
                                              ambiguous=ambiguous,
                                              nonexistent=nonexistent,
                                              creso=self._creso)
        elif tz is None:
            # reset tz
            value = tz_convert_from_utc_single(self._value, self.tz, creso=self._creso)

        else:
            raise TypeError(
                "Cannot localize tz-aware Timestamp, use tz_convert for conversions"
            )

        out = type(self)._from_value_and_reso(value, self._creso, tz=tz)
        return out

    def tz_convert(self, tz):
        """
        Convert timezone-aware Timestamp to another time zone.

        Parameters
        ----------
        tz : str, pytz.timezone, dateutil.tz.tzfile or None
            Time zone for time which Timestamp will be converted to.
            None will remove timezone holding UTC time.

        Returns
        -------
        converted : Timestamp

        Raises
        ------
        TypeError
            If Timestamp is tz-naive.

        Examples
        --------
        Create a timestamp object with UTC timezone:

        >>> ts = pd.Timestamp('2020-03-14T15:32:52.192548651', tz='UTC')
        >>> ts
        Timestamp('2020-03-14 15:32:52.192548651+0000', tz='UTC')

        Change to Tokyo timezone:

        >>> ts.tz_convert(tz='Asia/Tokyo')
        Timestamp('2020-03-15 00:32:52.192548651+0900', tz='Asia/Tokyo')

        Can also use ``astimezone``:

        >>> ts.astimezone(tz='Asia/Tokyo')
        Timestamp('2020-03-15 00:32:52.192548651+0900', tz='Asia/Tokyo')

        Analogous for ``pd.NaT``:

        >>> pd.NaT.tz_convert(tz='Asia/Tokyo')
        NaT
        """
        if self.tzinfo is None:
            # tz naive, use tz_localize
            raise TypeError(
                "Cannot convert tz-naive Timestamp, use tz_localize to localize"
            )
        else:
            # Same UTC timestamp, different time zone
            tz = maybe_get_tz(tz)
            out = type(self)._from_value_and_reso(self._value, reso=self._creso, tz=tz)
            return out

    astimezone = tz_convert

    def replace(
        self,
        year=None,
        month=None,
        day=None,
        hour=None,
        minute=None,
        second=None,
        microsecond=None,
        nanosecond=None,
        tzinfo=object,
        fold=None,
    ):
        """
        Implements datetime.replace, handles nanoseconds.

        Parameters
        ----------
        year : int, optional
        month : int, optional
        day : int, optional
        hour : int, optional
        minute : int, optional
        second : int, optional
        microsecond : int, optional
        nanosecond : int, optional
        tzinfo : tz-convertible, optional
        fold : int, optional

        Returns
        -------
        Timestamp with fields replaced

        Examples
        --------
        Create a timestamp object:

        >>> ts = pd.Timestamp('2020-03-14T15:32:52.192548651', tz='UTC')
        >>> ts
        Timestamp('2020-03-14 15:32:52.192548651+0000', tz='UTC')

        Replace year and the hour:

        >>> ts.replace(year=1999, hour=10)
        Timestamp('1999-03-14 10:32:52.192548651+0000', tz='UTC')

        Replace timezone (not a conversion):

        >>> import pytz
        >>> ts.replace(tzinfo=pytz.timezone('US/Pacific'))
        Timestamp('2020-03-14 15:32:52.192548651-0700', tz='US/Pacific')

        Analogous for ``pd.NaT``:

        >>> pd.NaT.replace(tzinfo=pytz.timezone('US/Pacific'))
        NaT
        """

        cdef:
            npy_datetimestruct dts
            int64_t value
            object k, v
            datetime ts_input
            tzinfo_type tzobj
            _TSObject ts

        # set to naive if needed
        tzobj = self.tzinfo
        value = self._value

        # GH 37610. Preserve fold when replacing.
        if fold is None:
            fold = self.fold

        if tzobj is not None:
            value = tz_convert_from_utc_single(value, tzobj, creso=self._creso)

        # setup components
        pandas_datetime_to_datetimestruct(value, self._creso, &dts)
        dts.ps = self.nanosecond * 1000

        # replace
        def validate(k, v):
            """ validate integers """
            if not is_integer_object(v):
                raise ValueError(
                    f"value must be an integer, received {type(v)} for {k}"
                )
            return v

        if year is not None:
            dts.year = validate("year", year)
        if month is not None:
            dts.month = validate("month", month)
        if day is not None:
            dts.day = validate("day", day)
        if hour is not None:
            dts.hour = validate("hour", hour)
        if minute is not None:
            dts.min = validate("minute", minute)
        if second is not None:
            dts.sec = validate("second", second)
        if microsecond is not None:
            dts.us = validate("microsecond", microsecond)
        if nanosecond is not None:
            dts.ps = validate("nanosecond", nanosecond) * 1000
        if tzinfo is not object:
            tzobj = tzinfo

        # reconstruct & check bounds
        if tzobj is None:
            # We can avoid going through pydatetime paths, which is robust
            #  to datetimes outside of pydatetime range.
            ts = _TSObject()
            check_dts_bounds(&dts, self._creso)
            ts.value = npy_datetimestruct_to_datetime(self._creso, &dts)
            ts.dts = dts
            ts.creso = self._creso
            ts.fold = fold
            return create_timestamp_from_ts(
                ts.value, dts, tzobj, fold, reso=self._creso
            )

        elif tzobj is not None and treat_tz_as_pytz(tzobj):
            # replacing across a DST boundary may induce a new tzinfo object
            # see GH#18319
            ts_input = tzobj.localize(datetime(dts.year, dts.month, dts.day,
                                               dts.hour, dts.min, dts.sec,
                                               dts.us),
                                      is_dst=not bool(fold))
            tzobj = ts_input.tzinfo
        else:
            kwargs = {"year": dts.year, "month": dts.month, "day": dts.day,
                      "hour": dts.hour, "minute": dts.min, "second": dts.sec,
                      "microsecond": dts.us, "tzinfo": tzobj,
                      "fold": fold}
            ts_input = datetime(**kwargs)

        ts = convert_datetime_to_tsobject(
            ts_input, tzobj, nanos=dts.ps // 1000, reso=self._creso
        )
        return create_timestamp_from_ts(
            ts.value, dts, tzobj, fold, reso=self._creso
        )

    def to_julian_date(self) -> np.float64:
        """
        Convert TimeStamp to a Julian Date.

        0 Julian date is noon January 1, 4713 BC.

        Examples
        --------
        >>> ts = pd.Timestamp('2020-03-14T15:32:52')
        >>> ts.to_julian_date()
        2458923.147824074
        """
        year = self.year
        month = self.month
        day = self.day
        if month <= 2:
            year -= 1
            month += 12
        return (day +
                np.fix((153 * month - 457) / 5) +
                365 * year +
                np.floor(year / 4) -
                np.floor(year / 100) +
                np.floor(year / 400) +
                1721118.5 +
                (self.hour +
                 self.minute / 60.0 +
                 self.second / 3600.0 +
                 self.microsecond / 3600.0 / 1e+6 +
                 self.nanosecond / 3600.0 / 1e+9
                 ) / 24.0)

    def isoweekday(self):
        """
        Return the day of the week represented by the date.

        Monday == 1 ... Sunday == 7.
        """
        # same as super().isoweekday(), but that breaks because of how
        #  we have overridden year, see note in create_timestamp_from_ts
        return self.weekday() + 1

    def weekday(self):
        """
        Return the day of the week represented by the date.

        Monday == 0 ... Sunday == 6.
        """
        # same as super().weekday(), but that breaks because of how
        #  we have overridden year, see note in create_timestamp_from_ts
        return ccalendar.dayofweek(self.year, self.month, self.day)


# Aliases
Timestamp.weekofyear = Timestamp.week
Timestamp.daysinmonth = Timestamp.days_in_month


# ----------------------------------------------------------------------
# Scalar analogues to functions in vectorized.pyx


@cython.cdivision(False)
cdef int64_t normalize_i8_stamp(int64_t local_val, int64_t ppd) nogil:
    """
    Round the localized nanosecond timestamp down to the previous midnight.

    Parameters
    ----------
    local_val : int64_t
    ppd : int64_t
        Periods per day in the Timestamp's resolution.

    Returns
    -------
    int64_t
    """
    return local_val - (local_val % ppd)<|MERGE_RESOLUTION|>--- conflicted
+++ resolved
@@ -88,11 +88,7 @@
     get_datetime64_unit,
     get_datetime64_value,
     get_unit_from_dtype,
-<<<<<<< HEAD
     hash_datetime_from_struct,
-    import_pandas_datetime,
-=======
->>>>>>> c8ea34c6
     npy_datetimestruct,
     npy_datetimestruct_to_datetime,
     pandas_datetime_to_datetimestruct,
