# -*- coding: utf-8 -*-
import enum
import warnings

from cpython cimport (PyObject_RichCompareBool, PyObject_RichCompare,
                      Py_GT, Py_GE, Py_EQ, Py_NE, Py_LT, Py_LE)

import numpy as np
cimport numpy as cnp
from numpy cimport int64_t, int32_t, int8_t
cnp.import_array()

from datetime import time as datetime_time
from cpython.datetime cimport (datetime,
                               PyDateTime_Check, PyDelta_Check, PyTZInfo_Check,
                               PyDateTime_IMPORT)
PyDateTime_IMPORT

<<<<<<< HEAD
from pandas._libs.util cimport (is_datetime64_object, is_timedelta64_object,
                                is_integer_object, is_string_object, is_array,
                                is_offset_object)

cimport pandas._libs.tslibs.ccalendar as ccalendar
from pandas._libs.tslibs.ccalendar import DAY_SECONDS
from pandas._libs.tslibs.conversion import (
    tz_localize_to_utc, normalize_i8_timestamps)
from pandas._libs.tslibs.conversion cimport (
    tz_convert_single, _TSObject, convert_to_tsobject,
    convert_datetime_to_tsobject)
from pandas._libs.tslibs.fields import get_start_end_field, get_date_name_field
from pandas._libs.tslibs.nattype import NaT
from pandas._libs.tslibs.nattype cimport NPY_NAT
from pandas._libs.tslibs.np_datetime import OutOfBoundsDatetime
from pandas._libs.tslibs.np_datetime cimport (
    reverse_ops, cmp_scalar, check_dts_bounds, npy_datetimestruct,
    dt64_to_dtstruct)
from pandas._libs.tslibs.offsets cimport to_offset
from pandas._libs.tslibs.timedeltas import Timedelta
from pandas._libs.tslibs.timedeltas cimport delta_to_nanoseconds
from pandas._libs.tslibs.timezones cimport (
=======
from util cimport (is_datetime64_object, is_timedelta64_object,
                   is_integer_object, is_string_object, is_array,
                   is_offset_object)

cimport ccalendar
from ccalendar import DAY_SECONDS
from conversion import tz_localize_to_utc, normalize_i8_timestamps
from conversion cimport (tz_convert_single, _TSObject,
                         convert_to_tsobject, convert_datetime_to_tsobject)
from fields import get_start_end_field, get_date_name_field
from nattype cimport NPY_NAT, c_NaT as NaT
from np_datetime import OutOfBoundsDatetime
from np_datetime cimport (reverse_ops, cmp_scalar, check_dts_bounds,
                          npy_datetimestruct, dt64_to_dtstruct)
from offsets cimport to_offset
from timedeltas import Timedelta
from timedeltas cimport delta_to_nanoseconds
from timezones cimport (
>>>>>>> b7bdf7cd
    get_timezone, is_utc, maybe_get_tz, treat_tz_as_pytz, tz_compare)
from pandas._libs.tslibs.timezones import UTC

# ----------------------------------------------------------------------
# Constants
_zero_time = datetime_time(0, 0)
_no_input = object()


# ----------------------------------------------------------------------

def maybe_integer_op_deprecated(obj):
    # GH#22535 add/sub of integers and int-arrays is deprecated
    if obj.freq is not None:
        warnings.warn("Addition/subtraction of integers and integer-arrays "
                      "to {cls} is deprecated, will be removed in a future "
                      "version.  Instead of adding/subtracting `n`, use "
                      "`n * self.freq`"
                      .format(cls=type(obj).__name__),
                      FutureWarning)


cdef inline object create_timestamp_from_ts(int64_t value,
                                            npy_datetimestruct dts,
                                            object tz, object freq):
    """ convenience routine to construct a Timestamp from its parts """
    cdef _Timestamp ts_base
    ts_base = _Timestamp.__new__(Timestamp, dts.year, dts.month,
                                 dts.day, dts.hour, dts.min,
                                 dts.sec, dts.us, tz)
    ts_base.value = value
    ts_base.freq = freq
    ts_base.nanosecond = dts.ps / 1000

    return ts_base


@enum.unique
class RoundTo(enum.Enum):
    """
    enumeration defining the available rounding modes

    Attributes
    ----------
    MINUS_INFTY
        round towards -∞, or floor [2]_
    PLUS_INFTY
        round towards +∞, or ceil [3]_
    NEAREST_HALF_EVEN
        round to nearest, tie-break half to even [6]_
    NEAREST_HALF_MINUS_INFTY
        round to nearest, tie-break half to -∞ [5]_
    NEAREST_HALF_PLUS_INFTY
        round to nearest, tie-break half to +∞ [4]_


    References
    ----------
    .. [1] "Rounding - Wikipedia"
           https://en.wikipedia.org/wiki/Rounding
    .. [2] "Rounding down"
           https://en.wikipedia.org/wiki/Rounding#Rounding_down
    .. [3] "Rounding up"
           https://en.wikipedia.org/wiki/Rounding#Rounding_up
    .. [4] "Round half up"
           https://en.wikipedia.org/wiki/Rounding#Round_half_up
    .. [5] "Round half down"
           https://en.wikipedia.org/wiki/Rounding#Round_half_down
    .. [6] "Round half to even"
           https://en.wikipedia.org/wiki/Rounding#Round_half_to_even
    """
    MINUS_INFTY = 0
    PLUS_INFTY = 1
    NEAREST_HALF_EVEN = 2
    NEAREST_HALF_PLUS_INFTY = 3
    NEAREST_HALF_MINUS_INFTY = 4


cdef inline _npdivmod(x1, x2):
    """implement divmod for numpy < 1.13"""
    return np.floor_divide(x1, x2), np.remainder(x1, x2)


try:
    from numpy import divmod as npdivmod
except ImportError:
    # numpy < 1.13
    npdivmod = _npdivmod


cdef inline _floor_int64(values, unit):
    return values - np.remainder(values, unit)

cdef inline _ceil_int64(values, unit):
    return values + np.remainder(-values, unit)

cdef inline _rounddown_int64(values, unit):
    return _ceil_int64(values - unit//2, unit)

cdef inline _roundup_int64(values, unit):
    return _floor_int64(values + unit//2, unit)


def round_nsint64(values, mode, freq):
    """
    Applies rounding mode at given frequency

    Parameters
    ----------
    values : :obj:`ndarray`
    mode : instance of `RoundTo` enumeration
    freq : str, obj

    Returns
    -------
    :obj:`ndarray`
    """

    if not isinstance(mode, RoundTo):
        raise ValueError('mode should be a RoundTo member')

    unit = to_offset(freq).nanos

    if mode is RoundTo.MINUS_INFTY:
        return _floor_int64(values, unit)
    elif mode is RoundTo.PLUS_INFTY:
        return _ceil_int64(values, unit)
    elif mode is RoundTo.NEAREST_HALF_MINUS_INFTY:
        return _rounddown_int64(values, unit)
    elif mode is RoundTo.NEAREST_HALF_PLUS_INFTY:
        return _roundup_int64(values, unit)
    elif mode is RoundTo.NEAREST_HALF_EVEN:
        # for odd unit there is no need of a tie break
        if unit % 2:
            return _rounddown_int64(values, unit)
        quotient, remainder = npdivmod(values, unit)
        mask = np.logical_or(
            remainder > (unit // 2),
            np.logical_and(remainder == (unit // 2), quotient % 2)
        )
        quotient[mask] += 1
        return quotient * unit

    # if/elif above should catch all rounding modes defined in enum 'RoundTo':
    # if flow of control arrives here, it is a bug
    raise AssertionError("round_nsint64 called with an unrecognized "
                         "rounding mode")


# This is PITA. Because we inherit from datetime, which has very specific
# construction requirements, we need to do object instantiation in python
# (see Timestamp class above). This will serve as a C extension type that
# shadows the python class, where we do any heavy lifting.
cdef class _Timestamp(datetime):

    cdef readonly:
        int64_t value, nanosecond
        object freq       # frequency reference
        list _date_attributes

    def __hash__(_Timestamp self):
        if self.nanosecond:
            return hash(self.value)
        return datetime.__hash__(self)

    def __richcmp__(_Timestamp self, object other, int op):
        cdef:
            _Timestamp ots
            int ndim

        if isinstance(other, _Timestamp):
            ots = other
        elif other is NaT:
            return op == Py_NE
        elif PyDateTime_Check(other):
            if self.nanosecond == 0:
                val = self.to_pydatetime()
                return PyObject_RichCompareBool(val, other, op)

            try:
                ots = Timestamp(other)
            except ValueError:
                return self._compare_outside_nanorange(other, op)
        else:
            ndim = getattr(other, "ndim", -1)

            if ndim != -1:
                if ndim == 0:
                    if is_datetime64_object(other):
                        other = Timestamp(other)
                    else:
                        if op == Py_EQ:
                            return False
                        elif op == Py_NE:
                            return True

                        # only allow ==, != ops
                        raise TypeError('Cannot compare type %r with type %r' %
                                        (type(self).__name__,
                                         type(other).__name__))
                elif is_array(other):
                    # avoid recursion error GH#15183
                    return PyObject_RichCompare(np.array([self]), other, op)
                return PyObject_RichCompare(other, self, reverse_ops[op])
            else:
                if op == Py_EQ:
                    return False
                elif op == Py_NE:
                    return True
                raise TypeError('Cannot compare type %r with type %r' %
                                (type(self).__name__, type(other).__name__))

        self._assert_tzawareness_compat(other)
        return cmp_scalar(self.value, ots.value, op)

    def __reduce_ex__(self, protocol):
        # python 3.6 compat
        # http://bugs.python.org/issue28730
        # now __reduce_ex__ is defined and higher priority than __reduce__
        return self.__reduce__()

    def __repr__(self):
        stamp = self._repr_base
        zone = None

        try:
            stamp += self.strftime('%z')
            if self.tzinfo:
                zone = get_timezone(self.tzinfo)
        except ValueError:
            year2000 = self.replace(year=2000)
            stamp += year2000.strftime('%z')
            if self.tzinfo:
                zone = get_timezone(self.tzinfo)

        try:
            stamp += zone.strftime(' %%Z')
        except:
            pass

        tz = ", tz='{0}'".format(zone) if zone is not None else ""
        freq = "" if self.freq is None else ", freq='{0}'".format(self.freqstr)

        return "Timestamp('{stamp}'{tz}{freq})".format(stamp=stamp,
                                                       tz=tz, freq=freq)

    cdef bint _compare_outside_nanorange(_Timestamp self, datetime other,
                                         int op) except -1:
        cdef:
            datetime dtval = self.to_pydatetime()

        self._assert_tzawareness_compat(other)

        if self.nanosecond == 0:
            return PyObject_RichCompareBool(dtval, other, op)
        else:
            if op == Py_EQ:
                return False
            elif op == Py_NE:
                return True
            elif op == Py_LT:
                return dtval < other
            elif op == Py_LE:
                return dtval < other
            elif op == Py_GT:
                return dtval >= other
            elif op == Py_GE:
                return dtval >= other

    cdef _assert_tzawareness_compat(_Timestamp self, datetime other):
        if self.tzinfo is None:
            if other.tzinfo is not None:
                raise TypeError('Cannot compare tz-naive and tz-aware '
                                'timestamps')
        elif other.tzinfo is None:
            raise TypeError('Cannot compare tz-naive and tz-aware timestamps')

    cpdef datetime to_pydatetime(_Timestamp self, bint warn=True):
        """
        Convert a Timestamp object to a native Python datetime object.

        If warn=True, issue a warning if nanoseconds is nonzero.
        """
        if self.nanosecond != 0 and warn:
            warnings.warn("Discarding nonzero nanoseconds in conversion",
                          UserWarning, stacklevel=2)

        return datetime(self.year, self.month, self.day,
                        self.hour, self.minute, self.second,
                        self.microsecond, self.tzinfo)

    cpdef to_datetime64(self):
        """ Returns a numpy.datetime64 object with 'ns' precision """
        return np.datetime64(self.value, 'ns')

    def __add__(self, other):
        cdef:
            int64_t other_int, nanos

        if is_timedelta64_object(other):
            other_int = other.astype('timedelta64[ns]').view('i8')
            return Timestamp(self.value + other_int,
                             tz=self.tzinfo, freq=self.freq)

        elif is_integer_object(other):
            maybe_integer_op_deprecated(self)

            if self is NaT:
                # to be compat with Period
                return NaT
            elif self.freq is None:
                raise ValueError("Cannot add integral value to Timestamp "
                                 "without freq.")
            return Timestamp((self.freq * other).apply(self), freq=self.freq)

        elif PyDelta_Check(other) or hasattr(other, 'delta'):
            # delta --> offsets.Tick
            nanos = delta_to_nanoseconds(other)
            result = Timestamp(self.value + nanos,
                               tz=self.tzinfo, freq=self.freq)
            if getattr(other, 'normalize', False):
                # DateOffset
                result = result.normalize()
            return result

        # index/series like
        elif hasattr(other, '_typ'):
            return NotImplemented

        result = datetime.__add__(self, other)
        if PyDateTime_Check(result):
            result = Timestamp(result)
            result.nanosecond = self.nanosecond
        return result

    def __sub__(self, other):
        if (is_timedelta64_object(other) or is_integer_object(other) or
                PyDelta_Check(other) or hasattr(other, 'delta')):
            # `delta` attribute is for offsets.Tick or offsets.Week obj
            neg_other = -other
            return self + neg_other

        typ = getattr(other, '_typ', None)

        # a Timestamp-DatetimeIndex -> yields a negative TimedeltaIndex
        if typ in ('datetimeindex', 'datetimearray'):
            # timezone comparison is performed in DatetimeIndex._sub_datelike
            return -other.__sub__(self)

        # a Timestamp-TimedeltaIndex -> yields a negative TimedeltaIndex
        elif typ in ('timedeltaindex', 'timedeltaarray'):
            return (-other).__add__(self)

        elif other is NaT:
            return NaT

        # coerce if necessary if we are a Timestamp-like
        if (PyDateTime_Check(self)
                and (PyDateTime_Check(other) or is_datetime64_object(other))):
            self = Timestamp(self)
            other = Timestamp(other)

            # validate tz's
            if not tz_compare(self.tzinfo, other.tzinfo):
                raise TypeError("Timestamp subtraction must have the "
                                "same timezones or no timezones")

            # scalar Timestamp/datetime - Timestamp/datetime -> yields a
            # Timedelta
            try:
                return Timedelta(self.value - other.value)
            except (OverflowError, OutOfBoundsDatetime):
                pass

        # scalar Timestamp/datetime - Timedelta -> yields a Timestamp (with
        # same timezone if specified)
        return datetime.__sub__(self, other)

    cdef int64_t _maybe_convert_value_to_local(self):
        """Convert UTC i8 value to local i8 value if tz exists"""
        cdef:
            int64_t val
        val = self.value
        if self.tz is not None and not is_utc(self.tz):
            val = tz_convert_single(self.value, UTC, self.tz)
        return val

    cpdef bint _get_start_end_field(self, str field):
        cdef:
            int64_t val
            dict kwds
            int8_t out[1]
            int month_kw

        freq = self.freq
        if freq:
            kwds = freq.kwds
            month_kw = kwds.get('startingMonth', kwds.get('month', 12))
            freqstr = self.freqstr
        else:
            month_kw = 12
            freqstr = None

        val = self._maybe_convert_value_to_local()
        out = get_start_end_field(np.array([val], dtype=np.int64),
                                  field, freqstr, month_kw)
        return out[0]

    cpdef _get_date_name_field(self, object field, object locale):
        cdef:
            int64_t val
            object[:] out

        val = self._maybe_convert_value_to_local()
        out = get_date_name_field(np.array([val], dtype=np.int64),
                                  field, locale=locale)
        return out[0]

    @property
    def _repr_base(self):
        return '{date} {time}'.format(date=self._date_repr,
                                      time=self._time_repr)

    @property
    def _date_repr(self):
        # Ideal here would be self.strftime("%Y-%m-%d"), but
        # the datetime strftime() methods require year >= 1900
        return '%d-%.2d-%.2d' % (self.year, self.month, self.day)

    @property
    def _time_repr(self):
        result = '%.2d:%.2d:%.2d' % (self.hour, self.minute, self.second)

        if self.nanosecond != 0:
            result += '.%.9d' % (self.nanosecond + 1000 * self.microsecond)
        elif self.microsecond != 0:
            result += '.%.6d' % self.microsecond

        return result

    @property
    def _short_repr(self):
        # format a Timestamp with only _date_repr if possible
        # otherwise _repr_base
        if (self.hour == 0 and
                self.minute == 0 and
                self.second == 0 and
                self.microsecond == 0 and
                self.nanosecond == 0):
            return self._date_repr
        return self._repr_base

    @property
    def asm8(self):
        return np.datetime64(self.value, 'ns')

    @property
    def resolution(self):
        """
        Return resolution describing the smallest difference between two
        times that can be represented by Timestamp object_state
        """
        # GH#21336, GH#21365
        return Timedelta(nanoseconds=1)

    def timestamp(self):
        """Return POSIX timestamp as float."""
        # py27 compat, see GH#17329
        return round(self.value / 1e9, 6)


# ----------------------------------------------------------------------

# Python front end to C extension type _Timestamp
# This serves as the box for datetime64


class Timestamp(_Timestamp):
    """Pandas replacement for datetime.datetime

    Timestamp is the pandas equivalent of python's Datetime
    and is interchangeable with it in most cases. It's the type used
    for the entries that make up a DatetimeIndex, and other timeseries
    oriented data structures in pandas.

    Parameters
    ----------
    ts_input : datetime-like, str, int, float
        Value to be converted to Timestamp
    freq : str, DateOffset
        Offset which Timestamp will have
    tz : str, pytz.timezone, dateutil.tz.tzfile or None
        Time zone for time which Timestamp will have.
    unit : str
        Unit used for conversion if ts_input is of type int or float. The
        valid values are 'D', 'h', 'm', 's', 'ms', 'us', and 'ns'. For
        example, 's' means seconds and 'ms' means milliseconds.
    year, month, day : int
        .. versionadded:: 0.19.0
    hour, minute, second, microsecond : int, optional, default 0
        .. versionadded:: 0.19.0
    nanosecond : int, optional, default 0
        .. versionadded:: 0.23.0
    tzinfo : datetime.tzinfo, optional, default None
        .. versionadded:: 0.19.0

    Notes
    -----
    There are essentially three calling conventions for the constructor. The
    primary form accepts four parameters. They can be passed by position or
    keyword.

    The other two forms mimic the parameters from ``datetime.datetime``. They
    can be passed by either position or keyword, but not both mixed together.

    Examples
    --------
    Using the primary calling convention:

    This converts a datetime-like string
    >>> pd.Timestamp('2017-01-01T12')
    Timestamp('2017-01-01 12:00:00')

    This converts a float representing a Unix epoch in units of seconds
    >>> pd.Timestamp(1513393355.5, unit='s')
    Timestamp('2017-12-16 03:02:35.500000')

    This converts an int representing a Unix-epoch in units of seconds
    and for a particular timezone
    >>> pd.Timestamp(1513393355, unit='s', tz='US/Pacific')
    Timestamp('2017-12-15 19:02:35-0800', tz='US/Pacific')

    Using the other two forms that mimic the API for ``datetime.datetime``:

    >>> pd.Timestamp(2017, 1, 1, 12)
    Timestamp('2017-01-01 12:00:00')

    >>> pd.Timestamp(year=2017, month=1, day=1, hour=12)
    Timestamp('2017-01-01 12:00:00')
    """

    @classmethod
    def fromordinal(cls, ordinal, freq=None, tz=None):
        """
        Timestamp.fromordinal(ordinal, freq=None, tz=None)

        passed an ordinal, translate and convert to a ts
        note: by definition there cannot be any tz info on the ordinal itself

        Parameters
        ----------
        ordinal : int
            date corresponding to a proleptic Gregorian ordinal
        freq : str, DateOffset
            Offset which Timestamp will have
        tz : str, pytz.timezone, dateutil.tz.tzfile or None
            Time zone for time which Timestamp will have.
        """
        return cls(datetime.fromordinal(ordinal),
                   freq=freq, tz=tz)

    @classmethod
    def now(cls, tz=None):
        """
        Timestamp.now(tz=None)

        Returns new Timestamp object representing current time local to
        tz.

        Parameters
        ----------
        tz : str or timezone object, default None
            Timezone to localize to
        """
        if is_string_object(tz):
            tz = maybe_get_tz(tz)
        return cls(datetime.now(tz))

    @classmethod
    def today(cls, tz=None):
        """
        Timestamp.today(cls, tz=None)

        Return the current time in the local timezone.  This differs
        from datetime.today() in that it can be localized to a
        passed timezone.

        Parameters
        ----------
        tz : str or timezone object, default None
            Timezone to localize to
        """
        return cls.now(tz)

    @classmethod
    def utcnow(cls):
        """
        Timestamp.utcnow()

        Return a new Timestamp representing UTC day and time.
        """
        return cls.now(UTC)

    @classmethod
    def utcfromtimestamp(cls, ts):
        """
        Timestamp.utcfromtimestamp(ts)

        Construct a naive UTC datetime from a POSIX timestamp.
        """
        return cls(datetime.utcfromtimestamp(ts))

    @classmethod
    def fromtimestamp(cls, ts):
        """
        Timestamp.fromtimestamp(ts)

        timestamp[, tz] -> tz's local time from POSIX timestamp.
        """
        return cls(datetime.fromtimestamp(ts))

    @classmethod
    def combine(cls, date, time):
        """
        Timsetamp.combine(date, time)

        date, time -> datetime with same date and time fields
        """
        return cls(datetime.combine(date, time))

    def __new__(cls, object ts_input=_no_input,
                object freq=None, tz=None, unit=None,
                year=None, month=None, day=None,
                hour=None, minute=None, second=None, microsecond=None,
                nanosecond=None, tzinfo=None):
        # The parameter list folds together legacy parameter names (the first
        # four) and positional and keyword parameter names from pydatetime.
        #
        # There are three calling forms:
        #
        # - In the legacy form, the first parameter, ts_input, is required
        #   and may be datetime-like, str, int, or float. The second
        #   parameter, offset, is optional and may be str or DateOffset.
        #
        # - ints in the first, second, and third arguments indicate
        #   pydatetime positional arguments. Only the first 8 arguments
        #   (standing in for year, month, day, hour, minute, second,
        #   microsecond, tzinfo) may be non-None. As a shortcut, we just
        #   check that the second argument is an int.
        #
        # - Nones for the first four (legacy) arguments indicate pydatetime
        #   keyword arguments. year, month, and day are required. As a
        #   shortcut, we just check that the first argument was not passed.
        #
        # Mixing pydatetime positional and keyword arguments is forbidden!

        cdef _TSObject ts

        _date_attributes = [year, month, day, hour, minute, second,
                            microsecond, nanosecond]

        if tzinfo is not None:
            if not PyTZInfo_Check(tzinfo):
                # tzinfo must be a datetime.tzinfo object, GH#17690
                raise TypeError('tzinfo must be a datetime.tzinfo object, '
                                'not %s' % type(tzinfo))
            elif tz is not None:
                raise ValueError('Can provide at most one of tz, tzinfo')

            # User passed tzinfo instead of tz; avoid silently ignoring
            tz, tzinfo = tzinfo, None

        if is_string_object(ts_input):
            # User passed a date string to parse.
            # Check that the user didn't also pass a date attribute kwarg.
            if any(arg is not None for arg in _date_attributes):
                raise ValueError('Cannot pass a date attribute keyword '
                                 'argument when passing a date string')

        elif ts_input is _no_input:
            # User passed keyword arguments.
            ts_input = datetime(year, month, day, hour or 0,
                                minute or 0, second or 0,
                                microsecond or 0)
        elif is_integer_object(freq):
            # User passed positional arguments:
            # Timestamp(year, month, day[, hour[, minute[, second[,
            # microsecond[, nanosecond[, tzinfo]]]]]])
            ts_input = datetime(ts_input, freq, tz, unit or 0,
                                year or 0, month or 0, day or 0)
            nanosecond = hour
            tz = minute
            freq = None

        if getattr(ts_input, 'tzinfo', None) is not None and tz is not None:
            warnings.warn("Passing a datetime or Timestamp with tzinfo and the"
                          " tz parameter will raise in the future. Use"
                          " tz_convert instead.", FutureWarning)

        ts = convert_to_tsobject(ts_input, tz, unit, 0, 0, nanosecond or 0)

        if ts.value == NPY_NAT:
            return NaT

        if freq is None:
            # GH 22311: Try to extract the frequency of a given Timestamp input
            freq = getattr(ts_input, 'freq', None)
        elif not is_offset_object(freq):
            freq = to_offset(freq)

        return create_timestamp_from_ts(ts.value, ts.dts, ts.tzinfo, freq)

    def _round(self, freq, mode, ambiguous='raise', nonexistent='raise'):
        if self.tz is not None:
            value = self.tz_localize(None).value
        else:
            value = self.value

        value = np.array([value], dtype=np.int64)

        # Will only ever contain 1 element for timestamp
        r = round_nsint64(value, mode, freq)[0]
        result = Timestamp(r, unit='ns')
        if self.tz is not None:
            result = result.tz_localize(
                self.tz, ambiguous=ambiguous, nonexistent=nonexistent
            )
        return result

    def round(self, freq, ambiguous='raise', nonexistent='raise'):
        """
        Round the Timestamp to the specified resolution

        Returns
        -------
        a new Timestamp rounded to the given resolution of `freq`

        Parameters
        ----------
        freq : a freq string indicating the rounding resolution
        ambiguous : bool, 'NaT', default 'raise'
            - bool contains flags to determine if time is dst or not (note
              that this flag is only applicable for ambiguous fall dst dates)
            - 'NaT' will return NaT for an ambiguous time
            - 'raise' will raise an AmbiguousTimeError for an ambiguous time

            .. versionadded:: 0.24.0
        nonexistent : 'shift', 'NaT', default 'raise'
            A nonexistent time does not exist in a particular timezone
            where clocks moved forward due to DST.

            - 'shift' will shift the nonexistent time forward to the closest
              existing time
            - 'NaT' will return NaT where there are nonexistent times
            - 'raise' will raise an NonExistentTimeError if there are
              nonexistent times

            .. versionadded:: 0.24.0

        Raises
        ------
        ValueError if the freq cannot be converted
        """
        return self._round(
            freq, RoundTo.NEAREST_HALF_EVEN, ambiguous, nonexistent
        )

    def floor(self, freq, ambiguous='raise', nonexistent='raise'):
        """
        return a new Timestamp floored to this resolution

        Parameters
        ----------
        freq : a freq string indicating the flooring resolution
        ambiguous : bool, 'NaT', default 'raise'
            - bool contains flags to determine if time is dst or not (note
              that this flag is only applicable for ambiguous fall dst dates)
            - 'NaT' will return NaT for an ambiguous time
            - 'raise' will raise an AmbiguousTimeError for an ambiguous time

            .. versionadded:: 0.24.0
        nonexistent : 'shift', 'NaT', default 'raise'
            A nonexistent time does not exist in a particular timezone
            where clocks moved forward due to DST.

            - 'shift' will shift the nonexistent time forward to the closest
              existing time
            - 'NaT' will return NaT where there are nonexistent times
            - 'raise' will raise an NonExistentTimeError if there are
              nonexistent times

            .. versionadded:: 0.24.0

        Raises
        ------
        ValueError if the freq cannot be converted
        """
        return self._round(freq, RoundTo.MINUS_INFTY, ambiguous, nonexistent)

    def ceil(self, freq, ambiguous='raise', nonexistent='raise'):
        """
        return a new Timestamp ceiled to this resolution

        Parameters
        ----------
        freq : a freq string indicating the ceiling resolution
        ambiguous : bool, 'NaT', default 'raise'
            - bool contains flags to determine if time is dst or not (note
              that this flag is only applicable for ambiguous fall dst dates)
            - 'NaT' will return NaT for an ambiguous time
            - 'raise' will raise an AmbiguousTimeError for an ambiguous time

            .. versionadded:: 0.24.0
        nonexistent : 'shift', 'NaT', default 'raise'
            A nonexistent time does not exist in a particular timezone
            where clocks moved forward due to DST.

            - 'shift' will shift the nonexistent time forward to the closest
              existing time
            - 'NaT' will return NaT where there are nonexistent times
            - 'raise' will raise an NonExistentTimeError if there are
              nonexistent times

            .. versionadded:: 0.24.0

        Raises
        ------
        ValueError if the freq cannot be converted
        """
        return self._round(freq, RoundTo.PLUS_INFTY, ambiguous, nonexistent)

    @property
    def tz(self):
        """
        Alias for tzinfo
        """
        return self.tzinfo

    @tz.setter
    def tz(self, value):
        # GH 3746: Prevent localizing or converting the index by setting tz
        raise AttributeError("Cannot directly set timezone. Use tz_localize() "
                             "or tz_convert() as appropriate")

    def __setstate__(self, state):
        self.value = state[0]
        self.freq = state[1]
        self.tzinfo = state[2]

    def __reduce__(self):
        object_state = self.value, self.freq, self.tzinfo
        return (Timestamp, object_state)

    def to_period(self, freq=None):
        """
        Return an period of which this timestamp is an observation.
        """
        from pandas import Period

        if self.tz is not None:
            # GH#21333
            warnings.warn("Converting to Period representation will "
                          "drop timezone information.",
                          UserWarning)

        if freq is None:
            freq = self.freq

        return Period(self, freq=freq)

    @property
    def dayofweek(self):
        return self.weekday()

    def day_name(self, locale=None):
        """
        Return the day name of the Timestamp with specified locale.

        Parameters
        ----------
        locale : string, default None (English locale)
            locale determining the language in which to return the day name

        Returns
        -------
        day_name : string

        .. versionadded:: 0.23.0
        """
        return self._get_date_name_field('day_name', locale)

    def month_name(self, locale=None):
        """
        Return the month name of the Timestamp with specified locale.

        Parameters
        ----------
        locale : string, default None (English locale)
            locale determining the language in which to return the month name

        Returns
        -------
        month_name : string

        .. versionadded:: 0.23.0
        """
        return self._get_date_name_field('month_name', locale)

    @property
    def weekday_name(self):
        """
        .. deprecated:: 0.23.0
            Use ``Timestamp.day_name()`` instead
        """
        warnings.warn("`weekday_name` is deprecated and will be removed in a "
                      "future version. Use `day_name` instead",
                      FutureWarning)
        return self.day_name()

    @property
    def dayofyear(self):
        return ccalendar.get_day_of_year(self.year, self.month, self.day)

    @property
    def week(self):
        return ccalendar.get_week_of_year(self.year, self.month, self.day)

    weekofyear = week

    @property
    def quarter(self):
        return ((self.month - 1) // 3) + 1

    @property
    def days_in_month(self):
        return ccalendar.get_days_in_month(self.year, self.month)

    daysinmonth = days_in_month

    @property
    def freqstr(self):
        return getattr(self.freq, 'freqstr', self.freq)

    @property
    def is_month_start(self):
        if self.freq is None:
            # fast-path for non-business frequencies
            return self.day == 1
        return self._get_start_end_field('is_month_start')

    @property
    def is_month_end(self):
        if self.freq is None:
            # fast-path for non-business frequencies
            return self.day == self.days_in_month
        return self._get_start_end_field('is_month_end')

    @property
    def is_quarter_start(self):
        if self.freq is None:
            # fast-path for non-business frequencies
            return self.day == 1 and self.month % 3 == 1
        return self._get_start_end_field('is_quarter_start')

    @property
    def is_quarter_end(self):
        if self.freq is None:
            # fast-path for non-business frequencies
            return (self.month % 3) == 0 and self.day == self.days_in_month
        return self._get_start_end_field('is_quarter_end')

    @property
    def is_year_start(self):
        if self.freq is None:
            # fast-path for non-business frequencies
            return self.day == self.month == 1
        return self._get_start_end_field('is_year_start')

    @property
    def is_year_end(self):
        if self.freq is None:
            # fast-path for non-business frequencies
            return self.month == 12 and self.day == 31
        return self._get_start_end_field('is_year_end')

    @property
    def is_leap_year(self):
        return bool(ccalendar.is_leapyear(self.year))

    def tz_localize(self, tz, ambiguous='raise', nonexistent='raise',
                    errors=None):
        """
        Convert naive Timestamp to local time zone, or remove
        timezone from tz-aware Timestamp.

        Parameters
        ----------
        tz : str, pytz.timezone, dateutil.tz.tzfile or None
            Time zone for time which Timestamp will be converted to.
            None will remove timezone holding local time.

        ambiguous : bool, 'NaT', default 'raise'
            When clocks moved backward due to DST, ambiguous times may arise.
            For example in Central European Time (UTC+01), when going from
            03:00 DST to 02:00 non-DST, 02:30:00 local time occurs both at
            00:30:00 UTC and at 01:30:00 UTC. In such a situation, the
            `ambiguous` parameter dictates how ambiguous times should be
            handled.

            - bool contains flags to determine if time is dst or not (note
              that this flag is only applicable for ambiguous fall dst dates)
            - 'NaT' will return NaT for an ambiguous time
            - 'raise' will raise an AmbiguousTimeError for an ambiguous time

        nonexistent : 'shift', 'NaT', default 'raise'
            A nonexistent time does not exist in a particular timezone
            where clocks moved forward due to DST.

            - 'shift' will shift the nonexistent time forward to the closest
              existing time
            - 'NaT' will return NaT where there are nonexistent times
            - 'raise' will raise an NonExistentTimeError if there are
              nonexistent times

            .. versionadded:: 0.24.0

        errors : 'raise', 'coerce', default None
            - 'raise' will raise a NonExistentTimeError if a timestamp is not
               valid in the specified timezone (e.g. due to a transition from
               or to DST time). Use ``nonexistent='raise'`` instead.
            - 'coerce' will return NaT if the timestamp can not be converted
              into the specified timezone. Use ``nonexistent='NaT'`` instead.

              .. deprecated:: 0.24.0

        Returns
        -------
        localized : Timestamp

        Raises
        ------
        TypeError
            If the Timestamp is tz-aware and tz is not None.
        """
        if ambiguous == 'infer':
            raise ValueError('Cannot infer offset with only one time.')

        if errors is not None:
            warnings.warn("The errors argument is deprecated and will be "
                          "removed in a future release. Use "
                          "nonexistent='NaT' or nonexistent='raise' "
                          "instead.", FutureWarning)
            if errors == 'coerce':
                nonexistent = 'NaT'
            elif errors == 'raise':
                nonexistent = 'raise'
            else:
                raise ValueError("The errors argument must be either 'coerce' "
                                 "or 'raise'.")

        if nonexistent not in ('raise', 'NaT', 'shift'):
            raise ValueError("The nonexistent argument must be one of 'raise',"
                             " 'NaT' or 'shift'")

        if self.tzinfo is None:
            # tz naive, localize
            tz = maybe_get_tz(tz)
            if not is_string_object(ambiguous):
                ambiguous = [ambiguous]
            value = tz_localize_to_utc(np.array([self.value], dtype='i8'), tz,
                                       ambiguous=ambiguous,
                                       nonexistent=nonexistent)[0]
            return Timestamp(value, tz=tz)
        else:
            if tz is None:
                # reset tz
                value = tz_convert_single(self.value, UTC, self.tz)
                return Timestamp(value, tz=None)
            else:
                raise TypeError('Cannot localize tz-aware Timestamp, use '
                                'tz_convert for conversions')

    def tz_convert(self, tz):
        """
        Convert tz-aware Timestamp to another time zone.

        Parameters
        ----------
        tz : str, pytz.timezone, dateutil.tz.tzfile or None
            Time zone for time which Timestamp will be converted to.
            None will remove timezone holding UTC time.

        Returns
        -------
        converted : Timestamp

        Raises
        ------
        TypeError
            If Timestamp is tz-naive.
        """
        if self.tzinfo is None:
            # tz naive, use tz_localize
            raise TypeError('Cannot convert tz-naive Timestamp, use '
                            'tz_localize to localize')
        else:
            # Same UTC timestamp, different time zone
            return Timestamp(self.value, tz=tz)

    astimezone = tz_convert

    def replace(self, year=None, month=None, day=None,
                hour=None, minute=None, second=None, microsecond=None,
                nanosecond=None, tzinfo=object, fold=0):
        """
        implements datetime.replace, handles nanoseconds

        Parameters
        ----------
        year : int, optional
        month : int, optional
        day : int, optional
        hour : int, optional
        minute : int, optional
        second : int, optional
        microsecond : int, optional
        nanosecond : int, optional
        tzinfo : tz-convertible, optional
        fold : int, optional, default is 0
            added in 3.6, NotImplemented

        Returns
        -------
        Timestamp with fields replaced
        """

        cdef:
            npy_datetimestruct dts
            int64_t value, value_tz, offset
            object _tzinfo, result, k, v
            datetime ts_input

        # set to naive if needed
        _tzinfo = self.tzinfo
        value = self.value
        if _tzinfo is not None:
            value_tz = tz_convert_single(value, _tzinfo, UTC)
            value += value - value_tz

        # setup components
        dt64_to_dtstruct(value, &dts)
        dts.ps = self.nanosecond * 1000

        # replace
        def validate(k, v):
            """ validate integers """
            if not is_integer_object(v):
                raise ValueError("value must be an integer, received "
                                 "{v} for {k}".format(v=type(v), k=k))
            return v

        if year is not None:
            dts.year = validate('year', year)
        if month is not None:
            dts.month = validate('month', month)
        if day is not None:
            dts.day = validate('day', day)
        if hour is not None:
            dts.hour = validate('hour', hour)
        if minute is not None:
            dts.min = validate('minute', minute)
        if second is not None:
            dts.sec = validate('second', second)
        if microsecond is not None:
            dts.us = validate('microsecond', microsecond)
        if nanosecond is not None:
            dts.ps = validate('nanosecond', nanosecond) * 1000
        if tzinfo is not object:
            _tzinfo = tzinfo

        # reconstruct & check bounds
        if _tzinfo is not None and treat_tz_as_pytz(_tzinfo):
            # replacing across a DST boundary may induce a new tzinfo object
            # see GH#18319
            ts_input = _tzinfo.localize(datetime(dts.year, dts.month, dts.day,
                                                 dts.hour, dts.min, dts.sec,
                                                 dts.us))
            _tzinfo = ts_input.tzinfo
        else:
            ts_input = datetime(dts.year, dts.month, dts.day,
                                dts.hour, dts.min, dts.sec, dts.us,
                                tzinfo=_tzinfo)

        ts = convert_datetime_to_tsobject(ts_input, _tzinfo)
        value = ts.value + (dts.ps // 1000)
        if value != NPY_NAT:
            check_dts_bounds(&dts)

        return create_timestamp_from_ts(value, dts, _tzinfo, self.freq)

    def isoformat(self, sep='T'):
        base = super(_Timestamp, self).isoformat(sep=sep)
        if self.nanosecond == 0:
            return base

        if self.tzinfo is not None:
            base1, base2 = base[:-6], base[-6:]
        else:
            base1, base2 = base, ""

        if self.microsecond != 0:
            base1 += "%.3d" % self.nanosecond
        else:
            base1 += ".%.9d" % self.nanosecond

        return base1 + base2

    def _has_time_component(self):
        """
        Returns if the Timestamp has a time component
        in addition to the date part
        """
        return (self.time() != _zero_time
                or self.tzinfo is not None
                or self.nanosecond != 0)

    def to_julian_date(self):
        """
        Convert TimeStamp to a Julian Date.
        0 Julian date is noon January 1, 4713 BC.
        """
        year = self.year
        month = self.month
        day = self.day
        if month <= 2:
            year -= 1
            month += 12
        return (day +
                np.fix((153 * month - 457) / 5) +
                365 * year +
                np.floor(year / 4) -
                np.floor(year / 100) +
                np.floor(year / 400) +
                1721118.5 +
                (self.hour +
                 self.minute / 60.0 +
                 self.second / 3600.0 +
                 self.microsecond / 3600.0 / 1e+6 +
                 self.nanosecond / 3600.0 / 1e+9
                ) / 24.0)

    def normalize(self):
        """
        Normalize Timestamp to midnight, preserving
        tz information.
        """
        if self.tz is None or is_utc(self.tz):
            DAY_NS = DAY_SECONDS * 1000000000
            normalized_value = self.value - (self.value % DAY_NS)
            return Timestamp(normalized_value).tz_localize(self.tz)
        normalized_value = normalize_i8_timestamps(
            np.array([self.value], dtype='i8'), tz=self.tz)[0]
        return Timestamp(normalized_value).tz_localize(self.tz)

    def __radd__(self, other):
        # __radd__ on cython extension types like _Timestamp is not used, so
        # define it here instead
        return self + other


# Add the min and max fields at the class level
cdef int64_t _NS_UPPER_BOUND = np.iinfo(np.int64).max
# the smallest value we could actually represent is
#   INT64_MIN + 1 == -9223372036854775807
# but to allow overflow free conversion with a microsecond resolution
# use the smallest value with a 0 nanosecond unit (0s in last 3 digits)
cdef int64_t _NS_LOWER_BOUND = -9223372036854775000

# Resolution is in nanoseconds
Timestamp.min = Timestamp(_NS_LOWER_BOUND)
Timestamp.max = Timestamp(_NS_UPPER_BOUND)<|MERGE_RESOLUTION|>--- conflicted
+++ resolved
@@ -16,49 +16,24 @@
                                PyDateTime_IMPORT)
 PyDateTime_IMPORT
 
-<<<<<<< HEAD
 from pandas._libs.util cimport (is_datetime64_object, is_timedelta64_object,
                                 is_integer_object, is_string_object, is_array,
                                 is_offset_object)
 
-cimport pandas._libs.tslibs.ccalendar as ccalendar
-from pandas._libs.tslibs.ccalendar import DAY_SECONDS
-from pandas._libs.tslibs.conversion import (
-    tz_localize_to_utc, normalize_i8_timestamps)
-from pandas._libs.tslibs.conversion cimport (
-    tz_convert_single, _TSObject, convert_to_tsobject,
-    convert_datetime_to_tsobject)
-from pandas._libs.tslibs.fields import get_start_end_field, get_date_name_field
-from pandas._libs.tslibs.nattype import NaT
-from pandas._libs.tslibs.nattype cimport NPY_NAT
-from pandas._libs.tslibs.np_datetime import OutOfBoundsDatetime
-from pandas._libs.tslibs.np_datetime cimport (
-    reverse_ops, cmp_scalar, check_dts_bounds, npy_datetimestruct,
-    dt64_to_dtstruct)
-from pandas._libs.tslibs.offsets cimport to_offset
-from pandas._libs.tslibs.timedeltas import Timedelta
-from pandas._libs.tslibs.timedeltas cimport delta_to_nanoseconds
-from pandas._libs.tslibs.timezones cimport (
-=======
-from util cimport (is_datetime64_object, is_timedelta64_object,
-                   is_integer_object, is_string_object, is_array,
-                   is_offset_object)
-
-cimport ccalendar
-from ccalendar import DAY_SECONDS
-from conversion import tz_localize_to_utc, normalize_i8_timestamps
-from conversion cimport (tz_convert_single, _TSObject,
-                         convert_to_tsobject, convert_datetime_to_tsobject)
-from fields import get_start_end_field, get_date_name_field
-from nattype cimport NPY_NAT, c_NaT as NaT
-from np_datetime import OutOfBoundsDatetime
-from np_datetime cimport (reverse_ops, cmp_scalar, check_dts_bounds,
-                          npy_datetimestruct, dt64_to_dtstruct)
-from offsets cimport to_offset
-from timedeltas import Timedelta
-from timedeltas cimport delta_to_nanoseconds
-from timezones cimport (
->>>>>>> b7bdf7cd
+cimport .ccalendar as ccalendar
+from .ccalendar import DAY_SECONDS
+from .conversion import tz_localize_to_utc, normalize_i8_timestamps
+from .conversion cimport (tz_convert_single, _TSObject,
+                          convert_to_tsobject, convert_datetime_to_tsobject)
+from .fields import get_start_end_field, get_date_name_field
+from .nattype cimport NPY_NAT, c_NaT as NaT
+from .np_datetime import OutOfBoundsDatetime
+from .np_datetime cimport (reverse_ops, cmp_scalar, check_dts_bounds,
+                           npy_datetimestruct, dt64_to_dtstruct)
+from .offsets cimport to_offset
+from .timedeltas import Timedelta
+from .timedeltas cimport delta_to_nanoseconds
+from .timezones cimport (
     get_timezone, is_utc, maybe_get_tz, treat_tz_as_pytz, tz_compare)
 from pandas._libs.tslibs.timezones import UTC
 
