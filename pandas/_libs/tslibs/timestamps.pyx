--- conflicted
+++ resolved
@@ -991,11 +991,6 @@
         if creso == self._creso:
             return self
 
-<<<<<<< HEAD
-        value = convert_reso(self.value, self._creso, reso, round_ok=round_ok)
-        ts = type(self)._from_value_and_reso(value, reso=reso, tz=self.tzinfo)
-        return ts
-=======
         try:
             value = convert_reso(self.value, self._creso, creso, round_ok=round_ok)
         except OverflowError as err:
@@ -1005,7 +1000,6 @@
             ) from err
 
         return type(self)._from_value_and_reso(value, reso=creso, tz=self.tzinfo)
->>>>>>> 284758d5
 
     def as_unit(self, str unit, bint round_ok=True):
         """
