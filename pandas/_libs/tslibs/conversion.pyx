--- conflicted
+++ resolved
@@ -72,11 +72,7 @@
 )
 from pandas._libs.tslibs.tzconversion cimport (
     bisect_right_i8,
-<<<<<<< HEAD
-    tz_convert_utc_to_tz,
-=======
     localize_tzinfo_api,
->>>>>>> 6033ed4b
     tz_localize_to_utc_single,
 )
 
@@ -560,13 +556,8 @@
     # see PEP 495 https://www.python.org/dev/peps/pep-0495/#the-fold-attribute
     if is_utc(tz):
         pass
-<<<<<<< HEAD
     elif is_tzlocal(tz) or is_zoneinfo(tz):
-        tz_convert_utc_to_tz(obj.value, tz, &obj.fold)
-=======
-    elif is_tzlocal(tz):
         localize_tzinfo_api(obj.value, tz, &obj.fold)
->>>>>>> 6033ed4b
     else:
         trans, deltas, typ = get_dst_info(tz)
 
@@ -734,13 +725,8 @@
         pass
     elif obj.value == NPY_NAT:
         pass
-<<<<<<< HEAD
     elif is_tzlocal(tz) or is_zoneinfo(tz):
-        local_val = tz_convert_utc_to_tz(obj.value, tz, &obj.fold)
-=======
-    elif is_tzlocal(tz):
         local_val = obj.value + localize_tzinfo_api(obj.value, tz, &obj.fold)
->>>>>>> 6033ed4b
         dt64_to_dtstruct(local_val, &obj.dts)
     else:
         # Adjust datetime64 timestamp, recompute datetimestruct
