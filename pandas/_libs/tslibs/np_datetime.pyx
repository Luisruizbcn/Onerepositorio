from cpython.datetime cimport (
    PyDateTime_DATE_GET_HOUR,
    PyDateTime_DATE_GET_MICROSECOND,
    PyDateTime_DATE_GET_MINUTE,
    PyDateTime_DATE_GET_SECOND,
    PyDateTime_GET_DAY,
    PyDateTime_GET_MONTH,
    PyDateTime_GET_YEAR,
    import_datetime,
)
from cpython.object cimport (
    Py_EQ,
    Py_GE,
    Py_GT,
    Py_LE,
    Py_LT,
    Py_NE,
)

import_datetime()

cimport numpy as cnp

cnp.import_array()
from numpy cimport (
    int64_t,
    ndarray,
)

from pandas._libs.tslibs.util cimport get_c_string_buf_and_size


cdef extern from "src/datetime/np_datetime.h":
    int cmp_npy_datetimestruct(npy_datetimestruct *a,
                               npy_datetimestruct *b)

    # AS, FS, PS versions exist but are not imported because they are not used.
    npy_datetimestruct _NS_MIN_DTS, _NS_MAX_DTS
    npy_datetimestruct _US_MIN_DTS, _US_MAX_DTS
    npy_datetimestruct _MS_MIN_DTS, _MS_MAX_DTS
    npy_datetimestruct _S_MIN_DTS, _S_MAX_DTS
    npy_datetimestruct _M_MIN_DTS, _M_MAX_DTS

    PyArray_DatetimeMetaData get_datetime_metadata_from_dtype(cnp.PyArray_Descr *dtype);

cdef extern from "src/datetime/np_datetime_strings.h":
    int parse_iso_8601_datetime(const char *str, int len, int want_exc,
                                npy_datetimestruct *out,
                                NPY_DATETIMEUNIT *out_bestunit,
                                int *out_local, int *out_tzoffset)


# ----------------------------------------------------------------------
# numpy object inspection

cdef inline npy_datetime get_datetime64_value(object obj) nogil:
    """
    returns the int64 value underlying scalar numpy datetime64 object

    Note that to interpret this as a datetime, the corresponding unit is
    also needed.  That can be found using `get_datetime64_unit`.
    """
    return (<PyDatetimeScalarObject*>obj).obval


cdef inline npy_timedelta get_timedelta64_value(object obj) nogil:
    """
    returns the int64 value underlying scalar numpy timedelta64 object
    """
    return (<PyTimedeltaScalarObject*>obj).obval


cdef inline NPY_DATETIMEUNIT get_datetime64_unit(object obj) nogil:
    """
    returns the unit part of the dtype for a numpy datetime64 object.
    """
    return <NPY_DATETIMEUNIT>(<PyDatetimeScalarObject*>obj).obmeta.base


cdef NPY_DATETIMEUNIT get_unit_from_dtype(cnp.dtype dtype):
    # NB: caller is responsible for ensuring this is *some* datetime64 or
    #  timedelta64 dtype, otherwise we can segfault
    cdef:
        cnp.PyArray_Descr* descr = <cnp.PyArray_Descr*>dtype
        PyArray_DatetimeMetaData meta
    meta = get_datetime_metadata_from_dtype(descr)
    return meta.base


def py_get_unit_from_dtype(dtype):
    # for testing get_unit_from_dtype; adds 896 bytes to the .so file.
    return get_unit_from_dtype(dtype)


# ----------------------------------------------------------------------
# Comparison


cdef bint cmp_dtstructs(
    npy_datetimestruct* left, npy_datetimestruct* right, int op
):
    cdef:
        int cmp_res

    cmp_res = cmp_npy_datetimestruct(left, right)
    if op == Py_EQ:
        return cmp_res == 0
    if op == Py_NE:
        return cmp_res != 0
    if op == Py_GT:
        return cmp_res == 1
    if op == Py_LT:
        return cmp_res == -1
    if op == Py_GE:
        return cmp_res == 1 or cmp_res == 0
    else:
        # i.e. op == Py_LE
        return cmp_res == -1 or cmp_res == 0


cdef inline bint cmp_scalar(int64_t lhs, int64_t rhs, int op) except -1:
    """
    cmp_scalar is a more performant version of PyObject_RichCompare
    typed for int64_t arguments.
    """
    if op == Py_EQ:
        return lhs == rhs
    elif op == Py_NE:
        return lhs != rhs
    elif op == Py_LT:
        return lhs < rhs
    elif op == Py_LE:
        return lhs <= rhs
    elif op == Py_GT:
        return lhs > rhs
    elif op == Py_GE:
        return lhs >= rhs


class OutOfBoundsDatetime(ValueError):
    """
    Raised when the datetime is outside the range that
    can be represented.
    """
    pass


class OutOfBoundsTimedelta(ValueError):
    """
    Raised when encountering a timedelta value that cannot be represented
    as a timedelta64[ns].
    """
    # Timedelta analogue to OutOfBoundsDatetime
    pass


cdef check_dts_bounds(npy_datetimestruct *dts, NPY_DATETIMEUNIT unit=NPY_FR_ns):
    """Raises OutOfBoundsDatetime if the given date is outside the range that
    can be represented by nanosecond-resolution 64-bit integers."""
    cdef:
        bint error = False
        npy_datetimestruct cmp_upper, cmp_lower

    if unit == NPY_FR_ns:
        cmp_upper = _NS_MAX_DTS
        cmp_lower = _NS_MIN_DTS
    elif unit == NPY_FR_us:
        cmp_upper = _US_MAX_DTS
        cmp_lower = _US_MIN_DTS
    elif unit == NPY_FR_ms:
        cmp_upper = _MS_MAX_DTS
        cmp_lower = _MS_MIN_DTS
    elif unit == NPY_FR_s:
        cmp_upper = _S_MAX_DTS
        cmp_lower = _S_MIN_DTS
    elif unit == NPY_FR_m:
        cmp_upper = _M_MAX_DTS
        cmp_lower = _M_MIN_DTS
    else:
        raise NotImplementedError(unit)

    if cmp_npy_datetimestruct(dts, &cmp_lower) == -1:
        error = True
    elif cmp_npy_datetimestruct(dts, &cmp_upper) == 1:
        error = True

    if error:
        fmt = (f'{dts.year}-{dts.month:02d}-{dts.day:02d} '
               f'{dts.hour:02d}:{dts.min:02d}:{dts.sec:02d}')
        # TODO: "nanosecond" in the message assumes NPY_FR_ns
        raise OutOfBoundsDatetime(f'Out of bounds nanosecond timestamp: {fmt}')


# ----------------------------------------------------------------------
# Conversion

cdef inline int64_t dtstruct_to_dt64(npy_datetimestruct* dts) nogil:
    """Convenience function to call npy_datetimestruct_to_datetime
    with the by-far-most-common frequency NPY_FR_ns"""
    return npy_datetimestruct_to_datetime(NPY_FR_ns, dts)


cdef inline void dt64_to_dtstruct(int64_t dt64,
                                  npy_datetimestruct* out) nogil:
    """Convenience function to call pandas_datetime_to_datetimestruct
    with the by-far-most-common frequency NPY_FR_ns"""
    pandas_datetime_to_datetimestruct(dt64, NPY_FR_ns, out)
    return


cdef inline void td64_to_tdstruct(int64_t td64,
                                  pandas_timedeltastruct* out) nogil:
    """Convenience function to call pandas_timedelta_to_timedeltastruct
    with the by-far-most-common frequency NPY_FR_ns"""
    pandas_timedelta_to_timedeltastruct(td64, NPY_FR_ns, out)
    return


# just exposed for testing at the moment
def py_td64_to_tdstruct(int64_t td64, NPY_DATETIMEUNIT unit):
    cdef:
        pandas_timedeltastruct tds
    pandas_timedelta_to_timedeltastruct(td64, unit, &tds)
    return tds  # <- returned as a dict to python


cdef inline int64_t pydatetime_to_dt64(datetime val,
                                       npy_datetimestruct *dts):
    """
    Note we are assuming that the datetime object is timezone-naive.
    """
    dts.year = PyDateTime_GET_YEAR(val)
    dts.month = PyDateTime_GET_MONTH(val)
    dts.day = PyDateTime_GET_DAY(val)
    dts.hour = PyDateTime_DATE_GET_HOUR(val)
    dts.min = PyDateTime_DATE_GET_MINUTE(val)
    dts.sec = PyDateTime_DATE_GET_SECOND(val)
    dts.us = PyDateTime_DATE_GET_MICROSECOND(val)
    dts.ps = dts.as = 0
    return dtstruct_to_dt64(dts)


cdef inline void pydate_to_dtstruct(date val, npy_datetimestruct *dts):
    dts.year = PyDateTime_GET_YEAR(val)
    dts.month = PyDateTime_GET_MONTH(val)
    dts.day = PyDateTime_GET_DAY(val)
    dts.hour = dts.min = dts.sec = dts.us = 0
    dts.ps = dts.as = 0
    return

cdef inline int64_t pydate_to_dt64(date val, npy_datetimestruct *dts):
    pydate_to_dtstruct(val, dts)
    return dtstruct_to_dt64(dts)


<<<<<<< HEAD
cdef inline int _string_to_dts(str val, npy_datetimestruct* dts,
                               NPY_DATETIMEUNIT* out_bestunit,
                               int* out_local, int* out_tzoffset,
                               bint want_exc,
                               ) except? -1:
=======
cdef inline int string_to_dts(
    str val,
    npy_datetimestruct* dts,
    int* out_local,
    int* out_tzoffset,
    bint want_exc,
) except? -1:
>>>>>>> 52bcc36c
    cdef:
        Py_ssize_t length
        const char* buf

    buf = get_c_string_buf_and_size(val, &length)
    return parse_iso_8601_datetime(buf, length, want_exc,
                                   dts, out_bestunit, out_local, out_tzoffset)


cpdef ndarray astype_overflowsafe(
    ndarray values,
    cnp.dtype dtype,
    bint copy=True,
):
    """
    Convert an ndarray with datetime64[X] to datetime64[Y], raising on overflow.
    """
    if values.descr.type_num != cnp.NPY_DATETIME:
        # aka values.dtype.kind != "M"
        raise TypeError("astype_overflowsafe values must have datetime64 dtype")
    if dtype.type_num != cnp.NPY_DATETIME:
        raise TypeError("astype_overflowsafe dtype must be datetime64")

    cdef:
        NPY_DATETIMEUNIT from_unit = get_unit_from_dtype(values.dtype)
        NPY_DATETIMEUNIT to_unit = get_unit_from_dtype(dtype)

    if (
        from_unit == NPY_DATETIMEUNIT.NPY_FR_GENERIC
        or to_unit == NPY_DATETIMEUNIT.NPY_FR_GENERIC
    ):
        # without raising explicitly here, we end up with a SystemError
        # built-in function [...] returned a result with an error
        raise ValueError("datetime64 values and dtype must have a unit specified")

    if from_unit == to_unit:
        # Check this before allocating result for perf, might save some memory
        if copy:
            return values.copy()
        return values

    cdef:
        ndarray i8values = values.view("i8")

        # equiv: result = np.empty((<object>values).shape, dtype="i8")
        ndarray iresult = cnp.PyArray_EMPTY(
            values.ndim, values.shape, cnp.NPY_INT64, 0
        )

        cnp.broadcast mi = cnp.PyArray_MultiIterNew2(iresult, i8values)
        Py_ssize_t i, N = values.size
        int64_t value, new_value
        npy_datetimestruct dts

    for i in range(N):
        # Analogous to: item = values[i]
        value = (<int64_t*>cnp.PyArray_MultiIter_DATA(mi, 1))[0]

        if value == NPY_DATETIME_NAT:
            new_value = NPY_DATETIME_NAT
        else:
            pandas_datetime_to_datetimestruct(value, from_unit, &dts)
            check_dts_bounds(&dts, to_unit)
            new_value = npy_datetimestruct_to_datetime(to_unit, &dts)

        # Analogous to: iresult[i] = new_value
        (<int64_t*>cnp.PyArray_MultiIter_DATA(mi, 0))[0] = new_value

        cnp.PyArray_MultiIter_NEXT(mi)

    return iresult.view(dtype)<|MERGE_RESOLUTION|>--- conflicted
+++ resolved
@@ -253,21 +253,14 @@
     return dtstruct_to_dt64(dts)
 
 
-<<<<<<< HEAD
-cdef inline int _string_to_dts(str val, npy_datetimestruct* dts,
-                               NPY_DATETIMEUNIT* out_bestunit,
-                               int* out_local, int* out_tzoffset,
-                               bint want_exc,
-                               ) except? -1:
-=======
 cdef inline int string_to_dts(
     str val,
     npy_datetimestruct* dts,
+    NPY_DATETIMEUNIT* out_bestunit,
     int* out_local,
     int* out_tzoffset,
     bint want_exc,
 ) except? -1:
->>>>>>> 52bcc36c
     cdef:
         Py_ssize_t length
         const char* buf
