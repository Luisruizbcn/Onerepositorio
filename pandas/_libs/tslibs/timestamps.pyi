--- conflicted
+++ resolved
@@ -60,12 +60,9 @@
         *,
         fold: int | None = ...,
     ) -> _S | NaTType: ...
-<<<<<<< HEAD
-=======
 
     def _set_freq(self, freq: BaseOffset | None) -> None: ...
 
->>>>>>> dae5c597
     @property
     def year(self) -> int: ...
     @property
