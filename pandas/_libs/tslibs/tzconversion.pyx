--- conflicted
+++ resolved
@@ -663,13 +663,8 @@
     return delta
 
 
-<<<<<<< HEAD
-# NB: this relies on dateutil internals and is subject to change.
+# NB: relies on dateutil internals, subject to change.
 cdef bint infer_dateutil_fold(
-=======
-# NB: relies on dateutil internals, subject to change.
-cdef bint infer_datetuil_fold(
->>>>>>> 9a2d9ea2
     int64_t value,
     const int64_t[::1] trans,
     const int64_t[::1] deltas,
