--- conflicted
+++ resolved
@@ -361,23 +361,14 @@
                     iresult[i] = pydatetime_to_dt64(
                         val.replace(tzinfo=None), &dts, reso=creso
                     )
-<<<<<<< HEAD
-=======
-                    check_dts_bounds(&dts, creso)
->>>>>>> 6493d2a4
                 result_timezone[i] = val.tzinfo
                 continue
             elif PyDate_Check(val):
                 item_reso = NPY_DATETIMEUNIT.NPY_FR_s
                 state.update_creso(item_reso)
-<<<<<<< HEAD
-                iresult[i] = pydate_to_dt64(val, &dts, reso=state.creso)
-=======
                 if infer_reso:
                     creso = state.creso
                 iresult[i] = pydate_to_dt64(val, &dts, reso=creso)
-                check_dts_bounds(&dts, creso)
->>>>>>> 6493d2a4
                 continue
             elif is_datetime64_object(val):
                 item_reso = get_supported_reso(get_datetime64_unit(val))
@@ -410,18 +401,14 @@
                 # where we left off
                 item_reso = get_supported_reso(out_bestunit)
                 state.update_creso(item_reso)
-<<<<<<< HEAD
+                if infer_reso:
+                    creso = state.creso
                 try:
-                    value = npy_datetimestruct_to_datetime(state.creso, &dts)
+                    value = npy_datetimestruct_to_datetime(creso, &dts)
                 except OverflowError as err:
                     raise OutOfBoundsDatetime(
                         f"Out of bounds nanosecond timestamp: {val}"
                     ) from err
-=======
-                if infer_reso:
-                    creso = state.creso
-                value = npy_datetimestruct_to_datetime(creso, &dts)
->>>>>>> 6493d2a4
                 if out_local == 1:
                     # Store the out_tzoffset in seconds
                     # since we store the total_seconds of
@@ -431,10 +418,6 @@
                     out_local = 0
                     out_tzoffset = 0
                 iresult[i] = value
-<<<<<<< HEAD
-=======
-                check_dts_bounds(&dts, creso)
->>>>>>> 6493d2a4
                 continue
 
             if parse_today_now(val, &iresult[i], utc, creso, infer_reso=infer_reso):
@@ -457,19 +440,14 @@
             )
 
             state.update_creso(item_reso)
-<<<<<<< HEAD
+            if infer_reso:
+                creso = state.creso
             try:
-                iresult[i] = npy_datetimestruct_to_datetime(state.creso, &dts)
+                iresult[i] = npy_datetimestruct_to_datetime(creso, &dts)
             except OverflowError as err:
                 raise OutOfBoundsDatetime(
                     f"Out of bounds nanosecond timestamp: {val}"
                 ) from err
-=======
-            if infer_reso:
-                creso = state.creso
-            iresult[i] = npy_datetimestruct_to_datetime(creso, &dts)
-            check_dts_bounds(&dts, creso)
->>>>>>> 6493d2a4
             result_timezone[i] = tz
 
         except (ValueError, OutOfBoundsDatetime) as ex:
