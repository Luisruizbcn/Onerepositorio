--- conflicted
+++ resolved
@@ -377,12 +377,8 @@
                     creso = state.creso
                 iresult[i] = pydate_to_dt64(val, &dts, reso=creso)
                 continue
-<<<<<<< HEAD
-            elif is_datetime64_object(val):
+            elif cnp.is_datetime64_object(val):
                 state.found_other = True
-=======
-            elif cnp.is_datetime64_object(val):
->>>>>>> 171cbcd3
                 item_reso = get_supported_reso(get_datetime64_unit(val))
                 state.update_creso(item_reso)
                 if infer_reso:
