--- conflicted
+++ resolved
@@ -14,16 +14,9 @@
     cdef:
         bint found_tz
         bint found_naive
-<<<<<<< HEAD
-        bint creso_changed
+        bint creso_ever_changed
         NPY_DATETIMEUNIT creso
 
     cdef bint update_creso(self, NPY_DATETIMEUNIT creso)
     cdef tzinfo process_datetime(self, datetime dt, tzinfo tz, bint utc_convert)
-=======
-        bint creso_ever_changed
-        NPY_DATETIMEUNIT creso
-
-    cdef tzinfo process_datetime(self, datetime dt, tzinfo tz, bint utc_convert)
-    cdef bint update_creso(self, NPY_DATETIMEUNIT item_reso) noexcept
->>>>>>> d1b2c447
+    cdef bint update_creso(self, NPY_DATETIMEUNIT item_reso) noexcept