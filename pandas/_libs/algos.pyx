import cython
from cython import Py_ssize_t

from libc.math cimport (
    fabs,
    sqrt,
)
from libc.stdlib cimport (
    free,
    malloc,
)
from libc.string cimport memmove

import numpy as np

cimport numpy as cnp
from numpy cimport (
    NPY_FLOAT32,
    NPY_FLOAT64,
    NPY_INT8,
    NPY_INT16,
    NPY_INT32,
    NPY_INT64,
    NPY_OBJECT,
    NPY_UINT8,
    NPY_UINT16,
    NPY_UINT32,
    NPY_UINT64,
    float32_t,
    float64_t,
    int8_t,
    int16_t,
    int32_t,
    int64_t,
    intp_t,
    ndarray,
    uint8_t,
    uint16_t,
    uint32_t,
    uint64_t,
)

cnp.import_array()

cimport pandas._libs.util as util
from pandas._libs.khash cimport (
    kh_destroy_int64,
    kh_get_int64,
    kh_init_int64,
    kh_int64_t,
    kh_put_int64,
    kh_resize_int64,
    khiter_t,
)
from pandas._libs.util cimport (
    get_nat,
    numeric,
)

import pandas._libs.missing as missing

cdef:
    float64_t FP_ERR = 1e-13
    float64_t NaN = <float64_t>np.NaN
    int64_t NPY_NAT = get_nat()

tiebreakers = {
    "average": TIEBREAK_AVERAGE,
    "min": TIEBREAK_MIN,
    "max": TIEBREAK_MAX,
    "first": TIEBREAK_FIRST,
    "dense": TIEBREAK_DENSE,
}


cdef inline bint are_diff(object left, object right):
    try:
        return fabs(left - right) > FP_ERR
    except TypeError:
        return left != right


class Infinity:
    """
    Provide a positive Infinity comparison method for ranking.
    """
    __lt__ = lambda self, other: False
    __le__ = lambda self, other: isinstance(other, Infinity)
    __eq__ = lambda self, other: isinstance(other, Infinity)
    __ne__ = lambda self, other: not isinstance(other, Infinity)
    __gt__ = lambda self, other: (not isinstance(other, Infinity) and
                                  not missing.checknull(other))
    __ge__ = lambda self, other: not missing.checknull(other)


class NegInfinity:
    """
    Provide a negative Infinity comparison method for ranking.
    """
    __lt__ = lambda self, other: (not isinstance(other, NegInfinity) and
                                  not missing.checknull(other))
    __le__ = lambda self, other: not missing.checknull(other)
    __eq__ = lambda self, other: isinstance(other, NegInfinity)
    __ne__ = lambda self, other: not isinstance(other, NegInfinity)
    __gt__ = lambda self, other: False
    __ge__ = lambda self, other: isinstance(other, NegInfinity)


@cython.wraparound(False)
@cython.boundscheck(False)
cpdef ndarray[int64_t, ndim=1] unique_deltas(const int64_t[:] arr):
    """
    Efficiently find the unique first-differences of the given array.

    Parameters
    ----------
    arr : ndarray[in64_t]

    Returns
    -------
    ndarray[int64_t]
        An ordered ndarray[int64_t]
    """
    cdef:
        Py_ssize_t i, n = len(arr)
        int64_t val
        khiter_t k
        kh_int64_t *table
        int ret = 0
        list uniques = []
        ndarray[int64_t, ndim=1] result

    table = kh_init_int64()
    kh_resize_int64(table, 10)
    for i in range(n - 1):
        val = arr[i + 1] - arr[i]
        k = kh_get_int64(table, val)
        if k == table.n_buckets:
            kh_put_int64(table, val, &ret)
            uniques.append(val)
    kh_destroy_int64(table)

    result = np.array(uniques, dtype=np.int64)
    result.sort()
    return result


@cython.wraparound(False)
@cython.boundscheck(False)
def is_lexsorted(list_of_arrays: list) -> bint:
    cdef:
        Py_ssize_t i
        Py_ssize_t n, nlevels
        int64_t k, cur, pre
        ndarray arr
        bint result = True

    nlevels = len(list_of_arrays)
    n = len(list_of_arrays[0])

    cdef int64_t **vecs = <int64_t**>malloc(nlevels * sizeof(int64_t*))
    for i in range(nlevels):
        arr = list_of_arrays[i]
        assert arr.dtype.name == 'int64'
        vecs[i] = <int64_t*>cnp.PyArray_DATA(arr)

    # Assume uniqueness??
    with nogil:
        for i in range(1, n):
            for k in range(nlevels):
                cur = vecs[k][i]
                pre = vecs[k][i -1]
                if cur == pre:
                    continue
                elif cur > pre:
                    break
                else:
                    result = False
                    break
    free(vecs)
    return result


@cython.boundscheck(False)
@cython.wraparound(False)
def groupsort_indexer(const int64_t[:] index, Py_ssize_t ngroups):
    """
    Compute a 1-d indexer.

    The indexer is an ordering of the passed index,
    ordered by the groups.

    Parameters
    ----------
    index: int64 ndarray
        Mappings from group -> position.
    ngroups: int64
        Number of groups.

    Returns
    -------
    ndarray[intp_t, ndim=1]
        Indexer
    ndarray[int64_t, ndim=1]
        Group Counts

    Notes
    -----
    This is a reverse of the label factorization process.
    """
    cdef:
        Py_ssize_t i, loc, label, n
        ndarray[int64_t] counts, where
        ndarray[intp_t] indexer

    counts = np.zeros(ngroups + 1, dtype=np.int64)
    n = len(index)
    indexer = np.zeros(n, dtype=np.intp)
    where = np.zeros(ngroups + 1, dtype=np.int64)

    with nogil:

        # count group sizes, location 0 for NA
        for i in range(n):
            counts[index[i] + 1] += 1

        # mark the start of each contiguous group of like-indexed data
        for i in range(1, ngroups + 1):
            where[i] = where[i - 1] + counts[i - 1]

        # this is our indexer
        for i in range(n):
            label = index[i] + 1
            indexer[where[label]] = i
            where[label] += 1

    return indexer, counts


@cython.boundscheck(False)
@cython.wraparound(False)
def kth_smallest(numeric[:] a, Py_ssize_t k) -> numeric:
    cdef:
        Py_ssize_t i, j, l, m, n = a.shape[0]
        numeric x

    with nogil:
        l = 0
        m = n - 1

        while l < m:
            x = a[k]
            i = l
            j = m

            while 1:
                while a[i] < x: i += 1
                while x < a[j]: j -= 1
                if i <= j:
                    swap(&a[i], &a[j])
                    i += 1; j -= 1

                if i > j: break

            if j < k: l = i
            if k < i: m = j
    return a[k]


# ----------------------------------------------------------------------
# Pairwise correlation/covariance


@cython.boundscheck(False)
@cython.wraparound(False)
def nancorr(const float64_t[:, :] mat, bint cov=False, minp=None):
    cdef:
        Py_ssize_t i, j, xi, yi, N, K
        bint minpv
        ndarray[float64_t, ndim=2] result
        ndarray[uint8_t, ndim=2] mask
        int64_t nobs = 0
        float64_t vx, vy, meanx, meany, divisor, prev_meany, prev_meanx, ssqdmx
        float64_t ssqdmy, covxy

    N, K = (<object>mat).shape

    if minp is None:
        minpv = 1
    else:
        minpv = <int>minp

    result = np.empty((K, K), dtype=np.float64)
    mask = np.isfinite(mat).view(np.uint8)

    with nogil:
        for xi in range(K):
            for yi in range(xi + 1):
                # Welford's method for the variance-calculation
                # https://en.wikipedia.org/wiki/Algorithms_for_calculating_variance
                nobs = ssqdmx = ssqdmy = covxy = meanx = meany = 0
                for i in range(N):
                    if mask[i, xi] and mask[i, yi]:
                        vx = mat[i, xi]
                        vy = mat[i, yi]
                        nobs += 1
                        prev_meanx = meanx
                        prev_meany = meany
                        meanx = meanx + 1 / nobs * (vx - meanx)
                        meany = meany + 1 / nobs * (vy - meany)
                        ssqdmx = ssqdmx + (vx - meanx) * (vx - prev_meanx)
                        ssqdmy = ssqdmy + (vy - meany) * (vy - prev_meany)
                        covxy = covxy + (vx - meanx) * (vy - prev_meany)

                if nobs < minpv:
                    result[xi, yi] = result[yi, xi] = NaN
                else:
                    divisor = (nobs - 1.0) if cov else sqrt(ssqdmx * ssqdmy)

                    if divisor != 0:
                        result[xi, yi] = result[yi, xi] = covxy / divisor
                    else:
                        result[xi, yi] = result[yi, xi] = NaN

    return result

# ----------------------------------------------------------------------
# Pairwise Spearman correlation


@cython.boundscheck(False)
@cython.wraparound(False)
def nancorr_spearman(ndarray[float64_t, ndim=2] mat, Py_ssize_t minp=1) -> ndarray:
    cdef:
        Py_ssize_t i, j, xi, yi, N, K
        ndarray[float64_t, ndim=2] result
        ndarray[float64_t, ndim=2] ranked_mat
        ndarray[float64_t, ndim=1] maskedx
        ndarray[float64_t, ndim=1] maskedy
        ndarray[uint8_t, ndim=2] mask
        int64_t nobs = 0
        float64_t vx, vy, sumx, sumxx, sumyy, mean, divisor
        const int64_t[:] labels_n, labels_nobs

    N, K = (<object>mat).shape
    # For compatibility when calling rank_1d
    labels_n = np.zeros(N, dtype=np.int64)

    result = np.empty((K, K), dtype=np.float64)
    mask = np.isfinite(mat).view(np.uint8)

    ranked_mat = np.empty((N, K), dtype=np.float64)

    for i in range(K):
        ranked_mat[:, i] = rank_1d(mat[:, i], labels=labels_n)

    for xi in range(K):
        for yi in range(xi + 1):
            nobs = 0
            # Keep track of whether we need to recompute ranks
            all_ranks = True
            for i in range(N):
                all_ranks &= not (mask[i, xi] ^ mask[i, yi])
                if mask[i, xi] and mask[i, yi]:
                    nobs += 1

            if nobs < minp:
                result[xi, yi] = result[yi, xi] = NaN
            else:
                maskedx = np.empty(nobs, dtype=np.float64)
                maskedy = np.empty(nobs, dtype=np.float64)
                j = 0

                for i in range(N):
                    if mask[i, xi] and mask[i, yi]:
                        maskedx[j] = ranked_mat[i, xi]
                        maskedy[j] = ranked_mat[i, yi]
                        j += 1

                if not all_ranks:
                    labels_nobs = np.zeros(nobs, dtype=np.int64)
                    maskedx = rank_1d(maskedx, labels=labels_nobs)
                    maskedy = rank_1d(maskedy, labels=labels_nobs)

                mean = (nobs + 1) / 2.

                # now the cov numerator
                sumx = sumxx = sumyy = 0

                for i in range(nobs):
                    vx = maskedx[i] - mean
                    vy = maskedy[i] - mean

                    sumx += vx * vy
                    sumxx += vx * vx
                    sumyy += vy * vy

                divisor = sqrt(sumxx * sumyy)

                if divisor != 0:
                    result[xi, yi] = result[yi, xi] = sumx / divisor
                else:
                    result[xi, yi] = result[yi, xi] = NaN

    return result


# ----------------------------------------------------------------------
# Kendall correlation
# Wikipedia article: https://en.wikipedia.org/wiki/Kendall_rank_correlation_coefficient

@cython.boundscheck(False)
@cython.wraparound(False)
def nancorr_kendall(ndarray[float64_t, ndim=2] mat, Py_ssize_t minp=1) -> ndarray:
    """
    Perform kendall correlation on a 2d array

    Parameters
    ----------
    mat : np.ndarray[float64_t, ndim=2]
        Array to compute kendall correlation on
    minp : int, default 1
        Minimum number of observations required per pair of columns
        to have a valid result.

    Returns
    -------
    numpy.ndarray[float64_t, ndim=2]
        Correlation matrix
    """
    cdef:
        Py_ssize_t i, j, k, xi, yi, N, K
        ndarray[float64_t, ndim=2] result
        ndarray[float64_t, ndim=2] ranked_mat
        ndarray[uint8_t, ndim=2] mask
        float64_t currj
        ndarray[uint8_t, ndim=1] valid
        ndarray[int64_t] sorted_idxs
        ndarray[float64_t, ndim=1] col
        int64_t n_concordant
        int64_t total_concordant = 0
        int64_t total_discordant = 0
        float64_t kendall_tau
        int64_t n_obs
        const int64_t[:] labels_n

    N, K = (<object>mat).shape

    result = np.empty((K, K), dtype=np.float64)
    mask = np.isfinite(mat)

    ranked_mat = np.empty((N, K), dtype=np.float64)
    # For compatibility when calling rank_1d
    labels_n = np.zeros(N, dtype=np.int64)

    for i in range(K):
        ranked_mat[:, i] = rank_1d(mat[:, i], labels_n)

    for xi in range(K):
        sorted_idxs = ranked_mat[:, xi].argsort()
        ranked_mat = ranked_mat[sorted_idxs]
        mask = mask[sorted_idxs]
        for yi in range(xi + 1, K):
            valid = mask[:, xi] & mask[:, yi]
            if valid.sum() < minp:
                result[xi, yi] = NaN
                result[yi, xi] = NaN
            else:
                # Get columns and order second column using 1st column ranks
                if not valid.all():
                    col = ranked_mat[valid.nonzero()][:, yi]
                else:
                    col = ranked_mat[:, yi]
                n_obs = col.shape[0]
                total_concordant = 0
                total_discordant = 0
                for j in range(n_obs - 1):
                    currj = col[j]
                    # Count num concordant and discordant pairs
                    n_concordant = 0
                    for k in range(j, n_obs):
                        if col[k] > currj:
                            n_concordant += 1
                    total_concordant += n_concordant
                    total_discordant += (n_obs - 1 - j - n_concordant)
                # Note: we do total_concordant+total_discordant here which is
                # equivalent to the C(n, 2), the total # of pairs,
                # listed on wikipedia
                kendall_tau = (total_concordant - total_discordant) / \
                              (total_concordant + total_discordant)
                result[xi, yi] = kendall_tau
                result[yi, xi] = kendall_tau

        if mask[:, xi].sum() > minp:
            result[xi, xi] = 1
        else:
            result[xi, xi] = NaN

    return result


# ----------------------------------------------------------------------

ctypedef fused algos_t:
    float64_t
    float32_t
    object
    int64_t
    int32_t
    int16_t
    int8_t
    uint64_t
    uint32_t
    uint16_t
    uint8_t


def validate_limit(nobs: int, limit=None) -> int:
    """
    Check that the `limit` argument is a positive integer.

    Parameters
    ----------
    nobs : int
    limit : object

    Returns
    -------
    int
        The limit.
    """
    if limit is None:
        lim = nobs
    else:
        if not util.is_integer_object(limit):
            raise ValueError('Limit must be an integer')
        if limit < 1:
            raise ValueError('Limit must be greater than 0')
        lim = limit

    return lim


@cython.boundscheck(False)
@cython.wraparound(False)
def pad(ndarray[algos_t] old, ndarray[algos_t] new, limit=None):
    cdef:
        Py_ssize_t i, j, nleft, nright
        ndarray[int64_t, ndim=1] indexer
        algos_t cur, next_val
        int lim, fill_count = 0

    nleft = len(old)
    nright = len(new)
    indexer = np.empty(nright, dtype=np.int64)
    indexer[:] = -1

    lim = validate_limit(nright, limit)

    if nleft == 0 or nright == 0 or new[nright - 1] < old[0]:
        return indexer

    i = j = 0

    cur = old[0]

    while j <= nright - 1 and new[j] < cur:
        j += 1

    while True:
        if j == nright:
            break

        if i == nleft - 1:
            while j < nright:
                if new[j] == cur:
                    indexer[j] = i
                elif new[j] > cur and fill_count < lim:
                    indexer[j] = i
                    fill_count += 1
                j += 1
            break

        next_val = old[i + 1]

        while j < nright and cur <= new[j] < next_val:
            if new[j] == cur:
                indexer[j] = i
            elif fill_count < lim:
                indexer[j] = i
                fill_count += 1
            j += 1

        fill_count = 0
        i += 1
        cur = next_val

    return indexer


@cython.boundscheck(False)
@cython.wraparound(False)
def pad_inplace(algos_t[:] values, uint8_t[:] mask, limit=None):
    cdef:
        Py_ssize_t i, N
        algos_t val
        uint8_t prev_mask
        int lim, fill_count = 0

    N = len(values)

    # GH#2778
    if N == 0:
        return

    lim = validate_limit(N, limit)

    val = values[0]
    prev_mask = mask[0]
    for i in range(N):
        if mask[i]:
            if fill_count >= lim:
                continue
            fill_count += 1
            values[i] = val
            mask[i] = prev_mask
        else:
            fill_count = 0
            val = values[i]
            prev_mask = mask[i]


@cython.boundscheck(False)
@cython.wraparound(False)
def pad_2d_inplace(algos_t[:, :] values, const uint8_t[:, :] mask, limit=None):
    cdef:
        Py_ssize_t i, j, N, K
        algos_t val
        int lim, fill_count = 0

    K, N = (<object>values).shape

    # GH#2778
    if N == 0:
        return

    lim = validate_limit(N, limit)

    for j in range(K):
        fill_count = 0
        val = values[j, 0]
        for i in range(N):
            if mask[j, i]:
                if fill_count >= lim:
                    continue
                fill_count += 1
                values[j, i] = val
            else:
                fill_count = 0
                val = values[j, i]


"""
Backfilling logic for generating fill vector

Diagram of what's going on

Old      New    Fill vector    Mask
         .        0               1
         .        0               1
         .        0               1
A        A        0               1
         .        1               1
         .        1               1
         .        1               1
         .        1               1
         .        1               1
B        B        1               1
         .        2               1
         .        2               1
         .        2               1
C        C        2               1
         .                        0
         .                        0
D
"""


@cython.boundscheck(False)
@cython.wraparound(False)
def backfill(ndarray[algos_t] old, ndarray[algos_t] new, limit=None) -> ndarray:
    cdef:
        Py_ssize_t i, j, nleft, nright
        ndarray[int64_t, ndim=1] indexer
        algos_t cur, prev
        int lim, fill_count = 0

    nleft = len(old)
    nright = len(new)
    indexer = np.empty(nright, dtype=np.int64)
    indexer[:] = -1

    lim = validate_limit(nright, limit)

    if nleft == 0 or nright == 0 or new[0] > old[nleft - 1]:
        return indexer

    i = nleft - 1
    j = nright - 1

    cur = old[nleft - 1]

    while j >= 0 and new[j] > cur:
        j -= 1

    while True:
        if j < 0:
            break

        if i == 0:
            while j >= 0:
                if new[j] == cur:
                    indexer[j] = i
                elif new[j] < cur and fill_count < lim:
                    indexer[j] = i
                    fill_count += 1
                j -= 1
            break

        prev = old[i - 1]

        while j >= 0 and prev < new[j] <= cur:
            if new[j] == cur:
                indexer[j] = i
            elif new[j] < cur and fill_count < lim:
                indexer[j] = i
                fill_count += 1
            j -= 1

        fill_count = 0
        i -= 1
        cur = prev

    return indexer


@cython.boundscheck(False)
@cython.wraparound(False)
def backfill_inplace(algos_t[:] values, uint8_t[:] mask, limit=None):
    cdef:
        Py_ssize_t i, N
        algos_t val
        uint8_t prev_mask
        int lim, fill_count = 0

    N = len(values)

    # GH#2778
    if N == 0:
        return

    lim = validate_limit(N, limit)

    val = values[N - 1]
    prev_mask = mask[N - 1]
    for i in range(N - 1, -1, -1):
        if mask[i]:
            if fill_count >= lim:
                continue
            fill_count += 1
            values[i] = val
            mask[i] = prev_mask
        else:
            fill_count = 0
            val = values[i]
            prev_mask = mask[i]


@cython.boundscheck(False)
@cython.wraparound(False)
def backfill_2d_inplace(algos_t[:, :] values,
                        const uint8_t[:, :] mask,
                        limit=None):
    cdef:
        Py_ssize_t i, j, N, K
        algos_t val
        int lim, fill_count = 0

    K, N = (<object>values).shape

    # GH#2778
    if N == 0:
        return

    lim = validate_limit(N, limit)

    for j in range(K):
        fill_count = 0
        val = values[j, N - 1]
        for i in range(N - 1, -1, -1):
            if mask[j, i]:
                if fill_count >= lim:
                    continue
                fill_count += 1
                values[j, i] = val
            else:
                fill_count = 0
                val = values[j, i]


@cython.boundscheck(False)
@cython.wraparound(False)
def is_monotonic(ndarray[algos_t, ndim=1] arr, bint timelike):
    """
    Returns
    -------
    tuple
        is_monotonic_inc : bool
        is_monotonic_dec : bool
        is_unique : bool
    """
    cdef:
        Py_ssize_t i, n
        algos_t prev, cur
        bint is_monotonic_inc = 1
        bint is_monotonic_dec = 1
        bint is_unique = 1
        bint is_strict_monotonic = 1

    n = len(arr)

    if n == 1:
        if arr[0] != arr[0] or (timelike and <int64_t>arr[0] == NPY_NAT):
            # single value is NaN
            return False, False, True
        else:
            return True, True, True
    elif n < 2:
        return True, True, True

    if timelike and <int64_t>arr[0] == NPY_NAT:
        return False, False, True

    if algos_t is not object:
        with nogil:
            prev = arr[0]
            for i in range(1, n):
                cur = arr[i]
                if timelike and <int64_t>cur == NPY_NAT:
                    is_monotonic_inc = 0
                    is_monotonic_dec = 0
                    break
                if cur < prev:
                    is_monotonic_inc = 0
                elif cur > prev:
                    is_monotonic_dec = 0
                elif cur == prev:
                    is_unique = 0
                else:
                    # cur or prev is NaN
                    is_monotonic_inc = 0
                    is_monotonic_dec = 0
                    break
                if not is_monotonic_inc and not is_monotonic_dec:
                    is_monotonic_inc = 0
                    is_monotonic_dec = 0
                    break
                prev = cur
    else:
        # object-dtype, identical to above except we cannot use `with nogil`
        prev = arr[0]
        for i in range(1, n):
            cur = arr[i]
            if timelike and <int64_t>cur == NPY_NAT:
                is_monotonic_inc = 0
                is_monotonic_dec = 0
                break
            if cur < prev:
                is_monotonic_inc = 0
            elif cur > prev:
                is_monotonic_dec = 0
            elif cur == prev:
                is_unique = 0
            else:
                # cur or prev is NaN
                is_monotonic_inc = 0
                is_monotonic_dec = 0
                break
            if not is_monotonic_inc and not is_monotonic_dec:
                is_monotonic_inc = 0
                is_monotonic_dec = 0
                break
            prev = cur

    is_strict_monotonic = is_unique and (is_monotonic_inc or is_monotonic_dec)
    return is_monotonic_inc, is_monotonic_dec, is_strict_monotonic


# ----------------------------------------------------------------------
# rank_1d, rank_2d
# ----------------------------------------------------------------------

ctypedef fused rank_t:
    object
    float64_t
    uint64_t
    int64_t


@cython.wraparound(False)
@cython.boundscheck(False)
def rank_1d(
    ndarray[rank_t, ndim=1] values,
    const int64_t[:] labels,
    ties_method="average",
    bint ascending=True,
    bint pct=False,
    na_option="keep",
):
    """
    Fast NaN-friendly version of ``scipy.stats.rankdata``.

    Parameters
    ----------
    values : array of rank_t values to be ranked
    labels : array containing unique label for each group, with its ordering
        matching up to the corresponding record in `values`. If not called
        from a groupby operation, will be an array of 0's
    ties_method : {'average', 'min', 'max', 'first', 'dense'}, default
        'average'
        * average: average rank of group
        * min: lowest rank in group
        * max: highest rank in group
        * first: ranks assigned in order they appear in the array
        * dense: like 'min', but rank always increases by 1 between groups
    ascending : boolean, default True
        False for ranks by high (1) to low (N)
        na_option : {'keep', 'top', 'bottom'}, default 'keep'
    pct : boolean, default False
        Compute percentage rank of data within each group
    na_option : {'keep', 'top', 'bottom'}, default 'keep'
        * keep: leave NA values where they are
        * top: smallest rank if ascending
        * bottom: smallest rank if descending
    """
    cdef:
        TiebreakEnumType tiebreak
        Py_ssize_t i, j, N, grp_start=0, dups=0, sum_ranks=0
        Py_ssize_t grp_vals_seen=1, grp_na_count=0
        ndarray[int64_t, ndim=1] lexsort_indexer
        ndarray[float64_t, ndim=1] grp_sizes, out
        ndarray[rank_t, ndim=1] masked_vals
        ndarray[uint8_t, ndim=1] mask
        bint keep_na, at_end, next_val_diff, check_labels, group_changed
        rank_t nan_fill_val
        float64_t grp_size

    tiebreak = tiebreakers[ties_method]
    if tiebreak == TIEBREAK_FIRST:
        if not ascending:
            tiebreak = TIEBREAK_FIRST_DESCENDING

    keep_na = na_option == 'keep'

    N = len(values)
    # TODO Cython 3.0: cast won't be necessary (#2992)
    assert <Py_ssize_t>len(labels) == N
    out = np.empty(N)
    grp_sizes = np.ones(N)

    # If all 0 labels, can short-circuit later label
    # comparisons
    check_labels = np.any(labels)

    # Copy values into new array in order to fill missing data
    # with mask, without obfuscating location of missing data
    # in values array
    if rank_t is object and values.dtype != np.object_:
        masked_vals = values.astype('O')
    else:
        masked_vals = values.copy()

    if rank_t is object:
        mask = missing.isnaobj(masked_vals)
    elif rank_t is int64_t:
        mask = (masked_vals == NPY_NAT).astype(np.uint8)
    elif rank_t is float64_t:
        mask = np.isnan(masked_vals).astype(np.uint8)
    else:
        mask = np.zeros(shape=len(masked_vals), dtype=np.uint8)

    # If ascending and na_option == 'bottom' or descending and
    # na_option == 'top' -> we want to rank NaN as the highest
    # so fill with the maximum value for the type
    if ascending ^ (na_option == 'top'):
        if rank_t is object:
            nan_fill_val = Infinity()
        elif rank_t is int64_t:
            nan_fill_val = np.iinfo(np.int64).max
        elif rank_t is uint64_t:
            nan_fill_val = np.iinfo(np.uint64).max
        else:
            nan_fill_val = np.inf
        order = (masked_vals, mask, labels)

    # Otherwise, fill with the lowest value of the type
    else:
        if rank_t is object:
            nan_fill_val = NegInfinity()
        elif rank_t is int64_t:
            nan_fill_val = np.iinfo(np.int64).min
        elif rank_t is uint64_t:
            nan_fill_val = 0
        else:
            nan_fill_val = -np.inf

        order = (masked_vals, ~mask, labels)

    np.putmask(masked_vals, mask, nan_fill_val)

    # lexsort using labels, then mask, then actual values
    # each label corresponds to a different group value,
    # the mask helps you differentiate missing values before
    # performing sort on the actual values
    lexsort_indexer = np.lexsort(order).astype(np.int64, copy=False)

    if not ascending:
        lexsort_indexer = lexsort_indexer[::-1]

    # Loop over the length of the value array
    # each incremental i value can be looked up in the lexsort_indexer
    # array that we sorted previously, which gives us the location of
    # that sorted value for retrieval back from the original
    # values / masked_vals arrays
    # TODO: de-duplicate once cython supports conditional nogil
    if rank_t is object:
        for i in range(N):
            at_end = i == N - 1

            # dups and sum_ranks will be incremented each loop where
            # the value / group remains the same, and should be reset
            # when either of those change. Used to calculate tiebreakers
            dups += 1
            sum_ranks += i - grp_start + 1

            next_val_diff = at_end or (masked_vals[lexsort_indexer[i]] !=
                                       masked_vals[lexsort_indexer[i+1]])

            # We'll need this check later anyway to determine group size, so just
            # compute it here since shortcircuiting won't help
            group_changed = at_end or (check_labels and
                                       (labels[lexsort_indexer[i]]
                                        != labels[lexsort_indexer[i+1]]))

            # Update out only when there is a transition of values or labels.
            # When a new value or group is encountered, go back #dups steps(
            # the number of occurrence of current value) and assign the ranks
            # based on the starting index of the current group (grp_start)
            # and the current index
            if (next_val_diff or group_changed
                    or (mask[lexsort_indexer[i]] ^ mask[lexsort_indexer[i+1]])):

                # If keep_na, check for missing values and assign back
                # to the result where appropriate
                if keep_na and mask[lexsort_indexer[i]]:
                    grp_na_count = dups
                    for j in range(i - dups + 1, i + 1):
                        out[lexsort_indexer[j]] = NaN
                elif tiebreak == TIEBREAK_AVERAGE:
                    for j in range(i - dups + 1, i + 1):
                        out[lexsort_indexer[j]] = sum_ranks / <float64_t>dups
                elif tiebreak == TIEBREAK_MIN:
                    for j in range(i - dups + 1, i + 1):
                        out[lexsort_indexer[j]] = i - grp_start - dups + 2
                elif tiebreak == TIEBREAK_MAX:
                    for j in range(i - dups + 1, i + 1):
                        out[lexsort_indexer[j]] = i - grp_start + 1
                elif tiebreak == TIEBREAK_FIRST:
                    for j in range(i - dups + 1, i + 1):
                        out[lexsort_indexer[j]] = j + 1 - grp_start
                elif tiebreak == TIEBREAK_FIRST_DESCENDING:
                    for j in range(i - dups + 1, i + 1):
                        out[lexsort_indexer[j]] = 2 * i - j - dups + 2 - grp_start
                elif tiebreak == TIEBREAK_DENSE:
                    for j in range(i - dups + 1, i + 1):
                        out[lexsort_indexer[j]] = grp_vals_seen

                # Look forward to the next value (using the sorting in
                # lexsort_indexer). If the value does not equal the current
                # value then we need to reset the dups and sum_ranks, knowing
                # that a new value is coming up. The conditional also needs
                # to handle nan equality and the end of iteration. If group
                # changes we do not record seeing a new value in the group
                if not group_changed and (next_val_diff or
                                          (mask[lexsort_indexer[i]]
                                           ^ mask[lexsort_indexer[i+1]])):
                    dups = sum_ranks = 0
                    grp_vals_seen += 1

                # Similar to the previous conditional, check now if we are
                # moving to a new group. If so, keep track of the index where
                # the new group occurs, so the tiebreaker calculations can
                # decrement that from their position. Fill in the size of each
                # group encountered (used by pct calculations later). Also be
                # sure to reset any of the items helping to calculate dups
                if group_changed:

                    # If not dense tiebreak, group size used to compute
                    # percentile will be # of non-null elements in group
                    if tiebreak != TIEBREAK_DENSE:
                        grp_size = i - grp_start + 1 - grp_na_count

                    # Otherwise, it will be the number of distinct values
                    # in the group, subtracting 1 if NaNs are present
                    # since that is a distinct value we shouldn't count
                    else:
                        grp_size = grp_vals_seen - (grp_na_count > 0)

                    for j in range(grp_start, i + 1):
                        grp_sizes[lexsort_indexer[j]] = grp_size

                    dups = sum_ranks = 0
                    grp_na_count = 0
                    grp_start = i + 1
                    grp_vals_seen = 1
    else:
        with nogil:
            for i in range(N):
                at_end = i == N - 1

                # dups and sum_ranks will be incremented each loop where
                # the value / group remains the same, and should be reset
                # when either of those change. Used to calculate tiebreakers
                dups += 1
                sum_ranks += i - grp_start + 1

                next_val_diff = at_end or (masked_vals[lexsort_indexer[i]] !=
                                           masked_vals[lexsort_indexer[i+1]])

                # We'll need this check later anyway to determine group size, so just
                # compute it here since shortcircuiting won't help
                group_changed = at_end or (check_labels and
                                           (labels[lexsort_indexer[i]]
                                            != labels[lexsort_indexer[i+1]]))

                # Update out only when there is a transition of values or labels.
                # When a new value or group is encountered, go back #dups steps(
                # the number of occurrence of current value) and assign the ranks
                # based on the starting index of the current group (grp_start)
                # and the current index
                if (next_val_diff or group_changed
                        or (mask[lexsort_indexer[i]] ^ mask[lexsort_indexer[i+1]])):

                    # If keep_na, check for missing values and assign back
                    # to the result where appropriate
                    if keep_na and mask[lexsort_indexer[i]]:
                        grp_na_count = dups
                        for j in range(i - dups + 1, i + 1):
                            out[lexsort_indexer[j]] = NaN
                    elif tiebreak == TIEBREAK_AVERAGE:
                        for j in range(i - dups + 1, i + 1):
                            out[lexsort_indexer[j]] = sum_ranks / <float64_t>dups
                    elif tiebreak == TIEBREAK_MIN:
                        for j in range(i - dups + 1, i + 1):
                            out[lexsort_indexer[j]] = i - grp_start - dups + 2
                    elif tiebreak == TIEBREAK_MAX:
                        for j in range(i - dups + 1, i + 1):
                            out[lexsort_indexer[j]] = i - grp_start + 1
                    elif tiebreak == TIEBREAK_FIRST:
                        for j in range(i - dups + 1, i + 1):
                            out[lexsort_indexer[j]] = j + 1 - grp_start
                    elif tiebreak == TIEBREAK_FIRST_DESCENDING:
                        for j in range(i - dups + 1, i + 1):
                            out[lexsort_indexer[j]] = 2 * i - j - dups + 2 - grp_start
                    elif tiebreak == TIEBREAK_DENSE:
                        for j in range(i - dups + 1, i + 1):
                            out[lexsort_indexer[j]] = grp_vals_seen

                    # Look forward to the next value (using the sorting in
<<<<<<< HEAD
                    # lexsort_indexer). If the value does not equal the current
                    # value then we need to reset the dups and sum_ranks, knowing
                    # that a new value is coming up. The conditional also needs
                    # to handle nan equality and the end of iteration. If group
                    # changes we do not record seeing a new value in the group
                    if not group_changed and (next_val_diff or
                                              (mask[lexsort_indexer[i]]
                                               ^ mask[lexsort_indexer[i+1]])):
=======
                    # lexsort_indexer) if the value does not equal the current
                    # value then we need to reset the dups and sum_ranks, knowing
                    # that a new value is coming up. The conditional also needs
                    # to handle nan equality and the end of iteration
                    if next_val_diff or (mask[lexsort_indexer[i]]
                                         ^ mask[lexsort_indexer[i+1]]):
>>>>>>> f6a04b79
                        dups = sum_ranks = 0
                        grp_vals_seen += 1

                    # Similar to the previous conditional, check now if we are
                    # moving to a new group. If so, keep track of the index where
                    # the new group occurs, so the tiebreaker calculations can
                    # decrement that from their position. Fill in the size of each
                    # group encountered (used by pct calculations later). Also be
                    # sure to reset any of the items helping to calculate dups
                    if group_changed:

                        # If not dense tiebreak, group size used to compute
                        # percentile will be # of non-null elements in group
                        if tiebreak != TIEBREAK_DENSE:
                            grp_size = i - grp_start + 1 - grp_na_count

                        # Otherwise, it will be the number of distinct values
                        # in the group, subtracting 1 if NaNs are present
                        # since that is a distinct value we shouldn't count
                        else:
                            grp_size = grp_vals_seen - (grp_na_count > 0)

                        for j in range(grp_start, i + 1):
                            grp_sizes[lexsort_indexer[j]] = grp_size

                        dups = sum_ranks = 0
                        grp_na_count = 0
                        grp_start = i + 1
                        grp_vals_seen = 1

    if pct:
        for i in range(N):
            if grp_sizes[i] != 0:
                out[i] = out[i] / grp_sizes[i]

    return out


def rank_2d(
    ndarray[rank_t, ndim=2] in_arr,
    int axis=0,
    ties_method="average",
    bint ascending=True,
    na_option="keep",
    bint pct=False,
):
    """
    Fast NaN-friendly version of ``scipy.stats.rankdata``.
    """
    cdef:
        Py_ssize_t i, j, z, k, n, dups = 0, total_tie_count = 0
        Py_ssize_t infs
        ndarray[float64_t, ndim=2] ranks
        ndarray[rank_t, ndim=2] values
        ndarray[intp_t, ndim=2] argsort_indexer
        ndarray[uint8_t, ndim=2] mask
        rank_t val, nan_value
        float64_t count, sum_ranks = 0.0
        int tiebreak = 0
        int64_t idx
        bint check_mask, condition, keep_na

    tiebreak = tiebreakers[ties_method]

    keep_na = na_option == 'keep'
    check_mask = rank_t is not uint64_t

    if axis == 0:
        values = np.asarray(in_arr).T.copy()
    else:
        values = np.asarray(in_arr).copy()

    if rank_t is object:
        if values.dtype != np.object_:
            values = values.astype('O')

    if rank_t is not uint64_t:
        if ascending ^ (na_option == 'top'):
            if rank_t is object:
                nan_value = Infinity()
            elif rank_t is float64_t:
                nan_value = np.inf
            elif rank_t is int64_t:
                nan_value = np.iinfo(np.int64).max

        else:
            if rank_t is object:
                nan_value = NegInfinity()
            elif rank_t is float64_t:
                nan_value = -np.inf
            elif rank_t is int64_t:
                nan_value = NPY_NAT

        if rank_t is object:
            mask = missing.isnaobj2d(values)
        elif rank_t is float64_t:
            mask = np.isnan(values)
        elif rank_t is int64_t:
            mask = values == NPY_NAT

        np.putmask(values, mask, nan_value)
    else:
        mask = np.zeros_like(values, dtype=bool)

    n, k = (<object>values).shape
    ranks = np.empty((n, k), dtype='f8')

    if tiebreak == TIEBREAK_FIRST:
        # need to use a stable sort here
        argsort_indexer = values.argsort(axis=1, kind='mergesort')
        if not ascending:
            tiebreak = TIEBREAK_FIRST_DESCENDING
    else:
        argsort_indexer = values.argsort(1)

    if not ascending:
        argsort_indexer = argsort_indexer[:, ::-1]

    values = _take_2d(values, argsort_indexer)

    for i in range(n):
        dups = sum_ranks = infs = 0

        total_tie_count = 0
        count = 0.0
        for j in range(k):
            val = values[i, j]
            idx = argsort_indexer[i, j]
            if keep_na and check_mask and mask[i, idx]:
                ranks[i, idx] = NaN
                infs += 1
                continue

            count += 1.0

            sum_ranks += (j - infs) + 1
            dups += 1

            if rank_t is object:
                condition = (
                    j == k - 1 or
                    are_diff(values[i, j + 1], val) or
                    (keep_na and check_mask and mask[i, argsort_indexer[i, j + 1]])
                )
            else:
                condition = (
                    j == k - 1 or
                    values[i, j + 1] != val or
                    (keep_na and check_mask and mask[i, argsort_indexer[i, j + 1]])
                )

            if condition:
                if tiebreak == TIEBREAK_AVERAGE:
                    for z in range(j - dups + 1, j + 1):
                        ranks[i, argsort_indexer[i, z]] = sum_ranks / dups
                elif tiebreak == TIEBREAK_MIN:
                    for z in range(j - dups + 1, j + 1):
                        ranks[i, argsort_indexer[i, z]] = j - dups + 2
                elif tiebreak == TIEBREAK_MAX:
                    for z in range(j - dups + 1, j + 1):
                        ranks[i, argsort_indexer[i, z]] = j + 1
                elif tiebreak == TIEBREAK_FIRST:
                    if rank_t is object:
                        raise ValueError('first not supported for non-numeric data')
                    else:
                        for z in range(j - dups + 1, j + 1):
                            ranks[i, argsort_indexer[i, z]] = z + 1
                elif tiebreak == TIEBREAK_FIRST_DESCENDING:
                    for z in range(j - dups + 1, j + 1):
                        ranks[i, argsort_indexer[i, z]] = 2 * j - z - dups + 2
                elif tiebreak == TIEBREAK_DENSE:
                    total_tie_count += 1
                    for z in range(j - dups + 1, j + 1):
                        ranks[i, argsort_indexer[i, z]] = total_tie_count
                sum_ranks = dups = 0
        if pct:
            if tiebreak == TIEBREAK_DENSE:
                ranks[i, :] /= total_tie_count
            else:
                ranks[i, :] /= count
    if axis == 0:
        return ranks.T
    else:
        return ranks


ctypedef fused diff_t:
    float64_t
    float32_t
    int8_t
    int16_t
    int32_t
    int64_t

ctypedef fused out_t:
    float32_t
    float64_t
    int64_t


@cython.boundscheck(False)
@cython.wraparound(False)
def diff_2d(
    ndarray[diff_t, ndim=2] arr,  # TODO(cython 3) update to "const diff_t[:, :] arr"
    ndarray[out_t, ndim=2] out,
    Py_ssize_t periods,
    int axis,
    bint datetimelike=False,
):
    cdef:
        Py_ssize_t i, j, sx, sy, start, stop
        bint f_contig = arr.flags.f_contiguous
        # bint f_contig = arr.is_f_contig()  # TODO(cython 3)
        diff_t left, right

    # Disable for unsupported dtype combinations,
    #  see https://github.com/cython/cython/issues/2646
    if (out_t is float32_t
            and not (diff_t is float32_t or diff_t is int8_t or diff_t is int16_t)):
        raise NotImplementedError
    elif (out_t is float64_t
          and (diff_t is float32_t or diff_t is int8_t or diff_t is int16_t)):
        raise NotImplementedError
    elif out_t is int64_t and diff_t is not int64_t:
        # We only have out_t of int64_t if we have datetimelike
        raise NotImplementedError
    else:
        # We put this inside an indented else block to avoid cython build
        #  warnings about unreachable code
        sx, sy = (<object>arr).shape
        with nogil:
            if f_contig:
                if axis == 0:
                    if periods >= 0:
                        start, stop = periods, sx
                    else:
                        start, stop = 0, sx + periods
                    for j in range(sy):
                        for i in range(start, stop):
                            left = arr[i, j]
                            right = arr[i - periods, j]
                            if out_t is int64_t and datetimelike:
                                if left == NPY_NAT or right == NPY_NAT:
                                    out[i, j] = NPY_NAT
                                else:
                                    out[i, j] = left - right
                            else:
                                out[i, j] = left - right
                else:
                    if periods >= 0:
                        start, stop = periods, sy
                    else:
                        start, stop = 0, sy + periods
                    for j in range(start, stop):
                        for i in range(sx):
                            left = arr[i, j]
                            right = arr[i, j - periods]
                            if out_t is int64_t and datetimelike:
                                if left == NPY_NAT or right == NPY_NAT:
                                    out[i, j] = NPY_NAT
                                else:
                                    out[i, j] = left - right
                            else:
                                out[i, j] = left - right
            else:
                if axis == 0:
                    if periods >= 0:
                        start, stop = periods, sx
                    else:
                        start, stop = 0, sx + periods
                    for i in range(start, stop):
                        for j in range(sy):
                            left = arr[i, j]
                            right = arr[i - periods, j]
                            if out_t is int64_t and datetimelike:
                                if left == NPY_NAT or right == NPY_NAT:
                                    out[i, j] = NPY_NAT
                                else:
                                    out[i, j] = left - right
                            else:
                                out[i, j] = left - right
                else:
                    if periods >= 0:
                        start, stop = periods, sy
                    else:
                        start, stop = 0, sy + periods
                    for i in range(sx):
                        for j in range(start, stop):
                            left = arr[i, j]
                            right = arr[i, j - periods]
                            if out_t is int64_t and datetimelike:
                                if left == NPY_NAT or right == NPY_NAT:
                                    out[i, j] = NPY_NAT
                                else:
                                    out[i, j] = left - right
                            else:
                                out[i, j] = left - right


# generated from template
include "algos_common_helper.pxi"
include "algos_take_helper.pxi"<|MERGE_RESOLUTION|>--- conflicted
+++ resolved
@@ -1177,7 +1177,6 @@
                             out[lexsort_indexer[j]] = grp_vals_seen
 
                     # Look forward to the next value (using the sorting in
-<<<<<<< HEAD
                     # lexsort_indexer). If the value does not equal the current
                     # value then we need to reset the dups and sum_ranks, knowing
                     # that a new value is coming up. The conditional also needs
@@ -1186,14 +1185,7 @@
                     if not group_changed and (next_val_diff or
                                               (mask[lexsort_indexer[i]]
                                                ^ mask[lexsort_indexer[i+1]])):
-=======
-                    # lexsort_indexer) if the value does not equal the current
-                    # value then we need to reset the dups and sum_ranks, knowing
-                    # that a new value is coming up. The conditional also needs
-                    # to handle nan equality and the end of iteration
-                    if next_val_diff or (mask[lexsort_indexer[i]]
-                                         ^ mask[lexsort_indexer[i+1]]):
->>>>>>> f6a04b79
+
                         dups = sum_ranks = 0
                         grp_vals_seen += 1
 
