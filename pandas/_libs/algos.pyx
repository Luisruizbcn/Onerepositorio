import cython
from cython import Py_ssize_t

from libc.math cimport (
    fabs,
    sqrt,
)
from libc.stdlib cimport (
    free,
    malloc,
)
from libc.string cimport memmove

import numpy as np

cimport numpy as cnp
from numpy cimport (
    NPY_FLOAT32,
    NPY_FLOAT64,
    NPY_INT8,
    NPY_INT16,
    NPY_INT32,
    NPY_INT64,
    NPY_OBJECT,
    NPY_UINT8,
    NPY_UINT16,
    NPY_UINT32,
    NPY_UINT64,
    float32_t,
    float64_t,
    int8_t,
    int16_t,
    int32_t,
    int64_t,
    intp_t,
    ndarray,
    uint8_t,
    uint16_t,
    uint32_t,
    uint64_t,
)

cnp.import_array()

cimport pandas._libs.util as util
from pandas._libs.khash cimport (
    kh_destroy_int64,
    kh_get_int64,
    kh_init_int64,
    kh_int64_t,
    kh_put_int64,
    kh_resize_int64,
    khiter_t,
)
from pandas._libs.util cimport (
    get_nat,
    numeric,
)

import pandas._libs.missing as missing

cdef:
    float64_t FP_ERR = 1e-13
    float64_t NaN = <float64_t>np.NaN
    int64_t NPY_NAT = get_nat()

cdef enum TiebreakEnumType:
    TIEBREAK_AVERAGE
    TIEBREAK_MIN,
    TIEBREAK_MAX
    TIEBREAK_FIRST
    TIEBREAK_FIRST_DESCENDING
    TIEBREAK_DENSE

tiebreakers = {
    "average": TIEBREAK_AVERAGE,
    "min": TIEBREAK_MIN,
    "max": TIEBREAK_MAX,
    "first": TIEBREAK_FIRST,
    "dense": TIEBREAK_DENSE,
}


cdef inline bint are_diff(object left, object right):
    try:
        return fabs(left - right) > FP_ERR
    except TypeError:
        return left != right


class Infinity:
    """
    Provide a positive Infinity comparison method for ranking.
    """
    __lt__ = lambda self, other: False
    __le__ = lambda self, other: isinstance(other, Infinity)
    __eq__ = lambda self, other: isinstance(other, Infinity)
    __ne__ = lambda self, other: not isinstance(other, Infinity)
    __gt__ = lambda self, other: (not isinstance(other, Infinity) and
                                  not missing.checknull(other))
    __ge__ = lambda self, other: not missing.checknull(other)


class NegInfinity:
    """
    Provide a negative Infinity comparison method for ranking.
    """
    __lt__ = lambda self, other: (not isinstance(other, NegInfinity) and
                                  not missing.checknull(other))
    __le__ = lambda self, other: not missing.checknull(other)
    __eq__ = lambda self, other: isinstance(other, NegInfinity)
    __ne__ = lambda self, other: not isinstance(other, NegInfinity)
    __gt__ = lambda self, other: False
    __ge__ = lambda self, other: isinstance(other, NegInfinity)


@cython.wraparound(False)
@cython.boundscheck(False)
cpdef ndarray[int64_t, ndim=1] unique_deltas(const int64_t[:] arr):
    """
    Efficiently find the unique first-differences of the given array.

    Parameters
    ----------
    arr : ndarray[in64_t]

    Returns
    -------
    ndarray[int64_t]
        An ordered ndarray[int64_t]
    """
    cdef:
        Py_ssize_t i, n = len(arr)
        int64_t val
        khiter_t k
        kh_int64_t *table
        int ret = 0
        list uniques = []
        ndarray[int64_t, ndim=1] result

    table = kh_init_int64()
    kh_resize_int64(table, 10)
    for i in range(n - 1):
        val = arr[i + 1] - arr[i]
        k = kh_get_int64(table, val)
        if k == table.n_buckets:
            kh_put_int64(table, val, &ret)
            uniques.append(val)
    kh_destroy_int64(table)

    result = np.array(uniques, dtype=np.int64)
    result.sort()
    return result


@cython.wraparound(False)
@cython.boundscheck(False)
def is_lexsorted(list_of_arrays: list) -> bint:
    cdef:
        Py_ssize_t i
        Py_ssize_t n, nlevels
        int64_t k, cur, pre
        ndarray arr
        bint result = True

    nlevels = len(list_of_arrays)
    n = len(list_of_arrays[0])

    cdef int64_t **vecs = <int64_t**>malloc(nlevels * sizeof(int64_t*))
    for i in range(nlevels):
        arr = list_of_arrays[i]
        assert arr.dtype.name == 'int64'
        vecs[i] = <int64_t*>cnp.PyArray_DATA(arr)

    # Assume uniqueness??
    with nogil:
        for i in range(1, n):
            for k in range(nlevels):
                cur = vecs[k][i]
                pre = vecs[k][i -1]
                if cur == pre:
                    continue
                elif cur > pre:
                    break
                else:
                    result = False
                    break
    free(vecs)
    return result


@cython.boundscheck(False)
@cython.wraparound(False)
def groupsort_indexer(const intp_t[:] index, Py_ssize_t ngroups):
    """
    Compute a 1-d indexer.

    The indexer is an ordering of the passed index,
    ordered by the groups.

    Parameters
    ----------
    index: np.ndarray[np.intp]
        Mappings from group -> position.
    ngroups: int64
        Number of groups.

    Returns
    -------
    ndarray[intp_t, ndim=1]
        Indexer
    ndarray[intp_t, ndim=1]
        Group Counts

    Notes
    -----
    This is a reverse of the label factorization process.
    """
    cdef:
        Py_ssize_t i, loc, label, n
        ndarray[intp_t] indexer, where, counts

    counts = np.zeros(ngroups + 1, dtype=np.intp)
    n = len(index)
    indexer = np.zeros(n, dtype=np.intp)
    where = np.zeros(ngroups + 1, dtype=np.intp)

    with nogil:

        # count group sizes, location 0 for NA
        for i in range(n):
            counts[index[i] + 1] += 1

        # mark the start of each contiguous group of like-indexed data
        for i in range(1, ngroups + 1):
            where[i] = where[i - 1] + counts[i - 1]

        # this is our indexer
        for i in range(n):
            label = index[i] + 1
            indexer[where[label]] = i
            where[label] += 1

    return indexer, counts


cdef inline Py_ssize_t swap(numeric *a, numeric *b) nogil:
    cdef:
        numeric t

    # cython doesn't allow pointer dereference so use array syntax
    t = a[0]
    a[0] = b[0]
    b[0] = t
    return 0


cdef inline numeric kth_smallest_c(numeric* arr, Py_ssize_t k, Py_ssize_t n) nogil:
    """
    See kth_smallest.__doc__. The additional parameter n specifies the maximum
    number of elements considered in arr, needed for compatibility with usage
    in groupby.pyx
    """
    cdef:
        Py_ssize_t i, j, l, m
        numeric x

    l = 0
    m = n - 1

    while l < m:
        x = arr[k]
        i = l
        j = m

        while 1:
            while arr[i] < x: i += 1
            while x < arr[j]: j -= 1
            if i <= j:
                swap(&arr[i], &arr[j])
                i += 1; j -= 1

            if i > j: break

        if j < k: l = i
        if k < i: m = j
    return arr[k]


@cython.boundscheck(False)
@cython.wraparound(False)
def kth_smallest(numeric[::1] arr, Py_ssize_t k) -> numeric:
    """
    Compute the kth smallest value in arr. Note that the input
    array will be modified.

    Parameters
    ----------
    arr : numeric[::1]
        Array to compute the kth smallest value for, must be
        contiguous
    k : Py_ssize_t

    Returns
    -------
    numeric
        The kth smallest value in arr
    """
    cdef:
        numeric result

    with nogil:
        result = kth_smallest_c(&arr[0], k, arr.shape[0])

    return result


# ----------------------------------------------------------------------
# Pairwise correlation/covariance


@cython.boundscheck(False)
@cython.wraparound(False)
def nancorr(const float64_t[:, :] mat, bint cov=False, minp=None):
    cdef:
        Py_ssize_t i, j, xi, yi, N, K
        bint minpv
        ndarray[float64_t, ndim=2] result
        ndarray[uint8_t, ndim=2] mask
        int64_t nobs = 0
        float64_t vx, vy, meanx, meany, divisor, prev_meany, prev_meanx, ssqdmx
        float64_t ssqdmy, covxy

    N, K = (<object>mat).shape

    if minp is None:
        minpv = 1
    else:
        minpv = <int>minp

    result = np.empty((K, K), dtype=np.float64)
    mask = np.isfinite(mat).view(np.uint8)

    with nogil:
        for xi in range(K):
            for yi in range(xi + 1):
                # Welford's method for the variance-calculation
                # https://en.wikipedia.org/wiki/Algorithms_for_calculating_variance
                nobs = ssqdmx = ssqdmy = covxy = meanx = meany = 0
                for i in range(N):
                    if mask[i, xi] and mask[i, yi]:
                        vx = mat[i, xi]
                        vy = mat[i, yi]
                        nobs += 1
                        prev_meanx = meanx
                        prev_meany = meany
                        meanx = meanx + 1 / nobs * (vx - meanx)
                        meany = meany + 1 / nobs * (vy - meany)
                        ssqdmx = ssqdmx + (vx - meanx) * (vx - prev_meanx)
                        ssqdmy = ssqdmy + (vy - meany) * (vy - prev_meany)
                        covxy = covxy + (vx - meanx) * (vy - prev_meany)

                if nobs < minpv:
                    result[xi, yi] = result[yi, xi] = NaN
                else:
                    divisor = (nobs - 1.0) if cov else sqrt(ssqdmx * ssqdmy)

                    if divisor != 0:
                        result[xi, yi] = result[yi, xi] = covxy / divisor
                    else:
                        result[xi, yi] = result[yi, xi] = NaN

    return result

# ----------------------------------------------------------------------
# Pairwise Spearman correlation


@cython.boundscheck(False)
@cython.wraparound(False)
def nancorr_spearman(ndarray[float64_t, ndim=2] mat, Py_ssize_t minp=1) -> ndarray:
    cdef:
        Py_ssize_t i, j, xi, yi, N, K
        ndarray[float64_t, ndim=2] result
        ndarray[float64_t, ndim=2] ranked_mat
        ndarray[float64_t, ndim=1] rankedx, rankedy
        float64_t[::1] maskedx, maskedy
        ndarray[uint8_t, ndim=2] mask
        int64_t nobs = 0
        bint no_nans
        float64_t vx, vy, sumx, sumxx, sumyy, mean, divisor
        const int64_t[:] labels_n, labels_nobs

    N, K = (<object>mat).shape
    # For compatibility when calling rank_1d
    labels_n = np.zeros(N, dtype=np.int64)

    # Handle the edge case where we know all results will be nan
    # to keep conditional logic inside loop simpler
    if N < minp:
        result = np.full((K, K), np.nan, dtype=np.float64)
        return result

    result = np.empty((K, K), dtype=np.float64)
    mask = np.isfinite(mat).view(np.uint8)
    no_nans = mask.all()

    ranked_mat = np.empty((N, K), dtype=np.float64)

    # Note: we index into maskedx, maskedy in loops up to nobs, but using N is safe
    # here since N >= nobs and values are stored contiguously
    maskedx = np.empty(N, dtype=np.float64)
    maskedy = np.empty(N, dtype=np.float64)
    for i in range(K):
        ranked_mat[:, i] = rank_1d(mat[:, i], labels=labels_n)

    with nogil:
        for xi in range(K):
            for yi in range(xi + 1):
                sumx = sumxx = sumyy = 0

                # Fastpath for data with no nans/infs, allows avoiding mask checks
                # and array reassignments
                if no_nans:
                    mean = (N + 1) / 2.

                    # now the cov numerator
                    for i in range(N):
                        vx = ranked_mat[i, xi] - mean
                        vy = ranked_mat[i, yi] - mean

                        sumx += vx * vy
                        sumxx += vx * vx
                        sumyy += vy * vy
                else:
                    nobs = 0
                    # Keep track of whether we need to recompute ranks
                    all_ranks = True
                    for i in range(N):
                        all_ranks &= not (mask[i, xi] ^ mask[i, yi])
                        if mask[i, xi] and mask[i, yi]:
                            maskedx[nobs] = ranked_mat[i, xi]
                            maskedy[nobs] = ranked_mat[i, yi]
                            nobs += 1

                    if nobs < minp:
                        result[xi, yi] = result[yi, xi] = NaN
                        continue
                    else:
                        if not all_ranks:
                            with gil:
                                # We need to slice back to nobs because rank_1d will
                                # require arrays of nobs length
                                labels_nobs = np.zeros(nobs, dtype=np.int64)
                                rankedx = rank_1d(np.array(maskedx)[:nobs],
                                                  labels=labels_nobs)
                                rankedy = rank_1d(np.array(maskedy)[:nobs],
                                                  labels=labels_nobs)
                            for i in range(nobs):
                                maskedx[i] = rankedx[i]
                                maskedy[i] = rankedy[i]

                        mean = (nobs + 1) / 2.

                        # now the cov numerator
                        for i in range(nobs):
                            vx = maskedx[i] - mean
                            vy = maskedy[i] - mean

                            sumx += vx * vy
                            sumxx += vx * vx
                            sumyy += vy * vy

                divisor = sqrt(sumxx * sumyy)

                if divisor != 0:
                    result[xi, yi] = result[yi, xi] = sumx / divisor
                else:
                    result[xi, yi] = result[yi, xi] = NaN

    return result


# ----------------------------------------------------------------------
# Kendall correlation
# Wikipedia article: https://en.wikipedia.org/wiki/Kendall_rank_correlation_coefficient

@cython.boundscheck(False)
@cython.wraparound(False)
def nancorr_kendall(ndarray[float64_t, ndim=2] mat, Py_ssize_t minp=1) -> ndarray:
    """
    Perform kendall correlation on a 2d array

    Parameters
    ----------
    mat : np.ndarray[float64_t, ndim=2]
        Array to compute kendall correlation on
    minp : int, default 1
        Minimum number of observations required per pair of columns
        to have a valid result.

    Returns
    -------
    numpy.ndarray[float64_t, ndim=2]
        Correlation matrix
    """
    cdef:
        Py_ssize_t i, j, k, xi, yi, N, K
        ndarray[float64_t, ndim=2] result
        ndarray[float64_t, ndim=2] ranked_mat
        ndarray[uint8_t, ndim=2] mask
        float64_t currj
        ndarray[uint8_t, ndim=1] valid
        ndarray[int64_t] sorted_idxs
        ndarray[float64_t, ndim=1] col
        int64_t n_concordant
        int64_t total_concordant = 0
        int64_t total_discordant = 0
        float64_t kendall_tau
        int64_t n_obs
        const intp_t[:] labels_n

    N, K = (<object>mat).shape

    result = np.empty((K, K), dtype=np.float64)
    mask = np.isfinite(mat)

    ranked_mat = np.empty((N, K), dtype=np.float64)
    # For compatibility when calling rank_1d
    labels_n = np.zeros(N, dtype=np.intp)

    for i in range(K):
        ranked_mat[:, i] = rank_1d(mat[:, i], labels_n)

    for xi in range(K):
        sorted_idxs = ranked_mat[:, xi].argsort()
        ranked_mat = ranked_mat[sorted_idxs]
        mask = mask[sorted_idxs]
        for yi in range(xi + 1, K):
            valid = mask[:, xi] & mask[:, yi]
            if valid.sum() < minp:
                result[xi, yi] = NaN
                result[yi, xi] = NaN
            else:
                # Get columns and order second column using 1st column ranks
                if not valid.all():
                    col = ranked_mat[valid.nonzero()][:, yi]
                else:
                    col = ranked_mat[:, yi]
                n_obs = col.shape[0]
                total_concordant = 0
                total_discordant = 0
                for j in range(n_obs - 1):
                    currj = col[j]
                    # Count num concordant and discordant pairs
                    n_concordant = 0
                    for k in range(j, n_obs):
                        if col[k] > currj:
                            n_concordant += 1
                    total_concordant += n_concordant
                    total_discordant += (n_obs - 1 - j - n_concordant)
                # Note: we do total_concordant+total_discordant here which is
                # equivalent to the C(n, 2), the total # of pairs,
                # listed on wikipedia
                kendall_tau = (total_concordant - total_discordant) / \
                              (total_concordant + total_discordant)
                result[xi, yi] = kendall_tau
                result[yi, xi] = kendall_tau

        if mask[:, xi].sum() > minp:
            result[xi, xi] = 1
        else:
            result[xi, xi] = NaN

    return result


# ----------------------------------------------------------------------

ctypedef fused algos_t:
    float64_t
    float32_t
    object
    int64_t
    int32_t
    int16_t
    int8_t
    uint64_t
    uint32_t
    uint16_t
    uint8_t


def validate_limit(nobs: int | None, limit=None) -> int:
    """
    Check that the `limit` argument is a positive integer.

    Parameters
    ----------
    nobs : int
    limit : object

    Returns
    -------
    int
        The limit.
    """
    if limit is None:
        lim = nobs
    else:
        if not util.is_integer_object(limit):
            raise ValueError('Limit must be an integer')
        if limit < 1:
            raise ValueError('Limit must be greater than 0')
        lim = limit

    return lim


@cython.boundscheck(False)
@cython.wraparound(False)
def pad(ndarray[algos_t] old, ndarray[algos_t] new, limit=None) -> ndarray:
    # -> ndarray[intp_t, ndim=1]
    cdef:
        Py_ssize_t i, j, nleft, nright
        ndarray[intp_t, ndim=1] indexer
        algos_t cur, next_val
        int lim, fill_count = 0

    nleft = len(old)
    nright = len(new)
    indexer = np.empty(nright, dtype=np.intp)
    indexer[:] = -1

    lim = validate_limit(nright, limit)

    if nleft == 0 or nright == 0 or new[nright - 1] < old[0]:
        return indexer

    i = j = 0

    cur = old[0]

    while j <= nright - 1 and new[j] < cur:
        j += 1

    while True:
        if j == nright:
            break

        if i == nleft - 1:
            while j < nright:
                if new[j] == cur:
                    indexer[j] = i
                elif new[j] > cur and fill_count < lim:
                    indexer[j] = i
                    fill_count += 1
                j += 1
            break

        next_val = old[i + 1]

        while j < nright and cur <= new[j] < next_val:
            if new[j] == cur:
                indexer[j] = i
            elif fill_count < lim:
                indexer[j] = i
                fill_count += 1
            j += 1

        fill_count = 0
        i += 1
        cur = next_val

    return indexer


@cython.boundscheck(False)
@cython.wraparound(False)
def pad_inplace(algos_t[:] values, uint8_t[:] mask, limit=None):
    cdef:
        Py_ssize_t i, N
        algos_t val
        uint8_t prev_mask
        int lim, fill_count = 0

    N = len(values)

    # GH#2778
    if N == 0:
        return

    lim = validate_limit(N, limit)

    val = values[0]
    prev_mask = mask[0]
    for i in range(N):
        if mask[i]:
            if fill_count >= lim:
                continue
            fill_count += 1
            values[i] = val
            mask[i] = prev_mask
        else:
            fill_count = 0
            val = values[i]
            prev_mask = mask[i]


@cython.boundscheck(False)
@cython.wraparound(False)
def pad_2d_inplace(algos_t[:, :] values, const uint8_t[:, :] mask, limit=None):
    cdef:
        Py_ssize_t i, j, N, K
        algos_t val
        int lim, fill_count = 0

    K, N = (<object>values).shape

    # GH#2778
    if N == 0:
        return

    lim = validate_limit(N, limit)

    for j in range(K):
        fill_count = 0
        val = values[j, 0]
        for i in range(N):
            if mask[j, i]:
                if fill_count >= lim:
                    continue
                fill_count += 1
                values[j, i] = val
            else:
                fill_count = 0
                val = values[j, i]


"""
Backfilling logic for generating fill vector

Diagram of what's going on

Old      New    Fill vector    Mask
         .        0               1
         .        0               1
         .        0               1
A        A        0               1
         .        1               1
         .        1               1
         .        1               1
         .        1               1
         .        1               1
B        B        1               1
         .        2               1
         .        2               1
         .        2               1
C        C        2               1
         .                        0
         .                        0
D
"""


@cython.boundscheck(False)
@cython.wraparound(False)
def backfill(ndarray[algos_t] old, ndarray[algos_t] new, limit=None) -> ndarray:
    # -> ndarray[intp_t, ndim=1]
    cdef:
        Py_ssize_t i, j, nleft, nright
        ndarray[intp_t, ndim=1] indexer
        algos_t cur, prev
        int lim, fill_count = 0

    nleft = len(old)
    nright = len(new)
    indexer = np.empty(nright, dtype=np.intp)
    indexer[:] = -1

    lim = validate_limit(nright, limit)

    if nleft == 0 or nright == 0 or new[0] > old[nleft - 1]:
        return indexer

    i = nleft - 1
    j = nright - 1

    cur = old[nleft - 1]

    while j >= 0 and new[j] > cur:
        j -= 1

    while True:
        if j < 0:
            break

        if i == 0:
            while j >= 0:
                if new[j] == cur:
                    indexer[j] = i
                elif new[j] < cur and fill_count < lim:
                    indexer[j] = i
                    fill_count += 1
                j -= 1
            break

        prev = old[i - 1]

        while j >= 0 and prev < new[j] <= cur:
            if new[j] == cur:
                indexer[j] = i
            elif new[j] < cur and fill_count < lim:
                indexer[j] = i
                fill_count += 1
            j -= 1

        fill_count = 0
        i -= 1
        cur = prev

    return indexer


def backfill_inplace(algos_t[:] values, uint8_t[:] mask, limit=None):
    pad_inplace(values[::-1], mask[::-1], limit=limit)


def backfill_2d_inplace(algos_t[:, :] values,
                        const uint8_t[:, :] mask,
                        limit=None):
    pad_2d_inplace(values[:, ::-1], mask[:, ::-1], limit)


@cython.boundscheck(False)
@cython.wraparound(False)
def is_monotonic(ndarray[algos_t, ndim=1] arr, bint timelike):
    """
    Returns
    -------
    tuple
        is_monotonic_inc : bool
        is_monotonic_dec : bool
        is_unique : bool
    """
    cdef:
        Py_ssize_t i, n
        algos_t prev, cur
        bint is_monotonic_inc = 1
        bint is_monotonic_dec = 1
        bint is_unique = 1
        bint is_strict_monotonic = 1

    n = len(arr)

    if n == 1:
        if arr[0] != arr[0] or (timelike and <int64_t>arr[0] == NPY_NAT):
            # single value is NaN
            return False, False, True
        else:
            return True, True, True
    elif n < 2:
        return True, True, True

    if timelike and <int64_t>arr[0] == NPY_NAT:
        return False, False, True

    if algos_t is not object:
        with nogil:
            prev = arr[0]
            for i in range(1, n):
                cur = arr[i]
                if timelike and <int64_t>cur == NPY_NAT:
                    is_monotonic_inc = 0
                    is_monotonic_dec = 0
                    break
                if cur < prev:
                    is_monotonic_inc = 0
                elif cur > prev:
                    is_monotonic_dec = 0
                elif cur == prev:
                    is_unique = 0
                else:
                    # cur or prev is NaN
                    is_monotonic_inc = 0
                    is_monotonic_dec = 0
                    break
                if not is_monotonic_inc and not is_monotonic_dec:
                    is_monotonic_inc = 0
                    is_monotonic_dec = 0
                    break
                prev = cur
    else:
        # object-dtype, identical to above except we cannot use `with nogil`
        prev = arr[0]
        for i in range(1, n):
            cur = arr[i]
            if timelike and <int64_t>cur == NPY_NAT:
                is_monotonic_inc = 0
                is_monotonic_dec = 0
                break
            if cur < prev:
                is_monotonic_inc = 0
            elif cur > prev:
                is_monotonic_dec = 0
            elif cur == prev:
                is_unique = 0
            else:
                # cur or prev is NaN
                is_monotonic_inc = 0
                is_monotonic_dec = 0
                break
            if not is_monotonic_inc and not is_monotonic_dec:
                is_monotonic_inc = 0
                is_monotonic_dec = 0
                break
            prev = cur

    is_strict_monotonic = is_unique and (is_monotonic_inc or is_monotonic_dec)
    return is_monotonic_inc, is_monotonic_dec, is_strict_monotonic


# ----------------------------------------------------------------------
# rank_1d, rank_2d
# ----------------------------------------------------------------------

ctypedef fused rank_t:
    object
    float64_t
    uint64_t
    int64_t


cdef rank_t get_rank_nan_fill_val(bint rank_nans_highest, rank_t[:] _=None):
    """
    Return the value we'll use to represent missing values when sorting depending
    on if we'd like missing values to end up at the top/bottom. (The second parameter
    is unused, but needed for fused type specialization)
    """
    if rank_nans_highest:
        if rank_t is object:
            return Infinity()
        elif rank_t is int64_t:
            return np.iinfo(np.int64).max
        elif rank_t is uint64_t:
            return np.iinfo(np.uint64).max
        else:
            return np.inf
    else:
        if rank_t is object:
            return NegInfinity()
        elif rank_t is int64_t:
            return NPY_NAT
        elif rank_t is uint64_t:
            return 0
        else:
            return -np.inf


@cython.wraparound(False)
@cython.boundscheck(False)
def rank_1d(
    ndarray[rank_t, ndim=1] values,
    const intp_t[:] labels,
    bint is_datetimelike=False,
    ties_method="average",
    bint ascending=True,
    bint pct=False,
    na_option="keep",
):
    """
    Fast NaN-friendly version of ``scipy.stats.rankdata``.

    Parameters
    ----------
    values : array of rank_t values to be ranked
    labels : np.ndarray[np.intp]
        Array containing unique label for each group, with its ordering
        matching up to the corresponding record in `values`. If not called
        from a groupby operation, will be an array of 0's
    is_datetimelike : bool, default False
        True if `values` contains datetime-like entries.
    ties_method : {'average', 'min', 'max', 'first', 'dense'}, default
        'average'
        * average: average rank of group
        * min: lowest rank in group
        * max: highest rank in group
        * first: ranks assigned in order they appear in the array
        * dense: like 'min', but rank always increases by 1 between groups
    ascending : bool, default True
        False for ranks by high (1) to low (N)
        na_option : {'keep', 'top', 'bottom'}, default 'keep'
    pct : bool, default False
        Compute percentage rank of data within each group
    na_option : {'keep', 'top', 'bottom'}, default 'keep'
        * keep: leave NA values where they are
        * top: smallest rank if ascending
        * bottom: smallest rank if descending
    """
    cdef:
        TiebreakEnumType tiebreak
        Py_ssize_t N
        int64_t[::1] grp_sizes
        intp_t[:] lexsort_indexer
        float64_t[::1] out
        ndarray[rank_t, ndim=1] masked_vals
        rank_t[:] masked_vals_memview
        uint8_t[:] mask
        bint keep_na, nans_rank_highest, check_labels, check_mask
        rank_t nan_fill_val

    tiebreak = tiebreakers[ties_method]
    if tiebreak == TIEBREAK_FIRST:
        if not ascending:
            tiebreak = TIEBREAK_FIRST_DESCENDING

    keep_na = na_option == 'keep'

    N = len(values)
    # TODO Cython 3.0: cast won't be necessary (#2992)
    assert <Py_ssize_t>len(labels) == N
    out = np.empty(N)
    grp_sizes = np.ones(N, dtype=np.int64)

    # If all 0 labels, can short-circuit later label
    # comparisons
    check_labels = np.any(labels)

    # For cases where a mask is not possible, we can avoid mask checks
    check_mask = not (rank_t is uint64_t or (rank_t is int64_t and not is_datetimelike))

    # Copy values into new array in order to fill missing data
    # with mask, without obfuscating location of missing data
    # in values array
    if rank_t is object and values.dtype != np.object_:
        masked_vals = values.astype('O')
    else:
        masked_vals = values.copy()

    if rank_t is object:
        mask = missing.isnaobj(masked_vals)
    elif rank_t is int64_t and is_datetimelike:
        mask = (masked_vals == NPY_NAT).astype(np.uint8)
    elif rank_t is float64_t:
        mask = np.isnan(masked_vals).astype(np.uint8)
    else:
        mask = np.zeros(shape=len(masked_vals), dtype=np.uint8)

    # If `na_option == 'top'`, we want to assign the lowest rank
    # to NaN regardless of ascending/descending. So if ascending,
    # fill with lowest value of type to end up with lowest rank.
    # If descending, fill with highest value since descending
    # will flip the ordering to still end up with lowest rank.
    # Symmetric logic applies to `na_option == 'bottom'`
    nans_rank_highest = ascending ^ (na_option == 'top')
    nan_fill_val = get_rank_nan_fill_val[rank_t](nans_rank_highest)
    if nans_rank_highest:
        order = (masked_vals, mask, labels)
    else:
        order = (masked_vals, ~(np.array(mask, copy=False)), labels)

    np.putmask(masked_vals, mask, nan_fill_val)
    # putmask doesn't accept a memoryview, so we assign as a separate step
    masked_vals_memview = masked_vals

    # lexsort using labels, then mask, then actual values
    # each label corresponds to a different group value,
    # the mask helps you differentiate missing values before
    # performing sort on the actual values
    lexsort_indexer = np.lexsort(order).astype(np.intp, copy=False)

    if not ascending:
        lexsort_indexer = lexsort_indexer[::-1]

    with nogil:
        rank_sorted_1d(
            out,
            grp_sizes,
            labels,
            lexsort_indexer,
            masked_vals_memview,
            mask,
            tiebreak,
            check_mask,
            check_labels,
            keep_na,
            pct,
            N,
        )

    return np.array(out)


@cython.wraparound(False)
@cython.boundscheck(False)
cdef void rank_sorted_1d(
    float64_t[::1] out,
    int64_t[::1] grp_sizes,
    const intp_t[:] labels,
    const intp_t[:] sort_indexer,
    # Can make const with cython3 (https://github.com/cython/cython/issues/3222)
    rank_t[:] masked_vals,
    const uint8_t[:] mask,
    TiebreakEnumType tiebreak,
    bint check_mask,
    bint check_labels,
    bint keep_na,
    bint pct,
    Py_ssize_t N,
) nogil:
    """
    See rank_1d.__doc__. Handles only actual ranking, so sorting and masking should
    be handled in the caller. Note that `out` and `grp_sizes` are modified inplace.

    Parameters
    ----------
    out : float64_t[::1]
        Array to store computed ranks
    grp_sizes : int64_t[::1]
        Array to store group counts, only used if pct=True
    labels : See rank_1d.__doc__
    sort_indexer : intp_t[:]
        Array of indices which sorts masked_vals
    masked_vals : rank_t[:]
        The values input to rank_1d, with missing values replaced by fill values
    mask : uint8_t[:]
        Array where entries are True if the value is missing, False otherwise
    tiebreak : TiebreakEnumType
        See rank_1d.__doc__ for the different modes
    check_mask : bool
        If False, assumes the mask is all False to skip mask indexing
    check_labels : bool
        If False, assumes all labels are the same to skip group handling logic
    keep_na : bool
        Whether or not to keep nulls
    pct : bool
        Compute percentage rank of data within each group
    N : Py_ssize_t
        The number of elements to rank. Note: it is not always true that
        N == len(out) or N == len(masked_vals) (see `nancorr_spearman` usage for why)
    """

    cdef:
        Py_ssize_t i, j, dups=0, sum_ranks=0,
        Py_ssize_t grp_start=0, grp_vals_seen=1, grp_na_count=0
        bint at_end, next_val_diff, group_changed
        int64_t grp_size

    # Loop over the length of the value array
    # each incremental i value can be looked up in the lexsort_indexer
    # array that we sorted previously, which gives us the location of
    # that sorted value for retrieval back from the original
    # values / masked_vals arrays
    # TODO: de-duplicate once cython supports conditional nogil
    if rank_t is object:
        with gil:
            for i in range(N):
                at_end = i == N - 1

                # dups and sum_ranks will be incremented each loop where
                # the value / group remains the same, and should be reset
                # when either of those change. Used to calculate tiebreakers
                dups += 1
                sum_ranks += i - grp_start + 1

                next_val_diff = at_end or are_diff(masked_vals[sort_indexer[i]],
                                                   masked_vals[sort_indexer[i+1]])

                # We'll need this check later anyway to determine group size, so just
                # compute it here since shortcircuiting won't help
                group_changed = at_end or (check_labels and
                                           (labels[sort_indexer[i]]
                                            != labels[sort_indexer[i+1]]))

                # Update out only when there is a transition of values or labels.
                # When a new value or group is encountered, go back #dups steps(
                # the number of occurrence of current value) and assign the ranks
                # based on the starting index of the current group (grp_start)
                # and the current index
                if (next_val_diff or group_changed or (check_mask and
                                                       (mask[sort_indexer[i]]
                                                        ^ mask[sort_indexer[i+1]]))):

                    # If keep_na, check for missing values and assign back
                    # to the result where appropriate
                    if keep_na and check_mask and mask[sort_indexer[i]]:
                        grp_na_count = dups
                        for j in range(i - dups + 1, i + 1):
                            out[sort_indexer[j]] = NaN
                    elif tiebreak == TIEBREAK_AVERAGE:
                        for j in range(i - dups + 1, i + 1):
                            out[sort_indexer[j]] = sum_ranks / <float64_t>dups
                    elif tiebreak == TIEBREAK_MIN:
                        for j in range(i - dups + 1, i + 1):
                            out[sort_indexer[j]] = i - grp_start - dups + 2
                    elif tiebreak == TIEBREAK_MAX:
                        for j in range(i - dups + 1, i + 1):
                            out[sort_indexer[j]] = i - grp_start + 1

                    # With n as the previous rank in the group and m as the number
                    # of duplicates in this stretch, if TIEBREAK_FIRST and ascending,
                    # then rankings should be n + 1, n + 2 ... n + m
                    elif tiebreak == TIEBREAK_FIRST:
                        for j in range(i - dups + 1, i + 1):
                            out[sort_indexer[j]] = j + 1 - grp_start

                    # If TIEBREAK_FIRST and descending, the ranking should be
                    # n + m, n + (m - 1) ... n + 1. This is equivalent to
                    # (i - dups + 1) + (i - j + 1) - grp_start
                    elif tiebreak == TIEBREAK_FIRST_DESCENDING:
                        for j in range(i - dups + 1, i + 1):
                            out[sort_indexer[j]] = 2 * i - j - dups + 2 - grp_start
                    elif tiebreak == TIEBREAK_DENSE:
                        for j in range(i - dups + 1, i + 1):
                            out[sort_indexer[j]] = grp_vals_seen

                    # Look forward to the next value (using the sorting in
                    # lexsort_indexer). If the value does not equal the current
                    # value then we need to reset the dups and sum_ranks, knowing
                    # that a new value is coming up. The conditional also needs
                    # to handle nan equality and the end of iteration. If group
                    # changes we do not record seeing a new value in the group
                    if not group_changed and (next_val_diff or (check_mask and
                                              (mask[sort_indexer[i]]
                                               ^ mask[sort_indexer[i+1]]))):
                        dups = sum_ranks = 0
                        grp_vals_seen += 1

                    # Similar to the previous conditional, check now if we are
                    # moving to a new group. If so, keep track of the index where
                    # the new group occurs, so the tiebreaker calculations can
                    # decrement that from their position. Fill in the size of each
                    # group encountered (used by pct calculations later). Also be
                    # sure to reset any of the items helping to calculate dups
                    if group_changed:

                        # If not dense tiebreak, group size used to compute
                        # percentile will be # of non-null elements in group
                        if tiebreak != TIEBREAK_DENSE:
                            grp_size = i - grp_start + 1 - grp_na_count

                        # Otherwise, it will be the number of distinct values
                        # in the group, subtracting 1 if NaNs are present
                        # since that is a distinct value we shouldn't count
                        else:
                            grp_size = grp_vals_seen - (grp_na_count > 0)

                        for j in range(grp_start, i + 1):
                            grp_sizes[sort_indexer[j]] = grp_size

                        dups = sum_ranks = 0
                        grp_na_count = 0
                        grp_start = i + 1
                        grp_vals_seen = 1
    else:
        for i in range(N):
            at_end = i == N - 1

            # dups and sum_ranks will be incremented each loop where
            # the value / group remains the same, and should be reset
            # when either of those change. Used to calculate tiebreakers
            dups += 1
            sum_ranks += i - grp_start + 1
            next_val_diff = at_end or (masked_vals[sort_indexer[i]]
                                       != masked_vals[sort_indexer[i+1]])

            # We'll need this check later anyway to determine group size, so just
            # compute it here since shortcircuiting won't help
            group_changed = at_end or (check_labels and
                                       (labels[sort_indexer[i]]
                                        != labels[sort_indexer[i+1]]))

            # Update out only when there is a transition of values or labels.
            # When a new value or group is encountered, go back #dups steps(
            # the number of occurrence of current value) and assign the ranks
            # based on the starting index of the current group (grp_start)
            # and the current index
            if (next_val_diff or group_changed
                or (check_mask and
                    (mask[sort_indexer[i]] ^ mask[sort_indexer[i+1]]))):

                # If keep_na, check for missing values and assign back
                # to the result where appropriate
                if keep_na and check_mask and mask[sort_indexer[i]]:
                    grp_na_count = dups
                    for j in range(i - dups + 1, i + 1):
                        out[sort_indexer[j]] = NaN
                elif tiebreak == TIEBREAK_AVERAGE:
                    for j in range(i - dups + 1, i + 1):
                        out[sort_indexer[j]] = sum_ranks / <float64_t>dups
                elif tiebreak == TIEBREAK_MIN:
                    for j in range(i - dups + 1, i + 1):
                        out[sort_indexer[j]] = i - grp_start - dups + 2
                elif tiebreak == TIEBREAK_MAX:
                    for j in range(i - dups + 1, i + 1):
                        out[sort_indexer[j]] = i - grp_start + 1

                # With n as the previous rank in the group and m as the number
                # of duplicates in this stretch, if TIEBREAK_FIRST and ascending,
                # then rankings should be n + 1, n + 2 ... n + m
                elif tiebreak == TIEBREAK_FIRST:
                    for j in range(i - dups + 1, i + 1):
                        out[sort_indexer[j]] = j + 1 - grp_start

                # If TIEBREAK_FIRST and descending, the ranking should be
                # n + m, n + (m - 1) ... n + 1. This is equivalent to
                # (i - dups + 1) + (i - j + 1) - grp_start
                elif tiebreak == TIEBREAK_FIRST_DESCENDING:
                    for j in range(i - dups + 1, i + 1):
                        out[sort_indexer[j]] = 2 * i - j - dups + 2 - grp_start
                elif tiebreak == TIEBREAK_DENSE:
                    for j in range(i - dups + 1, i + 1):
                        out[sort_indexer[j]] = grp_vals_seen

                # Look forward to the next value (using the sorting in
                # lexsort_indexer). If the value does not equal the current
                # value then we need to reset the dups and sum_ranks, knowing
                # that a new value is coming up. The conditional also needs
                # to handle nan equality and the end of iteration. If group
                # changes we do not record seeing a new value in the group
                if not group_changed and (next_val_diff
                                          or (check_mask and
                                              (mask[sort_indexer[i]]
                                               ^ mask[sort_indexer[i+1]]))):
                    dups = sum_ranks = 0
                    grp_vals_seen += 1

                # Similar to the previous conditional, check now if we are
                # moving to a new group. If so, keep track of the index where
                # the new group occurs, so the tiebreaker calculations can
                # decrement that from their position. Fill in the size of each
                # group encountered (used by pct calculations later). Also be
                # sure to reset any of the items helping to calculate dups
                if group_changed:

                    # If not dense tiebreak, group size used to compute
                    # percentile will be # of non-null elements in group
                    if tiebreak != TIEBREAK_DENSE:
                        grp_size = i - grp_start + 1 - grp_na_count

                    # Otherwise, it will be the number of distinct values
                    # in the group, subtracting 1 if NaNs are present
                    # since that is a distinct value we shouldn't count
                    else:
                        grp_size = grp_vals_seen - (grp_na_count > 0)

                    for j in range(grp_start, i + 1):
                        grp_sizes[sort_indexer[j]] = grp_size

                    dups = sum_ranks = 0
                    grp_na_count = 0
                    grp_start = i + 1
                    grp_vals_seen = 1

    if pct:
        for i in range(N):
            if grp_sizes[i] != 0:
                out[i] = out[i] / grp_sizes[i]


def rank_2d(
    ndarray[rank_t, ndim=2] in_arr,
    int axis=0,
    bint is_datetimelike=False,
    ties_method="average",
    bint ascending=True,
    na_option="keep",
    bint pct=False,
):
    """
    Fast NaN-friendly version of ``scipy.stats.rankdata``.
    """
    cdef:
        Py_ssize_t k, n, col
        float64_t[::1, :] out  # Column-major so columns are contiguous
        int64_t[::1, :] grp_sizes
        const intp_t[:] labels
        ndarray[rank_t, ndim=2] values
<<<<<<< HEAD
        ndarray[rank_t, ndim=1] unused
        rank_t[:, :] masked_vals
        intp_t[:, :] sort_indexer
        uint8_t[:, :] mask
        TiebreakEnumType tiebreak
        bint check_mask, keep_na, nans_rank_highest
        rank_t nan_fill_val

    if in_arr.shape[0] == 0 or in_arr.shape[1] == 0:
        return np.empty_like(in_arr, dtype="f8")
=======
        ndarray[intp_t, ndim=2] argsort_indexer
        ndarray[uint8_t, ndim=2] mask
        rank_t val, nan_fill_val
        float64_t count, sum_ranks = 0.0
        int tiebreak = 0
        int64_t idx
        bint check_mask, condition, keep_na, nans_rank_highest
>>>>>>> 61540043

    tiebreak = tiebreakers[ties_method]
    if tiebreak == TIEBREAK_FIRST:
        if not ascending:
            tiebreak = TIEBREAK_FIRST_DESCENDING

    keep_na = na_option == 'keep'

    # For cases where a mask is not possible, we can avoid mask checks
    check_mask = not (rank_t is uint64_t or (rank_t is int64_t and not is_datetimelike))

    if axis == 1:
        values = np.asarray(in_arr).T.copy()
    else:
        values = np.asarray(in_arr).copy()

    if rank_t is object:
        if values.dtype != np.object_:
            values = values.astype('O')

    nans_rank_highest = ascending ^ (na_option == 'top')
    if check_mask:
        nan_fill_val = get_rank_nan_fill_val[rank_t](nans_rank_highest)

        if rank_t is object:
            mask = missing.isnaobj2d(values).view(np.uint8)
        elif rank_t is float64_t:
            mask = np.isnan(values).view(np.uint8)

        # int64 and datetimelike
        else:
            mask = (values == NPY_NAT).view(np.uint8)
        np.putmask(values, mask, nan_fill_val)
    else:
        mask = np.zeros_like(values, dtype=np.uint8)

    if nans_rank_highest:
        order = (values, mask)
    else:
        order = (values, ~np.array(mask, copy=False))

    n, k = (<object>values).shape
    out = np.empty((n, k), dtype='f8', order='F')
    grp_sizes = np.ones((n, k), dtype='i8', order='F')
    labels = np.zeros(n, dtype=np.intp)

    if check_mask and not keep_na:
        sort_indexer = np.lexsort(order, axis=0).astype(np.intp, copy=False)
    else:
        sort_indexer = values.argsort(axis=0).astype(np.intp, copy=False)

    if not ascending:
        sort_indexer = sort_indexer[::-1, :]

    # putmask doesn't accept a memoryview, so we assign as a separate step
    masked_vals = values
    with nogil:
        for col in range(k):
            rank_sorted_1d(
                out[:, col],
                grp_sizes[:, col],
                labels,
                sort_indexer[:, col],
                masked_vals[:, col],
                mask[:, col],
                tiebreak,
                check_mask,
                False,
                keep_na,
                pct,
                n,
            )

    if axis == 1:
        return np.array(out.T)
    else:
        return np.array(out)


ctypedef fused diff_t:
    float64_t
    float32_t
    int8_t
    int16_t
    int32_t
    int64_t

ctypedef fused out_t:
    float32_t
    float64_t
    int64_t


@cython.boundscheck(False)
@cython.wraparound(False)
def diff_2d(
    ndarray[diff_t, ndim=2] arr,  # TODO(cython 3) update to "const diff_t[:, :] arr"
    ndarray[out_t, ndim=2] out,
    Py_ssize_t periods,
    int axis,
    bint datetimelike=False,
):
    cdef:
        Py_ssize_t i, j, sx, sy, start, stop
        bint f_contig = arr.flags.f_contiguous
        # bint f_contig = arr.is_f_contig()  # TODO(cython 3)
        diff_t left, right

    # Disable for unsupported dtype combinations,
    #  see https://github.com/cython/cython/issues/2646
    if (out_t is float32_t
            and not (diff_t is float32_t or diff_t is int8_t or diff_t is int16_t)):
        raise NotImplementedError
    elif (out_t is float64_t
          and (diff_t is float32_t or diff_t is int8_t or diff_t is int16_t)):
        raise NotImplementedError
    elif out_t is int64_t and diff_t is not int64_t:
        # We only have out_t of int64_t if we have datetimelike
        raise NotImplementedError
    else:
        # We put this inside an indented else block to avoid cython build
        #  warnings about unreachable code
        sx, sy = (<object>arr).shape
        with nogil:
            if f_contig:
                if axis == 0:
                    if periods >= 0:
                        start, stop = periods, sx
                    else:
                        start, stop = 0, sx + periods
                    for j in range(sy):
                        for i in range(start, stop):
                            left = arr[i, j]
                            right = arr[i - periods, j]
                            if out_t is int64_t and datetimelike:
                                if left == NPY_NAT or right == NPY_NAT:
                                    out[i, j] = NPY_NAT
                                else:
                                    out[i, j] = left - right
                            else:
                                out[i, j] = left - right
                else:
                    if periods >= 0:
                        start, stop = periods, sy
                    else:
                        start, stop = 0, sy + periods
                    for j in range(start, stop):
                        for i in range(sx):
                            left = arr[i, j]
                            right = arr[i, j - periods]
                            if out_t is int64_t and datetimelike:
                                if left == NPY_NAT or right == NPY_NAT:
                                    out[i, j] = NPY_NAT
                                else:
                                    out[i, j] = left - right
                            else:
                                out[i, j] = left - right
            else:
                if axis == 0:
                    if periods >= 0:
                        start, stop = periods, sx
                    else:
                        start, stop = 0, sx + periods
                    for i in range(start, stop):
                        for j in range(sy):
                            left = arr[i, j]
                            right = arr[i - periods, j]
                            if out_t is int64_t and datetimelike:
                                if left == NPY_NAT or right == NPY_NAT:
                                    out[i, j] = NPY_NAT
                                else:
                                    out[i, j] = left - right
                            else:
                                out[i, j] = left - right
                else:
                    if periods >= 0:
                        start, stop = periods, sy
                    else:
                        start, stop = 0, sy + periods
                    for i in range(sx):
                        for j in range(start, stop):
                            left = arr[i, j]
                            right = arr[i, j - periods]
                            if out_t is int64_t and datetimelike:
                                if left == NPY_NAT or right == NPY_NAT:
                                    out[i, j] = NPY_NAT
                                else:
                                    out[i, j] = left - right
                            else:
                                out[i, j] = left - right


# generated from template
include "algos_common_helper.pxi"
include "algos_take_helper.pxi"<|MERGE_RESOLUTION|>--- conflicted
+++ resolved
@@ -1376,8 +1376,6 @@
         int64_t[::1, :] grp_sizes
         const intp_t[:] labels
         ndarray[rank_t, ndim=2] values
-<<<<<<< HEAD
-        ndarray[rank_t, ndim=1] unused
         rank_t[:, :] masked_vals
         intp_t[:, :] sort_indexer
         uint8_t[:, :] mask
@@ -1385,18 +1383,6 @@
         bint check_mask, keep_na, nans_rank_highest
         rank_t nan_fill_val
 
-    if in_arr.shape[0] == 0 or in_arr.shape[1] == 0:
-        return np.empty_like(in_arr, dtype="f8")
-=======
-        ndarray[intp_t, ndim=2] argsort_indexer
-        ndarray[uint8_t, ndim=2] mask
-        rank_t val, nan_fill_val
-        float64_t count, sum_ranks = 0.0
-        int tiebreak = 0
-        int64_t idx
-        bint check_mask, condition, keep_na, nans_rank_highest
->>>>>>> 61540043
-
     tiebreak = tiebreakers[ties_method]
     if tiebreak == TIEBREAK_FIRST:
         if not ascending:
@@ -1442,10 +1428,7 @@
     grp_sizes = np.ones((n, k), dtype='i8', order='F')
     labels = np.zeros(n, dtype=np.intp)
 
-    if check_mask and not keep_na:
-        sort_indexer = np.lexsort(order, axis=0).astype(np.intp, copy=False)
-    else:
-        sort_indexer = values.argsort(axis=0).astype(np.intp, copy=False)
+    sort_indexer = np.lexsort(order, axis=0).astype(np.intp, copy=False)
 
     if not ascending:
         sort_indexer = sort_indexer[::-1, :]
