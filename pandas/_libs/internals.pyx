from collections import defaultdict

import cython
from cython import Py_ssize_t

from cpython.slice cimport PySlice_GetIndicesEx


cdef extern from "Python.h":
    Py_ssize_t PY_SSIZE_T_MAX

import numpy as np

cimport numpy as cnp
from numpy cimport (
    NPY_INTP,
    int64_t,
    intp_t,
    ndarray,
)

cnp.import_array()

from pandas._libs.algos import ensure_int64

from pandas._libs.util cimport is_integer_object


@cython.final
@cython.freelist(32)
cdef class BlockPlacement:
    # __slots__ = '_as_slice', '_as_array', '_len'
    cdef:
        slice _as_slice
        ndarray _as_array  # Note: this still allows `None`; will be intp_t
        bint _has_slice, _has_array, _is_known_slice_like

    def __cinit__(self, val):
        cdef:
            slice slc

        self._as_slice = None
        self._as_array = None
        self._has_slice = False
        self._has_array = False

        if is_integer_object(val):
            slc = slice(val, val + 1, 1)
            self._as_slice = slc
            self._has_slice = True
        elif isinstance(val, slice):
            slc = slice_canonize(val)

            if slc.start != slc.stop:
                self._as_slice = slc
                self._has_slice = True
            else:
                arr = np.empty(0, dtype=np.intp)
                self._as_array = arr
                self._has_array = True
        else:
            # Cython memoryview interface requires ndarray to be writeable.
            arr = np.require(val, dtype=np.intp, requirements='W')
            assert arr.ndim == 1, arr.shape
            self._as_array = arr
            self._has_array = True

    def __str__(self) -> str:
        cdef:
            slice s = self._ensure_has_slice()

        if s is not None:
            v = self._as_slice
        else:
            v = self._as_array

        return f"{type(self).__name__}({v})"

    def __repr__(self) -> str:
        return str(self)

    def __len__(self) -> int:
        cdef:
            slice s = self._ensure_has_slice()

        if s is not None:
            return slice_len(s)
        else:
            return len(self._as_array)

    def __iter__(self):
        cdef:
            slice s = self._ensure_has_slice()
            Py_ssize_t start, stop, step, _

        if s is not None:
            start, stop, step, _ = slice_get_indices_ex(s)
            return iter(range(start, stop, step))
        else:
            return iter(self._as_array)

    @property
    def as_slice(self) -> slice:
        cdef:
            slice s = self._ensure_has_slice()

        if s is not None:
            return s
        else:
            raise TypeError("Not slice-like")

    @property
    def indexer(self):
        cdef:
            slice s = self._ensure_has_slice()

        if s is not None:
            return s
        else:
            return self._as_array

    @property
    def as_array(self) -> np.ndarray:
        cdef:
            Py_ssize_t start, stop, end, _

        if not self._has_array:
            start, stop, step, _ = slice_get_indices_ex(self._as_slice)
            # NOTE: this is the C-optimized equivalent of
            #  `np.arange(start, stop, step, dtype=np.intp)`
            self._as_array = cnp.PyArray_Arange(start, stop, step, NPY_INTP)
            self._has_array = True

        return self._as_array

    @property
    def is_slice_like(self) -> bool:
        cdef:
            slice s = self._ensure_has_slice()

        return s is not None

    def __getitem__(self, loc):
        cdef:
            slice s = self._ensure_has_slice()

        if s is not None:
            val = slice_getitem(s, loc)
        else:
            val = self._as_array[loc]

        if not isinstance(val, slice) and val.ndim == 0:
            return val

        return BlockPlacement(val)

    def delete(self, loc) -> BlockPlacement:
        return BlockPlacement(np.delete(self.as_array, loc, axis=0))

    def append(self, others) -> BlockPlacement:
        if not len(others):
            return self

        return BlockPlacement(
            np.concatenate([self.as_array] + [o.as_array for o in others])
        )

    cdef BlockPlacement iadd(self, other):
        cdef:
            slice s = self._ensure_has_slice()
            Py_ssize_t other_int, start, stop, step, l

        if is_integer_object(other) and s is not None:
            other_int = <Py_ssize_t>other

            if other_int == 0:
                # BlockPlacement is treated as immutable
                return self

            start, stop, step, l = slice_get_indices_ex(s)
            start += other_int
            stop += other_int

            if (step > 0 and start < 0) or (step < 0 and stop < step):
                raise ValueError("iadd causes length change")

            if stop < 0:
                val = slice(start, None, step)
            else:
                val = slice(start, stop, step)

            return BlockPlacement(val)
        else:
            newarr = self.as_array + other
            if (newarr < 0).any():
                raise ValueError("iadd causes length change")

            val = newarr
            return BlockPlacement(val)

    def add(self, other) -> BlockPlacement:
        # We can get here with int or ndarray
        return self.iadd(other)

    cdef slice _ensure_has_slice(self):
        if not self._has_slice:
            self._as_slice = indexer_as_slice(self._as_array)
            self._has_slice = True

        return self._as_slice


cdef slice slice_canonize(slice s):
    """
    Convert slice to canonical bounded form.
    """
    cdef:
        Py_ssize_t start = 0, stop = 0, step = 1

    if s.step is None:
        step = 1
    else:
        step = <Py_ssize_t>s.step
        if step == 0:
            raise ValueError("slice step cannot be zero")

    if step > 0:
        if s.stop is None:
            raise ValueError("unbounded slice")

        stop = <Py_ssize_t>s.stop
        if s.start is None:
            start = 0
        else:
            start = <Py_ssize_t>s.start
            if start > stop:
                start = stop
    elif step < 0:
        if s.start is None:
            raise ValueError("unbounded slice")

        start = <Py_ssize_t>s.start
        if s.stop is None:
            stop = -1
        else:
            stop = <Py_ssize_t>s.stop
            if stop > start:
                stop = start

    if start < 0 or (stop < 0 and s.stop is not None and step > 0):
        raise ValueError("unbounded slice")

    if stop < 0:
        return slice(start, None, step)
    else:
        return slice(start, stop, step)


cpdef Py_ssize_t slice_len(slice slc, Py_ssize_t objlen=PY_SSIZE_T_MAX) except -1:
    """
    Get length of a bounded slice.

    The slice must not have any "open" bounds that would create dependency on
    container size, i.e.:
    - if ``s.step is None or s.step > 0``, ``s.stop`` is not ``None``
    - if ``s.step < 0``, ``s.start`` is not ``None``

    Otherwise, the result is unreliable.
    """
    cdef:
        Py_ssize_t start, stop, step, length

    if slc is None:
        raise TypeError("slc must be slice")

    PySlice_GetIndicesEx(slc, objlen, &start, &stop, &step, &length)

    return length


cdef slice_get_indices_ex(slice slc, Py_ssize_t objlen=PY_SSIZE_T_MAX):
    """
    Get (start, stop, step, length) tuple for a slice.

    If `objlen` is not specified, slice must be bounded, otherwise the result
    will be wrong.
    """
    cdef:
        Py_ssize_t start, stop, step, length

    if slc is None:
        raise TypeError("slc should be a slice")

    PySlice_GetIndicesEx(slc, objlen, &start, &stop, &step, &length)

    return start, stop, step, length


cdef slice_getitem(slice slc, ind):
    cdef:
        Py_ssize_t s_start, s_stop, s_step, s_len
        Py_ssize_t ind_start, ind_stop, ind_step, ind_len

    s_start, s_stop, s_step, s_len = slice_get_indices_ex(slc)

    if isinstance(ind, slice):
        ind_start, ind_stop, ind_step, ind_len = slice_get_indices_ex(ind, s_len)

        if ind_step > 0 and ind_len == s_len:
            # short-cut for no-op slice
            if ind_len == s_len:
                return slc

        if ind_step < 0:
            s_start = s_stop - s_step
            ind_step = -ind_step

        s_step *= ind_step
        s_stop = s_start + ind_stop * s_step
        s_start = s_start + ind_start * s_step

        if s_step < 0 and s_stop < 0:
            return slice(s_start, None, s_step)
        else:
            return slice(s_start, s_stop, s_step)

    else:
        # NOTE:
        # this is the C-optimized equivalent of
        # `np.arange(s_start, s_stop, s_step, dtype=np.intp)[ind]`
        return cnp.PyArray_Arange(s_start, s_stop, s_step, NPY_INTP)[ind]


@cython.boundscheck(False)
@cython.wraparound(False)
cdef slice indexer_as_slice(intp_t[:] vals):
    cdef:
        Py_ssize_t i, n, start, stop
        int64_t d

    if vals is None:
        raise TypeError("vals must be ndarray")

    n = vals.shape[0]

    if n == 0 or vals[0] < 0:
        return None

    if n == 1:
        return slice(vals[0], vals[0] + 1, 1)

    if vals[1] < 0:
        return None

    # n > 2
    d = vals[1] - vals[0]

    if d == 0:
        return None

    for i in range(2, n):
        if vals[i] < 0 or vals[i] - vals[i - 1] != d:
            return None

    start = vals[0]
    stop = start + n * d
    if stop < 0 and d < 0:
        return slice(start, None, d)
    else:
        return slice(start, stop, d)


@cython.boundscheck(False)
@cython.wraparound(False)
def get_blkno_indexers(int64_t[:] blknos, bint group=True):
    """
    Enumerate contiguous runs of integers in ndarray.

    Iterate over elements of `blknos` yielding ``(blkno, slice(start, stop))``
    pairs for each contiguous run found.

    If `group` is True and there is more than one run for a certain blkno,
    ``(blkno, array)`` with an array containing positions of all elements equal
    to blkno.

    Returns
    -------
    list[tuple[int, slice | np.ndarray]]
    """
    # There's blkno in this function's name because it's used in block &
    # blockno handling.
    cdef:
        int64_t cur_blkno
        Py_ssize_t i, start, stop, n, diff, tot_len
        object blkno
        object group_dict = defaultdict(list)

    n = blknos.shape[0]
    result = list()
    start = 0
    cur_blkno = blknos[start]

    if n == 0:
        pass
    elif group is False:
        for i in range(1, n):
            if blknos[i] != cur_blkno:
                result.append((cur_blkno, slice(start, i)))

                start = i
                cur_blkno = blknos[i]

        result.append((cur_blkno, slice(start, n)))
    else:
        for i in range(1, n):
            if blknos[i] != cur_blkno:
                group_dict[cur_blkno].append((start, i))

                start = i
                cur_blkno = blknos[i]

        group_dict[cur_blkno].append((start, n))

        for blkno, slices in group_dict.items():
            if len(slices) == 1:
                result.append((blkno, slice(slices[0][0], slices[0][1])))
            else:
                tot_len = sum(stop - start for start, stop in slices)
                arr = np.empty(tot_len, dtype=np.int64)

                i = 0
                for start, stop in slices:
                    for diff in range(start, stop):
                        arr[i] = diff
                        i += 1

                result.append((blkno, arr))

    return result


def get_blkno_placements(blknos, group: bool = True):
    """
    Parameters
    ----------
    blknos : np.ndarray[int64]
    group : bool, default True

    Returns
    -------
    iterator
        yield (blkno, BlockPlacement)
    """
    blknos = ensure_int64(blknos)

    for blkno, indexer in get_blkno_indexers(blknos, group):
<<<<<<< HEAD
        yield blkno, BlockPlacement(indexer)
=======
        yield blkno, BlockPlacement(indexer)


@cython.freelist(64)
cdef class SharedBlock:
    """
    Defining __init__ in a cython class significantly improves performance.
    """
    cdef:
        public BlockPlacement _mgr_locs
        readonly int ndim

    def __cinit__(self, values, placement: BlockPlacement, ndim: int):
        """
        Parameters
        ----------
        values : np.ndarray or ExtensionArray
            We assume maybe_coerce_values has already been called.
        placement : BlockPlacement
        ndim : int
            1 for SingleBlockManager/Series, 2 for BlockManager/DataFrame
        """
        self._mgr_locs = placement
        self.ndim = ndim

    cpdef __reduce__(self):
        # We have to do some gymnastics b/c "ndim" is keyword-only
        from functools import partial

        from pandas.core.internals.blocks import new_block

        args = (self.values, self.mgr_locs.indexer)
        func = partial(new_block, ndim=self.ndim)
        return func, args

    cpdef __setstate__(self, state):
        from pandas.core.construction import extract_array

        self.mgr_locs = BlockPlacement(state[0])
        self.values = extract_array(state[1], extract_numpy=True)
        if len(state) > 2:
            # we stored ndim
            self.ndim = state[2]
        else:
            # older pickle
            from pandas.core.internals.api import maybe_infer_ndim

            ndim = maybe_infer_ndim(self.values, self.mgr_locs)
            self.ndim = ndim


cdef class NumpyBlock(SharedBlock):
    cdef:
        public ndarray values

    def __cinit__(self, ndarray values, BlockPlacement placement, int ndim):
        # set values here the (implicit) call to SharedBlock.__cinit__ will
        #  set placement and ndim
        self.values = values

    # @final  # not useful in cython, but we _would_ annotate with @final
    def getitem_block_index(self, slicer: slice) -> NumpyBlock:
        """
        Perform __getitem__-like specialized to slicing along index.

        Assumes self.ndim == 2
        """
        new_values = self.values[..., slicer]
        return type(self)(new_values, self._mgr_locs, ndim=self.ndim)


cdef class Block(SharedBlock):
    cdef:
        public object values

    def __cinit__(self, object values, BlockPlacement placement, int ndim):
        # set values here the (implicit) call to SharedBlock.__cinit__ will
        #  set placement and ndim
        self.values = values
>>>>>>> 4c86d353
<|MERGE_RESOLUTION|>--- conflicted
+++ resolved
@@ -454,9 +454,6 @@
     blknos = ensure_int64(blknos)
 
     for blkno, indexer in get_blkno_indexers(blknos, group):
-<<<<<<< HEAD
-        yield blkno, BlockPlacement(indexer)
-=======
         yield blkno, BlockPlacement(indexer)
 
 
@@ -535,5 +532,4 @@
     def __cinit__(self, object values, BlockPlacement placement, int ndim):
         # set values here the (implicit) call to SharedBlock.__cinit__ will
         #  set placement and ndim
-        self.values = values
->>>>>>> 4c86d353
+        self.values = values