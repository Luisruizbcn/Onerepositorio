--- conflicted
+++ resolved
@@ -210,21 +210,6 @@
 
         return self._as_slice
 
-<<<<<<< HEAD
-    def to_slices(self):
-        """
-        Decompose a BlockPlacement into a list of BlockPlacements, each of
-        which is slice-like.
-
-        Returns
-        -------
-        List[BlockPlacement]
-        """
-        if self.is_slice_like:
-            return [self]
-        slices = indexer_as_slices(self.indexer)
-        return [BlockPlacement(x) for x in slices]
-=======
     cpdef BlockPlacement increment_above(self, Py_ssize_t loc):
         """
         Increment any entries of 'loc' or above by one.
@@ -278,7 +263,20 @@
             ]
             new_placement = np.concatenate(mapped)
         return new_placement
->>>>>>> 8814de9f
+
+    def to_slices(self):
+        """
+        Decompose a BlockPlacement into a list of BlockPlacements, each of
+        which is slice-like.
+
+        Returns
+        -------
+        List[BlockPlacement]
+        """
+        if self.is_slice_like:
+            return [self]
+        slices = indexer_as_slices(self.indexer)
+        return [BlockPlacement(x) for x in slices]
 
 
 cdef slice slice_canonize(slice s):
