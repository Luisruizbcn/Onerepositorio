import cython
from collections import defaultdict
from cython import Py_ssize_t

from cpython.slice cimport PySlice_GetIndicesEx

cdef extern from "Python.h":
    Py_ssize_t PY_SSIZE_T_MAX

import numpy as np
cimport numpy as cnp
from numpy cimport NPY_INT64, int64_t
cnp.import_array()

from pandas._libs.algos import ensure_int64


cdef class BlockPlacement:
    # __slots__ = '_as_slice', '_as_array', '_len'
    cdef:
        slice _as_slice
        object _as_array
        bint _has_slice, _has_array, _is_known_slice_like

    def __init__(self, val):
        cdef:
            slice slc

        self._as_slice = None
        self._as_array = None
        self._has_slice = False
        self._has_array = False

        if isinstance(val, int):
            slc = slice(val, val + 1, 1)
            self._as_slice = slc
            self._has_slice = True
        elif isinstance(val, slice):
            slc = slice_canonize(val)

            if slc.start != slc.stop:
                self._as_slice = slc
                self._has_slice = True
            else:
                arr = np.empty(0, dtype=np.int64)
                self._as_array = arr
                self._has_array = True
        else:
            # Cython memoryview interface requires ndarray to be writeable.
            arr = np.require(val, dtype=np.int64, requirements='W')
            assert arr.ndim == 1
            self._as_array = arr
            self._has_array = True

    def __str__(self) -> str:
        cdef:
            slice s = self._ensure_has_slice()

        if s is not None:
            v = self._as_slice
        else:
            v = self._as_array

        return f"{type(self).__name__}({v})"

    def __repr__(self) -> str:
        return str(self)

    def __len__(self) -> int:
        cdef:
            slice s = self._ensure_has_slice()

        if s is not None:
            return slice_len(s)
        else:
            return len(self._as_array)

    def __iter__(self):
        cdef:
            slice s = self._ensure_has_slice()
            Py_ssize_t start, stop, step, _

        if s is not None:
            start, stop, step, _ = slice_get_indices_ex(s)
            return iter(range(start, stop, step))
        else:
            return iter(self._as_array)

    @property
    def as_slice(self) -> slice:
        cdef:
            slice s = self._ensure_has_slice()

        if s is not None:
            return s
        else:
            raise TypeError("Not slice-like")

    @property
    def indexer(self):
        cdef:
            slice s = self._ensure_has_slice()

        if s is not None:
            return s
        else:
            return self._as_array

    def isin(self, arr):
        from pandas.core.indexes.api import Int64Index

        return Int64Index(self.as_array, copy=False).isin(arr)

    @property
    def as_array(self):
        cdef:
            Py_ssize_t start, stop, end, _

        if not self._has_array:
            start, stop, step, _ = slice_get_indices_ex(self._as_slice)
            # NOTE: this is the C-optimized equivalent of
<<<<<<< HEAD
            #  np.arange(start, stop, step, dtype=np.int64)
=======
            #  `np.arange(start, stop, step, dtype=np.int64)`
>>>>>>> 06f4c902
            self._as_array = cnp.PyArray_Arange(start, stop, step, NPY_INT64)
            self._has_array = True

        return self._as_array

    @property
    def is_slice_like(self) -> bool:
        cdef:
            slice s = self._ensure_has_slice()

        return s is not None

    def __getitem__(self, loc):
        cdef:
            slice s = self._ensure_has_slice()

        if s is not None:
            val = slice_getitem(s, loc)
        else:
            val = self._as_array[loc]

        if not isinstance(val, slice) and val.ndim == 0:
            return val

        return BlockPlacement(val)

    def delete(self, loc):
        return BlockPlacement(np.delete(self.as_array, loc, axis=0))

    def append(self, others):
        if not len(others):
            return self

        return BlockPlacement(
            np.concatenate([self.as_array] + [o.as_array for o in others])
        )

    cdef iadd(self, other):
        cdef:
            slice s = self._ensure_has_slice()
            Py_ssize_t other_int, start, stop, step, l

        if isinstance(other, int) and s is not None:
            other_int = <Py_ssize_t>other

            if other_int == 0:
                # BlockPlacement is treated as immutable
                return self

            start, stop, step, l = slice_get_indices_ex(s)
            start += other_int
            stop += other_int

            if (step > 0 and start < 0) or (step < 0 and stop < step):
                raise ValueError("iadd causes length change")

            if stop < 0:
                val = slice(start, None, step)
            else:
                val = slice(start, stop, step)

            return BlockPlacement(val)
        else:
            newarr = self.as_array + other
            if (newarr < 0).any():
                raise ValueError("iadd causes length change")

            val = newarr
            return BlockPlacement(val)

    def add(self, other):
        return self.iadd(other)

    def sub(self, other):
        return self.add(-other)

    cdef slice _ensure_has_slice(self):
        if not self._has_slice:
            self._as_slice = indexer_as_slice(self._as_array)
            self._has_slice = True

        return self._as_slice


cdef slice slice_canonize(slice s):
    """
    Convert slice to canonical bounded form.
    """
    cdef:
        Py_ssize_t start = 0, stop = 0, step = 1, length

    if s.step is None:
        step = 1
    else:
        step = <Py_ssize_t>s.step
        if step == 0:
            raise ValueError("slice step cannot be zero")

    if step > 0:
        if s.stop is None:
            raise ValueError("unbounded slice")

        stop = <Py_ssize_t>s.stop
        if s.start is None:
            start = 0
        else:
            start = <Py_ssize_t>s.start
            if start > stop:
                start = stop
    elif step < 0:
        if s.start is None:
            raise ValueError("unbounded slice")

        start = <Py_ssize_t>s.start
        if s.stop is None:
            stop = -1
        else:
            stop = <Py_ssize_t>s.stop
            if stop > start:
                stop = start

    if start < 0 or (stop < 0 and s.stop is not None):
        raise ValueError("unbounded slice")

    if stop < 0:
        return slice(start, None, step)
    else:
        return slice(start, stop, step)


cpdef Py_ssize_t slice_len(slice slc, Py_ssize_t objlen=PY_SSIZE_T_MAX) except -1:
    """
    Get length of a bounded slice.

    The slice must not have any "open" bounds that would create dependency on
    container size, i.e.:
    - if ``s.step is None or s.step > 0``, ``s.stop`` is not ``None``
    - if ``s.step < 0``, ``s.start`` is not ``None``

    Otherwise, the result is unreliable.
    """
    cdef:
        Py_ssize_t start, stop, step, length

    if slc is None:
        raise TypeError("slc must be slice")

    PySlice_GetIndicesEx(slc, objlen, &start, &stop, &step, &length)

    return length


cdef slice_get_indices_ex(slice slc, Py_ssize_t objlen=PY_SSIZE_T_MAX):
    """
    Get (start, stop, step, length) tuple for a slice.

    If `objlen` is not specified, slice must be bounded, otherwise the result
    will be wrong.
    """
    cdef:
        Py_ssize_t start, stop, step, length

    if slc is None:
        raise TypeError("slc should be a slice")

    PySlice_GetIndicesEx(slc, objlen, &start, &stop, &step, &length)

    return start, stop, step, length


cdef slice_getitem(slice slc, ind):
    cdef:
        Py_ssize_t s_start, s_stop, s_step, s_len
        Py_ssize_t ind_start, ind_stop, ind_step, ind_len

    s_start, s_stop, s_step, s_len = slice_get_indices_ex(slc)

    if isinstance(ind, slice):
        ind_start, ind_stop, ind_step, ind_len = slice_get_indices_ex(ind, s_len)

        if ind_step > 0 and ind_len == s_len:
            # short-cut for no-op slice
            if ind_len == s_len:
                return slc

        if ind_step < 0:
            s_start = s_stop - s_step
            ind_step = -ind_step

        s_step *= ind_step
        s_stop = s_start + ind_stop * s_step
        s_start = s_start + ind_start * s_step

        if s_step < 0 and s_stop < 0:
            return slice(s_start, None, s_step)
        else:
            return slice(s_start, s_stop, s_step)

    else:
        # NOTE:
        # this is the C-optimized equivalent of
        # `np.arange(s_start, s_stop, s_step, dtype=np.int64)[ind]`
        return cnp.PyArray_Arange(s_start, s_stop, s_step, NPY_INT64)[ind]


@cython.boundscheck(False)
@cython.wraparound(False)
cdef slice indexer_as_slice(int64_t[:] vals):
    cdef:
        Py_ssize_t i, n, start, stop
        int64_t d

    if vals is None:
        raise TypeError("vals must be ndarray")

    n = vals.shape[0]

    if n == 0 or vals[0] < 0:
        return None

    if n == 1:
        return slice(vals[0], vals[0] + 1, 1)

    if vals[1] < 0:
        return None

    # n > 2
    d = vals[1] - vals[0]

    if d == 0:
        return None

    for i in range(2, n):
        if vals[i] < 0 or vals[i] - vals[i - 1] != d:
            return None

    start = vals[0]
    stop = start + n * d
    if stop < 0 and d < 0:
        return slice(start, None, d)
    else:
        return slice(start, stop, d)


@cython.boundscheck(False)
@cython.wraparound(False)
def get_blkno_indexers(int64_t[:] blknos, bint group=True):
    """
    Enumerate contiguous runs of integers in ndarray.

    Iterate over elements of `blknos` yielding ``(blkno, slice(start, stop))``
    pairs for each contiguous run found.

    If `group` is True and there is more than one run for a certain blkno,
    ``(blkno, array)`` with an array containing positions of all elements equal
    to blkno.

    Returns
    -------
    iter : iterator of (int, slice or array)
    """
    # There's blkno in this function's name because it's used in block &
    # blockno handling.
    cdef:
        int64_t cur_blkno
        Py_ssize_t i, start, stop, n, diff, tot_len
        object blkno
        object group_dict = defaultdict(list)

    n = blknos.shape[0]
    result = list()
    start = 0
    cur_blkno = blknos[start]

    if n == 0:
        pass
    elif group is False:
        for i in range(1, n):
            if blknos[i] != cur_blkno:
                result.append((cur_blkno, slice(start, i)))

                start = i
                cur_blkno = blknos[i]

        result.append((cur_blkno, slice(start, n)))
    else:
        for i in range(1, n):
            if blknos[i] != cur_blkno:
                group_dict[cur_blkno].append((start, i))

                start = i
                cur_blkno = blknos[i]

        group_dict[cur_blkno].append((start, n))

        for blkno, slices in group_dict.items():
            if len(slices) == 1:
                result.append((blkno, slice(slices[0][0], slices[0][1])))
            else:
                tot_len = sum(stop - start for start, stop in slices)
                arr = np.empty(tot_len, dtype=np.int64)

                i = 0
                for start, stop in slices:
                    for diff in range(start, stop):
                        arr[i] = diff
                        i += 1

                result.append((blkno, arr))

    return result


def get_blkno_placements(blknos, group: bool = True):
    """
    Parameters
    ----------
    blknos : array of int64
    group : bool, default True

    Returns
    -------
    iterator
        yield (BlockPlacement, blkno)
    """
    blknos = ensure_int64(blknos)

    for blkno, indexer in get_blkno_indexers(blknos, group):
        yield blkno, BlockPlacement(indexer)<|MERGE_RESOLUTION|>--- conflicted
+++ resolved
@@ -119,11 +119,7 @@
         if not self._has_array:
             start, stop, step, _ = slice_get_indices_ex(self._as_slice)
             # NOTE: this is the C-optimized equivalent of
-<<<<<<< HEAD
-            #  np.arange(start, stop, step, dtype=np.int64)
-=======
             #  `np.arange(start, stop, step, dtype=np.int64)`
->>>>>>> 06f4c902
             self._as_array = cnp.PyArray_Arange(start, stop, step, NPY_INT64)
             self._has_array = True
 
