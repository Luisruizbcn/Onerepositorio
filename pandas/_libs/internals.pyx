from collections import defaultdict

import cython
from cython import Py_ssize_t

from cpython.slice cimport PySlice_GetIndicesEx


cdef extern from "Python.h":
    Py_ssize_t PY_SSIZE_T_MAX

import numpy as np

cimport numpy as cnp
from numpy cimport (
    NPY_INTP,
    int64_t,
    intp_t,
    ndarray,
)

cnp.import_array()

from pandas._libs.algos import ensure_int64

from pandas._libs.arrays cimport NDArrayBacked
from pandas._libs.util cimport is_integer_object


@cython.final
@cython.freelist(32)
cdef class BlockPlacement:
    # __slots__ = '_as_slice', '_as_array', '_len'
    cdef:
        slice _as_slice
        ndarray _as_array  # Note: this still allows `None`; will be intp_t
        bint _has_slice, _has_array, _is_known_slice_like

    def __cinit__(self, val):
        cdef:
            slice slc

        self._as_slice = None
        self._as_array = None
        self._has_slice = False
        self._has_array = False

        if is_integer_object(val):
            slc = slice(val, val + 1, 1)
            self._as_slice = slc
            self._has_slice = True
        elif isinstance(val, slice):
            slc = slice_canonize(val)

            if slc.start != slc.stop:
                self._as_slice = slc
                self._has_slice = True
            else:
                arr = np.empty(0, dtype=np.intp)
                self._as_array = arr
                self._has_array = True
        else:
            # Cython memoryview interface requires ndarray to be writeable.
            arr = np.require(val, dtype=np.intp, requirements='W')
            assert arr.ndim == 1, arr.shape
            self._as_array = arr
            self._has_array = True

    def __str__(self) -> str:
        cdef:
            slice s = self._ensure_has_slice()

        if s is not None:
            v = self._as_slice
        else:
            v = self._as_array

        return f"{type(self).__name__}({v})"

    def __repr__(self) -> str:
        return str(self)

    def __len__(self) -> int:
        cdef:
            slice s = self._ensure_has_slice()

        if s is not None:
            return slice_len(s)
        else:
            return len(self._as_array)

    def __iter__(self):
        cdef:
            slice s = self._ensure_has_slice()
            Py_ssize_t start, stop, step, _

        if s is not None:
            start, stop, step, _ = slice_get_indices_ex(s)
            return iter(range(start, stop, step))
        else:
            return iter(self._as_array)

    @property
    def as_slice(self) -> slice:
        cdef:
            slice s = self._ensure_has_slice()

        if s is not None:
            return s
        else:
            raise TypeError("Not slice-like")

    @property
    def indexer(self):
        cdef:
            slice s = self._ensure_has_slice()

        if s is not None:
            return s
        else:
            return self._as_array

    @property
    def as_array(self) -> np.ndarray:
        cdef:
            Py_ssize_t start, stop, end, _

        if not self._has_array:
            start, stop, step, _ = slice_get_indices_ex(self._as_slice)
            # NOTE: this is the C-optimized equivalent of
            #  `np.arange(start, stop, step, dtype=np.intp)`
            self._as_array = cnp.PyArray_Arange(start, stop, step, NPY_INTP)
            self._has_array = True

        return self._as_array

    @property
    def is_slice_like(self) -> bool:
        cdef:
            slice s = self._ensure_has_slice()

        return s is not None

    def __getitem__(self, loc):
        cdef:
            slice s = self._ensure_has_slice()

        if s is not None:
            val = slice_getitem(s, loc)
        else:
            val = self._as_array[loc]

        if not isinstance(val, slice) and val.ndim == 0:
            return val

        return BlockPlacement(val)

    def delete(self, loc) -> BlockPlacement:
        return BlockPlacement(np.delete(self.as_array, loc, axis=0))

    def append(self, others) -> BlockPlacement:
        if not len(others):
            return self

        return BlockPlacement(
            np.concatenate([self.as_array] + [o.as_array for o in others])
        )

    cdef BlockPlacement iadd(self, other):
        cdef:
            slice s = self._ensure_has_slice()
            Py_ssize_t other_int, start, stop, step, l

        if is_integer_object(other) and s is not None:
            other_int = <Py_ssize_t>other

            if other_int == 0:
                # BlockPlacement is treated as immutable
                return self

            start, stop, step, l = slice_get_indices_ex(s)
            start += other_int
            stop += other_int

            if (step > 0 and start < 0) or (step < 0 and stop < step):
                raise ValueError("iadd causes length change")

            if stop < 0:
                val = slice(start, None, step)
            else:
                val = slice(start, stop, step)

            return BlockPlacement(val)
        else:
            newarr = self.as_array + other
            if (newarr < 0).any():
                raise ValueError("iadd causes length change")

            val = newarr
            return BlockPlacement(val)

    def add(self, other) -> BlockPlacement:
        # We can get here with int or ndarray
        return self.iadd(other)

    cdef slice _ensure_has_slice(self):
        if not self._has_slice:
            self._as_slice = indexer_as_slice(self._as_array)
            self._has_slice = True

        return self._as_slice

<<<<<<< HEAD
    cpdef BlockPlacement increment_above(self, Py_ssize_t loc):
        """
        Increment any entries of 'loc' or above by one.
        """
        cdef:
            slice nv, s = self._ensure_has_slice()
            Py_ssize_t other_int, start, stop, step, l
            ndarray newarr

        if s is not None:
            # see if we are either all-above or all-below, each of which
            #  have fastpaths available.

            start, stop, step, l = slice_get_indices_ex(s)

            if start < loc and stop <= loc:
                # We are entirely below, nothing to increment
                return self

            if start >= loc and stop >= loc:
                # We are entirely above, we can efficiently increment out slice
                nv = slice(start + 1, stop + 1, step)
                return BlockPlacement(nv)

        if loc == 0:
            # fastpath where we know everything is >= 0
            newarr = self.as_array + 1
            return BlockPlacement(newarr)

        newarr = self.as_array.copy()
        newarr[newarr >= loc] += 1
        return BlockPlacement(newarr)
=======
    def tile_for_unstack(self, factor: int) -> np.ndarray:
        """
        Find the new mgr_locs for the un-stacked version of a Block.
        """
        cdef:
            slice slc = self._ensure_has_slice()
            slice new_slice
            ndarray new_placement

        if slc is not None and slc.step == 1:
            new_slc = slice(slc.start * factor, slc.stop * factor, 1)
            new_placement = np.arange(new_slc.start, new_slc.stop, dtype=np.intp)
        else:
            # Note: test_pivot_table_empty_aggfunc gets here with `slc is not None`
            mapped = [
                np.arange(x * factor, (x + 1) * factor, dtype=np.intp)
                for x in self
            ]
            new_placement = np.concatenate(mapped)
        return new_placement
>>>>>>> 3af1a4fa


cdef slice slice_canonize(slice s):
    """
    Convert slice to canonical bounded form.
    """
    cdef:
        Py_ssize_t start = 0, stop = 0, step = 1

    if s.step is None:
        step = 1
    else:
        step = <Py_ssize_t>s.step
        if step == 0:
            raise ValueError("slice step cannot be zero")

    if step > 0:
        if s.stop is None:
            raise ValueError("unbounded slice")

        stop = <Py_ssize_t>s.stop
        if s.start is None:
            start = 0
        else:
            start = <Py_ssize_t>s.start
            if start > stop:
                start = stop
    elif step < 0:
        if s.start is None:
            raise ValueError("unbounded slice")

        start = <Py_ssize_t>s.start
        if s.stop is None:
            stop = -1
        else:
            stop = <Py_ssize_t>s.stop
            if stop > start:
                stop = start

    if start < 0 or (stop < 0 and s.stop is not None and step > 0):
        raise ValueError("unbounded slice")

    if stop < 0:
        return slice(start, None, step)
    else:
        return slice(start, stop, step)


cpdef Py_ssize_t slice_len(slice slc, Py_ssize_t objlen=PY_SSIZE_T_MAX) except -1:
    """
    Get length of a bounded slice.

    The slice must not have any "open" bounds that would create dependency on
    container size, i.e.:
    - if ``s.step is None or s.step > 0``, ``s.stop`` is not ``None``
    - if ``s.step < 0``, ``s.start`` is not ``None``

    Otherwise, the result is unreliable.
    """
    cdef:
        Py_ssize_t start, stop, step, length

    if slc is None:
        raise TypeError("slc must be slice")

    PySlice_GetIndicesEx(slc, objlen, &start, &stop, &step, &length)

    return length


cdef slice_get_indices_ex(slice slc, Py_ssize_t objlen=PY_SSIZE_T_MAX):
    """
    Get (start, stop, step, length) tuple for a slice.

    If `objlen` is not specified, slice must be bounded, otherwise the result
    will be wrong.
    """
    cdef:
        Py_ssize_t start, stop, step, length

    if slc is None:
        raise TypeError("slc should be a slice")

    PySlice_GetIndicesEx(slc, objlen, &start, &stop, &step, &length)

    return start, stop, step, length


cdef slice_getitem(slice slc, ind):
    cdef:
        Py_ssize_t s_start, s_stop, s_step, s_len
        Py_ssize_t ind_start, ind_stop, ind_step, ind_len

    s_start, s_stop, s_step, s_len = slice_get_indices_ex(slc)

    if isinstance(ind, slice):
        ind_start, ind_stop, ind_step, ind_len = slice_get_indices_ex(ind, s_len)

        if ind_step > 0 and ind_len == s_len:
            # short-cut for no-op slice
            if ind_len == s_len:
                return slc

        if ind_step < 0:
            s_start = s_stop - s_step
            ind_step = -ind_step

        s_step *= ind_step
        s_stop = s_start + ind_stop * s_step
        s_start = s_start + ind_start * s_step

        if s_step < 0 and s_stop < 0:
            return slice(s_start, None, s_step)
        else:
            return slice(s_start, s_stop, s_step)

    else:
        # NOTE:
        # this is the C-optimized equivalent of
        # `np.arange(s_start, s_stop, s_step, dtype=np.intp)[ind]`
        return cnp.PyArray_Arange(s_start, s_stop, s_step, NPY_INTP)[ind]


@cython.boundscheck(False)
@cython.wraparound(False)
cdef slice indexer_as_slice(intp_t[:] vals):
    cdef:
        Py_ssize_t i, n, start, stop
        int64_t d

    if vals is None:
        raise TypeError("vals must be ndarray")

    n = vals.shape[0]

    if n == 0 or vals[0] < 0:
        return None

    if n == 1:
        return slice(vals[0], vals[0] + 1, 1)

    if vals[1] < 0:
        return None

    # n > 2
    d = vals[1] - vals[0]

    if d == 0:
        return None

    for i in range(2, n):
        if vals[i] < 0 or vals[i] - vals[i - 1] != d:
            return None

    start = vals[0]
    stop = start + n * d
    if stop < 0 and d < 0:
        return slice(start, None, d)
    else:
        return slice(start, stop, d)


@cython.boundscheck(False)
@cython.wraparound(False)
def get_blkno_indexers(
    int64_t[:] blknos, bint group=True
) -> list[tuple[int, slice | np.ndarray]]:
    """
    Enumerate contiguous runs of integers in ndarray.

    Iterate over elements of `blknos` yielding ``(blkno, slice(start, stop))``
    pairs for each contiguous run found.

    If `group` is True and there is more than one run for a certain blkno,
    ``(blkno, array)`` with an array containing positions of all elements equal
    to blkno.

    Returns
    -------
    list[tuple[int, slice | np.ndarray]]
    """
    # There's blkno in this function's name because it's used in block &
    # blockno handling.
    cdef:
        int64_t cur_blkno
        Py_ssize_t i, start, stop, n, diff, tot_len
        int64_t blkno
        object group_dict = defaultdict(list)

    n = blknos.shape[0]
    result = list()
    start = 0
    cur_blkno = blknos[start]

    if n == 0:
        pass
    elif group is False:
        for i in range(1, n):
            if blknos[i] != cur_blkno:
                result.append((cur_blkno, slice(start, i)))

                start = i
                cur_blkno = blknos[i]

        result.append((cur_blkno, slice(start, n)))
    else:
        for i in range(1, n):
            if blknos[i] != cur_blkno:
                group_dict[cur_blkno].append((start, i))

                start = i
                cur_blkno = blknos[i]

        group_dict[cur_blkno].append((start, n))

        for blkno, slices in group_dict.items():
            if len(slices) == 1:
                result.append((blkno, slice(slices[0][0], slices[0][1])))
            else:
                tot_len = sum(stop - start for start, stop in slices)
                arr = np.empty(tot_len, dtype=np.int64)

                i = 0
                for start, stop in slices:
                    for diff in range(start, stop):
                        arr[i] = diff
                        i += 1

                result.append((blkno, arr))

    return result


def get_blkno_placements(blknos, group: bool = True):
    """
    Parameters
    ----------
    blknos : np.ndarray[int64]
    group : bool, default True

    Returns
    -------
    iterator
        yield (blkno, BlockPlacement)
    """
    blknos = ensure_int64(blknos)

    for blkno, indexer in get_blkno_indexers(blknos, group):
        yield blkno, BlockPlacement(indexer)


cpdef update_blklocs_and_blknos(
    ndarray[intp_t] blklocs, ndarray[intp_t] blknos, Py_ssize_t loc, intp_t nblocks
):
    """
    Update blklocs and blknos when a new column is inserted at 'loc'.
    """
    cdef:
        Py_ssize_t i
        cnp.npy_intp length = len(blklocs) + 1
        ndarray[intp_t] new_blklocs, new_blknos

    # equiv: new_blklocs = np.empty(length, dtype=np.intp)
    new_blklocs = cnp.PyArray_EMPTY(1, &length, cnp.NPY_INTP, 0)
    new_blknos = cnp.PyArray_EMPTY(1, &length, cnp.NPY_INTP, 0)

    for i in range(loc):
        new_blklocs[i] = blklocs[i]
        new_blknos[i] = blknos[i]

    new_blklocs[loc] = 0
    new_blknos[loc] = nblocks

    for i in range(loc, length - 1):
        new_blklocs[i + 1] = blklocs[i]
        new_blknos[i + 1] = blknos[i]

    return new_blklocs, new_blknos


@cython.freelist(64)
cdef class SharedBlock:
    """
    Defining __init__ in a cython class significantly improves performance.
    """
    cdef:
        public BlockPlacement _mgr_locs
        readonly int ndim

    def __cinit__(self, values, placement: BlockPlacement, ndim: int):
        """
        Parameters
        ----------
        values : np.ndarray or ExtensionArray
            We assume maybe_coerce_values has already been called.
        placement : BlockPlacement
        ndim : int
            1 for SingleBlockManager/Series, 2 for BlockManager/DataFrame
        """
        self._mgr_locs = placement
        self.ndim = ndim

    cpdef __reduce__(self):
        # We have to do some gymnastics b/c "ndim" is keyword-only
        from functools import partial

        from pandas.core.internals.blocks import new_block

        args = (self.values, self.mgr_locs.indexer)
        func = partial(new_block, ndim=self.ndim)
        return func, args

    cpdef __setstate__(self, state):
        from pandas.core.construction import extract_array

        self.mgr_locs = BlockPlacement(state[0])
        self.values = extract_array(state[1], extract_numpy=True)
        if len(state) > 2:
            # we stored ndim
            self.ndim = state[2]
        else:
            # older pickle
            from pandas.core.internals.api import maybe_infer_ndim

            ndim = maybe_infer_ndim(self.values, self.mgr_locs)
            self.ndim = ndim


cdef class NumpyBlock(SharedBlock):
    cdef:
        public ndarray values

    def __cinit__(self, ndarray values, BlockPlacement placement, int ndim):
        # set values here the (implicit) call to SharedBlock.__cinit__ will
        #  set placement and ndim
        self.values = values

    cpdef NumpyBlock getitem_block_index(self, slice slicer):
        """
        Perform __getitem__-like specialized to slicing along index.

        Assumes self.ndim == 2
        """
        new_values = self.values[..., slicer]
        return type(self)(new_values, self._mgr_locs, ndim=self.ndim)


cdef class NDArrayBackedBlock(SharedBlock):
    """
    Block backed by NDArrayBackedExtensionArray
    """
    cdef public:
        NDArrayBacked values

    def __cinit__(self, NDArrayBacked values, BlockPlacement placement, int ndim):
        # set values here the (implicit) call to SharedBlock.__cinit__ will
        #  set placement and ndim
        self.values = values

    cpdef NDArrayBackedBlock getitem_block_index(self, slice slicer):
        """
        Perform __getitem__-like specialized to slicing along index.

        Assumes self.ndim == 2
        """
        new_values = self.values[..., slicer]
        return type(self)(new_values, self._mgr_locs, ndim=self.ndim)


cdef class Block(SharedBlock):
    cdef:
        public object values

    def __cinit__(self, object values, BlockPlacement placement, int ndim):
        # set values here the (implicit) call to SharedBlock.__cinit__ will
        #  set placement and ndim
        self.values = values


@cython.freelist(64)
cdef class BlockManager:
    cdef:
        public tuple blocks
        public list axes
        public bint _known_consolidated, _is_consolidated
        public ndarray _blknos, _blklocs

    def __cinit__(self, blocks=None, axes=None, verify_integrity=True):
        # None as defaults for unpickling GH#42345
        if blocks is None:
            # This adds 1-2 microseconds to DataFrame(np.array([]))
            return

        if isinstance(blocks, list):
            # Backward compat for e.g. pyarrow
            blocks = tuple(blocks)

        self.blocks = blocks
        self.axes = axes.copy()  # copy to make sure we are not remotely-mutable

        # Populate known_consolidate, blknos, and blklocs lazily
        self._known_consolidated = False
        self._is_consolidated = False
        self._blknos = None
        self._blklocs = None

    # -------------------------------------------------------------------
    # Pickle

    cpdef __reduce__(self):
        if len(self.axes) == 1:
            # SingleBlockManager, __init__ expects Block, axis
            args = (self.blocks[0], self.axes[0])
        else:
            args = (self.blocks, self.axes)
        return type(self), args

    cpdef __setstate__(self, state):
        from pandas.core.construction import extract_array
        from pandas.core.internals.blocks import (
            ensure_block_shape,
            new_block,
        )
        from pandas.core.internals.managers import ensure_index

        if isinstance(state, tuple) and len(state) >= 4 and "0.14.1" in state[3]:
            state = state[3]["0.14.1"]
            axes = [ensure_index(ax) for ax in state["axes"]]
            ndim = len(axes)

            for blk in state["blocks"]:
                vals = blk["values"]
                # older versions may hold e.g. DatetimeIndex instead of DTA
                vals = extract_array(vals, extract_numpy=True)
                blk["values"] = ensure_block_shape(vals, ndim=ndim)

            nbs = [
                new_block(blk["values"], blk["mgr_locs"], ndim=ndim)
                for blk in state["blocks"]
            ]
            blocks = tuple(nbs)
            self.blocks = blocks
            self.axes = axes

        else:
            raise NotImplementedError("pre-0.14.1 pickles are no longer supported")

        self._post_setstate()

    def _post_setstate(self) -> None:
        self._is_consolidated = False
        self._known_consolidated = False
        self._rebuild_blknos_and_blklocs()

    # -------------------------------------------------------------------
    # Indexing

    cdef BlockManager _get_index_slice(self, slobj):
        cdef:
            SharedBlock blk, nb

        nbs = []
        for blk in self.blocks:
            nb = blk.getitem_block_index(slobj)
            nbs.append(nb)

        new_axes = [self.axes[0], self.axes[1]._getitem_slice(slobj)]
        return type(self)(tuple(nbs), new_axes, verify_integrity=False)

    def get_slice(self, slobj: slice, axis: int = 0) -> BlockManager:

        if axis == 0:
            new_blocks = self._slice_take_blocks_ax0(slobj)
        elif axis == 1:
            return self._get_index_slice(slobj)
        else:
            raise IndexError("Requested axis not found in manager")

        new_axes = list(self.axes)
        new_axes[axis] = new_axes[axis]._getitem_slice(slobj)

        return type(self)(tuple(new_blocks), new_axes, verify_integrity=False)<|MERGE_RESOLUTION|>--- conflicted
+++ resolved
@@ -210,7 +210,6 @@
 
         return self._as_slice
 
-<<<<<<< HEAD
     cpdef BlockPlacement increment_above(self, Py_ssize_t loc):
         """
         Increment any entries of 'loc' or above by one.
@@ -243,7 +242,7 @@
         newarr = self.as_array.copy()
         newarr[newarr >= loc] += 1
         return BlockPlacement(newarr)
-=======
+
     def tile_for_unstack(self, factor: int) -> np.ndarray:
         """
         Find the new mgr_locs for the un-stacked version of a Block.
@@ -264,7 +263,6 @@
             ]
             new_placement = np.concatenate(mapped)
         return new_placement
->>>>>>> 3af1a4fa
 
 
 cdef slice slice_canonize(slice s):
