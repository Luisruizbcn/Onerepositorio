--- conflicted
+++ resolved
@@ -370,33 +370,6 @@
     return PyDateTimeToIso(obj, base, len);
 }
 
-<<<<<<< HEAD
-=======
-static npy_datetime PyDateTimeToEpoch(PyObject *obj, NPY_DATETIMEUNIT base) {
-    npy_datetimestruct dts;
-    int ret;
-
-    if (!PyDate_Check(obj)) {
-        // TODO: raise TypeError
-    }
-    PyDateTime_Date *dt = (PyDateTime_Date *)obj;
-
-    ret = convert_pydatetime_to_datetimestruct(dt, &dts);
-    if (ret != 0) {
-        if (!PyErr_Occurred()) {
-            PyErr_SetString(PyExc_ValueError,
-                            "Could not convert PyDateTime to numpy datetime");
-        }
-        // TODO: is setting errMsg required?
-        //((JSONObjectEncoder *)tc->encoder)->errorMsg = "";
-        // return NULL;
-    }
-
-    npy_datetime npy_dt = npy_datetimestruct_to_datetime(NPY_FR_ns, &dts);
-    return NpyDateTimeToEpoch(npy_dt, base);
-}
-
->>>>>>> f8e905e9
 static char *PyTimeToJSON(JSOBJ _obj, JSONTypeContext *tc, size_t *outLen) {
     PyObject *obj = (PyObject *)_obj;
     PyObject *str;
@@ -1483,12 +1456,6 @@
                 cLabel = PyObject_Malloc(len);
                 strncpy(cLabel, "null", len);
             } else {
-<<<<<<< HEAD
-                cLabel = PyObject_Malloc(21); // 21 chars for int64
-                sprintf(cLabel, "%" NPY_DATETIME_FMT,
-                        PyDateTimeToEpoch((PyDateTime_Date *)item, base));
-                len = strlen(cLabel);
-=======
                 if (enc->datetimeIso) {
                     // TODO: Vectorized Timedelta function
                     if ((type_num == NPY_TIMEDELTA) || (PyDelta_Check(item))) {
@@ -1535,7 +1502,6 @@
                             NpyDateTimeToEpoch(nanosecVal, base));
                     len = strlen(cLabel);
                 }
->>>>>>> f8e905e9
             }
         } else { // Fallback to string representation
             PyObject *str = PyObject_Str(item);
