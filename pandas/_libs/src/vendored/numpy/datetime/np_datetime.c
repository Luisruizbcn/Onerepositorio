/*

Copyright (c) 2016, PyData Development Team
All rights reserved.

Distributed under the terms of the BSD Simplified License.

The full license is in the LICENSE file, distributed with this software.

Copyright (c) 2005-2011, NumPy Developers
All rights reserved.

This file is derived from NumPy 1.7. See NUMPY_LICENSE.txt

*/

// Licence at LICENSES/NUMPY_LICENSE

#define NO_IMPORT

#ifndef NPY_NO_DEPRECATED_API
#define NPY_NO_DEPRECATED_API NPY_1_7_API_VERSION
#endif // NPY_NO_DEPRECATED_API

#include <Python.h>

#include "pandas/vendored/numpy/datetime/np_datetime.h"
#include <numpy/ndarraytypes.h>
#include <numpy/npy_common.h>

#if defined(_WIN32)
#ifndef ENABLE_INTSAFE_SIGNED_FUNCTIONS
#define ENABLE_INTSAFE_SIGNED_FUNCTIONS
#endif
#include <intsafe.h>
#define checked_int64_add(a, b, res) LongLongAdd(a, b, res)
#define checked_int64_sub(a, b, res) LongLongSub(a, b, res)
#define checked_int64_mul(a, b, res) LongLongMult(a, b, res)
#else
#if defined __has_builtin
#if __has_builtin(__builtin_add_overflow)
#define checked_int64_add(a, b, res) __builtin_add_overflow(a, b, res)
#define checked_int64_sub(a, b, res) __builtin_sub_overflow(a, b, res)
#define checked_int64_mul(a, b, res) __builtin_mul_overflow(a, b, res)
#else
_Static_assert(0,
               "Overflow checking not detected; please try a newer compiler");
#endif
// __has_builtin was added in gcc 10, but our muslinux_1_1 build environment
// only has gcc-9.3, so fall back to __GNUC__ macro as long as we have that
#elif __GNUC__ > 7
#define checked_int64_add(a, b, res) __builtin_add_overflow(a, b, res)
#define checked_int64_sub(a, b, res) __builtin_sub_overflow(a, b, res)
#define checked_int64_mul(a, b, res) __builtin_mul_overflow(a, b, res)
#else
_Static_assert(0, "__has_builtin not detected; please try a newer compiler");
#endif
#endif

#define PD_CHECK_OVERFLOW(FUNC)                                                \
  do {                                                                         \
    if ((FUNC) != 0) {                                                         \
      PyGILState_STATE gstate = PyGILState_Ensure();                           \
      PyErr_SetString(PyExc_OverflowError,                                     \
                      "Overflow occurred in npy_datetimestruct_to_datetime");  \
      PyGILState_Release(gstate);                                              \
      return -1;                                                               \
    }                                                                          \
  } while (0)

const int days_per_month_table[2][12] = {
    {31, 28, 31, 30, 31, 30, 31, 31, 30, 31, 30, 31},
    {31, 29, 31, 30, 31, 30, 31, 31, 30, 31, 30, 31}};

/*
 * Returns 1 if the given year is a leap year, 0 otherwise.
 */
int is_leapyear(npy_int64 year) {
  return (year & 0x3) == 0 && /* year % 4 == 0 */
         ((year % 100) != 0 || (year % 400) == 0);
}

/*
 * Adjusts a datetimestruct based on a minutes offset. Assumes
 * the current values are valid.g
 */
void add_minutes_to_datetimestruct(npy_datetimestruct *dts, int minutes) {
  int isleap;

  /* MINUTES */
  dts->min += minutes;
  while (dts->min < 0) {
    dts->min += 60;
    dts->hour--;
  }
  while (dts->min >= 60) {
    dts->min -= 60;
    dts->hour++;
  }

  /* HOURS */
  while (dts->hour < 0) {
    dts->hour += 24;
    dts->day--;
  }
  while (dts->hour >= 24) {
    dts->hour -= 24;
    dts->day++;
  }

  /* DAYS */
  if (dts->day < 1) {
    dts->month--;
    if (dts->month < 1) {
      dts->year--;
      dts->month = 12;
    }
    isleap = is_leapyear(dts->year);
    dts->day += days_per_month_table[isleap][dts->month - 1];
  } else if (dts->day > 28) {
    isleap = is_leapyear(dts->year);
    if (dts->day > days_per_month_table[isleap][dts->month - 1]) {
      dts->day -= days_per_month_table[isleap][dts->month - 1];
      dts->month++;
      if (dts->month > 12) {
        dts->year++;
        dts->month = 1;
      }
    }
  }
}

/*
 * Calculates the days offset from the 1970 epoch.
 */
npy_int64 get_datetimestruct_days(const npy_datetimestruct *dts) {
  int i, month;
  npy_int64 year, days = 0;
  const int *month_lengths;

  year = dts->year - 1970;
  days = year * 365;

  /* Adjust for leap years */
  if (days >= 0) {
    /*
     * 1968 is the closest leap year before 1970.
     * Exclude the current year, so add 1.
     */
    year += 1;
    /* Add one day for each 4 years */
    days += year / 4;
    /* 1900 is the closest previous year divisible by 100 */
    year += 68;
    /* Subtract one day for each 100 years */
    days -= year / 100;
    /* 1600 is the closest previous year divisible by 400 */
    year += 300;
    /* Add one day for each 400 years */
    days += year / 400;
  } else {
    /*
     * 1972 is the closest later year after 1970.
     * Include the current year, so subtract 2.
     */
    year -= 2;
    /* Subtract one day for each 4 years */
    days += year / 4;
    /* 2000 is the closest later year divisible by 100 */
    year -= 28;
    /* Add one day for each 100 years */
    days -= year / 100;
    /* 2000 is also the closest later year divisible by 400 */
    /* Subtract one day for each 400 years */
    days += year / 400;
  }

  month_lengths = days_per_month_table[is_leapyear(dts->year)];
  month = dts->month - 1;

  /* Add the months */
  for (i = 0; i < month; ++i) {
    days += month_lengths[i];
  }

  /* Add the days */
  days += dts->day - 1;

  return days;
}

/*
 * Modifies '*days_' to be the day offset within the year,
 * and returns the year.
 */
static npy_int64 days_to_yearsdays(npy_int64 *days_) {
  const npy_int64 days_per_400years = (400 * 365 + 100 - 4 + 1);
  /* Adjust so it's relative to the year 2000 (divisible by 400) */
  npy_int64 days = (*days_) - (365 * 30 + 7);
  npy_int64 year;

  /* Break down the 400 year cycle to get the year and day within the year */
  if (days >= 0) {
    year = 400 * (days / days_per_400years);
    days = days % days_per_400years;
  } else {
    year = 400 * ((days - (days_per_400years - 1)) / days_per_400years);
    days = days % days_per_400years;
    if (days < 0) {
      days += days_per_400years;
    }
  }

  /* Work out the year/day within the 400 year cycle */
  if (days >= 366) {
    year += 100 * ((days - 1) / (100 * 365 + 25 - 1));
    days = (days - 1) % (100 * 365 + 25 - 1);
    if (days >= 365) {
      year += 4 * ((days + 1) / (4 * 365 + 1));
      days = (days + 1) % (4 * 365 + 1);
      if (days >= 366) {
        year += (days - 1) / 365;
        days = (days - 1) % 365;
      }
    }
  }

  *days_ = days;
  return year + 2000;
}

/*
 * Fills in the year, month, day in 'dts' based on the days
 * offset from 1970.
 */
static void set_datetimestruct_days(npy_int64 days, npy_datetimestruct *dts) {
  const int *month_lengths;
  int i;

  dts->year = days_to_yearsdays(&days);
  month_lengths = days_per_month_table[is_leapyear(dts->year)];

  for (i = 0; i < 12; ++i) {
    if (days < month_lengths[i]) {
      dts->month = i + 1;
      dts->day = (npy_int32)days + 1;
      return;
    } else {
      days -= month_lengths[i];
    }
  }
}

/*
 * Compares two npy_datetimestruct objects chronologically
 */
int cmp_npy_datetimestruct(const npy_datetimestruct *a,
                           const npy_datetimestruct *b) {
  if (a->year > b->year) {
    return 1;
  } else if (a->year < b->year) {
    return -1;
  }

  if (a->month > b->month) {
    return 1;
  } else if (a->month < b->month) {
    return -1;
  }

  if (a->day > b->day) {
    return 1;
  } else if (a->day < b->day) {
    return -1;
  }

  if (a->hour > b->hour) {
    return 1;
  } else if (a->hour < b->hour) {
    return -1;
  }

  if (a->min > b->min) {
    return 1;
  } else if (a->min < b->min) {
    return -1;
  }

  if (a->sec > b->sec) {
    return 1;
  } else if (a->sec < b->sec) {
    return -1;
  }

  if (a->us > b->us) {
    return 1;
  } else if (a->us < b->us) {
    return -1;
  }

  if (a->ps > b->ps) {
    return 1;
  } else if (a->ps < b->ps) {
    return -1;
  }

  if (a->as > b->as) {
    return 1;
  } else if (a->as < b->as) {
    return -1;
  }

  return 0;
}
/*
 * Returns the offset from utc of the timezone as a timedelta.
 * The caller is responsible for ensuring that the tzinfo
 * attribute exists on the datetime object.
 *
 * If the passed object is timezone naive, Py_None is returned.
 * If extraction of the offset fails, NULL is returned.
 *
 * NOTE: This function is not vendored from numpy.
 */
PyObject *extract_utc_offset(PyObject *obj) {
  PyObject *tmp = PyObject_GetAttrString(obj, "tzinfo");
  if (tmp == NULL) {
    return NULL;
  }
  if (tmp != Py_None) {
    PyObject *offset = PyObject_CallMethod(tmp, "utcoffset", "O", obj);
    if (offset == NULL) {
      Py_DECREF(tmp);
      return NULL;
    }
    return offset;
  }
  return tmp;
}

static inline int scaleYearToEpoch(int64_t year, int64_t *result) {
  return checked_int64_sub(year, 1970, result);
}

static inline int scaleYearsToMonths(int64_t years, int64_t *result) {
  return checked_int64_mul(years, 12, result);
}

static inline int scaleDaysToWeeks(int64_t days, int64_t *result) {
  if (days >= 0) {
    *result = days / 7;
    return 0;
  } else {
    int res;
    int64_t checked_days;
    if ((res = checked_int64_sub(days, 6, &checked_days))) {
      return res;
    }

    *result = checked_days / 7;
    return 0;
  }
}

static inline int scaleDaysToHours(int64_t days, int64_t *result) {
  return checked_int64_mul(days, 24, result);
}

static inline int scaleHoursToMinutes(int64_t hours, int64_t *result) {
  return checked_int64_mul(hours, 60, result);
}

static inline int scaleMinutesToSeconds(int64_t minutes, int64_t *result) {
  return checked_int64_mul(minutes, 60, result);
}

static inline int scaleSecondsToMilliseconds(int64_t seconds, int64_t *result) {
  return checked_int64_mul(seconds, 1000, result);
}

static inline int scaleSecondsToMicroseconds(int64_t seconds, int64_t *result) {
  return checked_int64_mul(seconds, 1000000, result);
}

static inline int scaleMicrosecondsToNanoseconds(int64_t microseconds,
                                                 int64_t *result) {
  return checked_int64_mul(microseconds, 1000, result);
}

static inline int scaleMicrosecondsToPicoseconds(int64_t microseconds,
                                                 int64_t *result) {
  return checked_int64_mul(microseconds, 1000000, result);
}

static inline int64_t scalePicosecondsToFemtoseconds(int64_t picoseconds,
                                                     int64_t *result) {
  return checked_int64_mul(picoseconds, 1000, result);
}

static inline int64_t scalePicosecondsToAttoseconds(int64_t picoseconds,
                                                    int64_t *result) {
  return checked_int64_mul(picoseconds, 1000000, result);
}

/*
 * Converts a datetime from a datetimestruct to a datetime based
 * on a metadata unit. Returns -1 on and sets PyErr on error.
 */
npy_datetime npy_datetimestruct_to_datetime(NPY_DATETIMEUNIT base,
                                            const npy_datetimestruct *dts) {
  if ((base == NPY_FR_Y) || (base == NPY_FR_M)) {
    int64_t years;
    PD_CHECK_OVERFLOW(scaleYearToEpoch(dts->year, &years));

    if (base == NPY_FR_Y) {
      return years;
    }

    int64_t months;
    PD_CHECK_OVERFLOW(scaleYearsToMonths(years, &months));

    int64_t months_adder;
    PD_CHECK_OVERFLOW(checked_int64_sub(dts->month, 1, &months_adder));
    PD_CHECK_OVERFLOW(checked_int64_add(months, months_adder, &months));

    if (base == NPY_FR_M) {
      return months;
    }
  }

  const int64_t days = get_datetimestruct_days(dts);
  if (base == NPY_FR_D) {
    return days;
  }

  if (base == NPY_FR_W) {
    int64_t weeks;
    PD_CHECK_OVERFLOW(scaleDaysToWeeks(days, &weeks));
    return weeks;
  }

  int64_t hours;
  PD_CHECK_OVERFLOW(scaleDaysToHours(days, &hours));
  PD_CHECK_OVERFLOW(checked_int64_add(hours, dts->hour, &hours));

  if (base == NPY_FR_h) {
    return hours;
  }

  int64_t minutes;
  PD_CHECK_OVERFLOW(scaleHoursToMinutes(hours, &minutes));
  PD_CHECK_OVERFLOW(checked_int64_add(minutes, dts->min, &minutes));

  if (base == NPY_FR_m) {
    return minutes;
  }

  int64_t seconds;
  PD_CHECK_OVERFLOW(scaleMinutesToSeconds(minutes, &seconds));
  PD_CHECK_OVERFLOW(checked_int64_add(seconds, dts->sec, &seconds));

  if (base == NPY_FR_s) {
    return seconds;
  }

  if (base == NPY_FR_ms) {
    int64_t milliseconds;
    PD_CHECK_OVERFLOW(scaleSecondsToMilliseconds(seconds, &milliseconds));
    PD_CHECK_OVERFLOW(
        checked_int64_add(milliseconds, dts->us / 1000, &milliseconds));

    return milliseconds;
  }

  int64_t microseconds;
  PD_CHECK_OVERFLOW(scaleSecondsToMicroseconds(seconds, &microseconds));
  PD_CHECK_OVERFLOW(checked_int64_add(microseconds, dts->us, &microseconds));

  if (base == NPY_FR_us) {
    return microseconds;
  }

  if (base == NPY_FR_ns) {
    int64_t nanoseconds;
    PD_CHECK_OVERFLOW(
        scaleMicrosecondsToNanoseconds(microseconds, &nanoseconds));
    PD_CHECK_OVERFLOW(
        checked_int64_add(nanoseconds, dts->ps / 1000, &nanoseconds));

    return nanoseconds;
  }

  int64_t picoseconds;
  PD_CHECK_OVERFLOW(scaleMicrosecondsToPicoseconds(microseconds, &picoseconds));
  PD_CHECK_OVERFLOW(checked_int64_add(picoseconds, dts->ps, &picoseconds));

  if (base == NPY_FR_ps) {
    return picoseconds;
  }

  if (base == NPY_FR_fs) {
    int64_t femtoseconds;
    PD_CHECK_OVERFLOW(
        scalePicosecondsToFemtoseconds(picoseconds, &femtoseconds));
    PD_CHECK_OVERFLOW(
        checked_int64_add(femtoseconds, dts->as / 1000, &femtoseconds));
    return femtoseconds;
  }

  if (base == NPY_FR_as) {
    int64_t attoseconds;
    PD_CHECK_OVERFLOW(scalePicosecondsToAttoseconds(picoseconds, &attoseconds));
    PD_CHECK_OVERFLOW(checked_int64_add(attoseconds, dts->as, &attoseconds));
    return attoseconds;
  }

  /* Something got corrupted */
  PyGILState_STATE gstate = PyGILState_Ensure();
  PyErr_SetString(PyExc_ValueError,
                  "NumPy datetime metadata with corrupt unit value");
  PyGILState_Release(gstate);

  return -1;
}

/*
 * Port numpy#13188 https://github.com/numpy/numpy/pull/13188/
 *
 * Computes the python `ret, d = divmod(d, unit)`.
 *
 * Note that GCC is smart enough at -O2 to eliminate the `if(*d < 0)` branch
 * for subsequent calls to this command - it is able to deduce that `*d >= 0`.
 */
npy_int64 extract_unit(npy_datetime *d, npy_datetime unit) {
  assert(unit > 0);
  npy_int64 div = *d / unit;
  npy_int64 mod = *d % unit;
  if (mod < 0) {
    mod += unit;
    div -= 1;
  }
  assert(mod >= 0);
  *d = mod;
  return div;
}

/*
 * Converts a datetime based on the given metadata into a datetimestruct
 */
void pandas_datetime_to_datetimestruct(npy_datetime dt, NPY_DATETIMEUNIT base,
                                       npy_datetimestruct *out) {
  npy_int64 perday;

  /* Initialize the output to all zeros */
  memset(out, 0, sizeof(npy_datetimestruct));
  out->year = 1970;
  out->month = 1;
  out->day = 1;

  /*
   * Note that care must be taken with the / and % operators
   * for negative values.
   */
  switch (base) {
  case NPY_FR_Y:
    out->year = 1970 + dt;
    break;

  case NPY_FR_M:
    out->year = 1970 + extract_unit(&dt, 12);
    out->month = (npy_int32)dt + 1;
    break;

  case NPY_FR_W:
    /* A week is 7 days */
    set_datetimestruct_days(dt * 7, out);
    break;

  case NPY_FR_D:
    set_datetimestruct_days(dt, out);
    break;

  case NPY_FR_h:
    perday = 24LL;

    set_datetimestruct_days(extract_unit(&dt, perday), out);
    out->hour = (npy_int32)dt;
    break;

  case NPY_FR_m:
    perday = 24LL * 60;

    set_datetimestruct_days(extract_unit(&dt, perday), out);
    out->hour = (npy_int32)extract_unit(&dt, 60);
    out->min = (npy_int32)dt;
    break;

  case NPY_FR_s:
    perday = 24LL * 60 * 60;

    set_datetimestruct_days(extract_unit(&dt, perday), out);
    out->hour = (npy_int32)extract_unit(&dt, 60 * 60);
    out->min = (npy_int32)extract_unit(&dt, 60);
    out->sec = (npy_int32)dt;
    break;

  case NPY_FR_ms:
    perday = 24LL * 60 * 60 * 1000;

    set_datetimestruct_days(extract_unit(&dt, perday), out);
    out->hour = (npy_int32)extract_unit(&dt, 1000LL * 60 * 60);
    out->min = (npy_int32)extract_unit(&dt, 1000LL * 60);
    out->sec = (npy_int32)extract_unit(&dt, 1000LL);
    out->us = (npy_int32)(dt * 1000);
    break;

  case NPY_FR_us:
    perday = 24LL * 60LL * 60LL * 1000LL * 1000LL;

    set_datetimestruct_days(extract_unit(&dt, perday), out);
    out->hour = (npy_int32)extract_unit(&dt, 1000LL * 1000 * 60 * 60);
    out->min = (npy_int32)extract_unit(&dt, 1000LL * 1000 * 60);
    out->sec = (npy_int32)extract_unit(&dt, 1000LL * 1000);
    out->us = (npy_int32)dt;
    break;

  case NPY_FR_ns:
    perday = 24LL * 60LL * 60LL * 1000LL * 1000LL * 1000LL;

    set_datetimestruct_days(extract_unit(&dt, perday), out);
    out->hour = (npy_int32)extract_unit(&dt, 1000LL * 1000 * 1000 * 60 * 60);
    out->min = (npy_int32)extract_unit(&dt, 1000LL * 1000 * 1000 * 60);
    out->sec = (npy_int32)extract_unit(&dt, 1000LL * 1000 * 1000);
    out->us = (npy_int32)extract_unit(&dt, 1000LL);
    out->ps = (npy_int32)(dt * 1000);
    break;

  case NPY_FR_ps:
    perday = 24LL * 60 * 60 * 1000 * 1000 * 1000 * 1000;

    set_datetimestruct_days(extract_unit(&dt, perday), out);
    out->hour = (npy_int32)extract_unit(&dt, 1000LL * 1000 * 1000 * 60 * 60);
    out->min = (npy_int32)extract_unit(&dt, 1000LL * 1000 * 1000 * 60);
    out->sec = (npy_int32)extract_unit(&dt, 1000LL * 1000 * 1000);
    out->us = (npy_int32)extract_unit(&dt, 1000LL);
    out->ps = (npy_int32)(dt * 1000);
    break;

  case NPY_FR_fs:
    /* entire range is only +- 2.6 hours */
    out->hour = (npy_int32)extract_unit(&dt, 1000LL * 1000 * 1000 * 1000 *
                                                 1000 * 60 * 60);
    if (out->hour < 0) {
      out->year = 1969;
      out->month = 12;
      out->day = 31;
      out->hour += 24;
      assert(out->hour >= 0);
    }
    out->min =
        (npy_int32)extract_unit(&dt, 1000LL * 1000 * 1000 * 1000 * 1000 * 60);
    out->sec = (npy_int32)extract_unit(&dt, 1000LL * 1000 * 1000 * 1000 * 1000);
    out->us = (npy_int32)extract_unit(&dt, 1000LL * 1000 * 1000);
    out->ps = (npy_int32)extract_unit(&dt, 1000LL);
    out->as = (npy_int32)(dt * 1000);
    break;

  case NPY_FR_as:
    /* entire range is only +- 9.2 seconds */
    out->sec =
        (npy_int32)extract_unit(&dt, 1000LL * 1000 * 1000 * 1000 * 1000 * 1000);
    if (out->sec < 0) {
      out->year = 1969;
      out->month = 12;
      out->day = 31;
      out->hour = 23;
      out->min = 59;
      out->sec += 60;
      assert(out->sec >= 0);
    }
    out->us = (npy_int32)extract_unit(&dt, 1000LL * 1000 * 1000 * 1000);
    out->ps = (npy_int32)extract_unit(&dt, 1000LL * 1000);
    out->as = (npy_int32)dt;
    break;

  default:
    PyErr_SetString(PyExc_RuntimeError,
                    "NumPy datetime metadata is corrupted with invalid "
                    "base unit");
  }
}

/*
 * Converts a timedelta from a timedeltastruct to a timedelta based
 * on a metadata unit. The timedelta is assumed to be valid.
 *
 * Returns 0 on success, -1 on failure.
 */
void pandas_timedelta_to_timedeltastruct(npy_timedelta td,
                                         NPY_DATETIMEUNIT base,
                                         pandas_timedeltastruct *out) {
  /* Initialize the output to all zeros */
  memset(out, 0, sizeof(pandas_timedeltastruct));

<<<<<<< HEAD
  const npy_int64 sec_per_hour = 3600;
  const npy_int64 sec_per_min = 60;

  switch (base) {
  case (NPY_FR_W):
    out->days = 7 * td;
    break;
  case (NPY_FR_D):
    out->days = td;
=======
  switch (base) {
  case NPY_FR_ns:

    per_day = 86400000000000LL;
    per_sec = 1000LL * 1000LL * 1000LL;

    // put frac in seconds
    if (td < 0 && td % per_sec != 0)
      frac = td / per_sec - 1;
    else
      frac = td / per_sec;

    if (frac < 0) {
      sign = -1;

      // even fraction
      if ((-frac % 86400LL) != 0) {
        out->days = -frac / 86400LL + 1;
        frac += 86400LL * out->days;
      } else {
        frac = -frac;
      }
    } else {
      sign = 1;
      out->days = 0;
    }

    if (frac >= 86400) {
      out->days += frac / 86400LL;
      frac -= out->days * 86400LL;
    }

    if (frac >= 3600) {
      out->hrs = (npy_int32)(frac / 3600LL);
      frac -= out->hrs * 3600LL;
    } else {
      out->hrs = 0;
    }

    if (frac >= 60) {
      out->min = (npy_int32)(frac / 60LL);
      frac -= out->min * 60LL;
    } else {
      out->min = 0;
    }

    if (frac >= 0) {
      out->sec = (npy_int32)frac;
      frac -= out->sec;
    } else {
      out->sec = 0;
    }

    sfrac = (out->hrs * 3600LL + out->min * 60LL + out->sec) * per_sec;

    if (sign < 0)
      out->days = -out->days;

    ifrac = td - (out->days * per_day + sfrac);

    if (ifrac != 0) {
      out->ms = (npy_int32)(ifrac / (1000LL * 1000LL));
      ifrac -= out->ms * 1000LL * 1000LL;
      out->us = (npy_int32)(ifrac / 1000LL);
      ifrac -= out->us * 1000LL;
      out->ns = (npy_int32)ifrac;
    } else {
      out->ms = 0;
      out->us = 0;
      out->ns = 0;
    }
    break;

  case NPY_FR_us:

    per_day = 86400000000LL;
    per_sec = 1000LL * 1000LL;

    // put frac in seconds
    if (td < 0 && td % per_sec != 0)
      frac = td / per_sec - 1;
    else
      frac = td / per_sec;

    if (frac < 0) {
      sign = -1;

      // even fraction
      if ((-frac % 86400LL) != 0) {
        out->days = -frac / 86400LL + 1;
        frac += 86400LL * out->days;
      } else {
        frac = -frac;
      }
    } else {
      sign = 1;
      out->days = 0;
    }

    if (frac >= 86400) {
      out->days += frac / 86400LL;
      frac -= out->days * 86400LL;
    }

    if (frac >= 3600) {
      out->hrs = (npy_int32)(frac / 3600LL);
      frac -= out->hrs * 3600LL;
    } else {
      out->hrs = 0;
    }

    if (frac >= 60) {
      out->min = (npy_int32)(frac / 60LL);
      frac -= out->min * 60LL;
    } else {
      out->min = 0;
    }

    if (frac >= 0) {
      out->sec = (npy_int32)frac;
      frac -= out->sec;
    } else {
      out->sec = 0;
    }

    sfrac = (out->hrs * 3600LL + out->min * 60LL + out->sec) * per_sec;

    if (sign < 0)
      out->days = -out->days;

    ifrac = td - (out->days * per_day + sfrac);

    if (ifrac != 0) {
      out->ms = (npy_int32)(ifrac / 1000LL);
      ifrac -= out->ms * 1000LL;
      out->us = (npy_int32)(ifrac / 1L);
      ifrac -= out->us * 1L;
      out->ns = (npy_int32)ifrac;
    } else {
      out->ms = 0;
      out->us = 0;
      out->ns = 0;
    }
>>>>>>> 400ae748
    break;
  case NPY_FR_h:
    out->days = td / 24LL;
    td -= out->days * 24LL;
    out->hrs = td;
    break;
  case NPY_FR_m:
    out->days = td / 1440LL;
    td -= out->days * 1440LL;
    out->hrs = td / 60LL;
    td -= out->hrs * 60LL;
    out->min = td;
    break;
  case NPY_FR_s:
  case NPY_FR_ms:
<<<<<<< HEAD
  case NPY_FR_us:
  case NPY_FR_ns: {
    const npy_int64 sec_per_day = 86400;
    npy_int64 per_sec;
    if (base == NPY_FR_s) {
      per_sec = 1;
    } else if (base == NPY_FR_ms) {
      per_sec = 1000;
    } else if (base == NPY_FR_us) {
      per_sec = 1000000;
=======

    per_day = 86400000LL;
    per_sec = 1000LL;

    // put frac in seconds
    if (td < 0 && td % per_sec != 0)
      frac = td / per_sec - 1;
    else
      frac = td / per_sec;

    if (frac < 0) {
      sign = -1;

      // even fraction
      if ((-frac % 86400LL) != 0) {
        out->days = -frac / 86400LL + 1;
        frac += 86400LL * out->days;
      } else {
        frac = -frac;
      }
    } else {
      sign = 1;
      out->days = 0;
    }

    if (frac >= 86400) {
      out->days += frac / 86400LL;
      frac -= out->days * 86400LL;
    }

    if (frac >= 3600) {
      out->hrs = (npy_int32)(frac / 3600LL);
      frac -= out->hrs * 3600LL;
    } else {
      out->hrs = 0;
    }

    if (frac >= 60) {
      out->min = (npy_int32)(frac / 60LL);
      frac -= out->min * 60LL;
    } else {
      out->min = 0;
    }

    if (frac >= 0) {
      out->sec = (npy_int32)frac;
      frac -= out->sec;
    } else {
      out->sec = 0;
    }

    sfrac = (out->hrs * 3600LL + out->min * 60LL + out->sec) * per_sec;

    if (sign < 0)
      out->days = -out->days;

    ifrac = td - (out->days * per_day + sfrac);

    if (ifrac != 0) {
      out->ms = (npy_int32)ifrac;
      out->us = 0;
      out->ns = 0;
>>>>>>> 400ae748
    } else {
      per_sec = 1000000000;
    }

    const npy_int64 per_day = sec_per_day * per_sec;
    npy_int64 frac;
    // put frac in seconds
    if (td < 0 && td % per_sec != 0)
      frac = td / per_sec - 1;
    else
      frac = td / per_sec;

    const int sign = frac < 0 ? -1 : 1;
    if (frac < 0) {
      // even fraction
      if ((-frac % sec_per_day) != 0) {
        out->days = -frac / sec_per_day + 1;
        frac += sec_per_day * out->days;
      } else {
        frac = -frac;
      }
    }

    if (frac >= sec_per_day) {
      out->days += frac / sec_per_day;
      frac -= out->days * sec_per_day;
    }

<<<<<<< HEAD
    if (frac >= sec_per_hour) {
      out->hrs = frac / sec_per_hour;
      frac -= out->hrs * sec_per_hour;
    }

    if (frac >= sec_per_min) {
      out->min = frac / sec_per_min;
      frac -= out->min * sec_per_min;
=======
    if (frac >= 3600) {
      out->hrs = (npy_int32)(frac / 3600LL);
      frac -= out->hrs * 3600LL;
    } else {
      out->hrs = 0;
    }

    if (frac >= 60) {
      out->min = (npy_int32)(frac / 60LL);
      frac -= out->min * 60LL;
    } else {
      out->min = 0;
>>>>>>> 400ae748
    }

    if (frac >= 0) {
      out->sec = (npy_int32)frac;
      frac -= out->sec;
    }

    if (sign < 0)
      out->days = -out->days;

    if (base > NPY_FR_s) {
      const npy_int64 sfrac =
          (out->hrs * sec_per_hour + out->min * sec_per_min + out->sec) *
          per_sec;

      npy_int64 ifrac = td - (out->days * per_day + sfrac);

      if (base == NPY_FR_ms) {
        out->ms = ifrac;
      } else if (base == NPY_FR_us) {
        out->ms = ifrac / 1000LL;
        ifrac = ifrac % 1000LL;
        out->us = ifrac;
      } else if (base == NPY_FR_ns) {
        out->ms = ifrac / (1000LL * 1000LL);
        ifrac = ifrac % (1000LL * 1000LL);
        out->us = ifrac / 1000LL;
        ifrac = ifrac % 1000LL;
        out->ns = ifrac;
      }
    }
<<<<<<< HEAD
=======
    break;

  case NPY_FR_m:

    out->days = td / 1440LL;
    td -= out->days * 1440LL;
    out->hrs = (npy_int32)(td / 60LL);
    td -= out->hrs * 60LL;
    out->min = (npy_int32)td;

    out->sec = 0;
    out->ms = 0;
    out->us = 0;
    out->ns = 0;
    break;

  case NPY_FR_h:
    out->days = td / 24LL;
    td -= out->days * 24LL;
    out->hrs = (npy_int32)td;

    out->min = 0;
    out->sec = 0;
    out->ms = 0;
    out->us = 0;
    out->ns = 0;
    break;

  case NPY_FR_D:
    out->days = td;
    out->hrs = 0;
    out->min = 0;
    out->sec = 0;
    out->ms = 0;
    out->us = 0;
    out->ns = 0;
    break;

  case NPY_FR_W:
    out->days = 7 * td;
    out->hrs = 0;
    out->min = 0;
    out->sec = 0;
    out->ms = 0;
    out->us = 0;
    out->ns = 0;
    break;
>>>>>>> 400ae748

  } break;
  default:
    PyErr_SetString(PyExc_RuntimeError,
                    "NumPy timedelta metadata is corrupted with "
                    "invalid base unit");
    break;
  }

  out->seconds = out->hrs * sec_per_hour + out->min * sec_per_min + out->sec;
  out->microseconds = out->ms * 1000 + out->us;
  out->nanoseconds = out->ns;
}

/*
 * This function returns a pointer to the DateTimeMetaData
 * contained within the provided datetime dtype.
 *
 * Copied near-verbatim from numpy/core/src/multiarray/datetime.c
 */
PyArray_DatetimeMetaData
get_datetime_metadata_from_dtype(PyArray_Descr *dtype) {
  return (((PyArray_DatetimeDTypeMetaData *)dtype->c_metadata)->meta);
}<|MERGE_RESOLUTION|>--- conflicted
+++ resolved
@@ -702,7 +702,6 @@
   /* Initialize the output to all zeros */
   memset(out, 0, sizeof(pandas_timedeltastruct));
 
-<<<<<<< HEAD
   const npy_int64 sec_per_hour = 3600;
   const npy_int64 sec_per_min = 60;
 
@@ -712,151 +711,6 @@
     break;
   case (NPY_FR_D):
     out->days = td;
-=======
-  switch (base) {
-  case NPY_FR_ns:
-
-    per_day = 86400000000000LL;
-    per_sec = 1000LL * 1000LL * 1000LL;
-
-    // put frac in seconds
-    if (td < 0 && td % per_sec != 0)
-      frac = td / per_sec - 1;
-    else
-      frac = td / per_sec;
-
-    if (frac < 0) {
-      sign = -1;
-
-      // even fraction
-      if ((-frac % 86400LL) != 0) {
-        out->days = -frac / 86400LL + 1;
-        frac += 86400LL * out->days;
-      } else {
-        frac = -frac;
-      }
-    } else {
-      sign = 1;
-      out->days = 0;
-    }
-
-    if (frac >= 86400) {
-      out->days += frac / 86400LL;
-      frac -= out->days * 86400LL;
-    }
-
-    if (frac >= 3600) {
-      out->hrs = (npy_int32)(frac / 3600LL);
-      frac -= out->hrs * 3600LL;
-    } else {
-      out->hrs = 0;
-    }
-
-    if (frac >= 60) {
-      out->min = (npy_int32)(frac / 60LL);
-      frac -= out->min * 60LL;
-    } else {
-      out->min = 0;
-    }
-
-    if (frac >= 0) {
-      out->sec = (npy_int32)frac;
-      frac -= out->sec;
-    } else {
-      out->sec = 0;
-    }
-
-    sfrac = (out->hrs * 3600LL + out->min * 60LL + out->sec) * per_sec;
-
-    if (sign < 0)
-      out->days = -out->days;
-
-    ifrac = td - (out->days * per_day + sfrac);
-
-    if (ifrac != 0) {
-      out->ms = (npy_int32)(ifrac / (1000LL * 1000LL));
-      ifrac -= out->ms * 1000LL * 1000LL;
-      out->us = (npy_int32)(ifrac / 1000LL);
-      ifrac -= out->us * 1000LL;
-      out->ns = (npy_int32)ifrac;
-    } else {
-      out->ms = 0;
-      out->us = 0;
-      out->ns = 0;
-    }
-    break;
-
-  case NPY_FR_us:
-
-    per_day = 86400000000LL;
-    per_sec = 1000LL * 1000LL;
-
-    // put frac in seconds
-    if (td < 0 && td % per_sec != 0)
-      frac = td / per_sec - 1;
-    else
-      frac = td / per_sec;
-
-    if (frac < 0) {
-      sign = -1;
-
-      // even fraction
-      if ((-frac % 86400LL) != 0) {
-        out->days = -frac / 86400LL + 1;
-        frac += 86400LL * out->days;
-      } else {
-        frac = -frac;
-      }
-    } else {
-      sign = 1;
-      out->days = 0;
-    }
-
-    if (frac >= 86400) {
-      out->days += frac / 86400LL;
-      frac -= out->days * 86400LL;
-    }
-
-    if (frac >= 3600) {
-      out->hrs = (npy_int32)(frac / 3600LL);
-      frac -= out->hrs * 3600LL;
-    } else {
-      out->hrs = 0;
-    }
-
-    if (frac >= 60) {
-      out->min = (npy_int32)(frac / 60LL);
-      frac -= out->min * 60LL;
-    } else {
-      out->min = 0;
-    }
-
-    if (frac >= 0) {
-      out->sec = (npy_int32)frac;
-      frac -= out->sec;
-    } else {
-      out->sec = 0;
-    }
-
-    sfrac = (out->hrs * 3600LL + out->min * 60LL + out->sec) * per_sec;
-
-    if (sign < 0)
-      out->days = -out->days;
-
-    ifrac = td - (out->days * per_day + sfrac);
-
-    if (ifrac != 0) {
-      out->ms = (npy_int32)(ifrac / 1000LL);
-      ifrac -= out->ms * 1000LL;
-      out->us = (npy_int32)(ifrac / 1L);
-      ifrac -= out->us * 1L;
-      out->ns = (npy_int32)ifrac;
-    } else {
-      out->ms = 0;
-      out->us = 0;
-      out->ns = 0;
-    }
->>>>>>> 400ae748
     break;
   case NPY_FR_h:
     out->days = td / 24LL;
@@ -866,13 +720,12 @@
   case NPY_FR_m:
     out->days = td / 1440LL;
     td -= out->days * 1440LL;
-    out->hrs = td / 60LL;
+    out->hrs = (npy_int32)(td / 60LL);
     td -= out->hrs * 60LL;
-    out->min = td;
+    out->min = (npy_int32)td;
     break;
   case NPY_FR_s:
   case NPY_FR_ms:
-<<<<<<< HEAD
   case NPY_FR_us:
   case NPY_FR_ns: {
     const npy_int64 sec_per_day = 86400;
@@ -883,70 +736,6 @@
       per_sec = 1000;
     } else if (base == NPY_FR_us) {
       per_sec = 1000000;
-=======
-
-    per_day = 86400000LL;
-    per_sec = 1000LL;
-
-    // put frac in seconds
-    if (td < 0 && td % per_sec != 0)
-      frac = td / per_sec - 1;
-    else
-      frac = td / per_sec;
-
-    if (frac < 0) {
-      sign = -1;
-
-      // even fraction
-      if ((-frac % 86400LL) != 0) {
-        out->days = -frac / 86400LL + 1;
-        frac += 86400LL * out->days;
-      } else {
-        frac = -frac;
-      }
-    } else {
-      sign = 1;
-      out->days = 0;
-    }
-
-    if (frac >= 86400) {
-      out->days += frac / 86400LL;
-      frac -= out->days * 86400LL;
-    }
-
-    if (frac >= 3600) {
-      out->hrs = (npy_int32)(frac / 3600LL);
-      frac -= out->hrs * 3600LL;
-    } else {
-      out->hrs = 0;
-    }
-
-    if (frac >= 60) {
-      out->min = (npy_int32)(frac / 60LL);
-      frac -= out->min * 60LL;
-    } else {
-      out->min = 0;
-    }
-
-    if (frac >= 0) {
-      out->sec = (npy_int32)frac;
-      frac -= out->sec;
-    } else {
-      out->sec = 0;
-    }
-
-    sfrac = (out->hrs * 3600LL + out->min * 60LL + out->sec) * per_sec;
-
-    if (sign < 0)
-      out->days = -out->days;
-
-    ifrac = td - (out->days * per_day + sfrac);
-
-    if (ifrac != 0) {
-      out->ms = (npy_int32)ifrac;
-      out->us = 0;
-      out->ns = 0;
->>>>>>> 400ae748
     } else {
       per_sec = 1000000000;
     }
@@ -975,7 +764,6 @@
       frac -= out->days * sec_per_day;
     }
 
-<<<<<<< HEAD
     if (frac >= sec_per_hour) {
       out->hrs = frac / sec_per_hour;
       frac -= out->hrs * sec_per_hour;
@@ -984,20 +772,6 @@
     if (frac >= sec_per_min) {
       out->min = frac / sec_per_min;
       frac -= out->min * sec_per_min;
-=======
-    if (frac >= 3600) {
-      out->hrs = (npy_int32)(frac / 3600LL);
-      frac -= out->hrs * 3600LL;
-    } else {
-      out->hrs = 0;
-    }
-
-    if (frac >= 60) {
-      out->min = (npy_int32)(frac / 60LL);
-      frac -= out->min * 60LL;
-    } else {
-      out->min = 0;
->>>>>>> 400ae748
     }
 
     if (frac >= 0) {
@@ -1029,56 +803,6 @@
         out->ns = ifrac;
       }
     }
-<<<<<<< HEAD
-=======
-    break;
-
-  case NPY_FR_m:
-
-    out->days = td / 1440LL;
-    td -= out->days * 1440LL;
-    out->hrs = (npy_int32)(td / 60LL);
-    td -= out->hrs * 60LL;
-    out->min = (npy_int32)td;
-
-    out->sec = 0;
-    out->ms = 0;
-    out->us = 0;
-    out->ns = 0;
-    break;
-
-  case NPY_FR_h:
-    out->days = td / 24LL;
-    td -= out->days * 24LL;
-    out->hrs = (npy_int32)td;
-
-    out->min = 0;
-    out->sec = 0;
-    out->ms = 0;
-    out->us = 0;
-    out->ns = 0;
-    break;
-
-  case NPY_FR_D:
-    out->days = td;
-    out->hrs = 0;
-    out->min = 0;
-    out->sec = 0;
-    out->ms = 0;
-    out->us = 0;
-    out->ns = 0;
-    break;
-
-  case NPY_FR_W:
-    out->days = 7 * td;
-    out->hrs = 0;
-    out->min = 0;
-    out->sec = 0;
-    out->ms = 0;
-    out->us = 0;
-    out->ns = 0;
-    break;
->>>>>>> 400ae748
 
   } break;
   default:
