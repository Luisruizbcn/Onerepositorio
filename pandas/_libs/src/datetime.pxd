--- conflicted
+++ resolved
@@ -42,11 +42,6 @@
                                            PANDAS_DATETIMEUNIT fr,
                                            pandas_datetimestruct *result) nogil
 
-<<<<<<< HEAD
-    int dayofweek(int y, int m, int d) nogil
-    int is_leapyear(int64_t year) nogil
-=======
->>>>>>> aaee541b
 
 cdef extern from "datetime/np_datetime_strings.h":
     int parse_iso_8601_datetime(char *str, int len, PANDAS_DATETIMEUNIT unit,
