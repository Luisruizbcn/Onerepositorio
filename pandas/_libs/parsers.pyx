--- conflicted
+++ resolved
@@ -277,11 +277,7 @@
 # no longer excluding inf representations
 # '1.#INF','-1.#INF', '1.#INF000000',
 _NA_VALUES = [b'-1.#IND', b'1.#QNAN', b'1.#IND', b'-1.#QNAN',
-<<<<<<< HEAD
-              b'#N/A N/A', b'n/a', b'NA', b'#NA', b'NULL', b'NaN',
-=======
-              b'#N/A N/A', b'NA', b'#NA', b'NULL', b'null', b'NaN',
->>>>>>> db419bfa
+              b'#N/A N/A', b'n/a', b'NA', b'#NA', b'NULL', b'null', b'NaN',
               b'nan', b'']
 
 
