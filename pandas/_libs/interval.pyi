from __future__ import annotations

from typing import (
    Any,
    Generic,
    TypeVar,
    Union,
    overload,
)

import numpy as np
import numpy.typing as npt

from pandas._typing import (
    IntervalClosedType,
    Timedelta,
    Timestamp,
)

VALID_CLOSED: frozenset[str]

_OrderableScalarT = TypeVar("_OrderableScalarT", int, float)
_OrderableTimesT = TypeVar("_OrderableTimesT", Timestamp, Timedelta)
_OrderableT = TypeVar("_OrderableT", int, float, Timestamp, Timedelta)

class _LengthDescriptor:
    @overload
    def __get__(
        self, instance: Interval[_OrderableScalarT], owner: Any
    ) -> _OrderableScalarT: ...
    @overload
    def __get__(
        self, instance: Interval[_OrderableTimesT], owner: Any
    ) -> Timedelta: ...

class _MidDescriptor:
    @overload
    def __get__(self, instance: Interval[_OrderableScalarT], owner: Any) -> float: ...
    @overload
    def __get__(
        self, instance: Interval[_OrderableTimesT], owner: Any
    ) -> _OrderableTimesT: ...

class IntervalMixin:
    @property
    def closed_left(self) -> bool: ...
    @property
    def closed_right(self) -> bool: ...
    @property
    def open_left(self) -> bool: ...
    @property
    def open_right(self) -> bool: ...
    @property
    def is_empty(self) -> bool: ...
    def _check_closed_matches(self, other: IntervalMixin, name: str = ...) -> None: ...

class Interval(IntervalMixin, Generic[_OrderableT]):
    @property
    def left(self: Interval[_OrderableT]) -> _OrderableT: ...
    @property
    def right(self: Interval[_OrderableT]) -> _OrderableT: ...
    @property
    def inclusive(self) -> IntervalClosedType: ...
    mid: _MidDescriptor
    length: _LengthDescriptor
    def __init__(
        self,
        left: _OrderableT,
        right: _OrderableT,
<<<<<<< HEAD
        inclusive: IntervalClosedType = ...,
    ): ...
=======
        closed: IntervalClosedType = ...,
    ) -> None: ...
>>>>>>> 9222cb0c
    def __hash__(self) -> int: ...
    @overload
    def __contains__(
        self: Interval[_OrderableTimesT], key: _OrderableTimesT
    ) -> bool: ...
    @overload
    def __contains__(
        self: Interval[_OrderableScalarT], key: Union[int, float]
    ) -> bool: ...
    def __repr__(self) -> str: ...
    def __str__(self) -> str: ...
    @overload
    def __add__(
        self: Interval[_OrderableTimesT], y: Timedelta
    ) -> Interval[_OrderableTimesT]: ...
    @overload
    def __add__(
        self: Interval[int], y: _OrderableScalarT
    ) -> Interval[_OrderableScalarT]: ...
    @overload
    def __add__(self: Interval[float], y: Union[int, float]) -> Interval[float]: ...
    @overload
    def __radd__(
        self: Interval[_OrderableTimesT], y: Timedelta
    ) -> Interval[_OrderableTimesT]: ...
    @overload
    def __radd__(
        self: Interval[int], y: _OrderableScalarT
    ) -> Interval[_OrderableScalarT]: ...
    @overload
    def __radd__(self: Interval[float], y: Union[int, float]) -> Interval[float]: ...
    @overload
    def __sub__(
        self: Interval[_OrderableTimesT], y: Timedelta
    ) -> Interval[_OrderableTimesT]: ...
    @overload
    def __sub__(
        self: Interval[int], y: _OrderableScalarT
    ) -> Interval[_OrderableScalarT]: ...
    @overload
    def __sub__(self: Interval[float], y: Union[int, float]) -> Interval[float]: ...
    @overload
    def __rsub__(
        self: Interval[_OrderableTimesT], y: Timedelta
    ) -> Interval[_OrderableTimesT]: ...
    @overload
    def __rsub__(
        self: Interval[int], y: _OrderableScalarT
    ) -> Interval[_OrderableScalarT]: ...
    @overload
    def __rsub__(self: Interval[float], y: Union[int, float]) -> Interval[float]: ...
    @overload
    def __mul__(
        self: Interval[int], y: _OrderableScalarT
    ) -> Interval[_OrderableScalarT]: ...
    @overload
    def __mul__(self: Interval[float], y: Union[int, float]) -> Interval[float]: ...
    @overload
    def __rmul__(
        self: Interval[int], y: _OrderableScalarT
    ) -> Interval[_OrderableScalarT]: ...
    @overload
    def __rmul__(self: Interval[float], y: Union[int, float]) -> Interval[float]: ...
    @overload
    def __truediv__(
        self: Interval[int], y: _OrderableScalarT
    ) -> Interval[_OrderableScalarT]: ...
    @overload
    def __truediv__(self: Interval[float], y: Union[int, float]) -> Interval[float]: ...
    @overload
    def __floordiv__(
        self: Interval[int], y: _OrderableScalarT
    ) -> Interval[_OrderableScalarT]: ...
    @overload
    def __floordiv__(
        self: Interval[float], y: Union[int, float]
    ) -> Interval[float]: ...
    def overlaps(self: Interval[_OrderableT], other: Interval[_OrderableT]) -> bool: ...

def intervals_to_interval_bounds(
    intervals: np.ndarray, validate_closed: bool = ...
) -> tuple[np.ndarray, np.ndarray, str]: ...

class IntervalTree(IntervalMixin):
    def __init__(
        self,
        left: np.ndarray,
        right: np.ndarray,
        inclusive: IntervalClosedType = ...,
        leaf_size: int = ...,
    ) -> None: ...
    @property
    def mid(self) -> np.ndarray: ...
    @property
    def length(self) -> np.ndarray: ...
    def get_indexer(self, target) -> npt.NDArray[np.intp]: ...
    def get_indexer_non_unique(
        self, target
    ) -> tuple[npt.NDArray[np.intp], npt.NDArray[np.intp]]: ...
    _na_count: int
    @property
    def is_overlapping(self) -> bool: ...
    @property
    def is_monotonic_increasing(self) -> bool: ...
    def clear_mapping(self) -> None: ...<|MERGE_RESOLUTION|>--- conflicted
+++ resolved
@@ -67,13 +67,8 @@
         self,
         left: _OrderableT,
         right: _OrderableT,
-<<<<<<< HEAD
-        inclusive: IntervalClosedType = ...,
-    ): ...
-=======
         closed: IntervalClosedType = ...,
     ) -> None: ...
->>>>>>> 9222cb0c
     def __hash__(self) -> int: ...
     @overload
     def __contains__(
