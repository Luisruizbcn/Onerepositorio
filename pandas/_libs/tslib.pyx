--- conflicted
+++ resolved
@@ -55,20 +55,12 @@
 from datetime import timedelta, datetime
 from datetime import time as datetime_time
 
-<<<<<<< HEAD
-=======
+
 from tslibs.np_datetime cimport (check_dts_bounds,
                                  pandas_datetimestruct,
                                  dt64_to_dtstruct, dtstruct_to_dt64)
 from tslibs.np_datetime import OutOfBoundsDatetime
 
-from khash cimport (
-    khiter_t,
-    kh_destroy_int64, kh_put_int64,
-    kh_init_int64, kh_int64_t,
-    kh_resize_int64, kh_get_int64)
-
->>>>>>> 8449ffd9
 from .tslibs.parsing import parse_datetime_string
 
 cimport cython
