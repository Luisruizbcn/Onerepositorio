--- conflicted
+++ resolved
@@ -1238,218 +1238,6 @@
     return Py_TYPE(o) == ts_type  # isinstance(o, Timestamp)
 
 
-<<<<<<< HEAD
-=======
-# helper to extract datetime and int64 from several different possibilities
-cdef convert_to_tsobject(object ts, object tz, object unit,
-                         bint dayfirst, bint yearfirst):
-    """
-    Extract datetime and int64 from any of:
-        - np.int64 (with unit providing a possible modifier)
-        - np.datetime64
-        - a float (with unit providing a possible modifier)
-        - python int or long object (with unit providing a possible modifier)
-        - iso8601 string object
-        - python datetime object
-        - another timestamp object
-    """
-    cdef:
-        _TSObject obj
-
-    if tz is not None:
-        tz = maybe_get_tz(tz)
-
-    obj = _TSObject()
-
-    if is_string_object(ts):
-        return convert_str_to_tsobject(ts, tz, unit, dayfirst, yearfirst)
-
-    if ts is None or ts is NaT:
-        obj.value = NPY_NAT
-    elif is_datetime64_object(ts):
-        if ts.view('i8') == NPY_NAT:
-            obj.value = NPY_NAT
-        else:
-            obj.value = _get_datetime64_nanos(ts)
-            dt64_to_dtstruct(obj.value, &obj.dts)
-    elif is_integer_object(ts):
-        if ts == NPY_NAT:
-            obj.value = NPY_NAT
-        else:
-            ts = ts * cast_from_unit(None, unit)
-            obj.value = ts
-            dt64_to_dtstruct(ts, &obj.dts)
-    elif is_float_object(ts):
-        if ts != ts or ts == NPY_NAT:
-            obj.value = NPY_NAT
-        else:
-            ts = cast_from_unit(ts, unit)
-            obj.value = ts
-            dt64_to_dtstruct(ts, &obj.dts)
-    elif PyDateTime_Check(ts):
-        return convert_datetime_to_tsobject(ts, tz)
-    elif PyDate_Check(ts):
-        # Keep the converter same as PyDateTime's
-        ts = datetime.combine(ts, datetime_time())
-        return convert_datetime_to_tsobject(ts, tz)
-    elif getattr(ts, '_typ', None) == 'period':
-        raise ValueError("Cannot convert Period to Timestamp "
-                         "unambiguously. Use to_timestamp")
-    else:
-        raise TypeError('Cannot convert input [{}] of type {} to '
-                        'Timestamp'.format(ts, type(ts)))
-
-    if obj.value != NPY_NAT:
-        check_dts_bounds(&obj.dts)
-
-    if tz is not None:
-        _localize_tso(obj, tz)
-
-    return obj
-
-
-cdef _TSObject convert_datetime_to_tsobject(datetime ts, object tz,
-                                            int32_t nanos=0):
-    """
-    Convert a datetime (or Timestamp) input `ts`, along with optional timezone
-    object `tz` to a _TSObject.
-
-    The optional argument `nanos` allows for cases where datetime input
-    needs to be supplemented with higher-precision information.
-
-    Parameters
-    ----------
-    ts : datetime or Timestamp
-        Value to be converted to _TSObject
-    tz : tzinfo or None
-        timezone for the timezone-aware output
-    nanos : int32_t, default is 0
-        nanoseconds supplement the precision of the datetime input ts
-
-    Returns
-    -------
-    obj : _TSObject
-    """
-    cdef:
-        _TSObject obj = _TSObject()
-
-    if tz is not None:
-        tz = maybe_get_tz(tz)
-
-        # sort of a temporary hack
-        if ts.tzinfo is not None:
-            if hasattr(tz, 'normalize') and hasattr(ts.tzinfo, '_utcoffset'):
-                ts = tz.normalize(ts)
-                obj.value = pydatetime_to_dt64(ts, &obj.dts)
-                obj.tzinfo = ts.tzinfo
-            else:
-                # tzoffset
-                try:
-                    tz = ts.astimezone(tz).tzinfo
-                except:
-                    pass
-                obj.value = pydatetime_to_dt64(ts, &obj.dts)
-                ts_offset = get_utcoffset(ts.tzinfo, ts)
-                obj.value -= int(ts_offset.total_seconds() * 1e9)
-                tz_offset = get_utcoffset(tz, ts)
-                obj.value += int(tz_offset.total_seconds() * 1e9)
-                dt64_to_dtstruct(obj.value, &obj.dts)
-                obj.tzinfo = tz
-        elif not is_utc(tz):
-            ts = _localize_pydatetime(ts, tz)
-            obj.value = pydatetime_to_dt64(ts, &obj.dts)
-            obj.tzinfo = ts.tzinfo
-        else:
-            # UTC
-            obj.value = pydatetime_to_dt64(ts, &obj.dts)
-            obj.tzinfo = pytz.utc
-    else:
-        obj.value = pydatetime_to_dt64(ts, &obj.dts)
-        obj.tzinfo = ts.tzinfo
-
-    if obj.tzinfo is not None and not is_utc(obj.tzinfo):
-        offset = get_utcoffset(obj.tzinfo, ts)
-        obj.value -= int(offset.total_seconds() * 1e9)
-
-    if is_timestamp(ts):
-        obj.value += ts.nanosecond
-        obj.dts.ps = ts.nanosecond * 1000
-
-    if nanos:
-        obj.value += nanos
-        obj.dts.ps = nanos * 1000
-
-    check_dts_bounds(&obj.dts)
-    return obj
-
-
-cdef convert_str_to_tsobject(object ts, object tz, object unit,
-                             bint dayfirst=False, bint yearfirst=False):
-    """ ts must be a string """
-
-    cdef:
-        _TSObject obj
-        int out_local = 0, out_tzoffset = 0
-        datetime dt
-
-    if tz is not None:
-        tz = maybe_get_tz(tz)
-
-    obj = _TSObject()
-
-    assert is_string_object(ts)
-
-    if len(ts) == 0 or ts in nat_strings:
-        ts = NaT
-    elif ts == 'now':
-        # Issue 9000, we short-circuit rather than going
-        # into np_datetime_strings which returns utc
-        ts = datetime.now(tz)
-    elif ts == 'today':
-        # Issue 9000, we short-circuit rather than going
-        # into np_datetime_strings which returns a normalized datetime
-        ts = datetime.now(tz)
-        # equiv: datetime.today().replace(tzinfo=tz)
-    else:
-        try:
-            _string_to_dts(ts, &obj.dts, &out_local, &out_tzoffset)
-            obj.value = dtstruct_to_dt64(&obj.dts)
-            check_dts_bounds(&obj.dts)
-            if out_local == 1:
-                obj.tzinfo = pytz.FixedOffset(out_tzoffset)
-                obj.value = tz_convert_single(obj.value, obj.tzinfo, 'UTC')
-                if tz is None:
-                    check_dts_bounds(&obj.dts)
-                    return obj
-                else:
-                    # Keep the converter same as PyDateTime's
-                    obj = convert_to_tsobject(obj.value, obj.tzinfo,
-                                              None, 0, 0)
-                    dt = datetime(obj.dts.year, obj.dts.month, obj.dts.day,
-                                  obj.dts.hour, obj.dts.min, obj.dts.sec,
-                                  obj.dts.us, obj.tzinfo)
-                    obj = convert_datetime_to_tsobject(dt, tz,
-                                                       nanos=obj.dts.ps / 1000)
-                    return obj
-
-            else:
-                ts = obj.value
-                if tz is not None:
-                    # shift for _localize_tso
-                    ts = tz_localize_to_utc(np.array([ts], dtype='i8'), tz,
-                                            ambiguous='raise',
-                                            errors='raise')[0]
-        except ValueError:
-            try:
-                ts = parse_datetime_string(ts, dayfirst=dayfirst,
-                                           yearfirst=yearfirst)
-            except Exception:
-                raise ValueError("could not convert string to Timestamp")
-
-    return convert_to_tsobject(ts, tz, unit, dayfirst, yearfirst)
-
-
->>>>>>> 15fa4bd6
 def _test_parse_iso8601(object ts):
     """
     TESTING ONLY: Parse string into Timestamp using iso8601 parser. Used
