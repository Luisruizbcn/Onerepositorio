cimport cython
from cpython.datetime cimport (
    PyDate_Check,
    PyDateTime_Check,
    datetime,
    import_datetime,
    tzinfo,
)
from cpython.object cimport PyObject

# import datetime C API
import_datetime()


cimport numpy as cnp
from numpy cimport (
    float64_t,
    int64_t,
    ndarray,
)

import numpy as np

cnp.import_array()

import pytz

from pandas._libs.tslibs.np_datetime cimport (
    NPY_DATETIMEUNIT,
    NPY_FR_ns,
    check_dts_bounds,
    get_datetime64_value,
    npy_datetimestruct,
    npy_datetimestruct_to_datetime,
    pandas_datetime_to_datetimestruct,
    pydate_to_dt64,
    pydatetime_to_dt64,
    string_to_dts,
)
from pandas._libs.util cimport (
    is_datetime64_object,
    is_float_object,
    is_integer_object,
)

from pandas._libs.tslibs.np_datetime import OutOfBoundsDatetime
from pandas._libs.tslibs.parsing import parse_datetime_string

from pandas._libs.tslibs.conversion cimport (
    _TSObject,
    cast_from_unit,
    convert_datetime_to_tsobject,
    get_datetime64_nanos,
    precision_from_unit,
)
from pandas._libs.tslibs.nattype cimport (
    NPY_NAT,
    c_NaT as NaT,
    c_nat_strings as nat_strings,
)
from pandas._libs.tslibs.timestamps cimport _Timestamp
from pandas._libs.tslibs.timezones cimport tz_compare

from pandas._libs.tslibs import (
    Resolution,
    get_resolution,
)
from pandas._libs.tslibs.timestamps import Timestamp

# Note: this is the only non-tslibs intra-pandas dependency here

from pandas._libs.missing cimport checknull_with_nat_and_na
from pandas._libs.tslibs.tzconversion cimport tz_localize_to_utc_single


def _test_parse_iso8601(ts: str):
    """
    TESTING ONLY: Parse string into Timestamp using iso8601 parser. Used
    only for testing, actual construction uses `convert_str_to_tsobject`
    """
    cdef:
        _TSObject obj
        int out_local = 0, out_tzoffset = 0
        NPY_DATETIMEUNIT out_bestunit

    obj = _TSObject()

    if ts == 'now':
        return Timestamp.utcnow()
    elif ts == 'today':
        return Timestamp.now().normalize()

    string_to_dts(ts, &obj.dts, &out_bestunit, &out_local, &out_tzoffset, True)
    obj.value = npy_datetimestruct_to_datetime(NPY_FR_ns, &obj.dts)
    check_dts_bounds(&obj.dts)
    if out_local == 1:
        obj.tzinfo = pytz.FixedOffset(out_tzoffset)
        obj.value = tz_localize_to_utc_single(obj.value, obj.tzinfo)
        return Timestamp(obj.value, tz=obj.tzinfo)
    else:
        return Timestamp(obj.value)


@cython.wraparound(False)
@cython.boundscheck(False)
def format_array_from_datetime(
    ndarray values,
    tzinfo tz=None,
    str format=None,
    object na_rep=None,
    NPY_DATETIMEUNIT reso=NPY_FR_ns,
) -> np.ndarray:
    """
    return a np object array of the string formatted values

    Parameters
    ----------
    values : a 1-d i8 array
    tz : tzinfo or None, default None
    format : str or None, default None
          a strftime capable string
    na_rep : optional, default is None
          a nat format
    reso : NPY_DATETIMEUNIT, default NPY_FR_ns

    Returns
    -------
    np.ndarray[object]
    """
    cdef:
        int64_t val, ns, N = values.size
        bint show_ms = False, show_us = False, show_ns = False
        bint basic_format = False, basic_format_day = False
        _Timestamp ts
        object res
        npy_datetimestruct dts

        # Note that `result` (and thus `result_flat`) is C-order and
        #  `it` iterates C-order as well, so the iteration matches
        #  See discussion at
        #  github.com/pandas-dev/pandas/pull/46886#discussion_r860261305
        ndarray result = cnp.PyArray_EMPTY(values.ndim, values.shape, cnp.NPY_OBJECT, 0)
        object[::1] res_flat = result.ravel()     # should NOT be a copy
        cnp.flatiter it = cnp.PyArray_IterNew(values)

    if na_rep is None:
        na_rep = 'NaT'

    if tz is None:
        # if we don't have a format nor tz, then choose
        # a format based on precision
        basic_format = format is None
        if basic_format:
            reso_obj = get_resolution(values, tz=tz, reso=reso)
            show_ns = reso_obj == Resolution.RESO_NS
            show_us = reso_obj == Resolution.RESO_US
            show_ms = reso_obj == Resolution.RESO_MS

        elif format == "%Y-%m-%d %H:%M:%S":
            # Same format as default, but with hardcoded precision (s)
            basic_format = True
            show_ns = show_us = show_ms = False

        elif format == "%Y-%m-%d %H:%M:%S.%f":
            # Same format as default, but with hardcoded precision (us)
            basic_format = show_us = True
            show_ns = show_ms = False

        elif format == "%Y-%m-%d":
            # Default format for dates
            basic_format_day = True

    assert not (basic_format_day and basic_format)

    for i in range(N):
        # Analogous to: utc_val = values[i]
        val = (<int64_t*>cnp.PyArray_ITER_DATA(it))[0]

        if val == NPY_NAT:
            res = na_rep
        elif basic_format_day:

            pandas_datetime_to_datetimestruct(val, reso, &dts)
            res = f'{dts.year}-{dts.month:02d}-{dts.day:02d}'

        elif basic_format:

            pandas_datetime_to_datetimestruct(val, reso, &dts)
            res = (f'{dts.year}-{dts.month:02d}-{dts.day:02d} '
                   f'{dts.hour:02d}:{dts.min:02d}:{dts.sec:02d}')

            if show_ns:
                ns = dts.ps // 1000
                res += f'.{ns + dts.us * 1000:09d}'
            elif show_us:
                res += f'.{dts.us:06d}'
            elif show_ms:
                res += f'.{dts.us // 1000:03d}'

        else:

            ts = Timestamp._from_value_and_reso(val, reso=reso, tz=tz)
            if format is None:
                # Use datetime.str, that returns ts.isoformat(sep=' ')
                res = str(ts)
            else:

                # invalid format string
                # requires dates > 1900
                try:
                    # Note: dispatches to pydatetime
                    res = ts.strftime(format)
                except ValueError:
                    # Use datetime.str, that returns ts.isoformat(sep=' ')
                    res = str(ts)

        # Note: we can index result directly instead of using PyArray_MultiIter_DATA
        #  like we do for the other functions because result is known C-contiguous
        #  and is the first argument to PyArray_MultiIterNew2.  The usual pattern
        #  does not seem to work with object dtype.
        #  See discussion at
        #  github.com/pandas-dev/pandas/pull/46886#discussion_r860261305
        res_flat[i] = res

        cnp.PyArray_ITER_NEXT(it)

    return result


def array_with_unit_to_datetime(
    ndarray values,
    str unit,
    str errors="coerce"
):
    """
    Convert the ndarray to datetime according to the time unit.

    This function converts an array of objects into a numpy array of
    datetime64[ns]. It returns the converted array
    and also returns the timezone offset

    if errors:
      - raise: return converted values or raise OutOfBoundsDatetime
          if out of range on the conversion or
          ValueError for other conversions (e.g. a string)
      - ignore: return non-convertible values as the same unit
      - coerce: NaT for non-convertibles

    Parameters
    ----------
    values : ndarray
         Date-like objects to convert.
    unit : str
         Time unit to use during conversion.
    errors : str, default 'raise'
         Error behavior when parsing.

    Returns
    -------
    result : ndarray of m8 values
    tz : parsed timezone offset or None
    """
    cdef:
        Py_ssize_t i, n=len(values)
        int64_t mult
        int prec = 0
        ndarray[float64_t] fvalues
        bint is_ignore = errors=='ignore'
        bint is_coerce = errors=='coerce'
        bint is_raise = errors=='raise'
        bint need_to_iterate = True
        ndarray[int64_t] iresult
        ndarray[object] oresult
        ndarray mask
        object tz = None

    assert is_ignore or is_coerce or is_raise

    if unit == "ns":
        if issubclass(values.dtype.type, (np.integer, np.float_)):
            result = values.astype("M8[ns]", copy=False)
        else:
            result, tz = array_to_datetime(
                values.astype(object, copy=False),
                errors=errors,
            )
        return result, tz

    mult, _ = precision_from_unit(unit)

    if is_raise:
        # try a quick conversion to i8/f8
        # if we have nulls that are not type-compat
        # then need to iterate

        if values.dtype.kind in ["i", "f", "u"]:
            iresult = values.astype("i8", copy=False)
            # fill missing values by comparing to NPY_NAT
            mask = iresult == NPY_NAT
            iresult[mask] = 0
            fvalues = iresult.astype("f8") * mult
            need_to_iterate = False

        if not need_to_iterate:
            # check the bounds
            if (fvalues < Timestamp.min.value).any() or (
                (fvalues > Timestamp.max.value).any()
            ):
                raise OutOfBoundsDatetime(f"cannot convert input with unit '{unit}'")

            if values.dtype.kind in ["i", "u"]:
                result = (iresult * mult).astype("M8[ns]")

            elif values.dtype.kind == "f":
                fresult = (values * mult).astype("f8")
                fresult[mask] = 0
                if prec:
                    fresult = round(fresult, prec)
                result = fresult.astype("M8[ns]", copy=False)

            iresult = result.view("i8")
            iresult[mask] = NPY_NAT

            return result, tz

    result = np.empty(n, dtype='M8[ns]')
    iresult = result.view('i8')

    try:
        for i in range(n):
            val = values[i]

            if checknull_with_nat_and_na(val):
                iresult[i] = NPY_NAT

            elif is_integer_object(val) or is_float_object(val):

                if val != val or val == NPY_NAT:
                    iresult[i] = NPY_NAT
                else:
                    try:
                        iresult[i] = cast_from_unit(val, unit)
                    except OverflowError:
                        if is_raise:
                            raise OutOfBoundsDatetime(
                                f"cannot convert input {val} with the unit '{unit}'"
                            )
                        elif is_ignore:
                            raise AssertionError
                        iresult[i] = NPY_NAT

            elif isinstance(val, str):
                if len(val) == 0 or val in nat_strings:
                    iresult[i] = NPY_NAT

                else:
                    try:
                        iresult[i] = cast_from_unit(float(val), unit)
                    except ValueError:
                        if is_raise:
                            raise ValueError(
                                f"non convertible value {val} with the unit '{unit}'"
                            )
                        elif is_ignore:
                            raise AssertionError
                        iresult[i] = NPY_NAT
                    except OverflowError:
                        if is_raise:
                            raise OutOfBoundsDatetime(
                                f"cannot convert input {val} with the unit '{unit}'"
                            )
                        elif is_ignore:
                            raise AssertionError
                        iresult[i] = NPY_NAT

            else:

                if is_raise:
                    raise ValueError(
                        f"unit='{unit}' not valid with non-numerical val='{val}'"
                    )
                if is_ignore:
                    raise AssertionError

                iresult[i] = NPY_NAT

        return result, tz

    except AssertionError:
        pass

    # we have hit an exception
    # and are in ignore mode
    # redo as object

    oresult = cnp.PyArray_EMPTY(values.ndim, values.shape, cnp.NPY_OBJECT, 0)
    for i in range(n):
        val = values[i]

        if checknull_with_nat_and_na(val):
            oresult[i] = <object>NaT
        elif is_integer_object(val) or is_float_object(val):

            if val != val or val == NPY_NAT:
                oresult[i] = <object>NaT
            else:
                try:
                    oresult[i] = Timestamp(cast_from_unit(val, unit))
                except OverflowError:
                    oresult[i] = val

        elif isinstance(val, str):
            if len(val) == 0 or val in nat_strings:
                oresult[i] = <object>NaT

            else:
                oresult[i] = val

    return oresult, tz


@cython.wraparound(False)
@cython.boundscheck(False)
def first_non_null(values: ndarray) -> int:
    """Find position of first non-null value, return -1 if there isn't one."""
    cdef:
        Py_ssize_t n = len(values)
        Py_ssize_t i
    for i in range(n):
        val = values[i]
        if checknull_with_nat_and_na(val):
            continue
        if isinstance(val, str) and (len(val) == 0 or val in nat_strings):
            continue
        return i
    else:
        return -1


@cython.wraparound(False)
@cython.boundscheck(False)
cpdef array_to_datetime(
    ndarray[object] values,
    str errors='raise',
    bint dayfirst=False,
    bint yearfirst=False,
    bint utc=False,
    bint require_iso8601=False,
    bint allow_mixed=False,
):
    """
    Converts a 1D array of date-like values to a numpy array of either:
        1) datetime64[ns] data
        2) datetime.datetime objects, if OutOfBoundsDatetime or TypeError
           is encountered

    Also returns a pytz.FixedOffset if an array of strings with the same
    timezone offset is passed and utc=True is not passed. Otherwise, None
    is returned

    Handles datetime.date, datetime.datetime, np.datetime64 objects, numeric,
    strings

    Parameters
    ----------
    values : ndarray of object
         date-like objects to convert
    errors : str, default 'raise'
         error behavior when parsing
    dayfirst : bool, default False
         dayfirst parsing behavior when encountering datetime strings
    yearfirst : bool, default False
         yearfirst parsing behavior when encountering datetime strings
    utc : bool, default False
         indicator whether the dates should be UTC
    require_iso8601 : bool, default False
         indicator whether the datetime string should be iso8601
    allow_mixed : bool, default False
        Whether to allow mixed datetimes and integers.

    Returns
    -------
    np.ndarray
        May be datetime64[ns] or object dtype
    tzinfo or None
    """
    cdef:
        Py_ssize_t i, n = len(values)
        object val, tz
        ndarray[int64_t] iresult
        npy_datetimestruct dts
        NPY_DATETIMEUNIT out_bestunit
        bint utc_convert = bool(utc)
        bint seen_integer = False
        bint seen_datetime = False
        bint seen_datetime_offset = False
        bint is_raise = errors=='raise'
        bint is_ignore = errors=='ignore'
        bint is_coerce = errors=='coerce'
        bint is_same_offsets
        _TSObject _ts
        int64_t value
        int out_local = 0, out_tzoffset = 0
        float tz_offset
        set out_tzoffset_vals = set()
        bint string_to_dts_failed
        datetime py_dt
        tzinfo tz_out = None
        bint found_tz = False, found_naive = False

    # specify error conditions
    assert is_raise or is_ignore or is_coerce

    result = np.empty(n, dtype='M8[ns]')
    iresult = result.view('i8')

    try:
        for i in range(n):
            val = values[i]

            try:
                if checknull_with_nat_and_na(val):
                    iresult[i] = NPY_NAT

                elif PyDateTime_Check(val):
                    seen_datetime = True
                    if val.tzinfo is not None:
                        found_tz = True
                        if utc_convert:
                            _ts = convert_datetime_to_tsobject(val, None)
                            _ts.ensure_reso(NPY_FR_ns)
                            iresult[i] = _ts.value
                        elif found_naive:
                            raise ValueError('Tz-aware datetime.datetime '
                                             'cannot be converted to '
                                             'datetime64 unless utc=True')
                        elif tz_out is not None and not tz_compare(tz_out, val.tzinfo):
                            raise ValueError('Tz-aware datetime.datetime '
                                             'cannot be converted to '
                                             'datetime64 unless utc=True')
                        else:
                            found_tz = True
                            tz_out = val.tzinfo
                            _ts = convert_datetime_to_tsobject(val, None)
                            _ts.ensure_reso(NPY_FR_ns)
                            iresult[i] = _ts.value

                    else:
                        found_naive = True
                        if found_tz and not utc_convert:
                            raise ValueError('Cannot mix tz-aware with '
                                             'tz-naive values')
                        if isinstance(val, _Timestamp):
<<<<<<< HEAD
                            iresult[i] = (<_Timestamp>val)._as_creso(NPY_FR_ns).value
=======
                            iresult[i] = val.as_unit("ns").value
>>>>>>> f81f6872
                        else:
                            iresult[i] = pydatetime_to_dt64(val, &dts)
                            check_dts_bounds(&dts)

                elif PyDate_Check(val):
                    seen_datetime = True
                    iresult[i] = pydate_to_dt64(val, &dts)
                    check_dts_bounds(&dts)

                elif is_datetime64_object(val):
                    seen_datetime = True
                    iresult[i] = get_datetime64_nanos(val, NPY_FR_ns)

                elif is_integer_object(val) or is_float_object(val):
                    # these must be ns unit by-definition
                    seen_integer = True

                    if val != val or val == NPY_NAT:
                        iresult[i] = NPY_NAT
                    elif is_raise or is_ignore:
                        iresult[i] = val
                    else:
                        # coerce
                        # we now need to parse this as if unit='ns'
                        # we can ONLY accept integers at this point
                        # if we have previously (or in future accept
                        # datetimes/strings, then we must coerce)
                        try:
                            iresult[i] = cast_from_unit(val, 'ns')
                        except OverflowError:
                            iresult[i] = NPY_NAT

                elif isinstance(val, str):
                    # string
                    if type(val) is not str:
                        # GH#32264 np.str_ object
                        val = str(val)

                    if len(val) == 0 or val in nat_strings:
                        iresult[i] = NPY_NAT
                        continue

                    string_to_dts_failed = string_to_dts(
                        val, &dts, &out_bestunit, &out_local,
                        &out_tzoffset, False
                    )
                    if string_to_dts_failed:
                        # An error at this point is a _parsing_ error
                        # specifically _not_ OutOfBoundsDatetime
                        if _parse_today_now(val, &iresult[i], utc):
                            continue
                        elif require_iso8601:
                            # if requiring iso8601 strings, skip trying
                            # other formats
                            if is_coerce:
                                iresult[i] = NPY_NAT
                                continue
                            elif is_raise:
                                raise ValueError(
                                    f"time data \"{val}\" at position {i} doesn't "
                                    "match format specified"
                                )
                            return values, tz_out

                        try:
                            py_dt = parse_datetime_string(val,
                                                          dayfirst=dayfirst,
                                                          yearfirst=yearfirst)
                            # If the dateutil parser returned tzinfo, capture it
                            # to check if all arguments have the same tzinfo
                            tz = py_dt.utcoffset()

                        except (ValueError, OverflowError):
                            if is_coerce:
                                iresult[i] = NPY_NAT
                                continue
                            raise TypeError(
                                f"invalid string coercion to datetime for \"{val}\" "
                                f"at position {i}"
                            )

                        if tz is not None:
                            seen_datetime_offset = True
                            # dateutil timezone objects cannot be hashed, so
                            # store the UTC offsets in seconds instead
                            out_tzoffset_vals.add(tz.total_seconds())
                        else:
                            # Add a marker for naive string, to track if we are
                            # parsing mixed naive and aware strings
                            out_tzoffset_vals.add('naive')

                        _ts = convert_datetime_to_tsobject(py_dt, None)
                        iresult[i] = _ts.value
                    if not string_to_dts_failed:
                        # No error reported by string_to_dts, pick back up
                        # where we left off
                        value = npy_datetimestruct_to_datetime(NPY_FR_ns, &dts)
                        if out_local == 1:
                            seen_datetime_offset = True
                            # Store the out_tzoffset in seconds
                            # since we store the total_seconds of
                            # dateutil.tz.tzoffset objects
                            out_tzoffset_vals.add(out_tzoffset * 60.)
                            tz = pytz.FixedOffset(out_tzoffset)
                            value = tz_localize_to_utc_single(value, tz)
                            out_local = 0
                            out_tzoffset = 0
                        else:
                            # Add a marker for naive string, to track if we are
                            # parsing mixed naive and aware strings
                            out_tzoffset_vals.add('naive')
                        iresult[i] = value
                        check_dts_bounds(&dts)

                else:
                    if is_coerce:
                        iresult[i] = NPY_NAT
                    else:
                        raise TypeError(f"{type(val)} is not convertible to datetime")

            except OutOfBoundsDatetime as ex:
                ex.args = (str(ex) + f" present at position {i}", )
                if is_coerce:
                    iresult[i] = NPY_NAT
                    continue
                elif require_iso8601 and isinstance(val, str):
                    # GH#19382 for just-barely-OutOfBounds falling back to
                    # dateutil parser will return incorrect result because
                    # it will ignore nanoseconds
                    if is_raise:

                        # Still raise OutOfBoundsDatetime,
                        # as error message is informative.
                        raise

                    assert is_ignore
                    return values, tz_out
                raise

    except OutOfBoundsDatetime:
        if is_raise:
            raise

        return ignore_errors_out_of_bounds_fallback(values), tz_out

    except TypeError:
        return _array_to_datetime_object(values, errors, dayfirst, yearfirst)

    if seen_datetime and seen_integer:
        # we have mixed datetimes & integers

        if is_coerce:
            # coerce all of the integers/floats to NaT, preserve
            # the datetimes and other convertibles
            for i in range(n):
                val = values[i]
                if is_integer_object(val) or is_float_object(val):
                    result[i] = NPY_NAT
        elif allow_mixed:
            pass
        elif is_raise:
            raise ValueError("mixed datetimes and integers in passed array")
        else:
            return _array_to_datetime_object(values, errors, dayfirst, yearfirst)

    if seen_datetime_offset and not utc_convert:
        # GH#17697
        # 1) If all the offsets are equal, return one offset for
        #    the parsed dates to (maybe) pass to DatetimeIndex
        # 2) If the offsets are different, then force the parsing down the
        #    object path where an array of datetimes
        #    (with individual dateutil.tzoffsets) are returned
        is_same_offsets = len(out_tzoffset_vals) == 1
        if not is_same_offsets:
            return _array_to_datetime_object(values, errors, dayfirst, yearfirst)
        else:
            tz_offset = out_tzoffset_vals.pop()
            tz_out = pytz.FixedOffset(tz_offset / 60.)
    return result, tz_out


@cython.wraparound(False)
@cython.boundscheck(False)
cdef ndarray[object] ignore_errors_out_of_bounds_fallback(ndarray[object] values):
    """
    Fallback for array_to_datetime if an OutOfBoundsDatetime is raised
    and errors == "ignore"

    Parameters
    ----------
    values : ndarray[object]

    Returns
    -------
    ndarray[object]
    """
    cdef:
        Py_ssize_t i, n = len(values)
        object val

    oresult = cnp.PyArray_EMPTY(values.ndim, values.shape, cnp.NPY_OBJECT, 0)

    for i in range(n):
        val = values[i]

        # set as nan except if its a NaT
        if checknull_with_nat_and_na(val):
            if isinstance(val, float):
                oresult[i] = np.nan
            else:
                oresult[i] = NaT
        elif is_datetime64_object(val):
            if get_datetime64_value(val) == NPY_NAT:
                oresult[i] = NaT
            else:
                oresult[i] = val.item()
        else:
            oresult[i] = val
    return oresult


@cython.wraparound(False)
@cython.boundscheck(False)
cdef _array_to_datetime_object(
    ndarray[object] values,
    str errors,
    bint dayfirst=False,
    bint yearfirst=False,
):
    """
    Fall back function for array_to_datetime

    Attempts to parse datetime strings with dateutil to return an array
    of datetime objects

    Parameters
    ----------
    values : ndarray[object]
         date-like objects to convert
    errors : str
         error behavior when parsing
    dayfirst : bool, default False
         dayfirst parsing behavior when encountering datetime strings
    yearfirst : bool, default False
         yearfirst parsing behavior when encountering datetime strings

    Returns
    -------
    np.ndarray[object]
    Literal[None]
    """
    cdef:
        Py_ssize_t i, n = len(values)
        object val
        bint is_ignore = errors == 'ignore'
        bint is_coerce = errors == 'coerce'
        bint is_raise = errors == 'raise'
        ndarray[object] oresult
        npy_datetimestruct dts

    assert is_raise or is_ignore or is_coerce

    oresult = cnp.PyArray_EMPTY(values.ndim, values.shape, cnp.NPY_OBJECT, 0)

    # We return an object array and only attempt to parse:
    # 1) NaT or NaT-like values
    # 2) datetime strings, which we return as datetime.datetime
    # 3) special strings - "now" & "today"
    for i in range(n):
        val = values[i]
        if checknull_with_nat_and_na(val) or PyDateTime_Check(val):
            # GH 25978. No need to parse NaT-like or datetime-like vals
            oresult[i] = val
        elif isinstance(val, str):
            if type(val) is not str:
                # GH#32264 np.str_ objects
                val = str(val)

            if len(val) == 0 or val in nat_strings:
                oresult[i] = 'NaT'
                continue
            try:
                oresult[i] = parse_datetime_string(val, dayfirst=dayfirst,
                                                   yearfirst=yearfirst)
                pydatetime_to_dt64(oresult[i], &dts)
                check_dts_bounds(&dts)
            except (ValueError, OverflowError) as ex:
                ex.args = (f"{ex} present at position {i}", )
                if is_coerce:
                    oresult[i] = <object>NaT
                    continue
                if is_raise:
                    raise
                return values, None
        else:
            if is_raise:
                raise
            return values, None
    return oresult, None


cdef inline bint _parse_today_now(str val, int64_t* iresult, bint utc):
    # We delay this check for as long as possible
    # because it catches relatively rare cases

    # Multiply by 1000 to convert to nanos, since these methods naturally have
    #  microsecond resolution
    if val == "now":
        if utc:
            iresult[0] = Timestamp.utcnow().value * 1000
        else:
            # GH#18705 make sure to_datetime("now") matches Timestamp("now")
            # Note using Timestamp.now() is faster than Timestamp("now")
            iresult[0] = Timestamp.now().value * 1000
        return True
    elif val == "today":
        iresult[0] = Timestamp.today().value * 1000
        return True
    return False


def array_to_datetime_with_tz(ndarray values, tzinfo tz):
    """
    Vectorized analogue to pd.Timestamp(value, tz=tz)

    values has object-dtype, unrestricted ndim.

    Major differences between this and array_to_datetime with utc=True
        - np.datetime64 objects are treated as _wall_ times.
        - tznaive datetimes are treated as _wall_ times.
    """
    cdef:
        ndarray result = cnp.PyArray_EMPTY(values.ndim, values.shape, cnp.NPY_INT64, 0)
        cnp.broadcast mi = cnp.PyArray_MultiIterNew2(result, values)
        Py_ssize_t i, n = values.size
        object item
        int64_t ival
        datetime ts

    for i in range(n):
        # Analogous to `item = values[i]`
        item = <object>(<PyObject**>cnp.PyArray_MultiIter_DATA(mi, 1))[0]

        if checknull_with_nat_and_na(item):
            # this catches pd.NA which would raise in the Timestamp constructor
            ival = NPY_NAT

        else:
            ts = Timestamp(item)
            if ts is NaT:
                ival = NPY_NAT
            else:
                if ts.tz is not None:
                    ts = ts.tz_convert(tz)
                else:
                    # datetime64, tznaive pydatetime, int, float
                    ts = ts.tz_localize(tz)
                ts = ts.as_unit("ns")
                ival = ts.value

        # Analogous to: result[i] = ival
        (<int64_t*>cnp.PyArray_MultiIter_DATA(mi, 0))[0] = ival

        cnp.PyArray_MultiIter_NEXT(mi)

    return result<|MERGE_RESOLUTION|>--- conflicted
+++ resolved
@@ -551,11 +551,7 @@
                             raise ValueError('Cannot mix tz-aware with '
                                              'tz-naive values')
                         if isinstance(val, _Timestamp):
-<<<<<<< HEAD
                             iresult[i] = (<_Timestamp>val)._as_creso(NPY_FR_ns).value
-=======
-                            iresult[i] = val.as_unit("ns").value
->>>>>>> f81f6872
                         else:
                             iresult[i] = pydatetime_to_dt64(val, &dts)
                             check_dts_bounds(&dts)
