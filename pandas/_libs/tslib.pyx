cimport cython

from datetime import timezone

from cpython.datetime cimport (
    PyDate_Check,
    PyDateTime_Check,
    datetime,
    import_datetime,
    timedelta,
    tzinfo,
)
from cpython.object cimport PyObject

# import datetime C API
import_datetime()


cimport numpy as cnp
from numpy cimport (
    int64_t,
    ndarray,
)

import numpy as np

cnp.import_array()

from pandas._libs.tslibs.np_datetime cimport (
    NPY_DATETIMEUNIT,
    NPY_FR_ns,
    check_dts_bounds,
    get_datetime64_value,
    npy_datetimestruct,
    npy_datetimestruct_to_datetime,
    pandas_datetime_to_datetimestruct,
    pydate_to_dt64,
    pydatetime_to_dt64,
    string_to_dts,
)
from pandas._libs.tslibs.strptime cimport parse_today_now
from pandas._libs.util cimport (
    is_datetime64_object,
    is_float_object,
    is_integer_object,
)

from pandas._libs.tslibs.np_datetime import OutOfBoundsDatetime
from pandas._libs.tslibs.parsing import parse_datetime_string

from pandas._libs.tslibs.conversion cimport (
    _TSObject,
    cast_from_unit,
    convert_datetime_to_tsobject,
    convert_timezone,
    get_datetime64_nanos,
    parse_pydatetime,
    precision_from_unit,
)
from pandas._libs.tslibs.nattype cimport (
    NPY_NAT,
    c_NaT as NaT,
    c_nat_strings as nat_strings,
)
from pandas._libs.tslibs.timestamps cimport _Timestamp

from pandas._libs.tslibs import (
    Resolution,
    get_resolution,
)
from pandas._libs.tslibs.timestamps import Timestamp

# Note: this is the only non-tslibs intra-pandas dependency here

from pandas._libs.missing cimport checknull_with_nat_and_na
from pandas._libs.tslibs.tzconversion cimport tz_localize_to_utc_single


def _test_parse_iso8601(ts: str):
    """
    TESTING ONLY: Parse string into Timestamp using iso8601 parser. Used
    only for testing, actual construction uses `convert_str_to_tsobject`
    """
    cdef:
        _TSObject obj
        int out_local = 0, out_tzoffset = 0
        NPY_DATETIMEUNIT out_bestunit

    obj = _TSObject()

    string_to_dts(ts, &obj.dts, &out_bestunit, &out_local, &out_tzoffset, True)
    obj.value = npy_datetimestruct_to_datetime(NPY_FR_ns, &obj.dts)
    check_dts_bounds(&obj.dts)
    if out_local == 1:
        obj.tzinfo = timezone(timedelta(minutes=out_tzoffset))
        obj.value = tz_localize_to_utc_single(obj.value, obj.tzinfo)
        return Timestamp(obj.value, tz=obj.tzinfo)
    else:
        return Timestamp(obj.value)


@cython.wraparound(False)
@cython.boundscheck(False)
def format_array_from_datetime(
    ndarray values,
    tzinfo tz=None,
    str format=None,
    na_rep: str | float = "NaT",
    NPY_DATETIMEUNIT reso=NPY_FR_ns,
) -> np.ndarray:
    """
    return a np object array of the string formatted values

    Parameters
    ----------
    values : a 1-d i8 array
    tz : tzinfo or None, default None
    format : str or None, default None
          a strftime capable string
    na_rep : optional, default is None
          a nat format
    reso : NPY_DATETIMEUNIT, default NPY_FR_ns

    Returns
    -------
    np.ndarray[object]
    """
    cdef:
        int64_t val, ns, N = values.size
        bint show_ms = False, show_us = False, show_ns = False
        bint basic_format = False, basic_format_day = False
        _Timestamp ts
        object res
        npy_datetimestruct dts

        # Note that `result` (and thus `result_flat`) is C-order and
        #  `it` iterates C-order as well, so the iteration matches
        #  See discussion at
        #  github.com/pandas-dev/pandas/pull/46886#discussion_r860261305
        ndarray result = cnp.PyArray_EMPTY(values.ndim, values.shape, cnp.NPY_OBJECT, 0)
        object[::1] res_flat = result.ravel()     # should NOT be a copy
        cnp.flatiter it = cnp.PyArray_IterNew(values)

    if tz is None:
        # if we don't have a format nor tz, then choose
        # a format based on precision
        basic_format = format is None
        if basic_format:
            reso_obj = get_resolution(values, tz=tz, reso=reso)
            show_ns = reso_obj == Resolution.RESO_NS
            show_us = reso_obj == Resolution.RESO_US
            show_ms = reso_obj == Resolution.RESO_MS

        elif format == "%Y-%m-%d %H:%M:%S":
            # Same format as default, but with hardcoded precision (s)
            basic_format = True
            show_ns = show_us = show_ms = False

        elif format == "%Y-%m-%d %H:%M:%S.%f":
            # Same format as default, but with hardcoded precision (us)
            basic_format = show_us = True
            show_ns = show_ms = False

        elif format == "%Y-%m-%d":
            # Default format for dates
            basic_format_day = True

    assert not (basic_format_day and basic_format)

    for i in range(N):
        # Analogous to: utc_val = values[i]
        val = (<int64_t*>cnp.PyArray_ITER_DATA(it))[0]

        if val == NPY_NAT:
            res = na_rep
        elif basic_format_day:

            pandas_datetime_to_datetimestruct(val, reso, &dts)
            res = f"{dts.year}-{dts.month:02d}-{dts.day:02d}"

        elif basic_format:

            pandas_datetime_to_datetimestruct(val, reso, &dts)
            res = (f"{dts.year}-{dts.month:02d}-{dts.day:02d} "
                   f"{dts.hour:02d}:{dts.min:02d}:{dts.sec:02d}")

            if show_ns:
                ns = dts.ps // 1000
                res += f".{ns + dts.us * 1000:09d}"
            elif show_us:
                res += f".{dts.us:06d}"
            elif show_ms:
                res += f".{dts.us // 1000:03d}"

        else:

            ts = Timestamp._from_value_and_reso(val, reso=reso, tz=tz)
            if format is None:
                # Use datetime.str, that returns ts.isoformat(sep=' ')
                res = str(ts)
            else:

                # invalid format string
                # requires dates > 1900
                try:
                    # Note: dispatches to pydatetime
                    res = ts.strftime(format)
                except ValueError:
                    # Use datetime.str, that returns ts.isoformat(sep=' ')
                    res = str(ts)

        # Note: we can index result directly instead of using PyArray_MultiIter_DATA
        #  like we do for the other functions because result is known C-contiguous
        #  and is the first argument to PyArray_MultiIterNew2.  The usual pattern
        #  does not seem to work with object dtype.
        #  See discussion at
        #  github.com/pandas-dev/pandas/pull/46886#discussion_r860261305
        res_flat[i] = res

        cnp.PyArray_ITER_NEXT(it)

    return result


def array_with_unit_to_datetime(
    ndarray[object] values,
    str unit,
    str errors="coerce"
):
    """
    Convert the ndarray to datetime according to the time unit.

    This function converts an array of objects into a numpy array of
    datetime64[ns]. It returns the converted array
    and also returns the timezone offset

    if errors:
      - raise: return converted values or raise OutOfBoundsDatetime
          if out of range on the conversion or
          ValueError for other conversions (e.g. a string)
      - ignore: return non-convertible values as the same unit
      - coerce: NaT for non-convertibles

    Parameters
    ----------
    values : ndarray
         Date-like objects to convert.
    unit : str
         Time unit to use during conversion.
    errors : str, default 'raise'
         Error behavior when parsing.

    Returns
    -------
    result : ndarray of m8 values
    tz : parsed timezone offset or None
    """
    cdef:
        Py_ssize_t i, n=len(values)
        int64_t mult
        bint is_ignore = errors=="ignore"
        bint is_coerce = errors=="coerce"
        bint is_raise = errors=="raise"
        ndarray[int64_t] iresult
        ndarray[object] oresult
        object tz = None
        bint is_ym
        float fval

    assert is_ignore or is_coerce or is_raise

    is_ym = unit in "YM"

    if unit == "ns":
        result, tz = array_to_datetime(
            values.astype(object, copy=False),
            errors=errors,
        )
        return result, tz

    mult, _ = precision_from_unit(unit)

    result = np.empty(n, dtype="M8[ns]")
    iresult = result.view("i8")

    try:
        for i in range(n):
            val = values[i]

            if checknull_with_nat_and_na(val):
                iresult[i] = NPY_NAT

            elif is_integer_object(val) or is_float_object(val):

                if val != val or val == NPY_NAT:
                    iresult[i] = NPY_NAT
                else:
                    if is_ym and is_float_object(val) and not val.is_integer():
                        # Analogous to GH#47266 for Timestamp
                        if is_raise:
                            raise ValueError(
                                f"Conversion of non-round float with unit={unit} "
                                "is ambiguous"
                            )
                        elif is_ignore:
                            raise AssertionError
                        iresult[i] = NPY_NAT
                        continue

                    try:
                        iresult[i] = cast_from_unit(val, unit)
                    except OverflowError:
                        if is_raise:
                            raise OutOfBoundsDatetime(
                                f"cannot convert input {val} with the unit '{unit}'"
                            )
                        elif is_ignore:
                            raise AssertionError
                        iresult[i] = NPY_NAT

            elif isinstance(val, str):
                if len(val) == 0 or val in nat_strings:
                    iresult[i] = NPY_NAT

                else:

                    try:
                        fval = float(val)
                    except ValueError:
                        if is_raise:
                            raise ValueError(
                                f"non convertible value {val} with the unit '{unit}'"
                            )
                        elif is_ignore:
                            raise AssertionError
                        iresult[i] = NPY_NAT
                        continue

                    if is_ym and not fval.is_integer():
                        # Analogous to GH#47266 for Timestamp
                        if is_raise:
                            raise ValueError(
                                f"Conversion of non-round float with unit={unit} "
                                "is ambiguous"
                            )
                        elif is_ignore:
                            raise AssertionError
                        iresult[i] = NPY_NAT
                        continue

                    try:
                        iresult[i] = cast_from_unit(fval, unit)
                    except ValueError:
                        if is_raise:
                            raise ValueError(
                                f"non convertible value {val} with the unit '{unit}'"
                            )
                        elif is_ignore:
                            raise AssertionError
                        iresult[i] = NPY_NAT
                    except OverflowError:
                        if is_raise:
                            raise OutOfBoundsDatetime(
                                f"cannot convert input {val} with the unit '{unit}'"
                            )
                        elif is_ignore:
                            raise AssertionError
                        iresult[i] = NPY_NAT

            else:

                if is_raise:
                    raise ValueError(
                        f"unit='{unit}' not valid with non-numerical val='{val}'"
                    )
                if is_ignore:
                    raise AssertionError

                iresult[i] = NPY_NAT

        return result, tz

    except AssertionError:
        pass

    # we have hit an exception
    # and are in ignore mode
    # redo as object

    # TODO: fix subtle differences between this and no-unit code
    oresult = cnp.PyArray_EMPTY(values.ndim, values.shape, cnp.NPY_OBJECT, 0)
    for i in range(n):
        val = values[i]

        if checknull_with_nat_and_na(val):
            oresult[i] = <object>NaT
        elif is_integer_object(val) or is_float_object(val):

            if val != val or val == NPY_NAT:
                oresult[i] = <object>NaT
            else:
                try:
                    oresult[i] = Timestamp(val, unit=unit)
                except OverflowError:
                    oresult[i] = val

        elif isinstance(val, str):
            if len(val) == 0 or val in nat_strings:
                oresult[i] = <object>NaT

            else:
                oresult[i] = val

    return oresult, tz


@cython.wraparound(False)
@cython.boundscheck(False)
def first_non_null(values: ndarray) -> int:
    """Find position of first non-null value, return -1 if there isn't one."""
    cdef:
        Py_ssize_t n = len(values)
        Py_ssize_t i
    for i in range(n):
        val = values[i]
        if checknull_with_nat_and_na(val):
            continue
        if (
            isinstance(val, str)
            and
            (len(val) == 0 or val in nat_strings or val in ("now", "today"))
        ):
            continue
        return i
    else:
        return -1


@cython.wraparound(False)
@cython.boundscheck(False)
cpdef array_to_datetime(
    ndarray[object] values,
    str errors="raise",
    bint dayfirst=False,
    bint yearfirst=False,
    bint utc=False,
):
    """
    Converts a 1D array of date-like values to a numpy array of either:
        1) datetime64[ns] data
        2) datetime.datetime objects, if OutOfBoundsDatetime or TypeError
           is encountered

    Also returns a fixed-offset tzinfo object if an array of strings with the same
    timezone offset is passed and utc=True is not passed. Otherwise, None
    is returned

    Handles datetime.date, datetime.datetime, np.datetime64 objects, numeric,
    strings

    Parameters
    ----------
    values : ndarray of object
         date-like objects to convert
    errors : str, default 'raise'
         error behavior when parsing
    dayfirst : bool, default False
         dayfirst parsing behavior when encountering datetime strings
    yearfirst : bool, default False
         yearfirst parsing behavior when encountering datetime strings
    utc : bool, default False
         indicator whether the dates should be UTC

    Returns
    -------
    np.ndarray
        May be datetime64[ns] or object dtype
    tzinfo or None
    """
    cdef:
        Py_ssize_t i, n = len(values)
        object val, tz
        ndarray[int64_t] iresult
        npy_datetimestruct dts
        NPY_DATETIMEUNIT out_bestunit
        bint utc_convert = bool(utc)
        bint seen_integer = False
        bint seen_datetime = False
        bint seen_datetime_offset = False
        bint is_raise = errors=="raise"
        bint is_ignore = errors=="ignore"
        bint is_coerce = errors=="coerce"
        bint is_same_offsets
        _TSObject _ts
        int64_t value
        int out_local = 0, out_tzoffset = 0
        float tz_offset
        set out_tzoffset_vals = set()
        bint string_to_dts_failed
        datetime py_dt
        tzinfo tz_out = None
        bint found_tz = False, found_naive = False

    # specify error conditions
    assert is_raise or is_ignore or is_coerce

    result = np.empty(n, dtype="M8[ns]")
    iresult = result.view("i8")

    try:
        for i in range(n):
            val = values[i]

            try:
                if checknull_with_nat_and_na(val):
                    iresult[i] = NPY_NAT

                elif PyDateTime_Check(val):
                    seen_datetime = True
                    if val.tzinfo is not None:
                        found_tz = True
                    else:
                        found_naive = True
                    tz_out = convert_timezone(
                        val.tzinfo,
                        tz_out,
                        found_naive,
                        found_tz,
                        utc_convert,
                    )
                    result[i] = parse_pydatetime(val, &dts, utc_convert)

                elif PyDate_Check(val):
                    seen_datetime = True
                    iresult[i] = pydate_to_dt64(val, &dts)
                    check_dts_bounds(&dts)

                elif is_datetime64_object(val):
                    seen_datetime = True
                    iresult[i] = get_datetime64_nanos(val, NPY_FR_ns)

                elif is_integer_object(val) or is_float_object(val):
<<<<<<< HEAD
=======
                    if require_iso8601:
                        if is_coerce:
                            iresult[i] = NPY_NAT
                            continue
                        elif is_raise:
                            raise ValueError(
                                f"time data \"{val}\" doesn't "
                                f"match format \"{format}\", at position {i}"
                            )
                        return values, tz_out
>>>>>>> 445bed91
                    # these must be ns unit by-definition
                    seen_integer = True

                    if val != val or val == NPY_NAT:
                        iresult[i] = NPY_NAT
                    elif is_raise or is_ignore:
                        iresult[i] = val
                    else:
                        # coerce
                        # we now need to parse this as if unit='ns'
                        # we can ONLY accept integers at this point
                        # if we have previously (or in future accept
                        # datetimes/strings, then we must coerce)
                        try:
                            iresult[i] = cast_from_unit(val, "ns")
                        except OverflowError:
                            iresult[i] = NPY_NAT

                elif isinstance(val, str):
                    # string
                    if type(val) is not str:
                        # GH#32264 np.str_ object
                        val = str(val)

                    if len(val) == 0 or val in nat_strings:
                        iresult[i] = NPY_NAT
                        continue

                    string_to_dts_failed = string_to_dts(
                        val, &dts, &out_bestunit, &out_local,
                        &out_tzoffset, False, None, False
                    )
                    if string_to_dts_failed:
                        # An error at this point is a _parsing_ error
                        # specifically _not_ OutOfBoundsDatetime
                        if parse_today_now(val, &iresult[i], utc):
                            continue
<<<<<<< HEAD
=======
                        elif require_iso8601:
                            # if requiring iso8601 strings, skip trying
                            # other formats
                            if is_coerce:
                                iresult[i] = NPY_NAT
                                continue
                            elif is_raise:
                                raise ValueError(
                                    f"time data \"{val}\" doesn't "
                                    f"match format \"{format}\", at position {i}"
                                )
                            return values, tz_out
>>>>>>> 445bed91

                        try:
                            py_dt = parse_datetime_string(val,
                                                          dayfirst=dayfirst,
                                                          yearfirst=yearfirst)
                            # If the dateutil parser returned tzinfo, capture it
                            # to check if all arguments have the same tzinfo
                            tz = py_dt.utcoffset()

                        except (ValueError, OverflowError):
                            if is_coerce:
                                iresult[i] = NPY_NAT
                                continue
                            raise TypeError(
                                f"invalid string coercion to datetime "
                                f"for \"{val}\", at position {i}"
                            )

                        if tz is not None:
                            seen_datetime_offset = True
                            # dateutil timezone objects cannot be hashed, so
                            # store the UTC offsets in seconds instead
                            out_tzoffset_vals.add(tz.total_seconds())
                        else:
                            # Add a marker for naive string, to track if we are
                            # parsing mixed naive and aware strings
                            out_tzoffset_vals.add("naive")

                        _ts = convert_datetime_to_tsobject(py_dt, None)
                        iresult[i] = _ts.value
                    if not string_to_dts_failed:
                        # No error reported by string_to_dts, pick back up
                        # where we left off
                        value = npy_datetimestruct_to_datetime(NPY_FR_ns, &dts)
                        if out_local == 1:
                            seen_datetime_offset = True
                            # Store the out_tzoffset in seconds
                            # since we store the total_seconds of
                            # dateutil.tz.tzoffset objects
                            out_tzoffset_vals.add(out_tzoffset * 60.)
                            tz = timezone(timedelta(minutes=out_tzoffset))
                            value = tz_localize_to_utc_single(value, tz)
                            out_local = 0
                            out_tzoffset = 0
                        else:
                            # Add a marker for naive string, to track if we are
                            # parsing mixed naive and aware strings
                            out_tzoffset_vals.add("naive")
                        iresult[i] = value
                        check_dts_bounds(&dts)

                else:
                    if is_coerce:
                        iresult[i] = NPY_NAT
                    else:
                        raise TypeError(f"{type(val)} is not convertible to datetime")

            except OutOfBoundsDatetime as ex:
                ex.args = (f"{ex}, at position {i}",)
                if is_coerce:
                    iresult[i] = NPY_NAT
                    continue
                raise

    except OutOfBoundsDatetime:
        if is_raise:
            raise

        return ignore_errors_out_of_bounds_fallback(values), tz_out

    except TypeError:
        return _array_to_datetime_object(values, errors, dayfirst, yearfirst)

    if seen_datetime and seen_integer:
        # we have mixed datetimes & integers

        if is_coerce:
            # coerce all of the integers/floats to NaT, preserve
            # the datetimes and other convertibles
            for i in range(n):
                val = values[i]
                if is_integer_object(val) or is_float_object(val):
                    result[i] = NPY_NAT

    if seen_datetime_offset and not utc_convert:
        # GH#17697
        # 1) If all the offsets are equal, return one offset for
        #    the parsed dates to (maybe) pass to DatetimeIndex
        # 2) If the offsets are different, then force the parsing down the
        #    object path where an array of datetimes
        #    (with individual dateutil.tzoffsets) are returned
        is_same_offsets = len(out_tzoffset_vals) == 1
        if not is_same_offsets:
            return _array_to_datetime_object(values, errors, dayfirst, yearfirst)
        else:
            tz_offset = out_tzoffset_vals.pop()
            tz_out = timezone(timedelta(seconds=tz_offset))
    return result, tz_out


@cython.wraparound(False)
@cython.boundscheck(False)
cdef ndarray[object] ignore_errors_out_of_bounds_fallback(ndarray[object] values):
    """
    Fallback for array_to_datetime if an OutOfBoundsDatetime is raised
    and errors == "ignore"

    Parameters
    ----------
    values : ndarray[object]

    Returns
    -------
    ndarray[object]
    """
    cdef:
        Py_ssize_t i, n = len(values)
        object val

    oresult = cnp.PyArray_EMPTY(values.ndim, values.shape, cnp.NPY_OBJECT, 0)

    for i in range(n):
        val = values[i]

        # set as nan except if its a NaT
        if checknull_with_nat_and_na(val):
            if isinstance(val, float):
                oresult[i] = np.nan
            else:
                oresult[i] = NaT
        elif is_datetime64_object(val):
            if get_datetime64_value(val) == NPY_NAT:
                oresult[i] = NaT
            else:
                oresult[i] = val.item()
        else:
            oresult[i] = val
    return oresult


@cython.wraparound(False)
@cython.boundscheck(False)
cdef _array_to_datetime_object(
    ndarray[object] values,
    str errors,
    bint dayfirst=False,
    bint yearfirst=False,
):
    """
    Fall back function for array_to_datetime

    Attempts to parse datetime strings with dateutil to return an array
    of datetime objects

    Parameters
    ----------
    values : ndarray[object]
         date-like objects to convert
    errors : str
         error behavior when parsing
    dayfirst : bool, default False
         dayfirst parsing behavior when encountering datetime strings
    yearfirst : bool, default False
         yearfirst parsing behavior when encountering datetime strings

    Returns
    -------
    np.ndarray[object]
    Literal[None]
    """
    cdef:
        Py_ssize_t i, n = len(values)
        object val
        bint is_ignore = errors == "ignore"
        bint is_coerce = errors == "coerce"
        bint is_raise = errors == "raise"
        ndarray[object] oresult
        npy_datetimestruct dts

    assert is_raise or is_ignore or is_coerce

    oresult = cnp.PyArray_EMPTY(values.ndim, values.shape, cnp.NPY_OBJECT, 0)

    # We return an object array and only attempt to parse:
    # 1) NaT or NaT-like values
    # 2) datetime strings, which we return as datetime.datetime
    # 3) special strings - "now" & "today"
    for i in range(n):
        val = values[i]
        if checknull_with_nat_and_na(val) or PyDateTime_Check(val):
            # GH 25978. No need to parse NaT-like or datetime-like vals
            oresult[i] = val
        elif isinstance(val, str):
            if type(val) is not str:
                # GH#32264 np.str_ objects
                val = str(val)

            if len(val) == 0 or val in nat_strings:
                oresult[i] = "NaT"
                continue
            try:
                oresult[i] = parse_datetime_string(val, dayfirst=dayfirst,
                                                   yearfirst=yearfirst)
                pydatetime_to_dt64(oresult[i], &dts)
                check_dts_bounds(&dts)
            except (ValueError, OverflowError) as ex:
                ex.args = (f"{ex}, at position {i}", )
                if is_coerce:
                    oresult[i] = <object>NaT
                    continue
                if is_raise:
                    raise
                return values, None
        else:
            if is_raise:
                raise
            return values, None
    return oresult, None


def array_to_datetime_with_tz(ndarray values, tzinfo tz):
    """
    Vectorized analogue to pd.Timestamp(value, tz=tz)

    values has object-dtype, unrestricted ndim.

    Major differences between this and array_to_datetime with utc=True
        - np.datetime64 objects are treated as _wall_ times.
        - tznaive datetimes are treated as _wall_ times.
    """
    cdef:
        ndarray result = cnp.PyArray_EMPTY(values.ndim, values.shape, cnp.NPY_INT64, 0)
        cnp.broadcast mi = cnp.PyArray_MultiIterNew2(result, values)
        Py_ssize_t i, n = values.size
        object item
        int64_t ival
        datetime ts

    for i in range(n):
        # Analogous to `item = values[i]`
        item = <object>(<PyObject**>cnp.PyArray_MultiIter_DATA(mi, 1))[0]

        if checknull_with_nat_and_na(item):
            # this catches pd.NA which would raise in the Timestamp constructor
            ival = NPY_NAT

        else:
            ts = Timestamp(item)
            if ts is NaT:
                ival = NPY_NAT
            else:
                if ts.tz is not None:
                    ts = ts.tz_convert(tz)
                else:
                    # datetime64, tznaive pydatetime, int, float
                    ts = ts.tz_localize(tz)
                ts = ts.as_unit("ns")
                ival = ts.value

        # Analogous to: result[i] = ival
        (<int64_t*>cnp.PyArray_MultiIter_DATA(mi, 0))[0] = ival

        cnp.PyArray_MultiIter_NEXT(mi)

    return result<|MERGE_RESOLUTION|>--- conflicted
+++ resolved
@@ -540,19 +540,6 @@
                     iresult[i] = get_datetime64_nanos(val, NPY_FR_ns)
 
                 elif is_integer_object(val) or is_float_object(val):
-<<<<<<< HEAD
-=======
-                    if require_iso8601:
-                        if is_coerce:
-                            iresult[i] = NPY_NAT
-                            continue
-                        elif is_raise:
-                            raise ValueError(
-                                f"time data \"{val}\" doesn't "
-                                f"match format \"{format}\", at position {i}"
-                            )
-                        return values, tz_out
->>>>>>> 445bed91
                     # these must be ns unit by-definition
                     seen_integer = True
 
@@ -590,21 +577,6 @@
                         # specifically _not_ OutOfBoundsDatetime
                         if parse_today_now(val, &iresult[i], utc):
                             continue
-<<<<<<< HEAD
-=======
-                        elif require_iso8601:
-                            # if requiring iso8601 strings, skip trying
-                            # other formats
-                            if is_coerce:
-                                iresult[i] = NPY_NAT
-                                continue
-                            elif is_raise:
-                                raise ValueError(
-                                    f"time data \"{val}\" doesn't "
-                                    f"match format \"{format}\", at position {i}"
-                                )
-                            return values, tz_out
->>>>>>> 445bed91
 
                         try:
                             py_dt = parse_datetime_string(val,
