--- conflicted
+++ resolved
@@ -16,12 +16,8 @@
 
 from hashtable cimport HashTable
 
-<<<<<<< HEAD
 from tslibs.np_datetime cimport NPY_DATETIME, NPY_TIMEDELTA
-from pandas._libs import algos, hashtable as _hash
-=======
 from pandas._libs import algos, period as periodlib, hashtable as _hash
->>>>>>> 5f113539
 from pandas._libs.tslib import Timestamp, Timedelta
 from datetime import datetime, timedelta
 
