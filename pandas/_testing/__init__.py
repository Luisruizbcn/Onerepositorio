from __future__ import annotations

import collections
from collections import Counter
from datetime import datetime
from decimal import Decimal
import operator
import os
import re
import string
from sys import byteorder
from typing import (
    TYPE_CHECKING,
    Callable,
    ContextManager,
    cast,
)

import numpy as np

from pandas._config.localization import (
    can_set_locale,
    get_locales,
    set_locale,
)

from pandas.compat import pa_version_under10p1

from pandas.core.dtypes.common import (
    is_float_dtype,
    is_sequence,
    is_signed_integer_dtype,
    is_string_dtype,
    is_unsigned_integer_dtype,
    pandas_dtype,
)

import pandas as pd
from pandas import (
    ArrowDtype,
    Categorical,
    CategoricalIndex,
    DataFrame,
    DatetimeIndex,
    Index,
    MultiIndex,
    RangeIndex,
    Series,
    bdate_range,
    timedelta_range,
)
from pandas._testing._io import (
    round_trip_localpath,
    round_trip_pathlib,
    round_trip_pickle,
    write_to_compressed,
)
from pandas._testing._warnings import (
    assert_produces_warning,
    maybe_produces_warning,
)
from pandas._testing.asserters import (
    assert_almost_equal,
    assert_attr_equal,
    assert_categorical_equal,
    assert_class_equal,
    assert_contains_all,
    assert_copy,
    assert_datetime_array_equal,
    assert_dict_equal,
    assert_equal,
    assert_extension_array_equal,
    assert_frame_equal,
    assert_index_equal,
    assert_indexing_slices_equivalent,
    assert_interval_array_equal,
    assert_is_sorted,
    assert_is_valid_plot_return_object,
    assert_metadata_equivalent,
    assert_numpy_array_equal,
    assert_period_array_equal,
    assert_series_equal,
    assert_sp_array_equal,
    assert_timedelta_array_equal,
    raise_assert_detail,
)
from pandas._testing.compat import (
    get_dtype,
    get_obj,
)
from pandas._testing.contexts import (
    assert_cow_warning,
    decompress_file,
    ensure_clean,
    raises_chained_assignment_error,
    set_timezone,
    use_numexpr,
    with_csv_dialect,
)
from pandas.core.arrays import (
    BaseMaskedArray,
    ExtensionArray,
    NumpyExtensionArray,
)
from pandas.core.arrays._mixins import NDArrayBackedExtensionArray
from pandas.core.construction import extract_array

if TYPE_CHECKING:
    from pandas._typing import (
        Dtype,
        Frequency,
        NpDtype,
    )

    from pandas import PeriodIndex
    from pandas.core.arrays import ArrowExtensionArray

_N = 30
_K = 4

UNSIGNED_INT_NUMPY_DTYPES: list[NpDtype] = ["uint8", "uint16", "uint32", "uint64"]
UNSIGNED_INT_EA_DTYPES: list[Dtype] = ["UInt8", "UInt16", "UInt32", "UInt64"]
SIGNED_INT_NUMPY_DTYPES: list[NpDtype] = [int, "int8", "int16", "int32", "int64"]
SIGNED_INT_EA_DTYPES: list[Dtype] = ["Int8", "Int16", "Int32", "Int64"]
ALL_INT_NUMPY_DTYPES = UNSIGNED_INT_NUMPY_DTYPES + SIGNED_INT_NUMPY_DTYPES
ALL_INT_EA_DTYPES = UNSIGNED_INT_EA_DTYPES + SIGNED_INT_EA_DTYPES
ALL_INT_DTYPES: list[Dtype] = [*ALL_INT_NUMPY_DTYPES, *ALL_INT_EA_DTYPES]

FLOAT_NUMPY_DTYPES: list[NpDtype] = [float, "float32", "float64"]
FLOAT_EA_DTYPES: list[Dtype] = ["Float32", "Float64"]
ALL_FLOAT_DTYPES: list[Dtype] = [*FLOAT_NUMPY_DTYPES, *FLOAT_EA_DTYPES]

COMPLEX_DTYPES: list[Dtype] = [complex, "complex64", "complex128"]
STRING_DTYPES: list[Dtype] = [str, "str", "U"]

DATETIME64_DTYPES: list[Dtype] = ["datetime64[ns]", "M8[ns]"]
TIMEDELTA64_DTYPES: list[Dtype] = ["timedelta64[ns]", "m8[ns]"]

BOOL_DTYPES: list[Dtype] = [bool, "bool"]
BYTES_DTYPES: list[Dtype] = [bytes, "bytes"]
OBJECT_DTYPES: list[Dtype] = [object, "object"]

ALL_REAL_NUMPY_DTYPES = FLOAT_NUMPY_DTYPES + ALL_INT_NUMPY_DTYPES
ALL_REAL_EXTENSION_DTYPES = FLOAT_EA_DTYPES + ALL_INT_EA_DTYPES
ALL_REAL_DTYPES: list[Dtype] = [*ALL_REAL_NUMPY_DTYPES, *ALL_REAL_EXTENSION_DTYPES]
ALL_NUMERIC_DTYPES: list[Dtype] = [*ALL_REAL_DTYPES, *COMPLEX_DTYPES]

ALL_NUMPY_DTYPES = (
    ALL_REAL_NUMPY_DTYPES
    + COMPLEX_DTYPES
    + STRING_DTYPES
    + DATETIME64_DTYPES
    + TIMEDELTA64_DTYPES
    + BOOL_DTYPES
    + OBJECT_DTYPES
    + BYTES_DTYPES
)

NARROW_NP_DTYPES = [
    np.float16,
    np.float32,
    np.int8,
    np.int16,
    np.int32,
    np.uint8,
    np.uint16,
    np.uint32,
]

PYTHON_DATA_TYPES = [
    str,
    int,
    float,
    complex,
    list,
    tuple,
    range,
    dict,
    set,
    frozenset,
    bool,
    bytes,
    bytearray,
    memoryview,
]

ENDIAN = {"little": "<", "big": ">"}[byteorder]

NULL_OBJECTS = [None, np.nan, pd.NaT, float("nan"), pd.NA, Decimal("NaN")]
NP_NAT_OBJECTS = [
    cls("NaT", unit)
    for cls in [np.datetime64, np.timedelta64]
    for unit in [
        "Y",
        "M",
        "W",
        "D",
        "h",
        "m",
        "s",
        "ms",
        "us",
        "ns",
        "ps",
        "fs",
        "as",
    ]
]

if not pa_version_under10p1:
    import pyarrow as pa

    UNSIGNED_INT_PYARROW_DTYPES = [pa.uint8(), pa.uint16(), pa.uint32(), pa.uint64()]
    SIGNED_INT_PYARROW_DTYPES = [pa.int8(), pa.int16(), pa.int32(), pa.int64()]
    ALL_INT_PYARROW_DTYPES = UNSIGNED_INT_PYARROW_DTYPES + SIGNED_INT_PYARROW_DTYPES
    ALL_INT_PYARROW_DTYPES_STR_REPR = [
        str(ArrowDtype(typ)) for typ in ALL_INT_PYARROW_DTYPES
    ]

    # pa.float16 doesn't seem supported
    # https://github.com/apache/arrow/blob/master/python/pyarrow/src/arrow/python/helpers.cc#L86
    FLOAT_PYARROW_DTYPES = [pa.float32(), pa.float64()]
    FLOAT_PYARROW_DTYPES_STR_REPR = [
        str(ArrowDtype(typ)) for typ in FLOAT_PYARROW_DTYPES
    ]
    DECIMAL_PYARROW_DTYPES = [pa.decimal128(7, 3)]
    STRING_PYARROW_DTYPES = [pa.string()]
    BINARY_PYARROW_DTYPES = [pa.binary()]

    TIME_PYARROW_DTYPES = [
        pa.time32("s"),
        pa.time32("ms"),
        pa.time64("us"),
        pa.time64("ns"),
    ]
    DATE_PYARROW_DTYPES = [pa.date32(), pa.date64()]
    DATETIME_PYARROW_DTYPES = [
        pa.timestamp(unit=unit, tz=tz)
        for unit in ["s", "ms", "us", "ns"]
        for tz in [None, "UTC", "US/Pacific", "US/Eastern"]
    ]
    TIMEDELTA_PYARROW_DTYPES = [pa.duration(unit) for unit in ["s", "ms", "us", "ns"]]

    BOOL_PYARROW_DTYPES = [pa.bool_()]

    # TODO: Add container like pyarrow types:
    #  https://arrow.apache.org/docs/python/api/datatypes.html#factory-functions
    ALL_PYARROW_DTYPES = (
        ALL_INT_PYARROW_DTYPES
        + FLOAT_PYARROW_DTYPES
        + DECIMAL_PYARROW_DTYPES
        + STRING_PYARROW_DTYPES
        + BINARY_PYARROW_DTYPES
        + TIME_PYARROW_DTYPES
        + DATE_PYARROW_DTYPES
        + DATETIME_PYARROW_DTYPES
        + TIMEDELTA_PYARROW_DTYPES
        + BOOL_PYARROW_DTYPES
    )
else:
    FLOAT_PYARROW_DTYPES_STR_REPR = []
    ALL_INT_PYARROW_DTYPES_STR_REPR = []
    ALL_PYARROW_DTYPES = []


EMPTY_STRING_PATTERN = re.compile("^$")


arithmetic_dunder_methods = [
    "__add__",
    "__radd__",
    "__sub__",
    "__rsub__",
    "__mul__",
    "__rmul__",
    "__floordiv__",
    "__rfloordiv__",
    "__truediv__",
    "__rtruediv__",
    "__pow__",
    "__rpow__",
    "__mod__",
    "__rmod__",
]

comparison_dunder_methods = ["__eq__", "__ne__", "__le__", "__lt__", "__ge__", "__gt__"]


# -----------------------------------------------------------------------------
# Comparators


def box_expected(expected, box_cls, transpose: bool = True):
    """
    Helper function to wrap the expected output of a test in a given box_class.

    Parameters
    ----------
    expected : np.ndarray, Index, Series
    box_cls : {Index, Series, DataFrame}

    Returns
    -------
    subclass of box_cls
    """
    if box_cls is pd.array:
        if isinstance(expected, RangeIndex):
            # pd.array would return an IntegerArray
            expected = NumpyExtensionArray(np.asarray(expected._values))
        else:
            expected = pd.array(expected, copy=False)
    elif box_cls is Index:
        expected = Index(expected)
    elif box_cls is Series:
        expected = Series(expected)
    elif box_cls is DataFrame:
        expected = Series(expected).to_frame()
        if transpose:
            # for vector operations, we need a DataFrame to be a single-row,
            #  not a single-column, in order to operate against non-DataFrame
            #  vectors of the same length. But convert to two rows to avoid
            #  single-row special cases in datetime arithmetic
            expected = expected.T
            expected = pd.concat([expected] * 2, ignore_index=True)
    elif box_cls is np.ndarray or box_cls is np.array:
        expected = np.array(expected)
    elif box_cls is to_array:
        expected = to_array(expected)
    else:
        raise NotImplementedError(box_cls)
    return expected


def to_array(obj):
    """
    Similar to pd.array, but does not cast numpy dtypes to nullable dtypes.
    """
    # temporary implementation until we get pd.array in place
    dtype = getattr(obj, "dtype", None)

    if dtype is None:
        return np.asarray(obj)

    return extract_array(obj, extract_numpy=True)


# -----------------------------------------------------------------------------
# Others


def rands_array(
    nchars, size: int, dtype: NpDtype = "O", replace: bool = True
) -> np.ndarray:
    """
    Generate an array of byte strings.
    """
    chars = np.array(list(string.ascii_letters + string.digits), dtype=(np.str_, 1))
    retval = (
        np.random.default_rng(2)
        .choice(chars, size=nchars * np.prod(size), replace=replace)
        .view((np.str_, nchars))
        .reshape(size)
    )
    return retval.astype(dtype)


def getCols(k) -> str:
    return string.ascii_uppercase[:k]


def makeCategoricalIndex(
    k: int = 10, n: int = 3, name=None, **kwargs
) -> CategoricalIndex:
    """make a length k index or n categories"""
    x = rands_array(nchars=4, size=n, replace=False)
    return CategoricalIndex(
        Categorical.from_codes(np.arange(k) % n, categories=x), name=name, **kwargs
    )


def makeNumericIndex(k: int = 10, *, name=None, dtype: Dtype | None) -> Index:
    dtype = pandas_dtype(dtype)
    assert isinstance(dtype, np.dtype)

    if dtype.kind in "iu":
        values = np.arange(k, dtype=dtype)
        if is_unsigned_integer_dtype(dtype):
            values += 2 ** (dtype.itemsize * 8 - 1)
    elif dtype.kind == "f":
        values = np.random.default_rng(2).random(k) - np.random.default_rng(2).random(1)
        values.sort()
        values = values * (10 ** np.random.default_rng(2).integers(0, 9))
    else:
        raise NotImplementedError(f"wrong dtype {dtype}")

    return Index(values, dtype=dtype, name=name)


def makeIntIndex(k: int = 10, *, name=None, dtype: Dtype = "int64") -> Index:
    dtype = pandas_dtype(dtype)
    if not is_signed_integer_dtype(dtype):
        raise TypeError(f"Wrong dtype {dtype}")
    return makeNumericIndex(k, name=name, dtype=dtype)


def makeFloatIndex(k: int = 10, *, name=None, dtype: Dtype = "float64") -> Index:
    dtype = pandas_dtype(dtype)
    if not is_float_dtype(dtype):
        raise TypeError(f"Wrong dtype {dtype}")
    return makeNumericIndex(k, name=name, dtype=dtype)


def makeDateIndex(
    k: int = 10, freq: Frequency = "B", name=None, **kwargs
) -> DatetimeIndex:
    dt = datetime(2000, 1, 1)
    dr = bdate_range(dt, periods=k, freq=freq, name=name)
    return DatetimeIndex(dr, name=name, **kwargs)


def makePeriodIndex(k: int = 10, name=None, **kwargs) -> PeriodIndex:
    dt = datetime(2000, 1, 1)
    pi = pd.period_range(start=dt, periods=k, freq="D", name=name, **kwargs)
    return pi


def makeObjectSeries(name=None) -> Series:
    data = [f"foo_{i}" for i in range(_N)]
    index = Index([f"bar_{i}" for i in range(_N)])
    return Series(data, index=index, name=name, dtype=object)


def getSeriesData() -> dict[str, Series]:
    index = Index([f"foo_{i}" for i in range(_N)])
    return {
        c: Series(np.random.default_rng(i).standard_normal(_N), index=index)
        for i, c in enumerate(getCols(_K))
    }


def makeTimeSeries(nper=None, freq: Frequency = "B", name=None) -> Series:
    if nper is None:
        nper = _N
    return Series(
        np.random.default_rng(2).standard_normal(nper),
        index=makeDateIndex(nper, freq=freq),
        name=name,
    )


def getTimeSeriesData(nper=None, freq: Frequency = "B") -> dict[str, Series]:
    return {c: makeTimeSeries(nper, freq) for c in getCols(_K)}


# make frame
def makeTimeDataFrame(nper=None, freq: Frequency = "B") -> DataFrame:
    data = getTimeSeriesData(nper, freq)
    return DataFrame(data)


def makeDataFrame() -> DataFrame:
    data = getSeriesData()
    return DataFrame(data)


def getMixedTypeDict():
    index = Index(["a", "b", "c", "d", "e"])

    data = {
        "A": [0.0, 1.0, 2.0, 3.0, 4.0],
        "B": [0.0, 1.0, 0.0, 1.0, 0.0],
        "C": ["foo1", "foo2", "foo3", "foo4", "foo5"],
        "D": bdate_range("1/1/2009", periods=5),
    }

    return index, data


def makeMixedDataFrame() -> DataFrame:
    return DataFrame(getMixedTypeDict()[1])


def makeCustomIndex(
    nentries,
    nlevels,
    prefix: str = "#",
    names: bool | str | list[str] | None = False,
    ndupe_l=None,
    idx_type=None,
) -> Index:
    """
    Create an index/multindex with given dimensions, levels, names, etc'

    nentries - number of entries in index
    nlevels - number of levels (> 1 produces multindex)
    prefix - a string prefix for labels
    names - (Optional), bool or list of strings. if True will use default
       names, if false will use no names, if a list is given, the name of
       each level in the index will be taken from the list.
    ndupe_l - (Optional), list of ints, the number of rows for which the
       label will repeated at the corresponding level, you can specify just
       the first few, the rest will use the default ndupe_l of 1.
       len(ndupe_l) <= nlevels.
    idx_type - "i"/"f"/"s"/"dt"/"p"/"td".
       If idx_type is not None, `idx_nlevels` must be 1.
       "i"/"f" creates an integer/float index,
       "s" creates a string
       "dt" create a datetime index.
       "td" create a datetime index.

        if unspecified, string labels will be generated.
    """
    if ndupe_l is None:
        ndupe_l = [1] * nlevels
    assert is_sequence(ndupe_l) and len(ndupe_l) <= nlevels
    assert names is None or names is False or names is True or len(names) is nlevels
    assert idx_type is None or (
        idx_type in ("i", "f", "s", "u", "dt", "p", "td") and nlevels == 1
    )

    if names is True:
        # build default names
        names = [prefix + str(i) for i in range(nlevels)]
    if names is False:
        # pass None to index constructor for no name
        names = None

    # make singleton case uniform
    if isinstance(names, str) and nlevels == 1:
        names = [names]

    # specific 1D index type requested?
    idx_func_dict: dict[str, Callable[..., Index]] = {
        "i": makeIntIndex,
        "f": makeFloatIndex,
        "s": lambda n: Index([f"{i}_{chr(i)}" for i in range(97, 97 + n)]),
        "dt": makeDateIndex,
        "td": lambda n: timedelta_range("1 day", periods=n),
        "p": makePeriodIndex,
    }
    idx_func = idx_func_dict.get(idx_type)
    if idx_func:
        idx = idx_func(nentries)
        # but we need to fill in the name
        if names:
            idx.name = names[0]
        return idx
    elif idx_type is not None:
        raise ValueError(
            f"{repr(idx_type)} is not a legal value for `idx_type`, "
            "use  'i'/'f'/'s'/'dt'/'p'/'td'."
        )

    if len(ndupe_l) < nlevels:
        ndupe_l.extend([1] * (nlevels - len(ndupe_l)))
    assert len(ndupe_l) == nlevels

    assert all(x > 0 for x in ndupe_l)

    list_of_lists = []
    for i in range(nlevels):

        def keyfunc(x):
            numeric_tuple = re.sub(r"[^\d_]_?", "", x).split("_")
            return [int(num) for num in numeric_tuple]

        # build a list of lists to create the index from
        div_factor = nentries // ndupe_l[i] + 1

        # Deprecated since version 3.9: collections.Counter now supports []. See PEP 585
        # and Generic Alias Type.
        cnt: Counter[str] = collections.Counter()
        for j in range(div_factor):
            label = f"{prefix}_l{i}_g{j}"
            cnt[label] = ndupe_l[i]
        # cute Counter trick
        result = sorted(cnt.elements(), key=keyfunc)[:nentries]
        list_of_lists.append(result)

    tuples = list(zip(*list_of_lists))

    # convert tuples to index
    if nentries == 1:
        # we have a single level of tuples, i.e. a regular Index
        name = None if names is None else names[0]
        index = Index(tuples[0], name=name)
    elif nlevels == 1:
        name = None if names is None else names[0]
        index = Index((x[0] for x in tuples), name=name)
    else:
        index = MultiIndex.from_tuples(tuples, names=names)
    return index


def makeCustomDataframe(
    nrows,
    ncols,
    c_idx_names: bool | list[str] = True,
    r_idx_names: bool | list[str] = True,
    c_idx_nlevels: int = 1,
    r_idx_nlevels: int = 1,
    data_gen_f=None,
    c_ndupe_l=None,
    r_ndupe_l=None,
    dtype=None,
    c_idx_type=None,
    r_idx_type=None,
) -> DataFrame:
    """
    Create a DataFrame using supplied parameters.

    Parameters
    ----------
    nrows,  ncols - number of data rows/cols
    c_idx_names, r_idx_names  - False/True/list of strings,  yields No names ,
            default names or uses the provided names for the levels of the
            corresponding index. You can provide a single string when
            c_idx_nlevels ==1.
    c_idx_nlevels - number of levels in columns index. > 1 will yield MultiIndex
    r_idx_nlevels - number of levels in rows index. > 1 will yield MultiIndex
    data_gen_f - a function f(row,col) which return the data value
            at that position, the default generator used yields values of the form
            "RxCy" based on position.
    c_ndupe_l, r_ndupe_l - list of integers, determines the number
            of duplicates for each label at a given level of the corresponding
            index. The default `None` value produces a multiplicity of 1 across
            all levels, i.e. a unique index. Will accept a partial list of length
            N < idx_nlevels, for just the first N levels. If ndupe doesn't divide
            nrows/ncol, the last label might have lower multiplicity.
    dtype - passed to the DataFrame constructor as is, in case you wish to
            have more control in conjunction with a custom `data_gen_f`
    r_idx_type, c_idx_type -  "i"/"f"/"s"/"dt"/"td".
        If idx_type is not None, `idx_nlevels` must be 1.
        "i"/"f" creates an integer/float index,
        "s" creates a string index
        "dt" create a datetime index.
        "td" create a timedelta index.

            if unspecified, string labels will be generated.

    Examples
    --------
    # 5 row, 3 columns, default names on both, single index on both axis
    >> makeCustomDataframe(5,3)

    # make the data a random int between 1 and 100
    >> mkdf(5,3,data_gen_f=lambda r,c:randint(1,100))

    # 2-level multiindex on rows with each label duplicated
    # twice on first level, default names on both axis, single
    # index on both axis
    >> a=makeCustomDataframe(5,3,r_idx_nlevels=2,r_ndupe_l=[2])

    # DatetimeIndex on row, index with unicode labels on columns
    # no names on either axis
    >> a=makeCustomDataframe(5,3,c_idx_names=False,r_idx_names=False,
                             r_idx_type="dt",c_idx_type="u")

    # 4-level multindex on rows with names provided, 2-level multindex
    # on columns with default labels and default names.
    >> a=makeCustomDataframe(5,3,r_idx_nlevels=4,
                             r_idx_names=["FEE","FIH","FOH","FUM"],
                             c_idx_nlevels=2)

    >> a=mkdf(5,3,r_idx_nlevels=2,c_idx_nlevels=4)
    """
    assert c_idx_nlevels > 0
    assert r_idx_nlevels > 0
    assert r_idx_type is None or (
        r_idx_type in ("i", "f", "s", "dt", "p", "td") and r_idx_nlevels == 1
    )
    assert c_idx_type is None or (
        c_idx_type in ("i", "f", "s", "dt", "p", "td") and c_idx_nlevels == 1
    )

    columns = makeCustomIndex(
        ncols,
        nlevels=c_idx_nlevels,
        prefix="C",
        names=c_idx_names,
        ndupe_l=c_ndupe_l,
        idx_type=c_idx_type,
    )
    index = makeCustomIndex(
        nrows,
        nlevels=r_idx_nlevels,
        prefix="R",
        names=r_idx_names,
        ndupe_l=r_ndupe_l,
        idx_type=r_idx_type,
    )

    # by default, generate data based on location
    if data_gen_f is None:
        data_gen_f = lambda r, c: f"R{r}C{c}"

    data = [[data_gen_f(r, c) for c in range(ncols)] for r in range(nrows)]

    return DataFrame(data, index, columns, dtype=dtype)


class SubclassedSeries(Series):
    _metadata = ["testattr", "name"]

    @property
    def _constructor(self):
        # For testing, those properties return a generic callable, and not
        # the actual class. In this case that is equivalent, but it is to
        # ensure we don't rely on the property returning a class
        # See https://github.com/pandas-dev/pandas/pull/46018 and
        # https://github.com/pandas-dev/pandas/issues/32638 and linked issues
        return lambda *args, **kwargs: SubclassedSeries(*args, **kwargs)

    @property
    def _constructor_expanddim(self):
        return lambda *args, **kwargs: SubclassedDataFrame(*args, **kwargs)


class SubclassedDataFrame(DataFrame):
    _metadata = ["testattr"]

    @property
    def _constructor(self):
        return lambda *args, **kwargs: SubclassedDataFrame(*args, **kwargs)

    @property
    def _constructor_sliced(self):
        return lambda *args, **kwargs: SubclassedSeries(*args, **kwargs)


class SubclassedCategorical(Categorical):
    pass


def _make_skipna_wrapper(alternative, skipna_alternative=None):
    """
    Create a function for calling on an array.

    Parameters
    ----------
    alternative : function
        The function to be called on the array with no NaNs.
        Only used when 'skipna_alternative' is None.
    skipna_alternative : function
        The function to be called on the original array

    Returns
    -------
    function
    """
    if skipna_alternative:

        def skipna_wrapper(x):
            return skipna_alternative(x.values)

    else:

        def skipna_wrapper(x):
            nona = x.dropna()
            if len(nona) == 0:
                return np.nan
            return alternative(nona)

    return skipna_wrapper


def convert_rows_list_to_csv_str(rows_list: list[str]) -> str:
    """
    Convert list of CSV rows to single CSV-formatted string for current OS.

    This method is used for creating expected value of to_csv() method.

    Parameters
    ----------
    rows_list : List[str]
        Each element represents the row of csv.

    Returns
    -------
    str
        Expected output of to_csv() in current OS.
    """
    sep = os.linesep
    return sep.join(rows_list) + sep


def external_error_raised(expected_exception: type[Exception]) -> ContextManager:
    """
    Helper function to mark pytest.raises that have an external error message.

    Parameters
    ----------
    expected_exception : Exception
        Expected error to raise.

    Returns
    -------
    Callable
        Regular `pytest.raises` function with `match` equal to `None`.
    """
    import pytest

    return pytest.raises(expected_exception, match=None)


cython_table = pd.core.common._cython_table.items()


def get_cython_table_params(ndframe, func_names_and_expected):
    """
    Combine frame, functions from com._cython_table
    keys and expected result.

    Parameters
    ----------
    ndframe : DataFrame or Series
    func_names_and_expected : Sequence of two items
        The first item is a name of a NDFrame method ('sum', 'prod') etc.
        The second item is the expected return value.

    Returns
    -------
    list
        List of three items (DataFrame, function, expected result)
    """
    results = []
    for func_name, expected in func_names_and_expected:
        results.append((ndframe, func_name, expected))
        results += [
            (ndframe, func, expected)
            for func, name in cython_table
            if name == func_name
        ]
    return results


def get_op_from_name(op_name: str) -> Callable:
    """
    The operator function for a given op name.

    Parameters
    ----------
    op_name : str
        The op name, in form of "add" or "__add__".

    Returns
    -------
    function
        A function performing the operation.
    """
    short_opname = op_name.strip("_")
    try:
        op = getattr(operator, short_opname)
    except AttributeError:
        # Assume it is the reverse operator
        rop = getattr(operator, short_opname[1:])
        op = lambda x, y: rop(y, x)

    return op


# -----------------------------------------------------------------------------
# Indexing test helpers


def getitem(x):
    return x


def setitem(x):
    return x


def loc(x):
    return x.loc


def iloc(x):
    return x.iloc


def at(x):
    return x.at


def iat(x):
    return x.iat


# -----------------------------------------------------------------------------

_UNITS = ["s", "ms", "us", "ns"]


def get_finest_unit(left: str, right: str):
    """
    Find the higher of two datetime64 units.
    """
    if _UNITS.index(left) >= _UNITS.index(right):
        return left
    return right


def shares_memory(left, right) -> bool:
    """
    Pandas-compat for np.shares_memory.
    """
    if isinstance(left, np.ndarray) and isinstance(right, np.ndarray):
        return np.shares_memory(left, right)
    elif isinstance(left, np.ndarray):
        # Call with reversed args to get to unpacking logic below.
        return shares_memory(right, left)

    if isinstance(left, RangeIndex):
        return False
    if isinstance(left, MultiIndex):
        return shares_memory(left._codes, right)
    if isinstance(left, (Index, Series)):
        return shares_memory(left._values, right)

    if isinstance(left, NDArrayBackedExtensionArray):
        return shares_memory(left._ndarray, right)
    if isinstance(left, pd.core.arrays.SparseArray):
        return shares_memory(left.sp_values, right)
    if isinstance(left, pd.core.arrays.IntervalArray):
        return shares_memory(left._left, right) or shares_memory(left._right, right)

    if (
        isinstance(left, ExtensionArray)
        and is_string_dtype(left.dtype)
        and left.dtype.storage in ("pyarrow", "pyarrow_numpy")  # type: ignore[attr-defined]
    ):
        # https://github.com/pandas-dev/pandas/pull/43930#discussion_r736862669
        left = cast("ArrowExtensionArray", left)
        if (
            isinstance(right, ExtensionArray)
            and is_string_dtype(right.dtype)
            and right.dtype.storage in ("pyarrow", "pyarrow_numpy")  # type: ignore[attr-defined]
        ):
            right = cast("ArrowExtensionArray", right)
            left_pa_data = left._pa_array
            right_pa_data = right._pa_array
            left_buf1 = left_pa_data.chunk(0).buffers()[1]
            right_buf1 = right_pa_data.chunk(0).buffers()[1]
            return left_buf1 == right_buf1

    if isinstance(left, BaseMaskedArray) and isinstance(right, BaseMaskedArray):
        # By convention, we'll say these share memory if they share *either*
        #  the _data or the _mask
        return np.shares_memory(left._data, right._data) or np.shares_memory(
            left._mask, right._mask
        )

    if isinstance(left, DataFrame) and len(left._mgr.arrays) == 1:
        arr = left._mgr.arrays[0]
        return shares_memory(arr, right)

    raise NotImplementedError(type(left), type(right))


__all__ = [
    "ALL_INT_EA_DTYPES",
    "ALL_INT_NUMPY_DTYPES",
    "ALL_NUMPY_DTYPES",
    "ALL_REAL_NUMPY_DTYPES",
    "assert_almost_equal",
    "assert_attr_equal",
    "assert_categorical_equal",
    "assert_class_equal",
    "assert_contains_all",
    "assert_copy",
    "assert_datetime_array_equal",
    "assert_dict_equal",
    "assert_equal",
    "assert_extension_array_equal",
    "assert_frame_equal",
    "assert_index_equal",
    "assert_indexing_slices_equivalent",
    "assert_interval_array_equal",
    "assert_is_sorted",
    "assert_is_valid_plot_return_object",
    "assert_metadata_equivalent",
    "assert_numpy_array_equal",
    "assert_period_array_equal",
    "assert_produces_warning",
    "assert_series_equal",
    "assert_sp_array_equal",
    "assert_timedelta_array_equal",
    "assert_cow_warning",
    "at",
    "BOOL_DTYPES",
    "box_expected",
    "BYTES_DTYPES",
    "can_set_locale",
    "COMPLEX_DTYPES",
    "convert_rows_list_to_csv_str",
    "DATETIME64_DTYPES",
    "decompress_file",
    "EMPTY_STRING_PATTERN",
    "ENDIAN",
    "ensure_clean",
    "external_error_raised",
    "FLOAT_EA_DTYPES",
    "FLOAT_NUMPY_DTYPES",
    "getCols",
    "get_cython_table_params",
    "get_dtype",
    "getitem",
    "get_locales",
    "getMixedTypeDict",
    "get_finest_unit",
    "get_obj",
    "get_op_from_name",
    "getSeriesData",
    "getTimeSeriesData",
    "iat",
    "iloc",
    "loc",
    "makeCategoricalIndex",
    "makeCustomDataframe",
    "makeCustomIndex",
    "makeDataFrame",
    "makeDateIndex",
    "makeFloatIndex",
    "makeIntIndex",
    "makeMixedDataFrame",
    "makeNumericIndex",
    "makeObjectSeries",
    "makePeriodIndex",
<<<<<<< HEAD
    "makeStringIndex",
=======
    "makeRangeIndex",
>>>>>>> a38ecd5b
    "makeTimeDataFrame",
    "makeTimeSeries",
    "maybe_produces_warning",
    "NARROW_NP_DTYPES",
    "NP_NAT_OBJECTS",
    "NULL_OBJECTS",
    "OBJECT_DTYPES",
    "raise_assert_detail",
    "raises_chained_assignment_error",
    "round_trip_localpath",
    "round_trip_pathlib",
    "round_trip_pickle",
    "setitem",
    "set_locale",
    "set_timezone",
    "shares_memory",
    "SIGNED_INT_EA_DTYPES",
    "SIGNED_INT_NUMPY_DTYPES",
    "STRING_DTYPES",
    "SubclassedCategorical",
    "SubclassedDataFrame",
    "SubclassedSeries",
    "TIMEDELTA64_DTYPES",
    "to_array",
    "UNSIGNED_INT_EA_DTYPES",
    "UNSIGNED_INT_NUMPY_DTYPES",
    "use_numexpr",
    "with_csv_dialect",
    "write_to_compressed",
]<|MERGE_RESOLUTION|>--- conflicted
+++ resolved
@@ -1027,11 +1027,6 @@
     "makeNumericIndex",
     "makeObjectSeries",
     "makePeriodIndex",
-<<<<<<< HEAD
-    "makeStringIndex",
-=======
-    "makeRangeIndex",
->>>>>>> a38ecd5b
     "makeTimeDataFrame",
     "makeTimeSeries",
     "maybe_produces_warning",
