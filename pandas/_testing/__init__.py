<<<<<<< HEAD
from __future__ import annotations

from collections import Counter
=======
import collections
>>>>>>> f6a4f299
from datetime import datetime
from functools import wraps
import operator
import os
import re
import string
<<<<<<< HEAD
from typing import TYPE_CHECKING, Callable, ContextManager, Iterable, List, Type
=======
from typing import Callable, ContextManager, Counter, List, Type
>>>>>>> f6a4f299
import warnings

import numpy as np

from pandas._config.localization import (  # noqa:F401
    can_set_locale,
    get_locales,
    set_locale,
)

from pandas._typing import Dtype

from pandas.core.dtypes.common import (
    is_datetime64_dtype,
    is_datetime64tz_dtype,
    is_period_dtype,
    is_sequence,
    is_timedelta64_dtype,
)

import pandas as pd
from pandas import (
    Categorical,
    CategoricalIndex,
    DataFrame,
    DatetimeIndex,
    Index,
    IntervalIndex,
    MultiIndex,
    RangeIndex,
    Series,
    bdate_range,
)
from pandas._testing._io import (  # noqa:F401
    close,
    network,
    round_trip_localpath,
    round_trip_pathlib,
    round_trip_pickle,
    with_connectivity_check,
    write_to_compressed,
)
from pandas._testing._random import (  # noqa:F401
    randbool,
    rands,
    rands_array,
    randu_array,
)
from pandas._testing._warnings import assert_produces_warning  # noqa:F401
from pandas._testing.asserters import (  # noqa:F401
    assert_almost_equal,
    assert_attr_equal,
    assert_categorical_equal,
    assert_class_equal,
    assert_contains_all,
    assert_copy,
    assert_datetime_array_equal,
    assert_dict_equal,
    assert_equal,
    assert_extension_array_equal,
    assert_frame_equal,
    assert_index_equal,
    assert_interval_array_equal,
    assert_is_sorted,
    assert_is_valid_plot_return_object,
    assert_numpy_array_equal,
    assert_period_array_equal,
    assert_series_equal,
    assert_sp_array_equal,
    assert_timedelta_array_equal,
    raise_assert_detail,
)
from pandas._testing.contexts import (  # noqa:F401
    RNGContext,
    decompress_file,
    ensure_clean,
    ensure_clean_dir,
    ensure_safe_environment_variables,
    set_timezone,
    use_numexpr,
    with_csv_dialect,
)
from pandas.core.arrays import DatetimeArray, PeriodArray, TimedeltaArray, period_array

if TYPE_CHECKING:
    from pandas import PeriodIndex, TimedeltaIndex

_N = 30
_K = 4

UNSIGNED_INT_DTYPES: List[Dtype] = ["uint8", "uint16", "uint32", "uint64"]
UNSIGNED_EA_INT_DTYPES: List[Dtype] = ["UInt8", "UInt16", "UInt32", "UInt64"]
SIGNED_INT_DTYPES: List[Dtype] = [int, "int8", "int16", "int32", "int64"]
SIGNED_EA_INT_DTYPES: List[Dtype] = ["Int8", "Int16", "Int32", "Int64"]
ALL_INT_DTYPES = UNSIGNED_INT_DTYPES + SIGNED_INT_DTYPES
ALL_EA_INT_DTYPES = UNSIGNED_EA_INT_DTYPES + SIGNED_EA_INT_DTYPES

FLOAT_DTYPES: List[Dtype] = [float, "float32", "float64"]
FLOAT_EA_DTYPES: List[Dtype] = ["Float32", "Float64"]
COMPLEX_DTYPES: List[Dtype] = [complex, "complex64", "complex128"]
STRING_DTYPES: List[Dtype] = [str, "str", "U"]

DATETIME64_DTYPES: List[Dtype] = ["datetime64[ns]", "M8[ns]"]
TIMEDELTA64_DTYPES: List[Dtype] = ["timedelta64[ns]", "m8[ns]"]

BOOL_DTYPES: List[Dtype] = [bool, "bool"]
BYTES_DTYPES: List[Dtype] = [bytes, "bytes"]
OBJECT_DTYPES: List[Dtype] = [object, "object"]

ALL_REAL_DTYPES = FLOAT_DTYPES + ALL_INT_DTYPES
ALL_NUMPY_DTYPES = (
    ALL_REAL_DTYPES
    + COMPLEX_DTYPES
    + STRING_DTYPES
    + DATETIME64_DTYPES
    + TIMEDELTA64_DTYPES
    + BOOL_DTYPES
    + OBJECT_DTYPES
    + BYTES_DTYPES
)

NULL_OBJECTS = [None, np.nan, pd.NaT, float("nan"), pd.NA]

EMPTY_STRING_PATTERN = re.compile("^$")

# set testing_mode
_testing_mode_warnings = (DeprecationWarning, ResourceWarning)


def set_testing_mode():
    # set the testing mode filters
    testing_mode = os.environ.get("PANDAS_TESTING_MODE", "None")
    if "deprecate" in testing_mode:
        for category in _testing_mode_warnings:
            warnings.simplefilter("always", category)


def reset_testing_mode():
    # reset the testing mode filters
    testing_mode = os.environ.get("PANDAS_TESTING_MODE", "None")
    if "deprecate" in testing_mode:
        for category in _testing_mode_warnings:
            warnings.simplefilter("ignore", category)


set_testing_mode()


def reset_display_options():
    """
    Reset the display options for printing and representing objects.
    """
    pd.reset_option("^display.", silent=True)


# -----------------------------------------------------------------------------
# Comparators


def equalContents(arr1, arr2) -> bool:
    """
    Checks if the set of unique elements of arr1 and arr2 are equivalent.
    """
    return frozenset(arr1) == frozenset(arr2)


def box_expected(expected, box_cls, transpose=True):
    """
    Helper function to wrap the expected output of a test in a given box_class.

    Parameters
    ----------
    expected : np.ndarray, Index, Series
    box_cls : {Index, Series, DataFrame}

    Returns
    -------
    subclass of box_cls
    """
    if box_cls is pd.array:
        expected = pd.array(expected)
    elif box_cls is pd.Index:
        expected = pd.Index(expected)
    elif box_cls is pd.Series:
        expected = pd.Series(expected)
    elif box_cls is pd.DataFrame:
        expected = pd.Series(expected).to_frame()
        if transpose:
            # for vector operations, we need a DataFrame to be a single-row,
            #  not a single-column, in order to operate against non-DataFrame
            #  vectors of the same length.
            expected = expected.T
    elif box_cls is PeriodArray:
        # the PeriodArray constructor is not as flexible as period_array
        expected = period_array(expected)
    elif box_cls is DatetimeArray:
        expected = DatetimeArray(expected)
    elif box_cls is TimedeltaArray:
        expected = TimedeltaArray(expected)
    elif box_cls is np.ndarray:
        expected = np.array(expected)
    elif box_cls is to_array:
        expected = to_array(expected)
    else:
        raise NotImplementedError(box_cls)
    return expected


def to_array(obj):
    # temporary implementation until we get pd.array in place
    dtype = getattr(obj, "dtype", None)

    if is_period_dtype(dtype):
        return period_array(obj)
    elif is_datetime64_dtype(dtype) or is_datetime64tz_dtype(dtype):
        return DatetimeArray._from_sequence(obj)
    elif is_timedelta64_dtype(dtype):
        return TimedeltaArray._from_sequence(obj)
    else:
        return np.array(obj)


# -----------------------------------------------------------------------------
# Others


def getCols(k):
    return string.ascii_uppercase[:k]


# make index
def makeStringIndex(k=10, name=None):
    return Index(rands_array(nchars=10, size=k), name=name)


def makeUnicodeIndex(k=10, name=None):
    return Index(randu_array(nchars=10, size=k), name=name)


def makeCategoricalIndex(k=10, n=3, name=None, **kwargs):
    """ make a length k index or n categories """
    x = rands_array(nchars=4, size=n)
    return CategoricalIndex(
        Categorical.from_codes(np.arange(k) % n, categories=x), name=name, **kwargs
    )


def makeIntervalIndex(k=10, name=None, **kwargs):
    """ make a length k IntervalIndex """
    x = np.linspace(0, 100, num=(k + 1))
    return IntervalIndex.from_breaks(x, name=name, **kwargs)


def makeBoolIndex(k=10, name=None):
    if k == 1:
        return Index([True], name=name)
    elif k == 2:
        return Index([False, True], name=name)
    return Index([False, True] + [False] * (k - 2), name=name)


def makeIntIndex(k=10, name=None):
    return Index(list(range(k)), name=name)


def makeUIntIndex(k=10, name=None):
    return Index([2 ** 63 + i for i in range(k)], name=name)


def makeRangeIndex(k=10, name=None, **kwargs):
    return RangeIndex(0, k, 1, name=name, **kwargs)


def makeFloatIndex(k=10, name=None):
    values = sorted(np.random.random_sample(k)) - np.random.random_sample(1)
    return Index(values * (10 ** np.random.randint(0, 9)), name=name)


def makeDateIndex(k: int = 10, freq="B", name=None, **kwargs) -> DatetimeIndex:
    dt = datetime(2000, 1, 1)
    dr = bdate_range(dt, periods=k, freq=freq, name=name)
    return DatetimeIndex(dr, name=name, **kwargs)


def makeTimedeltaIndex(k: int = 10, freq="D", name=None, **kwargs) -> TimedeltaIndex:
    return pd.timedelta_range(start="1 day", periods=k, freq=freq, name=name, **kwargs)


def makePeriodIndex(k: int = 10, name=None, **kwargs) -> PeriodIndex:
    dt = datetime(2000, 1, 1)
    return pd.period_range(start=dt, periods=k, freq="B", name=name, **kwargs)


def makeMultiIndex(k=10, names=None, **kwargs):
    return MultiIndex.from_product((("foo", "bar"), (1, 2)), names=names, **kwargs)


_names = [
    "Alice",
    "Bob",
    "Charlie",
    "Dan",
    "Edith",
    "Frank",
    "George",
    "Hannah",
    "Ingrid",
    "Jerry",
    "Kevin",
    "Laura",
    "Michael",
    "Norbert",
    "Oliver",
    "Patricia",
    "Quinn",
    "Ray",
    "Sarah",
    "Tim",
    "Ursula",
    "Victor",
    "Wendy",
    "Xavier",
    "Yvonne",
    "Zelda",
]


def _make_timeseries(start="2000-01-01", end="2000-12-31", freq="1D", seed=None):
    """
    Make a DataFrame with a DatetimeIndex

    Parameters
    ----------
    start : str or Timestamp, default "2000-01-01"
        The start of the index. Passed to date_range with `freq`.
    end : str or Timestamp, default "2000-12-31"
        The end of the index. Passed to date_range with `freq`.
    freq : str or Freq
        The frequency to use for the DatetimeIndex
    seed : int, optional
        The random state seed.

        * name : object dtype with string names
        * id : int dtype with
        * x, y : float dtype

    Examples
    --------
    >>> _make_timeseries()
                  id    name         x         y
    timestamp
    2000-01-01   982   Frank  0.031261  0.986727
    2000-01-02  1025   Edith -0.086358 -0.032920
    2000-01-03   982   Edith  0.473177  0.298654
    2000-01-04  1009   Sarah  0.534344 -0.750377
    2000-01-05   963   Zelda -0.271573  0.054424
    ...          ...     ...       ...       ...
    2000-12-27   980  Ingrid -0.132333 -0.422195
    2000-12-28   972   Frank -0.376007 -0.298687
    2000-12-29  1009  Ursula -0.865047 -0.503133
    2000-12-30  1000  Hannah -0.063757 -0.507336
    2000-12-31   972     Tim -0.869120  0.531685
    """
    index = pd.date_range(start=start, end=end, freq=freq, name="timestamp")
    n = len(index)
    state = np.random.RandomState(seed)
    columns = {
        "name": state.choice(_names, size=n),
        "id": state.poisson(1000, size=n),
        "x": state.rand(n) * 2 - 1,
        "y": state.rand(n) * 2 - 1,
    }
    df = pd.DataFrame(columns, index=index, columns=sorted(columns))
    if df.index[-1] == end:
        df = df.iloc[:-1]
    return df


def index_subclass_makers_generator():
    make_index_funcs = [
        makeDateIndex,
        makePeriodIndex,
        makeTimedeltaIndex,
        makeRangeIndex,
        makeIntervalIndex,
        makeCategoricalIndex,
        makeMultiIndex,
    ]
    yield from make_index_funcs


def all_timeseries_index_generator(k: int = 10) -> Iterable[Index]:
    """
    Generator which can be iterated over to get instances of all the classes
    which represent time-series.

    Parameters
    ----------
    k: length of each of the index instances
    """
    make_index_funcs: List[Callable[..., Index]] = [
        makeDateIndex,
        makePeriodIndex,
        makeTimedeltaIndex,
    ]
    for make_index_func in make_index_funcs:
        yield make_index_func(k=k)


# make series
def makeFloatSeries(name=None):
    index = makeStringIndex(_N)
    return Series(np.random.randn(_N), index=index, name=name)


def makeStringSeries(name=None):
    index = makeStringIndex(_N)
    return Series(np.random.randn(_N), index=index, name=name)


def makeObjectSeries(name=None):
    data = makeStringIndex(_N)
    data = Index(data, dtype=object)
    index = makeStringIndex(_N)
    return Series(data, index=index, name=name)


def getSeriesData():
    index = makeStringIndex(_N)
    return {c: Series(np.random.randn(_N), index=index) for c in getCols(_K)}


def makeTimeSeries(nper=None, freq="B", name=None):
    if nper is None:
        nper = _N
    return Series(
        np.random.randn(nper), index=makeDateIndex(nper, freq=freq), name=name
    )


def makePeriodSeries(nper=None, name=None):
    if nper is None:
        nper = _N
    return Series(np.random.randn(nper), index=makePeriodIndex(nper), name=name)


def getTimeSeriesData(nper=None, freq="B"):
    return {c: makeTimeSeries(nper, freq) for c in getCols(_K)}


def getPeriodData(nper=None):
    return {c: makePeriodSeries(nper) for c in getCols(_K)}


# make frame
def makeTimeDataFrame(nper=None, freq="B"):
    data = getTimeSeriesData(nper, freq)
    return DataFrame(data)


def makeDataFrame() -> DataFrame:
    data = getSeriesData()
    return DataFrame(data)


def getMixedTypeDict():
    index = Index(["a", "b", "c", "d", "e"])

    data = {
        "A": [0.0, 1.0, 2.0, 3.0, 4.0],
        "B": [0.0, 1.0, 0.0, 1.0, 0.0],
        "C": ["foo1", "foo2", "foo3", "foo4", "foo5"],
        "D": bdate_range("1/1/2009", periods=5),
    }

    return index, data


def makeMixedDataFrame():
    return DataFrame(getMixedTypeDict()[1])


def makePeriodFrame(nper=None):
    data = getPeriodData(nper)
    return DataFrame(data)


def makeCustomIndex(
    nentries, nlevels, prefix="#", names=False, ndupe_l=None, idx_type=None
):
    """
    Create an index/multindex with given dimensions, levels, names, etc'

    nentries - number of entries in index
    nlevels - number of levels (> 1 produces multindex)
    prefix - a string prefix for labels
    names - (Optional), bool or list of strings. if True will use default
       names, if false will use no names, if a list is given, the name of
       each level in the index will be taken from the list.
    ndupe_l - (Optional), list of ints, the number of rows for which the
       label will repeated at the corresponding level, you can specify just
       the first few, the rest will use the default ndupe_l of 1.
       len(ndupe_l) <= nlevels.
    idx_type - "i"/"f"/"s"/"u"/"dt"/"p"/"td".
       If idx_type is not None, `idx_nlevels` must be 1.
       "i"/"f" creates an integer/float index,
       "s"/"u" creates a string/unicode index
       "dt" create a datetime index.
       "td" create a datetime index.

        if unspecified, string labels will be generated.
    """
    if ndupe_l is None:
        ndupe_l = [1] * nlevels
    assert is_sequence(ndupe_l) and len(ndupe_l) <= nlevels
    assert names is None or names is False or names is True or len(names) is nlevels
    assert idx_type is None or (
        idx_type in ("i", "f", "s", "u", "dt", "p", "td") and nlevels == 1
    )

    if names is True:
        # build default names
        names = [prefix + str(i) for i in range(nlevels)]
    if names is False:
        # pass None to index constructor for no name
        names = None

    # make singleton case uniform
    if isinstance(names, str) and nlevels == 1:
        names = [names]

    # specific 1D index type requested?
    idx_func = {
        "i": makeIntIndex,
        "f": makeFloatIndex,
        "s": makeStringIndex,
        "u": makeUnicodeIndex,
        "dt": makeDateIndex,
        "td": makeTimedeltaIndex,
        "p": makePeriodIndex,
    }.get(idx_type)
    if idx_func:
        # pandas\_testing.py:2120: error: Cannot call function of unknown type
        idx = idx_func(nentries)  # type: ignore[operator]
        # but we need to fill in the name
        if names:
            idx.name = names[0]
        return idx
    elif idx_type is not None:
        raise ValueError(
            f"{repr(idx_type)} is not a legal value for `idx_type`, "
            "use  'i'/'f'/'s'/'u'/'dt'/'p'/'td'."
        )

    if len(ndupe_l) < nlevels:
        ndupe_l.extend([1] * (nlevels - len(ndupe_l)))
    assert len(ndupe_l) == nlevels

    assert all(x > 0 for x in ndupe_l)

    list_of_lists = []
    for i in range(nlevels):

        def keyfunc(x):
            import re

            numeric_tuple = re.sub(r"[^\d_]_?", "", x).split("_")
            return [int(num) for num in numeric_tuple]

        # build a list of lists to create the index from
        div_factor = nentries // ndupe_l[i] + 1

        # Deprecated since version 3.9: collections.Counter now supports []. See PEP 585
        # and Generic Alias Type.
        cnt: Counter[str] = collections.Counter()
        for j in range(div_factor):
            label = f"{prefix}_l{i}_g{j}"
            cnt[label] = ndupe_l[i]
        # cute Counter trick
        result = sorted(cnt.elements(), key=keyfunc)[:nentries]
        list_of_lists.append(result)

    tuples = list(zip(*list_of_lists))

    # convert tuples to index
    if nentries == 1:
        # we have a single level of tuples, i.e. a regular Index
        index = Index(tuples[0], name=names[0])
    elif nlevels == 1:
        name = None if names is None else names[0]
        index = Index((x[0] for x in tuples), name=name)
    else:
        index = MultiIndex.from_tuples(tuples, names=names)
    return index


def makeCustomDataframe(
    nrows,
    ncols,
    c_idx_names=True,
    r_idx_names=True,
    c_idx_nlevels=1,
    r_idx_nlevels=1,
    data_gen_f=None,
    c_ndupe_l=None,
    r_ndupe_l=None,
    dtype=None,
    c_idx_type=None,
    r_idx_type=None,
):
    """
    Create a DataFrame using supplied parameters.

    Parameters
    ----------
    nrows,  ncols - number of data rows/cols
    c_idx_names, idx_names  - False/True/list of strings,  yields No names ,
            default names or uses the provided names for the levels of the
            corresponding index. You can provide a single string when
            c_idx_nlevels ==1.
    c_idx_nlevels - number of levels in columns index. > 1 will yield MultiIndex
    r_idx_nlevels - number of levels in rows index. > 1 will yield MultiIndex
    data_gen_f - a function f(row,col) which return the data value
            at that position, the default generator used yields values of the form
            "RxCy" based on position.
    c_ndupe_l, r_ndupe_l - list of integers, determines the number
            of duplicates for each label at a given level of the corresponding
            index. The default `None` value produces a multiplicity of 1 across
            all levels, i.e. a unique index. Will accept a partial list of length
            N < idx_nlevels, for just the first N levels. If ndupe doesn't divide
            nrows/ncol, the last label might have lower multiplicity.
    dtype - passed to the DataFrame constructor as is, in case you wish to
            have more control in conjunction with a custom `data_gen_f`
    r_idx_type, c_idx_type -  "i"/"f"/"s"/"u"/"dt"/"td".
        If idx_type is not None, `idx_nlevels` must be 1.
        "i"/"f" creates an integer/float index,
        "s"/"u" creates a string/unicode index
        "dt" create a datetime index.
        "td" create a timedelta index.

            if unspecified, string labels will be generated.

    Examples
    --------
    # 5 row, 3 columns, default names on both, single index on both axis
    >> makeCustomDataframe(5,3)

    # make the data a random int between 1 and 100
    >> mkdf(5,3,data_gen_f=lambda r,c:randint(1,100))

    # 2-level multiindex on rows with each label duplicated
    # twice on first level, default names on both axis, single
    # index on both axis
    >> a=makeCustomDataframe(5,3,r_idx_nlevels=2,r_ndupe_l=[2])

    # DatetimeIndex on row, index with unicode labels on columns
    # no names on either axis
    >> a=makeCustomDataframe(5,3,c_idx_names=False,r_idx_names=False,
                             r_idx_type="dt",c_idx_type="u")

    # 4-level multindex on rows with names provided, 2-level multindex
    # on columns with default labels and default names.
    >> a=makeCustomDataframe(5,3,r_idx_nlevels=4,
                             r_idx_names=["FEE","FI","FO","FAM"],
                             c_idx_nlevels=2)

    >> a=mkdf(5,3,r_idx_nlevels=2,c_idx_nlevels=4)
    """
    assert c_idx_nlevels > 0
    assert r_idx_nlevels > 0
    assert r_idx_type is None or (
        r_idx_type in ("i", "f", "s", "u", "dt", "p", "td") and r_idx_nlevels == 1
    )
    assert c_idx_type is None or (
        c_idx_type in ("i", "f", "s", "u", "dt", "p", "td") and c_idx_nlevels == 1
    )

    columns = makeCustomIndex(
        ncols,
        nlevels=c_idx_nlevels,
        prefix="C",
        names=c_idx_names,
        ndupe_l=c_ndupe_l,
        idx_type=c_idx_type,
    )
    index = makeCustomIndex(
        nrows,
        nlevels=r_idx_nlevels,
        prefix="R",
        names=r_idx_names,
        ndupe_l=r_ndupe_l,
        idx_type=r_idx_type,
    )

    # by default, generate data based on location
    if data_gen_f is None:
        data_gen_f = lambda r, c: f"R{r}C{c}"

    data = [[data_gen_f(r, c) for c in range(ncols)] for r in range(nrows)]

    return DataFrame(data, index, columns, dtype=dtype)


def _create_missing_idx(nrows, ncols, density, random_state=None):
    if random_state is None:
        random_state = np.random
    else:
        random_state = np.random.RandomState(random_state)

    # below is cribbed from scipy.sparse
    size = round((1 - density) * nrows * ncols)
    # generate a few more to ensure unique values
    min_rows = 5
    fac = 1.02
    extra_size = min(size + min_rows, fac * size)

    def _gen_unique_rand(rng, _extra_size):
        ind = rng.rand(int(_extra_size))
        return np.unique(np.floor(ind * nrows * ncols))[:size]

    ind = _gen_unique_rand(random_state, extra_size)
    while ind.size < size:
        extra_size *= 1.05
        ind = _gen_unique_rand(random_state, extra_size)

    j = np.floor(ind * 1.0 / nrows).astype(int)
    i = (ind - j * nrows).astype(int)
    return i.tolist(), j.tolist()


def makeMissingDataframe(density=0.9, random_state=None):
    df = makeDataFrame()
    i, j = _create_missing_idx(*df.shape, density=density, random_state=random_state)
    df.values[i, j] = np.nan
    return df


def test_parallel(num_threads=2, kwargs_list=None):
    """
    Decorator to run the same function multiple times in parallel.

    Parameters
    ----------
    num_threads : int, optional
        The number of times the function is run in parallel.
    kwargs_list : list of dicts, optional
        The list of kwargs to update original
        function kwargs on different threads.

    Notes
    -----
    This decorator does not pass the return value of the decorated function.

    Original from scikit-image:

    https://github.com/scikit-image/scikit-image/pull/1519

    """
    assert num_threads > 0
    has_kwargs_list = kwargs_list is not None
    if has_kwargs_list:
        assert len(kwargs_list) == num_threads
    import threading

    def wrapper(func):
        @wraps(func)
        def inner(*args, **kwargs):
            if has_kwargs_list:
                update_kwargs = lambda i: dict(kwargs, **kwargs_list[i])
            else:
                update_kwargs = lambda i: kwargs
            threads = []
            for i in range(num_threads):
                updated_kwargs = update_kwargs(i)
                thread = threading.Thread(target=func, args=args, kwargs=updated_kwargs)
                threads.append(thread)
            for thread in threads:
                thread.start()
            for thread in threads:
                thread.join()

        return inner

    return wrapper


class SubclassedSeries(Series):
    _metadata = ["testattr", "name"]

    @property
    def _constructor(self):
        return SubclassedSeries

    @property
    def _constructor_expanddim(self):
        return SubclassedDataFrame


class SubclassedDataFrame(DataFrame):
    _metadata = ["testattr"]

    @property
    def _constructor(self):
        return SubclassedDataFrame

    @property
    def _constructor_sliced(self):
        return SubclassedSeries


class SubclassedCategorical(Categorical):
    @property
    def _constructor(self):
        return SubclassedCategorical


def _make_skipna_wrapper(alternative, skipna_alternative=None):
    """
    Create a function for calling on an array.

    Parameters
    ----------
    alternative : function
        The function to be called on the array with no NaNs.
        Only used when 'skipna_alternative' is None.
    skipna_alternative : function
        The function to be called on the original array

    Returns
    -------
    function
    """
    if skipna_alternative:

        def skipna_wrapper(x):
            return skipna_alternative(x.values)

    else:

        def skipna_wrapper(x):
            nona = x.dropna()
            if len(nona) == 0:
                return np.nan
            return alternative(nona)

    return skipna_wrapper


def convert_rows_list_to_csv_str(rows_list: List[str]):
    """
    Convert list of CSV rows to single CSV-formatted string for current OS.

    This method is used for creating expected value of to_csv() method.

    Parameters
    ----------
    rows_list : List[str]
        Each element represents the row of csv.

    Returns
    -------
    str
        Expected output of to_csv() in current OS.
    """
    sep = os.linesep
    return sep.join(rows_list) + sep


def external_error_raised(expected_exception: Type[Exception]) -> ContextManager:
    """
    Helper function to mark pytest.raises that have an external error message.

    Parameters
    ----------
    expected_exception : Exception
        Expected error to raise.

    Returns
    -------
    Callable
        Regular `pytest.raises` function with `match` equal to `None`.
    """
    import pytest

    return pytest.raises(expected_exception, match=None)


cython_table = pd.core.base.SelectionMixin._cython_table.items()


def get_cython_table_params(ndframe, func_names_and_expected):
    """
    Combine frame, functions from SelectionMixin._cython_table
    keys and expected result.

    Parameters
    ----------
    ndframe : DataFrame or Series
    func_names_and_expected : Sequence of two items
        The first item is a name of a NDFrame method ('sum', 'prod') etc.
        The second item is the expected return value.

    Returns
    -------
    list
        List of three items (DataFrame, function, expected result)
    """
    results = []
    for func_name, expected in func_names_and_expected:
        results.append((ndframe, func_name, expected))
        results += [
            (ndframe, func, expected)
            for func, name in cython_table
            if name == func_name
        ]
    return results


def get_op_from_name(op_name: str) -> Callable:
    """
    The operator function for a given op name.

    Parameters
    ----------
    op_name : string
        The op name, in form of "add" or "__add__".

    Returns
    -------
    function
        A function performing the operation.
    """
    short_opname = op_name.strip("_")
    try:
        op = getattr(operator, short_opname)
    except AttributeError:
        # Assume it is the reverse operator
        rop = getattr(operator, short_opname[1:])
        op = lambda x, y: rop(y, x)

    return op


# -----------------------------------------------------------------------------
# Indexing test helpers


def getitem(x):
    return x


def setitem(x):
    return x


def loc(x):
    return x.loc


def iloc(x):
    return x.iloc<|MERGE_RESOLUTION|>--- conflicted
+++ resolved
@@ -1,21 +1,21 @@
-<<<<<<< HEAD
 from __future__ import annotations
 
-from collections import Counter
-=======
 import collections
->>>>>>> f6a4f299
 from datetime import datetime
 from functools import wraps
 import operator
 import os
 import re
 import string
-<<<<<<< HEAD
-from typing import TYPE_CHECKING, Callable, ContextManager, Iterable, List, Type
-=======
-from typing import Callable, ContextManager, Counter, List, Type
->>>>>>> f6a4f299
+from typing import (
+    TYPE_CHECKING,
+    Callable,
+    ContextManager,
+    Counter,
+    Iterable,
+    List,
+    Type,
+)
 import warnings
 
 import numpy as np
