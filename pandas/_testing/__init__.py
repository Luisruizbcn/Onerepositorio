from __future__ import annotations

import collections
from collections import Counter
from datetime import datetime
from decimal import Decimal
import operator
import os
import re
import string
from sys import byteorder
from typing import (
    TYPE_CHECKING,
    Callable,
    ContextManager,
    cast,
)

import numpy as np

from pandas._config.localization import (
    can_set_locale,
    get_locales,
    set_locale,
)

from pandas.compat import pa_version_under10p1

from pandas.core.dtypes.common import (
    is_float_dtype,
    is_sequence,
    is_signed_integer_dtype,
    is_string_dtype,
    is_unsigned_integer_dtype,
    pandas_dtype,
)

import pandas as pd
from pandas import (
    ArrowDtype,
    Categorical,
    CategoricalIndex,
    DataFrame,
    DatetimeIndex,
    Index,
    MultiIndex,
    RangeIndex,
    Series,
    bdate_range,
)
from pandas._testing._io import (
    round_trip_localpath,
    round_trip_pathlib,
    round_trip_pickle,
    write_to_compressed,
)
from pandas._testing._warnings import (
    assert_produces_warning,
    maybe_produces_warning,
)
from pandas._testing.asserters import (
    assert_almost_equal,
    assert_attr_equal,
    assert_categorical_equal,
    assert_class_equal,
    assert_contains_all,
    assert_copy,
    assert_datetime_array_equal,
    assert_dict_equal,
    assert_equal,
    assert_extension_array_equal,
    assert_frame_equal,
    assert_index_equal,
    assert_indexing_slices_equivalent,
    assert_interval_array_equal,
    assert_is_sorted,
    assert_is_valid_plot_return_object,
    assert_metadata_equivalent,
    assert_numpy_array_equal,
    assert_period_array_equal,
    assert_series_equal,
    assert_sp_array_equal,
    assert_timedelta_array_equal,
    raise_assert_detail,
)
from pandas._testing.compat import (
    get_dtype,
    get_obj,
)
from pandas._testing.contexts import (
    assert_cow_warning,
    decompress_file,
    ensure_clean,
    raises_chained_assignment_error,
    set_timezone,
    use_numexpr,
    with_csv_dialect,
)
from pandas.core.arrays import (
    BaseMaskedArray,
    ExtensionArray,
    NumpyExtensionArray,
)
from pandas.core.arrays._mixins import NDArrayBackedExtensionArray
from pandas.core.construction import extract_array

if TYPE_CHECKING:
    from pandas._typing import (
        Dtype,
        Frequency,
        NpDtype,
    )

    from pandas import (
        PeriodIndex,
        TimedeltaIndex,
    )
    from pandas.core.arrays import ArrowExtensionArray

_N = 30
_K = 4

UNSIGNED_INT_NUMPY_DTYPES: list[NpDtype] = ["uint8", "uint16", "uint32", "uint64"]
UNSIGNED_INT_EA_DTYPES: list[Dtype] = ["UInt8", "UInt16", "UInt32", "UInt64"]
SIGNED_INT_NUMPY_DTYPES: list[NpDtype] = [int, "int8", "int16", "int32", "int64"]
SIGNED_INT_EA_DTYPES: list[Dtype] = ["Int8", "Int16", "Int32", "Int64"]
ALL_INT_NUMPY_DTYPES = UNSIGNED_INT_NUMPY_DTYPES + SIGNED_INT_NUMPY_DTYPES
ALL_INT_EA_DTYPES = UNSIGNED_INT_EA_DTYPES + SIGNED_INT_EA_DTYPES
ALL_INT_DTYPES: list[Dtype] = [*ALL_INT_NUMPY_DTYPES, *ALL_INT_EA_DTYPES]

FLOAT_NUMPY_DTYPES: list[NpDtype] = [float, "float32", "float64"]
FLOAT_EA_DTYPES: list[Dtype] = ["Float32", "Float64"]
ALL_FLOAT_DTYPES: list[Dtype] = [*FLOAT_NUMPY_DTYPES, *FLOAT_EA_DTYPES]

COMPLEX_DTYPES: list[Dtype] = [complex, "complex64", "complex128"]
STRING_DTYPES: list[Dtype] = [str, "str", "U"]

DATETIME64_DTYPES: list[Dtype] = ["datetime64[ns]", "M8[ns]"]
TIMEDELTA64_DTYPES: list[Dtype] = ["timedelta64[ns]", "m8[ns]"]

BOOL_DTYPES: list[Dtype] = [bool, "bool"]
BYTES_DTYPES: list[Dtype] = [bytes, "bytes"]
OBJECT_DTYPES: list[Dtype] = [object, "object"]

ALL_REAL_NUMPY_DTYPES = FLOAT_NUMPY_DTYPES + ALL_INT_NUMPY_DTYPES
ALL_REAL_EXTENSION_DTYPES = FLOAT_EA_DTYPES + ALL_INT_EA_DTYPES
ALL_REAL_DTYPES: list[Dtype] = [*ALL_REAL_NUMPY_DTYPES, *ALL_REAL_EXTENSION_DTYPES]
ALL_NUMERIC_DTYPES: list[Dtype] = [*ALL_REAL_DTYPES, *COMPLEX_DTYPES]

ALL_NUMPY_DTYPES = (
    ALL_REAL_NUMPY_DTYPES
    + COMPLEX_DTYPES
    + STRING_DTYPES
    + DATETIME64_DTYPES
    + TIMEDELTA64_DTYPES
    + BOOL_DTYPES
    + OBJECT_DTYPES
    + BYTES_DTYPES
)

NARROW_NP_DTYPES = [
    np.float16,
    np.float32,
    np.int8,
    np.int16,
    np.int32,
    np.uint8,
    np.uint16,
    np.uint32,
]

PYTHON_DATA_TYPES = [
    str,
    int,
    float,
    complex,
    list,
    tuple,
    range,
    dict,
    set,
    frozenset,
    bool,
    bytes,
    bytearray,
    memoryview,
]

ENDIAN = {"little": "<", "big": ">"}[byteorder]

NULL_OBJECTS = [None, np.nan, pd.NaT, float("nan"), pd.NA, Decimal("NaN")]
NP_NAT_OBJECTS = [
    cls("NaT", unit)
    for cls in [np.datetime64, np.timedelta64]
    for unit in [
        "Y",
        "M",
        "W",
        "D",
        "h",
        "m",
        "s",
        "ms",
        "us",
        "ns",
        "ps",
        "fs",
        "as",
    ]
]

if not pa_version_under10p1:
    import pyarrow as pa

    UNSIGNED_INT_PYARROW_DTYPES = [pa.uint8(), pa.uint16(), pa.uint32(), pa.uint64()]
    SIGNED_INT_PYARROW_DTYPES = [pa.int8(), pa.int16(), pa.int32(), pa.int64()]
    ALL_INT_PYARROW_DTYPES = UNSIGNED_INT_PYARROW_DTYPES + SIGNED_INT_PYARROW_DTYPES
    ALL_INT_PYARROW_DTYPES_STR_REPR = [
        str(ArrowDtype(typ)) for typ in ALL_INT_PYARROW_DTYPES
    ]

    # pa.float16 doesn't seem supported
    # https://github.com/apache/arrow/blob/master/python/pyarrow/src/arrow/python/helpers.cc#L86
    FLOAT_PYARROW_DTYPES = [pa.float32(), pa.float64()]
    FLOAT_PYARROW_DTYPES_STR_REPR = [
        str(ArrowDtype(typ)) for typ in FLOAT_PYARROW_DTYPES
    ]
    DECIMAL_PYARROW_DTYPES = [pa.decimal128(7, 3)]
    STRING_PYARROW_DTYPES = [pa.string()]
    BINARY_PYARROW_DTYPES = [pa.binary()]

    TIME_PYARROW_DTYPES = [
        pa.time32("s"),
        pa.time32("ms"),
        pa.time64("us"),
        pa.time64("ns"),
    ]
    DATE_PYARROW_DTYPES = [pa.date32(), pa.date64()]
    DATETIME_PYARROW_DTYPES = [
        pa.timestamp(unit=unit, tz=tz)
        for unit in ["s", "ms", "us", "ns"]
        for tz in [None, "UTC", "US/Pacific", "US/Eastern"]
    ]
    TIMEDELTA_PYARROW_DTYPES = [pa.duration(unit) for unit in ["s", "ms", "us", "ns"]]

    BOOL_PYARROW_DTYPES = [pa.bool_()]

    # TODO: Add container like pyarrow types:
    #  https://arrow.apache.org/docs/python/api/datatypes.html#factory-functions
    ALL_PYARROW_DTYPES = (
        ALL_INT_PYARROW_DTYPES
        + FLOAT_PYARROW_DTYPES
        + DECIMAL_PYARROW_DTYPES
        + STRING_PYARROW_DTYPES
        + BINARY_PYARROW_DTYPES
        + TIME_PYARROW_DTYPES
        + DATE_PYARROW_DTYPES
        + DATETIME_PYARROW_DTYPES
        + TIMEDELTA_PYARROW_DTYPES
        + BOOL_PYARROW_DTYPES
    )
else:
    FLOAT_PYARROW_DTYPES_STR_REPR = []
    ALL_INT_PYARROW_DTYPES_STR_REPR = []
    ALL_PYARROW_DTYPES = []


EMPTY_STRING_PATTERN = re.compile("^$")


arithmetic_dunder_methods = [
    "__add__",
    "__radd__",
    "__sub__",
    "__rsub__",
    "__mul__",
    "__rmul__",
    "__floordiv__",
    "__rfloordiv__",
    "__truediv__",
    "__rtruediv__",
    "__pow__",
    "__rpow__",
    "__mod__",
    "__rmod__",
]

comparison_dunder_methods = ["__eq__", "__ne__", "__le__", "__lt__", "__ge__", "__gt__"]


# -----------------------------------------------------------------------------
# Comparators


def box_expected(expected, box_cls, transpose: bool = True):
    """
    Helper function to wrap the expected output of a test in a given box_class.

    Parameters
    ----------
    expected : np.ndarray, Index, Series
    box_cls : {Index, Series, DataFrame}

    Returns
    -------
    subclass of box_cls
    """
    if box_cls is pd.array:
        if isinstance(expected, RangeIndex):
            # pd.array would return an IntegerArray
            expected = NumpyExtensionArray(np.asarray(expected._values))
        else:
            expected = pd.array(expected, copy=False)
    elif box_cls is Index:
        expected = Index(expected)
    elif box_cls is Series:
        expected = Series(expected)
    elif box_cls is DataFrame:
        expected = Series(expected).to_frame()
        if transpose:
            # for vector operations, we need a DataFrame to be a single-row,
            #  not a single-column, in order to operate against non-DataFrame
            #  vectors of the same length. But convert to two rows to avoid
            #  single-row special cases in datetime arithmetic
            expected = expected.T
            expected = pd.concat([expected] * 2, ignore_index=True)
    elif box_cls is np.ndarray or box_cls is np.array:
        expected = np.array(expected)
    elif box_cls is to_array:
        expected = to_array(expected)
    else:
        raise NotImplementedError(box_cls)
    return expected


def to_array(obj):
    """
    Similar to pd.array, but does not cast numpy dtypes to nullable dtypes.
    """
    # temporary implementation until we get pd.array in place
    dtype = getattr(obj, "dtype", None)

    if dtype is None:
        return np.asarray(obj)

    return extract_array(obj, extract_numpy=True)


# -----------------------------------------------------------------------------
# Others


def rands_array(
    nchars, size: int, dtype: NpDtype = "O", replace: bool = True
) -> np.ndarray:
    """
    Generate an array of byte strings.
    """
    chars = np.array(list(string.ascii_letters + string.digits), dtype=(np.str_, 1))
    retval = (
        np.random.default_rng(2)
        .choice(chars, size=nchars * np.prod(size), replace=replace)
        .view((np.str_, nchars))
        .reshape(size)
    )
    return retval.astype(dtype)


def getCols(k) -> str:
    return string.ascii_uppercase[:k]


def makeCategoricalIndex(
    k: int = 10, n: int = 3, name=None, **kwargs
) -> CategoricalIndex:
    """make a length k index or n categories"""
    x = rands_array(nchars=4, size=n, replace=False)
    return CategoricalIndex(
        Categorical.from_codes(np.arange(k) % n, categories=x), name=name, **kwargs
    )


<<<<<<< HEAD
def makeIntervalIndex(k: int = 10, name=None, **kwargs) -> IntervalIndex:
    """make a length k IntervalIndex"""
    x = np.linspace(0, 100, num=(k + 1))
    return IntervalIndex.from_breaks(x, name=name, **kwargs)
=======
def makeBoolIndex(k: int = 10, name=None) -> Index:
    if k == 1:
        return Index([True], name=name)
    elif k == 2:
        return Index([False, True], name=name)
    return Index([False, True] + [False] * (k - 2), name=name)
>>>>>>> 6971c9ca


def makeNumericIndex(k: int = 10, *, name=None, dtype: Dtype | None) -> Index:
    dtype = pandas_dtype(dtype)
    assert isinstance(dtype, np.dtype)

    if dtype.kind in "iu":
        values = np.arange(k, dtype=dtype)
        if is_unsigned_integer_dtype(dtype):
            values += 2 ** (dtype.itemsize * 8 - 1)
    elif dtype.kind == "f":
        values = np.random.default_rng(2).random(k) - np.random.default_rng(2).random(1)
        values.sort()
        values = values * (10 ** np.random.default_rng(2).integers(0, 9))
    else:
        raise NotImplementedError(f"wrong dtype {dtype}")

    return Index(values, dtype=dtype, name=name)


def makeIntIndex(k: int = 10, *, name=None, dtype: Dtype = "int64") -> Index:
    dtype = pandas_dtype(dtype)
    if not is_signed_integer_dtype(dtype):
        raise TypeError(f"Wrong dtype {dtype}")
    return makeNumericIndex(k, name=name, dtype=dtype)


def makeUIntIndex(k: int = 10, *, name=None, dtype: Dtype = "uint64") -> Index:
    dtype = pandas_dtype(dtype)
    if not is_unsigned_integer_dtype(dtype):
        raise TypeError(f"Wrong dtype {dtype}")
    return makeNumericIndex(k, name=name, dtype=dtype)


def makeRangeIndex(k: int = 10, name=None, **kwargs) -> RangeIndex:
    return RangeIndex(0, k, 1, name=name, **kwargs)


def makeFloatIndex(k: int = 10, *, name=None, dtype: Dtype = "float64") -> Index:
    dtype = pandas_dtype(dtype)
    if not is_float_dtype(dtype):
        raise TypeError(f"Wrong dtype {dtype}")
    return makeNumericIndex(k, name=name, dtype=dtype)


def makeDateIndex(
    k: int = 10, freq: Frequency = "B", name=None, **kwargs
) -> DatetimeIndex:
    dt = datetime(2000, 1, 1)
    dr = bdate_range(dt, periods=k, freq=freq, name=name)
    return DatetimeIndex(dr, name=name, **kwargs)


def makeTimedeltaIndex(
    k: int = 10, freq: Frequency = "D", name=None, **kwargs
) -> TimedeltaIndex:
    return pd.timedelta_range(start="1 day", periods=k, freq=freq, name=name, **kwargs)


def makePeriodIndex(k: int = 10, name=None, **kwargs) -> PeriodIndex:
    dt = datetime(2000, 1, 1)
    pi = pd.period_range(start=dt, periods=k, freq="D", name=name, **kwargs)
    return pi


# make series
def make_rand_series(name=None, dtype=np.float64) -> Series:
    index = Index([f"foo_{i}" for i in range(_N)])
    data = np.random.default_rng(2).standard_normal(_N)
    with np.errstate(invalid="ignore"):
        data = data.astype(dtype, copy=False)
    return Series(data, index=index, name=name)


def makeFloatSeries(name=None) -> Series:
    return make_rand_series(name=name)


def makeStringSeries(name=None) -> Series:
    return make_rand_series(name=name)


def makeObjectSeries(name=None) -> Series:
    data = [f"foo_{i}" for i in range(_N)]
    index = Index([f"bar_{i}" for i in range(_N)])
    return Series(data, index=index, name=name, dtype=object)


def getSeriesData() -> dict[str, Series]:
    index = Index([f"foo_{i}" for i in range(_N)])
    return {
        c: Series(np.random.default_rng(i).standard_normal(_N), index=index)
        for i, c in enumerate(getCols(_K))
    }


def makeTimeSeries(nper=None, freq: Frequency = "B", name=None) -> Series:
    if nper is None:
        nper = _N
    return Series(
        np.random.default_rng(2).standard_normal(nper),
        index=makeDateIndex(nper, freq=freq),
        name=name,
    )


def getTimeSeriesData(nper=None, freq: Frequency = "B") -> dict[str, Series]:
    return {c: makeTimeSeries(nper, freq) for c in getCols(_K)}


# make frame
def makeTimeDataFrame(nper=None, freq: Frequency = "B") -> DataFrame:
    data = getTimeSeriesData(nper, freq)
    return DataFrame(data)


def makeDataFrame() -> DataFrame:
    data = getSeriesData()
    return DataFrame(data)


def getMixedTypeDict():
    index = Index(["a", "b", "c", "d", "e"])

    data = {
        "A": [0.0, 1.0, 2.0, 3.0, 4.0],
        "B": [0.0, 1.0, 0.0, 1.0, 0.0],
        "C": ["foo1", "foo2", "foo3", "foo4", "foo5"],
        "D": bdate_range("1/1/2009", periods=5),
    }

    return index, data


def makeMixedDataFrame() -> DataFrame:
    return DataFrame(getMixedTypeDict()[1])


def makeCustomIndex(
    nentries,
    nlevels,
    prefix: str = "#",
    names: bool | str | list[str] | None = False,
    ndupe_l=None,
    idx_type=None,
) -> Index:
    """
    Create an index/multindex with given dimensions, levels, names, etc'

    nentries - number of entries in index
    nlevels - number of levels (> 1 produces multindex)
    prefix - a string prefix for labels
    names - (Optional), bool or list of strings. if True will use default
       names, if false will use no names, if a list is given, the name of
       each level in the index will be taken from the list.
    ndupe_l - (Optional), list of ints, the number of rows for which the
       label will repeated at the corresponding level, you can specify just
       the first few, the rest will use the default ndupe_l of 1.
       len(ndupe_l) <= nlevels.
    idx_type - "i"/"f"/"s"/"dt"/"p"/"td".
       If idx_type is not None, `idx_nlevels` must be 1.
       "i"/"f" creates an integer/float index,
       "s" creates a string
       "dt" create a datetime index.
       "td" create a datetime index.

        if unspecified, string labels will be generated.
    """
    if ndupe_l is None:
        ndupe_l = [1] * nlevels
    assert is_sequence(ndupe_l) and len(ndupe_l) <= nlevels
    assert names is None or names is False or names is True or len(names) is nlevels
    assert idx_type is None or (
        idx_type in ("i", "f", "s", "u", "dt", "p", "td") and nlevels == 1
    )

    if names is True:
        # build default names
        names = [prefix + str(i) for i in range(nlevels)]
    if names is False:
        # pass None to index constructor for no name
        names = None

    # make singleton case uniform
    if isinstance(names, str) and nlevels == 1:
        names = [names]

    # specific 1D index type requested?
    idx_func_dict: dict[str, Callable[..., Index]] = {
        "i": makeIntIndex,
        "f": makeFloatIndex,
        "s": lambda n: Index([f"{i}_{chr(i)}" for i in range(97, 97 + n)]),
        "dt": makeDateIndex,
        "td": makeTimedeltaIndex,
        "p": makePeriodIndex,
    }
    idx_func = idx_func_dict.get(idx_type)
    if idx_func:
        idx = idx_func(nentries)
        # but we need to fill in the name
        if names:
            idx.name = names[0]
        return idx
    elif idx_type is not None:
        raise ValueError(
            f"{repr(idx_type)} is not a legal value for `idx_type`, "
            "use  'i'/'f'/'s'/'dt'/'p'/'td'."
        )

    if len(ndupe_l) < nlevels:
        ndupe_l.extend([1] * (nlevels - len(ndupe_l)))
    assert len(ndupe_l) == nlevels

    assert all(x > 0 for x in ndupe_l)

    list_of_lists = []
    for i in range(nlevels):

        def keyfunc(x):
            numeric_tuple = re.sub(r"[^\d_]_?", "", x).split("_")
            return [int(num) for num in numeric_tuple]

        # build a list of lists to create the index from
        div_factor = nentries // ndupe_l[i] + 1

        # Deprecated since version 3.9: collections.Counter now supports []. See PEP 585
        # and Generic Alias Type.
        cnt: Counter[str] = collections.Counter()
        for j in range(div_factor):
            label = f"{prefix}_l{i}_g{j}"
            cnt[label] = ndupe_l[i]
        # cute Counter trick
        result = sorted(cnt.elements(), key=keyfunc)[:nentries]
        list_of_lists.append(result)

    tuples = list(zip(*list_of_lists))

    # convert tuples to index
    if nentries == 1:
        # we have a single level of tuples, i.e. a regular Index
        name = None if names is None else names[0]
        index = Index(tuples[0], name=name)
    elif nlevels == 1:
        name = None if names is None else names[0]
        index = Index((x[0] for x in tuples), name=name)
    else:
        index = MultiIndex.from_tuples(tuples, names=names)
    return index


def makeCustomDataframe(
    nrows,
    ncols,
    c_idx_names: bool | list[str] = True,
    r_idx_names: bool | list[str] = True,
    c_idx_nlevels: int = 1,
    r_idx_nlevels: int = 1,
    data_gen_f=None,
    c_ndupe_l=None,
    r_ndupe_l=None,
    dtype=None,
    c_idx_type=None,
    r_idx_type=None,
) -> DataFrame:
    """
    Create a DataFrame using supplied parameters.

    Parameters
    ----------
    nrows,  ncols - number of data rows/cols
    c_idx_names, r_idx_names  - False/True/list of strings,  yields No names ,
            default names or uses the provided names for the levels of the
            corresponding index. You can provide a single string when
            c_idx_nlevels ==1.
    c_idx_nlevels - number of levels in columns index. > 1 will yield MultiIndex
    r_idx_nlevels - number of levels in rows index. > 1 will yield MultiIndex
    data_gen_f - a function f(row,col) which return the data value
            at that position, the default generator used yields values of the form
            "RxCy" based on position.
    c_ndupe_l, r_ndupe_l - list of integers, determines the number
            of duplicates for each label at a given level of the corresponding
            index. The default `None` value produces a multiplicity of 1 across
            all levels, i.e. a unique index. Will accept a partial list of length
            N < idx_nlevels, for just the first N levels. If ndupe doesn't divide
            nrows/ncol, the last label might have lower multiplicity.
    dtype - passed to the DataFrame constructor as is, in case you wish to
            have more control in conjunction with a custom `data_gen_f`
    r_idx_type, c_idx_type -  "i"/"f"/"s"/"dt"/"td".
        If idx_type is not None, `idx_nlevels` must be 1.
        "i"/"f" creates an integer/float index,
        "s" creates a string index
        "dt" create a datetime index.
        "td" create a timedelta index.

            if unspecified, string labels will be generated.

    Examples
    --------
    # 5 row, 3 columns, default names on both, single index on both axis
    >> makeCustomDataframe(5,3)

    # make the data a random int between 1 and 100
    >> mkdf(5,3,data_gen_f=lambda r,c:randint(1,100))

    # 2-level multiindex on rows with each label duplicated
    # twice on first level, default names on both axis, single
    # index on both axis
    >> a=makeCustomDataframe(5,3,r_idx_nlevels=2,r_ndupe_l=[2])

    # DatetimeIndex on row, index with unicode labels on columns
    # no names on either axis
    >> a=makeCustomDataframe(5,3,c_idx_names=False,r_idx_names=False,
                             r_idx_type="dt",c_idx_type="u")

    # 4-level multindex on rows with names provided, 2-level multindex
    # on columns with default labels and default names.
    >> a=makeCustomDataframe(5,3,r_idx_nlevels=4,
                             r_idx_names=["FEE","FIH","FOH","FUM"],
                             c_idx_nlevels=2)

    >> a=mkdf(5,3,r_idx_nlevels=2,c_idx_nlevels=4)
    """
    assert c_idx_nlevels > 0
    assert r_idx_nlevels > 0
    assert r_idx_type is None or (
        r_idx_type in ("i", "f", "s", "dt", "p", "td") and r_idx_nlevels == 1
    )
    assert c_idx_type is None or (
        c_idx_type in ("i", "f", "s", "dt", "p", "td") and c_idx_nlevels == 1
    )

    columns = makeCustomIndex(
        ncols,
        nlevels=c_idx_nlevels,
        prefix="C",
        names=c_idx_names,
        ndupe_l=c_ndupe_l,
        idx_type=c_idx_type,
    )
    index = makeCustomIndex(
        nrows,
        nlevels=r_idx_nlevels,
        prefix="R",
        names=r_idx_names,
        ndupe_l=r_ndupe_l,
        idx_type=r_idx_type,
    )

    # by default, generate data based on location
    if data_gen_f is None:
        data_gen_f = lambda r, c: f"R{r}C{c}"

    data = [[data_gen_f(r, c) for c in range(ncols)] for r in range(nrows)]

    return DataFrame(data, index, columns, dtype=dtype)


class SubclassedSeries(Series):
    _metadata = ["testattr", "name"]

    @property
    def _constructor(self):
        # For testing, those properties return a generic callable, and not
        # the actual class. In this case that is equivalent, but it is to
        # ensure we don't rely on the property returning a class
        # See https://github.com/pandas-dev/pandas/pull/46018 and
        # https://github.com/pandas-dev/pandas/issues/32638 and linked issues
        return lambda *args, **kwargs: SubclassedSeries(*args, **kwargs)

    @property
    def _constructor_expanddim(self):
        return lambda *args, **kwargs: SubclassedDataFrame(*args, **kwargs)


class SubclassedDataFrame(DataFrame):
    _metadata = ["testattr"]

    @property
    def _constructor(self):
        return lambda *args, **kwargs: SubclassedDataFrame(*args, **kwargs)

    @property
    def _constructor_sliced(self):
        return lambda *args, **kwargs: SubclassedSeries(*args, **kwargs)


class SubclassedCategorical(Categorical):
    pass


def _make_skipna_wrapper(alternative, skipna_alternative=None):
    """
    Create a function for calling on an array.

    Parameters
    ----------
    alternative : function
        The function to be called on the array with no NaNs.
        Only used when 'skipna_alternative' is None.
    skipna_alternative : function
        The function to be called on the original array

    Returns
    -------
    function
    """
    if skipna_alternative:

        def skipna_wrapper(x):
            return skipna_alternative(x.values)

    else:

        def skipna_wrapper(x):
            nona = x.dropna()
            if len(nona) == 0:
                return np.nan
            return alternative(nona)

    return skipna_wrapper


def convert_rows_list_to_csv_str(rows_list: list[str]) -> str:
    """
    Convert list of CSV rows to single CSV-formatted string for current OS.

    This method is used for creating expected value of to_csv() method.

    Parameters
    ----------
    rows_list : List[str]
        Each element represents the row of csv.

    Returns
    -------
    str
        Expected output of to_csv() in current OS.
    """
    sep = os.linesep
    return sep.join(rows_list) + sep


def external_error_raised(expected_exception: type[Exception]) -> ContextManager:
    """
    Helper function to mark pytest.raises that have an external error message.

    Parameters
    ----------
    expected_exception : Exception
        Expected error to raise.

    Returns
    -------
    Callable
        Regular `pytest.raises` function with `match` equal to `None`.
    """
    import pytest

    return pytest.raises(expected_exception, match=None)


cython_table = pd.core.common._cython_table.items()


def get_cython_table_params(ndframe, func_names_and_expected):
    """
    Combine frame, functions from com._cython_table
    keys and expected result.

    Parameters
    ----------
    ndframe : DataFrame or Series
    func_names_and_expected : Sequence of two items
        The first item is a name of a NDFrame method ('sum', 'prod') etc.
        The second item is the expected return value.

    Returns
    -------
    list
        List of three items (DataFrame, function, expected result)
    """
    results = []
    for func_name, expected in func_names_and_expected:
        results.append((ndframe, func_name, expected))
        results += [
            (ndframe, func, expected)
            for func, name in cython_table
            if name == func_name
        ]
    return results


def get_op_from_name(op_name: str) -> Callable:
    """
    The operator function for a given op name.

    Parameters
    ----------
    op_name : str
        The op name, in form of "add" or "__add__".

    Returns
    -------
    function
        A function performing the operation.
    """
    short_opname = op_name.strip("_")
    try:
        op = getattr(operator, short_opname)
    except AttributeError:
        # Assume it is the reverse operator
        rop = getattr(operator, short_opname[1:])
        op = lambda x, y: rop(y, x)

    return op


# -----------------------------------------------------------------------------
# Indexing test helpers


def getitem(x):
    return x


def setitem(x):
    return x


def loc(x):
    return x.loc


def iloc(x):
    return x.iloc


def at(x):
    return x.at


def iat(x):
    return x.iat


# -----------------------------------------------------------------------------

_UNITS = ["s", "ms", "us", "ns"]


def get_finest_unit(left: str, right: str):
    """
    Find the higher of two datetime64 units.
    """
    if _UNITS.index(left) >= _UNITS.index(right):
        return left
    return right


def shares_memory(left, right) -> bool:
    """
    Pandas-compat for np.shares_memory.
    """
    if isinstance(left, np.ndarray) and isinstance(right, np.ndarray):
        return np.shares_memory(left, right)
    elif isinstance(left, np.ndarray):
        # Call with reversed args to get to unpacking logic below.
        return shares_memory(right, left)

    if isinstance(left, RangeIndex):
        return False
    if isinstance(left, MultiIndex):
        return shares_memory(left._codes, right)
    if isinstance(left, (Index, Series)):
        return shares_memory(left._values, right)

    if isinstance(left, NDArrayBackedExtensionArray):
        return shares_memory(left._ndarray, right)
    if isinstance(left, pd.core.arrays.SparseArray):
        return shares_memory(left.sp_values, right)
    if isinstance(left, pd.core.arrays.IntervalArray):
        return shares_memory(left._left, right) or shares_memory(left._right, right)

    if (
        isinstance(left, ExtensionArray)
        and is_string_dtype(left.dtype)
        and left.dtype.storage in ("pyarrow", "pyarrow_numpy")  # type: ignore[attr-defined]
    ):
        # https://github.com/pandas-dev/pandas/pull/43930#discussion_r736862669
        left = cast("ArrowExtensionArray", left)
        if (
            isinstance(right, ExtensionArray)
            and is_string_dtype(right.dtype)
            and right.dtype.storage in ("pyarrow", "pyarrow_numpy")  # type: ignore[attr-defined]
        ):
            right = cast("ArrowExtensionArray", right)
            left_pa_data = left._pa_array
            right_pa_data = right._pa_array
            left_buf1 = left_pa_data.chunk(0).buffers()[1]
            right_buf1 = right_pa_data.chunk(0).buffers()[1]
            return left_buf1 == right_buf1

    if isinstance(left, BaseMaskedArray) and isinstance(right, BaseMaskedArray):
        # By convention, we'll say these share memory if they share *either*
        #  the _data or the _mask
        return np.shares_memory(left._data, right._data) or np.shares_memory(
            left._mask, right._mask
        )

    if isinstance(left, DataFrame) and len(left._mgr.arrays) == 1:
        arr = left._mgr.arrays[0]
        return shares_memory(arr, right)

    raise NotImplementedError(type(left), type(right))


__all__ = [
    "ALL_INT_EA_DTYPES",
    "ALL_INT_NUMPY_DTYPES",
    "ALL_NUMPY_DTYPES",
    "ALL_REAL_NUMPY_DTYPES",
    "assert_almost_equal",
    "assert_attr_equal",
    "assert_categorical_equal",
    "assert_class_equal",
    "assert_contains_all",
    "assert_copy",
    "assert_datetime_array_equal",
    "assert_dict_equal",
    "assert_equal",
    "assert_extension_array_equal",
    "assert_frame_equal",
    "assert_index_equal",
    "assert_indexing_slices_equivalent",
    "assert_interval_array_equal",
    "assert_is_sorted",
    "assert_is_valid_plot_return_object",
    "assert_metadata_equivalent",
    "assert_numpy_array_equal",
    "assert_period_array_equal",
    "assert_produces_warning",
    "assert_series_equal",
    "assert_sp_array_equal",
    "assert_timedelta_array_equal",
    "assert_cow_warning",
    "at",
    "BOOL_DTYPES",
    "box_expected",
    "BYTES_DTYPES",
    "can_set_locale",
    "COMPLEX_DTYPES",
    "convert_rows_list_to_csv_str",
    "DATETIME64_DTYPES",
    "decompress_file",
    "EMPTY_STRING_PATTERN",
    "ENDIAN",
    "ensure_clean",
    "external_error_raised",
    "FLOAT_EA_DTYPES",
    "FLOAT_NUMPY_DTYPES",
    "getCols",
    "get_cython_table_params",
    "get_dtype",
    "getitem",
    "get_locales",
    "getMixedTypeDict",
    "get_finest_unit",
    "get_obj",
    "get_op_from_name",
    "getSeriesData",
    "getTimeSeriesData",
    "iat",
    "iloc",
    "loc",
    "makeCategoricalIndex",
    "makeCustomDataframe",
    "makeCustomIndex",
    "makeDataFrame",
    "makeDateIndex",
    "makeFloatIndex",
    "makeFloatSeries",
    "makeIntIndex",
    "makeMixedDataFrame",
    "makeNumericIndex",
    "makeObjectSeries",
    "makePeriodIndex",
    "make_rand_series",
    "makeRangeIndex",
    "makeStringSeries",
    "makeTimeDataFrame",
    "makeTimedeltaIndex",
    "makeTimeSeries",
    "makeUIntIndex",
    "maybe_produces_warning",
    "NARROW_NP_DTYPES",
    "NP_NAT_OBJECTS",
    "NULL_OBJECTS",
    "OBJECT_DTYPES",
    "raise_assert_detail",
    "raises_chained_assignment_error",
    "round_trip_localpath",
    "round_trip_pathlib",
    "round_trip_pickle",
    "setitem",
    "set_locale",
    "set_timezone",
    "shares_memory",
    "SIGNED_INT_EA_DTYPES",
    "SIGNED_INT_NUMPY_DTYPES",
    "STRING_DTYPES",
    "SubclassedCategorical",
    "SubclassedDataFrame",
    "SubclassedSeries",
    "TIMEDELTA64_DTYPES",
    "to_array",
    "UNSIGNED_INT_EA_DTYPES",
    "UNSIGNED_INT_NUMPY_DTYPES",
    "use_numexpr",
    "with_csv_dialect",
    "write_to_compressed",
]<|MERGE_RESOLUTION|>--- conflicted
+++ resolved
@@ -378,21 +378,6 @@
     return CategoricalIndex(
         Categorical.from_codes(np.arange(k) % n, categories=x), name=name, **kwargs
     )
-
-
-<<<<<<< HEAD
-def makeIntervalIndex(k: int = 10, name=None, **kwargs) -> IntervalIndex:
-    """make a length k IntervalIndex"""
-    x = np.linspace(0, 100, num=(k + 1))
-    return IntervalIndex.from_breaks(x, name=name, **kwargs)
-=======
-def makeBoolIndex(k: int = 10, name=None) -> Index:
-    if k == 1:
-        return Index([True], name=name)
-    elif k == 2:
-        return Index([False, True], name=name)
-    return Index([False, True] + [False] * (k - 2), name=name)
->>>>>>> 6971c9ca
 
 
 def makeNumericIndex(k: int = 10, *, name=None, dtype: Dtype | None) -> Index:
