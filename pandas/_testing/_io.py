--- conflicted
+++ resolved
@@ -117,15 +117,9 @@
 @optional_args  # type: ignore[misc]
 def network(
     t,
-<<<<<<< HEAD
     url: str = "https://www.google.com",
-    raise_on_error=False,
-    check_before_test=False,
-=======
-    url="https://www.google.com",
     raise_on_error: bool = False,
     check_before_test: bool = False,
->>>>>>> 5de24481
     error_classes=None,
     skip_errnos=_network_errno_vals,
     _skip_on_messages=_network_error_messages,
