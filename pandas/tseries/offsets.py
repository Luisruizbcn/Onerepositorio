from datetime import datetime, timedelta

import numpy as np

from pandas._libs.tslibs import offsets as liboffsets
from pandas._libs.tslibs.offsets import (  # noqa:F401
    FY5253,
    ApplyTypeError,
    BaseOffset,
    BQuarterBegin,
    BQuarterEnd,
    BusinessDay,
    BusinessHour,
    BusinessMixin,
    BusinessMonthBegin,
    BusinessMonthEnd,
    BYearBegin,
    BYearEnd,
    Day,
    Easter,
    FY5253Quarter,
    Hour,
    LastWeekOfMonth,
    Micro,
    Milli,
    Minute,
    MonthBegin,
    MonthEnd,
    Nano,
    QuarterBegin,
    QuarterEnd,
    Second,
    SemiMonthBegin,
    SemiMonthEnd,
    SingleConstructorOffset,
    Tick,
    Week,
    WeekOfMonth,
    YearBegin,
    YearEnd,
    apply_index_wraps,
    apply_wraps,
    is_normalized,
    shift_month,
    to_dt64D,
)
from pandas.util._decorators import cache_readonly, doc

__all__ = [
    "Day",
    "BusinessDay",
    "BDay",
    "CustomBusinessDay",
    "CDay",
    "CBMonthEnd",
    "CBMonthBegin",
    "MonthBegin",
    "BMonthBegin",
    "MonthEnd",
    "BMonthEnd",
    "SemiMonthEnd",
    "SemiMonthBegin",
    "BusinessHour",
    "CustomBusinessHour",
    "YearBegin",
    "BYearBegin",
    "YearEnd",
    "BYearEnd",
    "QuarterBegin",
    "BQuarterBegin",
    "QuarterEnd",
    "BQuarterEnd",
    "LastWeekOfMonth",
    "FY5253Quarter",
    "FY5253",
    "Week",
    "WeekOfMonth",
    "Easter",
    "Hour",
    "Minute",
    "Second",
    "Milli",
    "Micro",
    "Nano",
    "DateOffset",
]


# ---------------------------------------------------------------------
# DateOffset


class OffsetMeta(type):
    """
    Metaclass that allows us to pretend that all BaseOffset subclasses
    inherit from DateOffset (which is needed for backward-compatibility).
    """

    @classmethod
    def __instancecheck__(cls, obj) -> bool:
        return isinstance(obj, BaseOffset)

    @classmethod
    def __subclasscheck__(cls, obj) -> bool:
        return issubclass(obj, BaseOffset)


class DateOffset(liboffsets.RelativeDeltaOffset, metaclass=OffsetMeta):
    """
    Standard kind of date increment used for a date range.

    Works exactly like relativedelta in terms of the keyword args you
    pass in, use of the keyword n is discouraged-- you would be better
    off specifying n in the keywords you use, but regardless it is
    there for you. n is needed for DateOffset subclasses.

    DateOffset work as follows.  Each offset specify a set of dates
    that conform to the DateOffset.  For example, Bday defines this
    set to be the set of dates that are weekdays (M-F).  To test if a
    date is in the set of a DateOffset dateOffset we can use the
    is_on_offset method: dateOffset.is_on_offset(date).

    If a date is not on a valid date, the rollback and rollforward
    methods can be used to roll the date to the nearest valid date
    before/after the date.

    DateOffsets can be created to move dates forward a given number of
    valid dates.  For example, Bday(2) can be added to a date to move
    it two business days forward.  If the date does not start on a
    valid date, first it is moved to a valid date.  Thus pseudo code
    is:

    def __add__(date):
      date = rollback(date) # does nothing if date is valid
      return date + <n number of periods>

    When a date offset is created for a negative number of periods,
    the date is first rolled forward.  The pseudo code is:

    def __add__(date):
      date = rollforward(date) # does nothing is date is valid
      return date + <n number of periods>

    Zero presents a problem.  Should it roll forward or back?  We
    arbitrarily have it rollforward:

    date + BDay(0) == BDay.rollforward(date)

    Since 0 is a bit weird, we suggest avoiding its use.

    Parameters
    ----------
    n : int, default 1
        The number of time periods the offset represents.
    normalize : bool, default False
        Whether to round the result of a DateOffset addition down to the
        previous midnight.
    **kwds
        Temporal parameter that add to or replace the offset value.

        Parameters that **add** to the offset (like Timedelta):

        - years
        - months
        - weeks
        - days
        - hours
        - minutes
        - seconds
        - microseconds
        - nanoseconds

        Parameters that **replace** the offset value:

        - year
        - month
        - day
        - weekday
        - hour
        - minute
        - second
        - microsecond
        - nanosecond.

    See Also
    --------
    dateutil.relativedelta.relativedelta : The relativedelta type is designed
        to be applied to an existing datetime an can replace specific components of
        that datetime, or represents an interval of time.

    Examples
    --------
    >>> from pandas.tseries.offsets import DateOffset
    >>> ts = pd.Timestamp('2017-01-01 09:10:11')
    >>> ts + DateOffset(months=3)
    Timestamp('2017-04-01 09:10:11')

    >>> ts = pd.Timestamp('2017-01-01 09:10:11')
    >>> ts + DateOffset(months=2)
    Timestamp('2017-03-01 09:10:11')
    """

    pass


<<<<<<< HEAD
class BusinessDay(BusinessMixin):
    """
    DateOffset subclass representing possibly n business days.
    """

    _prefix = "B"
    _attributes = frozenset(["n", "normalize", "offset"])

    def __reduce__(self):
        tup = (self.n, self.normalize, self.offset)
        return type(self), tup

    def _offset_str(self) -> str:
        def get_str(td):
            off_str = ""
            if td.days > 0:
                off_str += str(td.days) + "D"
            if td.seconds > 0:
                s = td.seconds
                hrs = int(s / 3600)
                if hrs != 0:
                    off_str += str(hrs) + "H"
                    s -= hrs * 3600
                mts = int(s / 60)
                if mts != 0:
                    off_str += str(mts) + "Min"
                    s -= mts * 60
                if s != 0:
                    off_str += str(s) + "s"
            if td.microseconds > 0:
                off_str += str(td.microseconds) + "us"
            return off_str

        if isinstance(self.offset, timedelta):
            zero = timedelta(0, 0, 0)
            if self.offset >= zero:
                off_str = "+" + get_str(self.offset)
            else:
                off_str = "-" + get_str(-self.offset)
            return off_str
        else:
            return "+" + repr(self.offset)

    @apply_wraps
    def apply(self, other):
        if isinstance(other, datetime):
            n = self.n
            wday = other.weekday()

            # avoid slowness below by operating on weeks first
            weeks = n // 5
            if n <= 0 and wday > 4:
                # roll forward
                n += 1

            n -= 5 * weeks

            # n is always >= 0 at this point
            if n == 0 and wday > 4:
                # roll back
                days = 4 - wday
            elif wday > 4:
                # roll forward
                days = (7 - wday) + (n - 1)
            elif wday + n <= 4:
                # shift by n days without leaving the current week
                days = n
            else:
                # shift by n days plus 2 to get past the weekend
                days = n + 2

            result = other + timedelta(days=7 * weeks + days)
            if self.offset:
                result = result + self.offset
            return result

        elif isinstance(other, (timedelta, Tick)):
            return BDay(self.n, offset=self.offset + other, normalize=self.normalize)
        else:
            raise ApplyTypeError(
                "Only know how to combine business day with datetime or timedelta."
            )

    @apply_index_wraps
    def apply_index(self, i):
        time = i.to_perioddelta("D")
        # to_period rolls forward to next BDay; track and
        # reduce n where it does when rolling forward
        asper = i.to_period("B")

        if self.n > 0:
            shifted = (i.to_perioddelta("B") - time).asi8 != 0

            # Integer-array addition is deprecated, so we use
            # _time_shift directly
            roll = np.where(shifted, self.n - 1, self.n)
            shifted = asper._addsub_int_array(roll, operator.add)
        else:
            # Integer addition is deprecated, so we use _time_shift directly
            roll = self.n
            shifted = asper._time_shift(roll)

        result = shifted.to_timestamp() + time
        return result

    def is_on_offset(self, dt: datetime) -> bool:
        if self.normalize and not is_normalized(dt):
            return False
        return dt.weekday() < 5


class BusinessHour(liboffsets.BusinessHourMixin):
    """
    DateOffset subclass representing possibly n business hours.
    """

    _prefix = "BH"
    _anchor = 0
    _attributes = frozenset(["n", "normalize", "start", "end", "offset"])

    @cache_readonly
    def next_bday(self):
        """
        Used for moving to next business day.
        """
        if self.n >= 0:
            nb_offset = 1
        else:
            nb_offset = -1
        if self._prefix.startswith("C"):
            # CustomBusinessHour
            return CustomBusinessDay(
                n=nb_offset,
                weekmask=self.weekmask,
                holidays=self.holidays,
                calendar=self.calendar,
            )
        else:
            return BusinessDay(n=nb_offset)

    def _next_opening_time(self, other, sign=1):
        """
        If self.n and sign have the same sign, return the earliest opening time
        later than or equal to current time.
        Otherwise the latest opening time earlier than or equal to current
        time.

        Opening time always locates on BusinessDay.
        However, closing time may not if business hour extends over midnight.

        Parameters
        ----------
        other : datetime
            Current time.
        sign : int, default 1.
            Either 1 or -1. Going forward in time if it has the same sign as
            self.n. Going backward in time otherwise.

        Returns
        -------
        result : datetime
            Next opening time.
        """
        earliest_start = self.start[0]
        latest_start = self.start[-1]

        if not self.next_bday.is_on_offset(other):
            # today is not business day
            other = other + sign * self.next_bday
            if self.n * sign >= 0:
                hour, minute = earliest_start.hour, earliest_start.minute
            else:
                hour, minute = latest_start.hour, latest_start.minute
        else:
            if self.n * sign >= 0:
                if latest_start < other.time():
                    # current time is after latest starting time in today
                    other = other + sign * self.next_bday
                    hour, minute = earliest_start.hour, earliest_start.minute
                else:
                    # find earliest starting time no earlier than current time
                    for st in self.start:
                        if other.time() <= st:
                            hour, minute = st.hour, st.minute
                            break
            else:
                if other.time() < earliest_start:
                    # current time is before earliest starting time in today
                    other = other + sign * self.next_bday
                    hour, minute = latest_start.hour, latest_start.minute
                else:
                    # find latest starting time no later than current time
                    for st in reversed(self.start):
                        if other.time() >= st:
                            hour, minute = st.hour, st.minute
                            break

        return datetime(other.year, other.month, other.day, hour, minute)

    def _prev_opening_time(self, other):
        """
        If n is positive, return the latest opening time earlier than or equal
        to current time.
        Otherwise the earliest opening time later than or equal to current
        time.

        Parameters
        ----------
        other : datetime
            Current time.

        Returns
        -------
        result : datetime
            Previous opening time.
        """
        return self._next_opening_time(other, sign=-1)

    @apply_wraps
    def rollback(self, dt):
        """
        Roll provided date backward to next offset only if not on offset.
        """
        if not self.is_on_offset(dt):
            if self.n >= 0:
                dt = self._prev_opening_time(dt)
            else:
                dt = self._next_opening_time(dt)
            return self._get_closing_time(dt)
        return dt

    @apply_wraps
    def rollforward(self, dt):
        """
        Roll provided date forward to next offset only if not on offset.
        """
        if not self.is_on_offset(dt):
            if self.n >= 0:
                return self._next_opening_time(dt)
            else:
                return self._prev_opening_time(dt)
        return dt

    @apply_wraps
    def apply(self, other):
        if isinstance(other, datetime):
            # used for detecting edge condition
            nanosecond = getattr(other, "nanosecond", 0)
            # reset timezone and nanosecond
            # other may be a Timestamp, thus not use replace
            other = datetime(
                other.year,
                other.month,
                other.day,
                other.hour,
                other.minute,
                other.second,
                other.microsecond,
            )
            n = self.n

            # adjust other to reduce number of cases to handle
            if n >= 0:
                if other.time() in self.end or not self._is_on_offset(other):
                    other = self._next_opening_time(other)
            else:
                if other.time() in self.start:
                    # adjustment to move to previous business day
                    other = other - timedelta(seconds=1)
                if not self._is_on_offset(other):
                    other = self._next_opening_time(other)
                    other = self._get_closing_time(other)

            # get total business hours by sec in one business day
            businesshours = sum(
                self._get_business_hours_by_sec(st, en)
                for st, en in zip(self.start, self.end)
            )

            bd, r = divmod(abs(n * 60), businesshours // 60)
            if n < 0:
                bd, r = -bd, -r

            # adjust by business days first
            if bd != 0:
                if self._prefix.startswith("C"):
                    # GH#30593 this is a Custom class
                    skip_bd = CustomBusinessDay(
                        n=bd,
                        weekmask=self.weekmask,
                        holidays=self.holidays,
                        calendar=self.calendar,
                    )
                else:
                    skip_bd = BusinessDay(n=bd)
                # midnight business hour may not on BusinessDay
                if not self.next_bday.is_on_offset(other):
                    prev_open = self._prev_opening_time(other)
                    remain = other - prev_open
                    other = prev_open + skip_bd + remain
                else:
                    other = other + skip_bd

            # remaining business hours to adjust
            bhour_remain = timedelta(minutes=r)

            if n >= 0:
                while bhour_remain != timedelta(0):
                    # business hour left in this business time interval
                    bhour = (
                        self._get_closing_time(self._prev_opening_time(other)) - other
                    )
                    if bhour_remain < bhour:
                        # finish adjusting if possible
                        other += bhour_remain
                        bhour_remain = timedelta(0)
                    else:
                        # go to next business time interval
                        bhour_remain -= bhour
                        other = self._next_opening_time(other + bhour)
            else:
                while bhour_remain != timedelta(0):
                    # business hour left in this business time interval
                    bhour = self._next_opening_time(other) - other
                    if (
                        bhour_remain > bhour
                        or bhour_remain == bhour
                        and nanosecond != 0
                    ):
                        # finish adjusting if possible
                        other += bhour_remain
                        bhour_remain = timedelta(0)
                    else:
                        # go to next business time interval
                        bhour_remain -= bhour
                        other = self._get_closing_time(
                            self._next_opening_time(
                                other + bhour - timedelta(seconds=1)
                            )
                        )

            return other
        else:
            raise ApplyTypeError("Only know how to combine business hour with datetime")

    def is_on_offset(self, dt):
        if self.normalize and not is_normalized(dt):
            return False

        if dt.tzinfo is not None:
            dt = datetime(
                dt.year, dt.month, dt.day, dt.hour, dt.minute, dt.second, dt.microsecond
            )
        # Valid BH can be on the different BusinessDay during midnight
        # Distinguish by the time spent from previous opening time
        return self._is_on_offset(dt)

    def _is_on_offset(self, dt):
        """
        Slight speedups using calculated values.
        """
        # if self.normalize and not is_normalized(dt):
        #     return False
        # Valid BH can be on the different BusinessDay during midnight
        # Distinguish by the time spent from previous opening time
        if self.n >= 0:
            op = self._prev_opening_time(dt)
        else:
            op = self._next_opening_time(dt)
        span = (dt - op).total_seconds()
        businesshours = 0
        for i, st in enumerate(self.start):
            if op.hour == st.hour and op.minute == st.minute:
                businesshours = self._get_business_hours_by_sec(st, self.end[i])
        if span <= businesshours:
            return True
        else:
            return False


class CustomBusinessDay(BusinessDay):
=======
class CustomBusinessDay(CustomMixin, BusinessDay):
>>>>>>> 7e1fab9c
    """
    DateOffset subclass representing custom business days excluding holidays.

    Parameters
    ----------
    n : int, default 1
    normalize : bool, default False
        Normalize start/end dates to midnight before generating date range.
    weekmask : str, Default 'Mon Tue Wed Thu Fri'
        Weekmask of valid business days, passed to ``numpy.busdaycalendar``.
    holidays : list
        List/array of dates to exclude from the set of valid business days,
        passed to ``numpy.busdaycalendar``.
    calendar : pd.HolidayCalendar or np.busdaycalendar
    offset : timedelta, default timedelta(0)
    """

    _prefix = "C"
    _attributes = frozenset(
        ["n", "normalize", "weekmask", "holidays", "calendar", "offset"]
    )

    def __reduce__(self):
        # np.holidaycalendar cant be pickled, so pass None there and
        #  it will be re-constructed within __init__
        tup = (self.n, self.normalize, self.weekmask, self.holidays, None, self.offset)
        return type(self), tup

    def __init__(
        self,
        n=1,
        normalize=False,
        weekmask="Mon Tue Wed Thu Fri",
        holidays=None,
        calendar=None,
        offset=timedelta(0),
    ):
        BusinessDay.__init__(self, n, normalize, offset)
        self._init_custom(weekmask, holidays, calendar)

    def __setstate__(self, state):
        self.holidays = state.pop("holidays")
        self.weekmask = state.pop("weekmask")
        super().__setstate__(state)

    @apply_wraps
    def apply(self, other):
        if self.n <= 0:
            roll = "forward"
        else:
            roll = "backward"

        if isinstance(other, datetime):
            date_in = other
            np_dt = np.datetime64(date_in.date())

            np_incr_dt = np.busday_offset(
                np_dt, self.n, roll=roll, busdaycal=self.calendar
            )

            dt_date = np_incr_dt.astype(datetime)
            result = datetime.combine(dt_date, date_in.time())

            if self.offset:
                result = result + self.offset
            return result

        elif isinstance(other, (timedelta, Tick)):
            return BDay(self.n, offset=self.offset + other, normalize=self.normalize)
        else:
            raise ApplyTypeError(
                "Only know how to combine trading day with "
                "datetime, datetime64 or timedelta."
            )

    def apply_index(self, i):
        raise NotImplementedError

    def is_on_offset(self, dt: datetime) -> bool:
        if self.normalize and not is_normalized(dt):
            return False
        day64 = to_dt64D(dt)
        return np.is_busday(day64, busdaycal=self.calendar)


class CustomBusinessHour(BusinessHour):
    """
    DateOffset subclass representing possibly n custom business days.
    """

    _prefix = "CBH"
    _anchor = 0
    _attributes = frozenset(
        ["n", "normalize", "weekmask", "holidays", "calendar", "start", "end", "offset"]
    )

    def __init__(
        self,
        n=1,
        normalize=False,
        weekmask="Mon Tue Wed Thu Fri",
        holidays=None,
        calendar=None,
        start="09:00",
        end="17:00",
        offset=timedelta(0),
    ):
        BusinessHour.__init__(self, n, normalize, start=start, end=end, offset=offset)
        self._init_custom(weekmask, holidays, calendar)

    def __reduce__(self):
        # None for self.calendar bc np.busdaycalendar doesnt pickle nicely
        return (
            type(self),
            (
                self.n,
                self.normalize,
                self.weekmask,
                self.holidays,
                None,
                self.start,
                self.end,
                self.offset,
            ),
        )


# ---------------------------------------------------------------------
# Month-Based Offset Classes


@doc(bound="bound")
class _CustomBusinessMonth(BusinessMixin, liboffsets.MonthOffset):
    """
    DateOffset subclass representing custom business month(s).

    Increments between {bound} of month dates.

    Parameters
    ----------
    n : int, default 1
        The number of months represented.
    normalize : bool, default False
        Normalize start/end dates to midnight before generating date range.
    weekmask : str, Default 'Mon Tue Wed Thu Fri'
        Weekmask of valid business days, passed to ``numpy.busdaycalendar``.
    holidays : list
        List/array of dates to exclude from the set of valid business days,
        passed to ``numpy.busdaycalendar``.
    calendar : pd.HolidayCalendar or np.busdaycalendar
        Calendar to integrate.
    offset : timedelta, default timedelta(0)
        Time offset to apply.
    """

    _attributes = frozenset(
        ["n", "normalize", "weekmask", "holidays", "calendar", "offset"]
    )

    is_on_offset = BaseOffset.is_on_offset  # override MonthOffset method
    apply_index = BaseOffset.apply_index  # override MonthOffset method

    def __init__(
        self,
        n=1,
        normalize=False,
        weekmask="Mon Tue Wed Thu Fri",
        holidays=None,
        calendar=None,
        offset=timedelta(0),
    ):
        BusinessMixin.__init__(self, n, normalize, offset)
        self._init_custom(weekmask, holidays, calendar)

    def __reduce__(self):
        # None for self.calendar bc np.busdaycalendar doesnt pickle nicely
        return (
            type(self),
            (self.n, self.normalize, self.weekmask, self.holidays, None, self.offset),
        )

    @cache_readonly
    def cbday_roll(self):
        """
        Define default roll function to be called in apply method.
        """
        cbday = CustomBusinessDay(n=self.n, normalize=False, **self.kwds)

        if self._prefix.endswith("S"):
            # MonthBegin
            roll_func = cbday.rollforward
        else:
            # MonthEnd
            roll_func = cbday.rollback
        return roll_func

    @cache_readonly
    def m_offset(self):
        if self._prefix.endswith("S"):
            # MonthBegin
            moff = MonthBegin(n=1, normalize=False)
        else:
            # MonthEnd
            moff = MonthEnd(n=1, normalize=False)
        return moff

    @cache_readonly
    def month_roll(self):
        """
        Define default roll function to be called in apply method.
        """
        if self._prefix.endswith("S"):
            # MonthBegin
            roll_func = self.m_offset.rollback
        else:
            # MonthEnd
            roll_func = self.m_offset.rollforward
        return roll_func

    @apply_wraps
    def apply(self, other):
        # First move to month offset
        cur_month_offset_date = self.month_roll(other)

        # Find this custom month offset
        compare_date = self.cbday_roll(cur_month_offset_date)
        n = liboffsets.roll_convention(other.day, self.n, compare_date.day)

        new = cur_month_offset_date + n * self.m_offset
        result = self.cbday_roll(new)
        return result


@doc(_CustomBusinessMonth, bound="end")
class CustomBusinessMonthEnd(_CustomBusinessMonth):
    _prefix = "CBM"


@doc(_CustomBusinessMonth, bound="beginning")
class CustomBusinessMonthBegin(_CustomBusinessMonth):
    _prefix = "CBMS"


# ---------------------------------------------------------------------

BDay = BusinessDay
BMonthEnd = BusinessMonthEnd
BMonthBegin = BusinessMonthBegin
CBMonthEnd = CustomBusinessMonthEnd
CBMonthBegin = CustomBusinessMonthBegin
CDay = CustomBusinessDay

prefix_mapping = {
    offset._prefix: offset
    for offset in [
        YearBegin,  # 'AS'
        YearEnd,  # 'A'
        BYearBegin,  # 'BAS'
        BYearEnd,  # 'BA'
        BusinessDay,  # 'B'
        BusinessMonthBegin,  # 'BMS'
        BusinessMonthEnd,  # 'BM'
        BQuarterEnd,  # 'BQ'
        BQuarterBegin,  # 'BQS'
        BusinessHour,  # 'BH'
        CustomBusinessDay,  # 'C'
        CustomBusinessMonthEnd,  # 'CBM'
        CustomBusinessMonthBegin,  # 'CBMS'
        CustomBusinessHour,  # 'CBH'
        MonthEnd,  # 'M'
        MonthBegin,  # 'MS'
        Nano,  # 'N'
        SemiMonthEnd,  # 'SM'
        SemiMonthBegin,  # 'SMS'
        Week,  # 'W'
        Second,  # 'S'
        Minute,  # 'T'
        Micro,  # 'U'
        QuarterEnd,  # 'Q'
        QuarterBegin,  # 'QS'
        Milli,  # 'L'
        Hour,  # 'H'
        Day,  # 'D'
        WeekOfMonth,  # 'WOM'
        FY5253,
        FY5253Quarter,
    ]
}<|MERGE_RESOLUTION|>--- conflicted
+++ resolved
@@ -203,391 +203,7 @@
     pass
 
 
-<<<<<<< HEAD
-class BusinessDay(BusinessMixin):
-    """
-    DateOffset subclass representing possibly n business days.
-    """
-
-    _prefix = "B"
-    _attributes = frozenset(["n", "normalize", "offset"])
-
-    def __reduce__(self):
-        tup = (self.n, self.normalize, self.offset)
-        return type(self), tup
-
-    def _offset_str(self) -> str:
-        def get_str(td):
-            off_str = ""
-            if td.days > 0:
-                off_str += str(td.days) + "D"
-            if td.seconds > 0:
-                s = td.seconds
-                hrs = int(s / 3600)
-                if hrs != 0:
-                    off_str += str(hrs) + "H"
-                    s -= hrs * 3600
-                mts = int(s / 60)
-                if mts != 0:
-                    off_str += str(mts) + "Min"
-                    s -= mts * 60
-                if s != 0:
-                    off_str += str(s) + "s"
-            if td.microseconds > 0:
-                off_str += str(td.microseconds) + "us"
-            return off_str
-
-        if isinstance(self.offset, timedelta):
-            zero = timedelta(0, 0, 0)
-            if self.offset >= zero:
-                off_str = "+" + get_str(self.offset)
-            else:
-                off_str = "-" + get_str(-self.offset)
-            return off_str
-        else:
-            return "+" + repr(self.offset)
-
-    @apply_wraps
-    def apply(self, other):
-        if isinstance(other, datetime):
-            n = self.n
-            wday = other.weekday()
-
-            # avoid slowness below by operating on weeks first
-            weeks = n // 5
-            if n <= 0 and wday > 4:
-                # roll forward
-                n += 1
-
-            n -= 5 * weeks
-
-            # n is always >= 0 at this point
-            if n == 0 and wday > 4:
-                # roll back
-                days = 4 - wday
-            elif wday > 4:
-                # roll forward
-                days = (7 - wday) + (n - 1)
-            elif wday + n <= 4:
-                # shift by n days without leaving the current week
-                days = n
-            else:
-                # shift by n days plus 2 to get past the weekend
-                days = n + 2
-
-            result = other + timedelta(days=7 * weeks + days)
-            if self.offset:
-                result = result + self.offset
-            return result
-
-        elif isinstance(other, (timedelta, Tick)):
-            return BDay(self.n, offset=self.offset + other, normalize=self.normalize)
-        else:
-            raise ApplyTypeError(
-                "Only know how to combine business day with datetime or timedelta."
-            )
-
-    @apply_index_wraps
-    def apply_index(self, i):
-        time = i.to_perioddelta("D")
-        # to_period rolls forward to next BDay; track and
-        # reduce n where it does when rolling forward
-        asper = i.to_period("B")
-
-        if self.n > 0:
-            shifted = (i.to_perioddelta("B") - time).asi8 != 0
-
-            # Integer-array addition is deprecated, so we use
-            # _time_shift directly
-            roll = np.where(shifted, self.n - 1, self.n)
-            shifted = asper._addsub_int_array(roll, operator.add)
-        else:
-            # Integer addition is deprecated, so we use _time_shift directly
-            roll = self.n
-            shifted = asper._time_shift(roll)
-
-        result = shifted.to_timestamp() + time
-        return result
-
-    def is_on_offset(self, dt: datetime) -> bool:
-        if self.normalize and not is_normalized(dt):
-            return False
-        return dt.weekday() < 5
-
-
-class BusinessHour(liboffsets.BusinessHourMixin):
-    """
-    DateOffset subclass representing possibly n business hours.
-    """
-
-    _prefix = "BH"
-    _anchor = 0
-    _attributes = frozenset(["n", "normalize", "start", "end", "offset"])
-
-    @cache_readonly
-    def next_bday(self):
-        """
-        Used for moving to next business day.
-        """
-        if self.n >= 0:
-            nb_offset = 1
-        else:
-            nb_offset = -1
-        if self._prefix.startswith("C"):
-            # CustomBusinessHour
-            return CustomBusinessDay(
-                n=nb_offset,
-                weekmask=self.weekmask,
-                holidays=self.holidays,
-                calendar=self.calendar,
-            )
-        else:
-            return BusinessDay(n=nb_offset)
-
-    def _next_opening_time(self, other, sign=1):
-        """
-        If self.n and sign have the same sign, return the earliest opening time
-        later than or equal to current time.
-        Otherwise the latest opening time earlier than or equal to current
-        time.
-
-        Opening time always locates on BusinessDay.
-        However, closing time may not if business hour extends over midnight.
-
-        Parameters
-        ----------
-        other : datetime
-            Current time.
-        sign : int, default 1.
-            Either 1 or -1. Going forward in time if it has the same sign as
-            self.n. Going backward in time otherwise.
-
-        Returns
-        -------
-        result : datetime
-            Next opening time.
-        """
-        earliest_start = self.start[0]
-        latest_start = self.start[-1]
-
-        if not self.next_bday.is_on_offset(other):
-            # today is not business day
-            other = other + sign * self.next_bday
-            if self.n * sign >= 0:
-                hour, minute = earliest_start.hour, earliest_start.minute
-            else:
-                hour, minute = latest_start.hour, latest_start.minute
-        else:
-            if self.n * sign >= 0:
-                if latest_start < other.time():
-                    # current time is after latest starting time in today
-                    other = other + sign * self.next_bday
-                    hour, minute = earliest_start.hour, earliest_start.minute
-                else:
-                    # find earliest starting time no earlier than current time
-                    for st in self.start:
-                        if other.time() <= st:
-                            hour, minute = st.hour, st.minute
-                            break
-            else:
-                if other.time() < earliest_start:
-                    # current time is before earliest starting time in today
-                    other = other + sign * self.next_bday
-                    hour, minute = latest_start.hour, latest_start.minute
-                else:
-                    # find latest starting time no later than current time
-                    for st in reversed(self.start):
-                        if other.time() >= st:
-                            hour, minute = st.hour, st.minute
-                            break
-
-        return datetime(other.year, other.month, other.day, hour, minute)
-
-    def _prev_opening_time(self, other):
-        """
-        If n is positive, return the latest opening time earlier than or equal
-        to current time.
-        Otherwise the earliest opening time later than or equal to current
-        time.
-
-        Parameters
-        ----------
-        other : datetime
-            Current time.
-
-        Returns
-        -------
-        result : datetime
-            Previous opening time.
-        """
-        return self._next_opening_time(other, sign=-1)
-
-    @apply_wraps
-    def rollback(self, dt):
-        """
-        Roll provided date backward to next offset only if not on offset.
-        """
-        if not self.is_on_offset(dt):
-            if self.n >= 0:
-                dt = self._prev_opening_time(dt)
-            else:
-                dt = self._next_opening_time(dt)
-            return self._get_closing_time(dt)
-        return dt
-
-    @apply_wraps
-    def rollforward(self, dt):
-        """
-        Roll provided date forward to next offset only if not on offset.
-        """
-        if not self.is_on_offset(dt):
-            if self.n >= 0:
-                return self._next_opening_time(dt)
-            else:
-                return self._prev_opening_time(dt)
-        return dt
-
-    @apply_wraps
-    def apply(self, other):
-        if isinstance(other, datetime):
-            # used for detecting edge condition
-            nanosecond = getattr(other, "nanosecond", 0)
-            # reset timezone and nanosecond
-            # other may be a Timestamp, thus not use replace
-            other = datetime(
-                other.year,
-                other.month,
-                other.day,
-                other.hour,
-                other.minute,
-                other.second,
-                other.microsecond,
-            )
-            n = self.n
-
-            # adjust other to reduce number of cases to handle
-            if n >= 0:
-                if other.time() in self.end or not self._is_on_offset(other):
-                    other = self._next_opening_time(other)
-            else:
-                if other.time() in self.start:
-                    # adjustment to move to previous business day
-                    other = other - timedelta(seconds=1)
-                if not self._is_on_offset(other):
-                    other = self._next_opening_time(other)
-                    other = self._get_closing_time(other)
-
-            # get total business hours by sec in one business day
-            businesshours = sum(
-                self._get_business_hours_by_sec(st, en)
-                for st, en in zip(self.start, self.end)
-            )
-
-            bd, r = divmod(abs(n * 60), businesshours // 60)
-            if n < 0:
-                bd, r = -bd, -r
-
-            # adjust by business days first
-            if bd != 0:
-                if self._prefix.startswith("C"):
-                    # GH#30593 this is a Custom class
-                    skip_bd = CustomBusinessDay(
-                        n=bd,
-                        weekmask=self.weekmask,
-                        holidays=self.holidays,
-                        calendar=self.calendar,
-                    )
-                else:
-                    skip_bd = BusinessDay(n=bd)
-                # midnight business hour may not on BusinessDay
-                if not self.next_bday.is_on_offset(other):
-                    prev_open = self._prev_opening_time(other)
-                    remain = other - prev_open
-                    other = prev_open + skip_bd + remain
-                else:
-                    other = other + skip_bd
-
-            # remaining business hours to adjust
-            bhour_remain = timedelta(minutes=r)
-
-            if n >= 0:
-                while bhour_remain != timedelta(0):
-                    # business hour left in this business time interval
-                    bhour = (
-                        self._get_closing_time(self._prev_opening_time(other)) - other
-                    )
-                    if bhour_remain < bhour:
-                        # finish adjusting if possible
-                        other += bhour_remain
-                        bhour_remain = timedelta(0)
-                    else:
-                        # go to next business time interval
-                        bhour_remain -= bhour
-                        other = self._next_opening_time(other + bhour)
-            else:
-                while bhour_remain != timedelta(0):
-                    # business hour left in this business time interval
-                    bhour = self._next_opening_time(other) - other
-                    if (
-                        bhour_remain > bhour
-                        or bhour_remain == bhour
-                        and nanosecond != 0
-                    ):
-                        # finish adjusting if possible
-                        other += bhour_remain
-                        bhour_remain = timedelta(0)
-                    else:
-                        # go to next business time interval
-                        bhour_remain -= bhour
-                        other = self._get_closing_time(
-                            self._next_opening_time(
-                                other + bhour - timedelta(seconds=1)
-                            )
-                        )
-
-            return other
-        else:
-            raise ApplyTypeError("Only know how to combine business hour with datetime")
-
-    def is_on_offset(self, dt):
-        if self.normalize and not is_normalized(dt):
-            return False
-
-        if dt.tzinfo is not None:
-            dt = datetime(
-                dt.year, dt.month, dt.day, dt.hour, dt.minute, dt.second, dt.microsecond
-            )
-        # Valid BH can be on the different BusinessDay during midnight
-        # Distinguish by the time spent from previous opening time
-        return self._is_on_offset(dt)
-
-    def _is_on_offset(self, dt):
-        """
-        Slight speedups using calculated values.
-        """
-        # if self.normalize and not is_normalized(dt):
-        #     return False
-        # Valid BH can be on the different BusinessDay during midnight
-        # Distinguish by the time spent from previous opening time
-        if self.n >= 0:
-            op = self._prev_opening_time(dt)
-        else:
-            op = self._next_opening_time(dt)
-        span = (dt - op).total_seconds()
-        businesshours = 0
-        for i, st in enumerate(self.start):
-            if op.hour == st.hour and op.minute == st.minute:
-                businesshours = self._get_business_hours_by_sec(st, self.end[i])
-        if span <= businesshours:
-            return True
-        else:
-            return False
-
-
 class CustomBusinessDay(BusinessDay):
-=======
-class CustomBusinessDay(CustomMixin, BusinessDay):
->>>>>>> 7e1fab9c
     """
     DateOffset subclass representing custom business days excluding holidays.
 
