from __future__ import annotations

import warnings

import numpy as np

from pandas._libs.algos import unique_deltas
from pandas._libs.tslibs import (
    Timestamp,
    get_unit_from_dtype,
    periods_per_day,
    tz_convert_from_utc,
)
from pandas._libs.tslibs.ccalendar import (
    DAYS,
    MONTH_ALIASES,
    MONTH_NUMBERS,
    MONTHS,
    int_to_weekday,
)
from pandas._libs.tslibs.fields import (
    build_field_sarray,
    month_position_check,
)
from pandas._libs.tslibs.offsets import (
    BaseOffset,
    DateOffset,
    Day,
    _get_offset,
    to_offset,
)
from pandas._libs.tslibs.parsing import get_rule_month
from pandas._typing import npt
from pandas.util._decorators import cache_readonly
from pandas.util._exceptions import find_stack_level

from pandas.core.dtypes.common import (
    is_datetime64_dtype,
    is_period_dtype,
    is_timedelta64_dtype,
)
from pandas.core.dtypes.generic import (
    ABCIndex,
    ABCSeries,
)

from pandas.core.algorithms import unique

# ---------------------------------------------------------------------
# Offset names ("time rules") and related functions

_offset_to_period_map = {
    "WEEKDAY": "D",
    "EOM": "M",
    "BM": "M",
    "BQS": "Q",
    "QS": "Q",
    "BQ": "Q",
    "BA": "A",
    "AS": "A",
    "BAS": "A",
    "MS": "M",
    "D": "D",
    "C": "C",
    "B": "B",
    "T": "T",
    "S": "S",
    "L": "L",
    "U": "U",
    "N": "N",
    "H": "H",
    "Q": "Q",
    "A": "A",
    "W": "W",
    "M": "M",
    "Y": "A",
    "BY": "A",
    "YS": "A",
    "BYS": "A",
}

_need_suffix = ["QS", "BQ", "BQS", "YS", "AS", "BY", "BA", "BYS", "BAS"]

for _prefix in _need_suffix:
    for _m in MONTHS:
        key = f"{_prefix}-{_m}"
        _offset_to_period_map[key] = _offset_to_period_map[_prefix]

for _prefix in ["A", "Q"]:
    for _m in MONTHS:
        _alias = f"{_prefix}-{_m}"
        _offset_to_period_map[_alias] = _alias

for _d in DAYS:
    _offset_to_period_map[f"W-{_d}"] = f"W-{_d}"


def get_period_alias(offset_str: str) -> str | None:
    """
    Alias to closest period strings BQ->Q etc.
    """
    return _offset_to_period_map.get(offset_str, None)


def get_offset(name: str) -> BaseOffset:
    """
    Return DateOffset object associated with rule name.

    .. deprecated:: 1.0.0

    Examples
    --------
    get_offset('EOM') --> BMonthEnd(1)
    """
    warnings.warn(
        "get_offset is deprecated and will be removed in a future version, "
        "use to_offset instead.",
        FutureWarning,
        stacklevel=find_stack_level(),
    )
    return _get_offset(name)


# ---------------------------------------------------------------------
# Period codes


def infer_freq(index, warn: bool = True) -> str | None:
    """
    Infer the most likely frequency given the input index.

    Parameters
    ----------
    index : DatetimeIndex or TimedeltaIndex
      If passed a Series will use the values of the series (NOT THE INDEX).
    warn : bool, default True
      .. deprecated:: 1.5.0

    Returns
    -------
    str or None
        None if no discernible frequency.

    Raises
    ------
    TypeError
        If the index is not datetime-like.
    ValueError
        If there are fewer than three values.

    Examples
    --------
    >>> idx = pd.date_range(start='2020/12/01', end='2020/12/30', periods=30)
    >>> pd.infer_freq(idx)
    'D'
    """
    from pandas.core.api import (
        DatetimeIndex,
        Float64Index,
        Index,
        Int64Index,
        RangeIndex,
    )

    if isinstance(index, ABCSeries):
        values = index._values
        if not (
            is_datetime64_dtype(values)
            or is_timedelta64_dtype(values)
            or values.dtype == object
        ):
            raise TypeError(
                "cannot infer freq from a non-convertible dtype "
                f"on a Series of {index.dtype}"
            )
        index = values

    inferer: _FrequencyInferer

    if not hasattr(index, "dtype"):
        pass
    elif is_period_dtype(index.dtype):
        raise TypeError(
            "PeriodIndex given. Check the `freq` attribute "
            "instead of using infer_freq."
        )
    elif is_timedelta64_dtype(index.dtype):
        # Allow TimedeltaIndex and TimedeltaArray
        inferer = _TimedeltaFrequencyInferer(index, warn=warn)
        return inferer.get_freq()

    if isinstance(index, Index) and not isinstance(index, DatetimeIndex):
        if isinstance(index, (Int64Index, Float64Index, RangeIndex)):
            raise TypeError(
                f"cannot infer freq from a non-convertible index type {type(index)}"
            )
        index = index._values

    if not isinstance(index, DatetimeIndex):
        index = DatetimeIndex(index)

    inferer = _FrequencyInferer(index, warn=warn)
    return inferer.get_freq()


class _FrequencyInferer:
    """
    Not sure if I can avoid the state machine here
    """

    def __init__(self, index, warn: bool = True) -> None:
        self.index = index
        self.i8values = index.asi8

        # For get_unit_from_dtype we need the dtype to the underlying ndarray,
        #  which for tz-aware is not the same as index.dtype
        if isinstance(index, ABCIndex):
            # error: Item "ndarray[Any, Any]" of "Union[ExtensionArray,
            # ndarray[Any, Any]]" has no attribute "_ndarray"
            self._creso = get_unit_from_dtype(
                index._data._ndarray.dtype  # type: ignore[union-attr]
            )
        else:
            # otherwise we have DTA/TDA
            self._creso = get_unit_from_dtype(index._ndarray.dtype)

        # This moves the values, which are implicitly in UTC, to the
        # the timezone so they are in local time
        if hasattr(index, "tz"):
            if index.tz is not None:
                self.i8values = tz_convert_from_utc(self.i8values, index.tz)

        if warn is not True:
            warnings.warn(
                "warn is deprecated (and never implemented) and "
                "will be removed in a future version.",
                FutureWarning,
                stacklevel=find_stack_level(),
            )
        self.warn = warn

        if len(index) < 3:
            raise ValueError("Need at least 3 dates to infer frequency")

        self.is_monotonic = (
            self.index._is_monotonic_increasing or self.index._is_monotonic_decreasing
        )

    @cache_readonly
    def deltas(self) -> npt.NDArray[np.int64]:
        return unique_deltas(self.i8values)

    @cache_readonly
    def deltas_asi8(self) -> npt.NDArray[np.int64]:
        # NB: we cannot use self.i8values here because we may have converted
        #  the tz in __init__
        return unique_deltas(self.index.asi8)

    @cache_readonly
    def is_unique(self) -> bool:
        return len(self.deltas) == 1

    @cache_readonly
    def is_unique_asi8(self) -> bool:
        return len(self.deltas_asi8) == 1

    def get_freq(self) -> str | None:
        """
        Find the appropriate frequency string to describe the inferred
        frequency of self.i8values

        Returns
        -------
        str or None
        """
        if not self.is_monotonic or not self.index._is_unique:
            return None

        delta = self.deltas[0]
        ppd = periods_per_day(self._creso)
        if delta and _is_multiple(delta, ppd):
            return self._infer_daily_rule()

        # Business hourly, maybe. 17: one day / 65: one weekend
        if self.hour_deltas in ([1, 17], [1, 65], [1, 17, 65]):
            return "BH"

        # Possibly intraday frequency.  Here we use the
        # original .asi8 values as the modified values
        # will not work around DST transitions.  See #8772
        if not self.is_unique_asi8:
            return None

        delta = self.deltas_asi8[0]
        pph = ppd // 24
        ppm = pph // 60
        pps = ppm // 60
        if _is_multiple(delta, pph):
            # Hours
            return _maybe_add_count("H", delta / pph)
        elif _is_multiple(delta, ppm):
            # Minutes
            return _maybe_add_count("T", delta / ppm)
        elif _is_multiple(delta, pps):
            # Seconds
            return _maybe_add_count("S", delta / pps)
        elif _is_multiple(delta, (pps // 1000)):
            # Milliseconds
            return _maybe_add_count("L", delta / (pps // 1000))
        elif _is_multiple(delta, (pps // 1_000_000)):
            # Microseconds
            return _maybe_add_count("U", delta / (pps // 1_000_000))
        else:
            # Nanoseconds
            return _maybe_add_count("N", delta)

    @cache_readonly
    def day_deltas(self) -> list[int]:
<<<<<<< HEAD
        ppd = periods_per_day(self._reso)
        return [x / ppd for x in self.deltas[:]]

    @cache_readonly
    def hour_deltas(self) -> list[int]:
        pph = periods_per_day(self._reso) // 24
        return [x / pph for x in self.deltas[:]]
=======
        ppd = periods_per_day(self._creso)
        return [x / ppd for x in self.deltas]

    @cache_readonly
    def hour_deltas(self) -> list[int]:
        pph = periods_per_day(self._creso) // 24
        return [x / pph for x in self.deltas]
>>>>>>> 90b4add7

    @cache_readonly
    def fields(self) -> np.ndarray:  # structured array of fields
        return build_field_sarray(self.i8values, reso=self._creso)

    @cache_readonly
    def rep_stamp(self) -> Timestamp:
        return Timestamp(self.i8values[0])

    def month_position_check(self) -> str | None:
        return month_position_check(self.fields, self.index.dayofweek)

    @cache_readonly
    def mdiffs(self) -> npt.NDArray[np.int64]:
        nmonths = self.fields["Y"] * 12 + self.fields["M"]
        return unique_deltas(nmonths.astype("i8"))

    @cache_readonly
    def ydiffs(self) -> npt.NDArray[np.int64]:
        return unique_deltas(self.fields["Y"].astype("i8"))

    def _infer_daily_rule(self) -> str | None:
        annual_rule = self._get_annual_rule()
        if annual_rule:
            nyears = self.ydiffs[0]
            month = MONTH_ALIASES[self.rep_stamp.month]
            alias = f"{annual_rule}-{month}"
            return _maybe_add_count(alias, nyears)

        quarterly_rule = self._get_quarterly_rule()
        if quarterly_rule:
            nquarters = self.mdiffs[0] / 3
            mod_dict = {0: 12, 2: 11, 1: 10}
            month = MONTH_ALIASES[mod_dict[self.rep_stamp.month % 3]]
            alias = f"{quarterly_rule}-{month}"
            return _maybe_add_count(alias, nquarters)

        monthly_rule = self._get_monthly_rule()
        if monthly_rule:
            return _maybe_add_count(monthly_rule, self.mdiffs[0])

        if self.is_unique:
            return self._get_daily_rule()

        if self._is_business_daily():
            return "B"

        wom_rule = self._get_wom_rule()
        if wom_rule:
            return wom_rule

        return None

    def _get_daily_rule(self) -> str | None:
        ppd = periods_per_day(self._creso)
        days = self.deltas[0] / ppd
        if days % 7 == 0:
            # Weekly
            wd = int_to_weekday[self.rep_stamp.weekday()]
            alias = f"W-{wd}"
            return _maybe_add_count(alias, days / 7)
        else:
            return _maybe_add_count("D", days)

    def _get_annual_rule(self) -> str | None:
        if len(self.ydiffs) > 1:
            return None

        if len(unique(self.fields["M"])) > 1:
            return None

        pos_check = self.month_position_check()

        if pos_check is None:
            return None
        else:
            return {"cs": "AS", "bs": "BAS", "ce": "A", "be": "BA"}.get(pos_check)

    def _get_quarterly_rule(self) -> str | None:
        if len(self.mdiffs) > 1:
            return None

        if not self.mdiffs[0] % 3 == 0:
            return None

        pos_check = self.month_position_check()

        if pos_check is None:
            return None
        else:
            return {"cs": "QS", "bs": "BQS", "ce": "Q", "be": "BQ"}.get(pos_check)

    def _get_monthly_rule(self) -> str | None:
        if len(self.mdiffs) > 1:
            return None
        pos_check = self.month_position_check()

        if pos_check is None:
            return None
        else:
            return {"cs": "MS", "bs": "BMS", "ce": "M", "be": "BM"}.get(pos_check)

    def _is_business_daily(self) -> bool:
        # quick check: cannot be business daily
        if self.day_deltas != [1, 3]:
            return False

        # probably business daily, but need to confirm
        first_weekday = self.index[0].weekday()
        shifts = np.diff(self.index.asi8)
        ppd = periods_per_day(self._creso)
        shifts = np.floor_divide(shifts, ppd)
        weekdays = np.mod(first_weekday + np.cumsum(shifts), 7)

        return bool(
            np.all(
                ((weekdays == 0) & (shifts == 3))
                | ((weekdays > 0) & (weekdays <= 4) & (shifts == 1))
            )
        )

    def _get_wom_rule(self) -> str | None:
        # FIXME: dont leave commented-out
        #         wdiffs = unique(np.diff(self.index.week))
        # We also need -47, -49, -48 to catch index spanning year boundary
        #     if not lib.ismember(wdiffs, set([4, 5, -47, -49, -48])).all():
        #         return None

        weekdays = unique(self.index.weekday)
        if len(weekdays) > 1:
            return None

        week_of_months = unique((self.index.day - 1) // 7)
        # Only attempt to infer up to WOM-4. See #9425
        week_of_months = week_of_months[week_of_months < 4]
        if len(week_of_months) == 0 or len(week_of_months) > 1:
            return None

        # get which week
        week = week_of_months[0] + 1
        wd = int_to_weekday[weekdays[0]]

        return f"WOM-{week}{wd}"


class _TimedeltaFrequencyInferer(_FrequencyInferer):
    def _infer_daily_rule(self):
        if self.is_unique:
            return self._get_daily_rule()


def _is_multiple(us, mult: int) -> bool:
    return us % mult == 0


def _maybe_add_count(base: str, count: float) -> str:
    if count != 1:
        assert count == int(count)
        count = int(count)
        return f"{count}{base}"
    else:
        return base


# ----------------------------------------------------------------------
# Frequency comparison


def is_subperiod(source, target) -> bool:
    """
    Returns True if downsampling is possible between source and target
    frequencies

    Parameters
    ----------
    source : str or DateOffset
        Frequency converting from
    target : str or DateOffset
        Frequency converting to

    Returns
    -------
    bool
    """

    if target is None or source is None:
        return False
    source = _maybe_coerce_freq(source)
    target = _maybe_coerce_freq(target)

    if _is_annual(target):
        if _is_quarterly(source):
            return _quarter_months_conform(
                get_rule_month(source), get_rule_month(target)
            )
        return source in {"D", "C", "B", "M", "H", "T", "S", "L", "U", "N"}
    elif _is_quarterly(target):
        return source in {"D", "C", "B", "M", "H", "T", "S", "L", "U", "N"}
    elif _is_monthly(target):
        return source in {"D", "C", "B", "H", "T", "S", "L", "U", "N"}
    elif _is_weekly(target):
        return source in {target, "D", "C", "B", "H", "T", "S", "L", "U", "N"}
    elif target == "B":
        return source in {"B", "H", "T", "S", "L", "U", "N"}
    elif target == "C":
        return source in {"C", "H", "T", "S", "L", "U", "N"}
    elif target == "D":
        return source in {"D", "H", "T", "S", "L", "U", "N"}
    elif target == "H":
        return source in {"H", "T", "S", "L", "U", "N"}
    elif target == "T":
        return source in {"T", "S", "L", "U", "N"}
    elif target == "S":
        return source in {"S", "L", "U", "N"}
    elif target == "L":
        return source in {"L", "U", "N"}
    elif target == "U":
        return source in {"U", "N"}
    elif target == "N":
        return source in {"N"}
    else:
        return False


def is_superperiod(source, target) -> bool:
    """
    Returns True if upsampling is possible between source and target
    frequencies

    Parameters
    ----------
    source : str or DateOffset
        Frequency converting from
    target : str or DateOffset
        Frequency converting to

    Returns
    -------
    bool
    """
    if target is None or source is None:
        return False
    source = _maybe_coerce_freq(source)
    target = _maybe_coerce_freq(target)

    if _is_annual(source):
        if _is_annual(target):
            return get_rule_month(source) == get_rule_month(target)

        if _is_quarterly(target):
            smonth = get_rule_month(source)
            tmonth = get_rule_month(target)
            return _quarter_months_conform(smonth, tmonth)
        return target in {"D", "C", "B", "M", "H", "T", "S", "L", "U", "N"}
    elif _is_quarterly(source):
        return target in {"D", "C", "B", "M", "H", "T", "S", "L", "U", "N"}
    elif _is_monthly(source):
        return target in {"D", "C", "B", "H", "T", "S", "L", "U", "N"}
    elif _is_weekly(source):
        return target in {source, "D", "C", "B", "H", "T", "S", "L", "U", "N"}
    elif source == "B":
        return target in {"D", "C", "B", "H", "T", "S", "L", "U", "N"}
    elif source == "C":
        return target in {"D", "C", "B", "H", "T", "S", "L", "U", "N"}
    elif source == "D":
        return target in {"D", "C", "B", "H", "T", "S", "L", "U", "N"}
    elif source == "H":
        return target in {"H", "T", "S", "L", "U", "N"}
    elif source == "T":
        return target in {"T", "S", "L", "U", "N"}
    elif source == "S":
        return target in {"S", "L", "U", "N"}
    elif source == "L":
        return target in {"L", "U", "N"}
    elif source == "U":
        return target in {"U", "N"}
    elif source == "N":
        return target in {"N"}
    else:
        return False


def _maybe_coerce_freq(code) -> str:
    """we might need to coerce a code to a rule_code
    and uppercase it

    Parameters
    ----------
    source : str or DateOffset
        Frequency converting from

    Returns
    -------
    str
    """
    assert code is not None
    if isinstance(code, DateOffset):
        code = code.rule_code
    return code.upper()


def _quarter_months_conform(source: str, target: str) -> bool:
    snum = MONTH_NUMBERS[source]
    tnum = MONTH_NUMBERS[target]
    return snum % 3 == tnum % 3


def _is_annual(rule: str) -> bool:
    rule = rule.upper()
    return rule == "A" or rule.startswith("A-")


def _is_quarterly(rule: str) -> bool:
    rule = rule.upper()
    return rule == "Q" or rule.startswith("Q-") or rule.startswith("BQ")


def _is_monthly(rule: str) -> bool:
    rule = rule.upper()
    return rule == "M" or rule == "BM"


def _is_weekly(rule: str) -> bool:
    rule = rule.upper()
    return rule == "W" or rule.startswith("W-")


__all__ = [
    "Day",
    "get_offset",
    "get_period_alias",
    "infer_freq",
    "is_subperiod",
    "is_superperiod",
    "to_offset",
]<|MERGE_RESOLUTION|>--- conflicted
+++ resolved
@@ -316,7 +316,6 @@
 
     @cache_readonly
     def day_deltas(self) -> list[int]:
-<<<<<<< HEAD
         ppd = periods_per_day(self._reso)
         return [x / ppd for x in self.deltas[:]]
 
@@ -324,15 +323,7 @@
     def hour_deltas(self) -> list[int]:
         pph = periods_per_day(self._reso) // 24
         return [x / pph for x in self.deltas[:]]
-=======
-        ppd = periods_per_day(self._creso)
-        return [x / ppd for x in self.deltas]
-
-    @cache_readonly
-    def hour_deltas(self) -> list[int]:
-        pph = periods_per_day(self._creso) // 24
-        return [x / pph for x in self.deltas]
->>>>>>> 90b4add7
+
 
     @cache_readonly
     def fields(self) -> np.ndarray:  # structured array of fields
