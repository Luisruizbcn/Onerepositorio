--- conflicted
+++ resolved
@@ -5,12 +5,7 @@
 from pandas.core.datetools import (
     bday, BDay, BQuarterEnd, BMonthEnd, BYearEnd, MonthEnd, MonthBegin,
     BYearBegin, QuarterBegin, BQuarterBegin, BMonthBegin,
-<<<<<<< HEAD
     DateOffset, Week, YearBegin, YearEnd, Hour, Minute, Second, Milli, Micro, Nano,
-=======
-    DateOffset, Week, YearBegin, YearEnd, Hour, Minute, Second, Day, Micro,
-    Milli, Nano,
->>>>>>> 3700b70f
     WeekOfMonth, format, ole2datetime, QuarterEnd, to_datetime, normalize_date,
     get_offset, get_offset_name, inferTimeRule, hasOffsetName,
     get_standard_freq)
@@ -1333,7 +1328,8 @@
     assert (Second(3) + Second(2)) == Second(5)
     assert (Second(3) - Second(2)) == Second()
 
-<<<<<<< HEAD
+    assert not Second().isAnchored()
+
 def test_Millisecond():
     assertEq(Milli(), datetime(2010, 1, 1), datetime(2010, 1, 1, 0, 0, 0, 1000))
     assertEq(Milli(-1), datetime(2010, 1, 1, 0, 0, 0, 1000), datetime(2010, 1, 1))
@@ -1362,8 +1358,6 @@
     assert (Nano(3) + Nano(2)) == Nano(5)
     assert (Nano(3) - Nano(2)) == Nano()    
     
-=======
-    assert not Second().isAnchored()
 
 def test_tick_offset():
     assert not Day().isAnchored()
@@ -1373,7 +1367,7 @@
 
 
 def test_compare_ticks():
-    offsets = [Hour, Minute, Second, Milli, Micro]
+    offsets = [Hour, Minute, Second, Milli, Micro, Nano]
 
     for kls in offsets:
         three = kls(3)
@@ -1387,7 +1381,6 @@
             assert(kls(3) == kls(3))
             assert(kls(3) != kls(4))
 
->>>>>>> 3700b70f
 def test_hasOffsetName():
     assert hasOffsetName(BDay())
     assert not hasOffsetName(BDay(2))
