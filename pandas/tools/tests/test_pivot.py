--- conflicted
+++ resolved
@@ -936,7 +936,7 @@
 
         tm.assert_frame_equal(actual, expected)
 
-    def test_margin_ignore_dropna_bug(self):
+    def test_margin_dropna(self):
         # GH 12577
         # pivot_table counts null into margin ('All')
         # when margins=true and dropna=true
@@ -965,8 +965,6 @@
         expected.columns = Index([3, 4, 'All'], name='b')
         tm.assert_frame_equal(actual, expected)
 
-<<<<<<< HEAD
-    def test_marginsTrue_dropnaFalse_KeyError_bug(self):
         # GH 12642
         # _add_margins raises KeyError: Level None not found
         # when margins=True and dropna=False
@@ -1015,8 +1013,6 @@
                                     ('All', '')])
         assert_equal(res.index.values, m.values)
 
-=======
->>>>>>> a5670f20
 if __name__ == '__main__':
     import nose
     nose.runmodule(argv=[__file__, '-vvs', '-x', '--pdb', '--pdb-failure'],
