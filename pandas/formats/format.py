--- conflicted
+++ resolved
@@ -664,14 +664,11 @@
         """
 
         latex_renderer = LatexFormatter(self, column_format=column_format,
-<<<<<<< HEAD
-                                        longtable=longtable, sparsify=self.sparsify)
-=======
                                         longtable=longtable,
                                         multicolumn=multicolumn,
                                         multicolumn_format=multicolumn_format,
-                                        multirow=multirow)
->>>>>>> 6f789e15
+                                        multirow=multirow,
+                                        sparsify=self.sparsify)
 
         if encoding is None:
             encoding = 'ascii' if compat.PY2 else 'utf-8'
@@ -836,23 +833,16 @@
     HTMLFormatter
     """
 
-<<<<<<< HEAD
-    def __init__(self, formatter, column_format=None, longtable=False, sparsify=True):
-=======
     def __init__(self, formatter, column_format=None, longtable=False,
-                 multicolumn=False, multicolumn_format=None, multirow=False):
->>>>>>> 6f789e15
+                 multicolumn=False, multicolumn_format=None, multirow=False, sparsify=True):
         self.fmt = formatter
         self.frame = self.fmt.frame
         self.column_format = column_format
         self.longtable = longtable
-<<<<<<< HEAD
         self.sparsify = sparsify
-=======
         self.multicolumn = multicolumn
         self.multicolumn_format = multicolumn_format
         self.multirow = multirow
->>>>>>> 6f789e15
 
     def write_result(self, buf):
         """
