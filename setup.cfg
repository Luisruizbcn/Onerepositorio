--- conflicted
+++ resolved
@@ -1,184 +1,3 @@
-<<<<<<< HEAD
-[metadata]
-name = pandas
-description = Powerful data structures for data analysis, time series, and statistics
-long_description = file: README.md
-long_description_content_type = text/markdown
-url = https://pandas.pydata.org
-author = The Pandas Development Team
-author_email = pandas-dev@python.org
-license = BSD-3-Clause
-license_files = LICENSE
-platforms = any
-classifiers =
-    Development Status :: 5 - Production/Stable
-    Environment :: Console
-    Intended Audience :: Science/Research
-    License :: OSI Approved :: BSD License
-    Operating System :: OS Independent
-    Programming Language :: Cython
-    Programming Language :: Python
-    Programming Language :: Python :: 3
-    Programming Language :: Python :: 3 :: Only
-    Programming Language :: Python :: 3.8
-    Programming Language :: Python :: 3.9
-    Programming Language :: Python :: 3.10
-    Programming Language :: Python :: 3.11
-    Topic :: Scientific/Engineering
-project_urls =
-    Bug Tracker = https://github.com/pandas-dev/pandas/issues
-    Documentation = https://pandas.pydata.org/pandas-docs/stable
-    Source Code = https://github.com/pandas-dev/pandas
-
-[options]
-packages = find:
-install_requires =
-    numpy>=1.20.3; python_version<'3.10'
-    numpy>=1.21.0; python_version>='3.10'
-    numpy>=1.23.2; python_version>='3.11'
-    python-dateutil>=2.8.2
-    pytz>=2020.1
-python_requires = >=3.8
-include_package_data = True
-zip_safe = False
-
-[options.entry_points]
-pandas_plotting_backends =
-    matplotlib = pandas:plotting._matplotlib
-
-[options.exclude_package_data]
-* =
-    *.c
-    *.h
-
-[options.extras_require]
-test =
-    hypothesis>=5.5.3
-    pytest>=6.0
-    pytest-xdist>=1.31
-    pytest-asyncio>=0.17.0
-# optional extras for recommended dependencies
-# see: doc/source/getting_started/install.rst
-performance =
-    bottleneck>=1.3.2
-    numba>=0.53.1
-    numexpr>=2.7.1
-timezone =
-    tzdata>=2022.1
-computation =
-    scipy>=1.7.1
-    xarray>=0.19.0
-fss =
-    fsspec>=2021.07.0
-aws =
-    s3fs>=2021.08.0
-gcp =
-    gcsfs>=2021.07.0
-    pandas-gbq>=0.15.0
-excel =
-    odfpy>=1.4.1
-    openpyxl>=3.0.7
-    pyxlsb>=1.0.8
-    xlrd>=2.0.1
-    xlsxwriter>=1.4.3
-parquet =
-    pyarrow>=6.0.0
-feather =
-    pyarrow>=6.0.0
-hdf5 =
-    blosc>=1.20.1
-    tables>=3.6.1
-spss =
-    pyreadstat>=1.1.2
-postgresql =
-    SQLAlchemy>=1.4.16
-    psycopg2>=2.8.6
-mysql =
-    SQLAlchemy>=1.4.16
-    pymysql>=1.0.2
-sql-other =
-    SQLAlchemy>=1.4.16
-html =
-    beautifulsoup4>=4.9.3
-    html5lib>=1.1
-    lxml>=4.6.3
-xml =
-    lxml>=4.6.3
-plot =
-    matplotlib>=3.6.1
-output_formatting =
-    jinja2>=3.0.0
-    tabulate>=0.8.9
-clipboard=
-    PyQt5>=5.15.1
-    qtpy>=2.2.0
-compression =
-    brotlipy>=0.7.0
-    python-snappy>=0.6.0
-    zstandard>=0.15.2
-# `all` supersets all the above options.
-# Also adds the following redundant, superseded packages that are listed as supported:
-#    fastparquet  (by pyarrow https://github.com/pandas-dev/pandas/issues/39164)
-# `all ` should be kept as the complete set of pandas optional dependencies for general use.
-all =
-    beautifulsoup4>=4.9.3
-    blosc>=1.21.0
-    bottleneck>=1.3.2
-    brotlipy>=0.7.0
-    fastparquet>=0.6.3
-    fsspec>=2021.07.0
-    gcsfs>=2021.07.0
-    html5lib>=1.1
-    hypothesis>=6.13.0
-    jinja2>=3.0.0
-    lxml>=4.6.3
-    matplotlib>=3.6.1
-    numba>=0.53.1
-    numexpr>=2.7.3
-    odfpy>=1.4.1
-    openpyxl>=3.0.7
-    pandas-gbq>=0.15.0
-    psycopg2>=2.8.6
-    pyarrow>=6.0.0
-    pymysql>=1.0.2
-    PyQt5>=5.15.1
-    pyreadstat>=1.1.2
-    pytest>=6.0
-    pytest-xdist>=1.31
-    pytest-asyncio>=0.17.0
-    python-snappy>=0.6.0
-    pyxlsb>=1.0.8
-    qtpy>=2.2.0
-    scipy>=1.7.1
-    s3fs>=2021.08.0
-    SQLAlchemy>=1.4.16
-    tables>=3.6.1
-    tabulate>=0.8.9
-    tzdata>=2022.1
-    xarray>=0.21.0
-    xlrd>=2.0.1
-    xlsxwriter>=1.4.3
-    zstandard>=0.15.2
-
-[build_ext]
-inplace = True
-
-[options.packages.find]
-include = pandas, pandas.*
-
-# See the docstring in versioneer.py for instructions. Note that you must
-# re-run 'versioneer.py setup' after changing this section, and commit the
-# resulting files.
-[versioneer]
-VCS = git
-style = pep440
-versionfile_source = pandas/_version.py
-versionfile_build = pandas/_version.py
-tag_prefix = v
-parentdir_prefix = pandas-
-
-=======
->>>>>>> ffd8b00e
 [flake8]
 max-line-length = 88
 ignore =
