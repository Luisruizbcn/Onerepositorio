--- conflicted
+++ resolved
@@ -38,14 +38,10 @@
     return sys.platform == "darwin"
 
 
-<<<<<<< HEAD
 def is_platform_zos():
     return sys.platform == "zos"
 
 
-min_numpy_ver = "1.16.5"
-=======
->>>>>>> b8a71f33
 min_cython_ver = "0.29.21"  # note: sync with pyproject.toml
 
 try:
