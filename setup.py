#!/usr/bin/env python

"""
Parts of this file were taken from the pyzmq project
(https://github.com/zeromq/pyzmq) which have been permitted for use under the
BSD license. Parts are from lxml (https://github.com/lxml/lxml)
"""

import os
from os.path import join as pjoin

import pkg_resources
import sys
import shutil
from distutils.version import LooseVersion
from setuptools import setup, Command, find_packages

# versioning
import versioneer
cmdclass = versioneer.get_cmdclass()


def is_platform_windows():
    return sys.platform == 'win32' or sys.platform == 'cygwin'


def is_platform_linux():
    return sys.platform == 'linux2'


def is_platform_mac():
    return sys.platform == 'darwin'


min_cython_ver = '0.24'
try:
    import Cython
    ver = Cython.__version__
    from Cython.Build import cythonize
    _CYTHON_INSTALLED = ver >= LooseVersion(min_cython_ver)
except ImportError:
    _CYTHON_INSTALLED = False
    cythonize = lambda x: x  # dummy function


min_numpy_ver = '1.9.0'
setuptools_kwargs = {
    'install_requires': [
        'python-dateutil >= 2.5.0',
        'pytz >= 2011k',
        'numpy >= {numpy_ver}'.format(numpy_ver=min_numpy_ver),
    ],
    'setup_requires': ['numpy >= {numpy_ver}'.format(numpy_ver=min_numpy_ver)],
    'zip_safe': False,
}


from distutils.extension import Extension  # noqa:E402
from distutils.command.build import build  # noqa:E402
from distutils.command.build_ext import build_ext as _build_ext  # noqa:E402

try:
    if not _CYTHON_INSTALLED:
        raise ImportError('No supported version of Cython installed.')
    try:
        from Cython.Distutils.old_build_ext import old_build_ext as _build_ext  # noqa:F811,E501
    except ImportError:
        # Pre 0.25
        from Cython.Distutils import build_ext as _build_ext
    cython = True
except ImportError:
    cython = False


if cython:
    try:
        try:
            from Cython import Tempita as tempita
        except ImportError:
            import tempita
    except ImportError:
        raise ImportError('Building pandas requires Tempita: '
                          'pip install Tempita')


_pxi_dep_template = {
    'algos': ['_libs/algos_common_helper.pxi.in',
              '_libs/algos_take_helper.pxi.in',
              '_libs/algos_rank_helper.pxi.in'],
    'groupby': ['_libs/groupby_helper.pxi.in'],
    'join': ['_libs/join_helper.pxi.in', '_libs/join_func_helper.pxi.in'],
    'reshape': ['_libs/reshape_helper.pxi.in'],
    'hashtable': ['_libs/hashtable_class_helper.pxi.in',
                  '_libs/hashtable_func_helper.pxi.in'],
    'index': ['_libs/index_class_helper.pxi.in'],
    'sparse': ['_libs/sparse_op_helper.pxi.in'],
    'interval': ['_libs/intervaltree.pxi.in']}

_pxifiles = []
_pxi_dep = {}
for module, files in _pxi_dep_template.items():
    pxi_files = [pjoin('pandas', x) for x in files]
    _pxifiles.extend(pxi_files)
    _pxi_dep[module] = pxi_files


class build_ext(_build_ext):
    @classmethod
    def render_templates(cls):
        # if builing from c files, don't need to
        # generate template output
        if cython:
            for pxifile in _pxifiles:
                # build pxifiles first, template extension must be .pxi.in
                assert pxifile.endswith('.pxi.in')
                outfile = pxifile[:-3]

                if (os.path.exists(outfile) and
                        os.stat(pxifile).st_mtime < os.stat(outfile).st_mtime):
                    # if .pxi.in is not updated, no need to output .pxi
                    continue

                with open(pxifile, "r") as f:
                    tmpl = f.read()
                pyxcontent = tempita.sub(tmpl)

                with open(outfile, "w") as f:
                    f.write(pyxcontent)

    def build_extensions(self):
        self.render_templates()

        numpy_incl = pkg_resources.resource_filename('numpy', 'core/include')

        for ext in self.extensions:
            if (hasattr(ext, 'include_dirs') and
                    numpy_incl not in ext.include_dirs):
                ext.include_dirs.append(numpy_incl)
        _build_ext.build_extensions(self)


def _cythonize(*args, **kwargs):
    """
    Render tempita templates before calling cythonize

    Avoid running cythonize on `python setup.py clean`
    See https://github.com/cython/cython/issues/1495
    """
    if len(sys.argv) > 1 and 'clean' in sys.argv:
        return

    build_ext.render_templates()
    return cythonize(*args, **kwargs)


DESCRIPTION = ("Powerful data structures for data analysis, time series,"
               "and statistics")
LONG_DESCRIPTION = """
**pandas** is a Python package providing fast, flexible, and expressive data
structures designed to make working with structured (tabular, multidimensional,
potentially heterogeneous) and time series data both easy and intuitive. It
aims to be the fundamental high-level building block for doing practical,
**real world** data analysis in Python. Additionally, it has the broader goal
of becoming **the most powerful and flexible open source data analysis /
manipulation tool available in any language**. It is already well on its way
toward this goal.

pandas is well suited for many different kinds of data:

  - Tabular data with heterogeneously-typed columns, as in an SQL table or
    Excel spreadsheet
  - Ordered and unordered (not necessarily fixed-frequency) time series data.
  - Arbitrary matrix data (homogeneously typed or heterogeneous) with row and
    column labels
  - Any other form of observational / statistical data sets. The data actually
    need not be labeled at all to be placed into a pandas data structure

The two primary data structures of pandas, Series (1-dimensional) and DataFrame
(2-dimensional), handle the vast majority of typical use cases in finance,
statistics, social science, and many areas of engineering. For R users,
DataFrame provides everything that R's ``data.frame`` provides and much
more. pandas is built on top of `NumPy <http://www.numpy.org>`__ and is
intended to integrate well within a scientific computing environment with many
other 3rd party libraries.

Here are just a few of the things that pandas does well:

  - Easy handling of **missing data** (represented as NaN) in floating point as
    well as non-floating point data
  - Size mutability: columns can be **inserted and deleted** from DataFrame and
    higher dimensional objects
  - Automatic and explicit **data alignment**: objects can be explicitly
    aligned to a set of labels, or the user can simply ignore the labels and
    let `Series`, `DataFrame`, etc. automatically align the data for you in
    computations
  - Powerful, flexible **group by** functionality to perform
    split-apply-combine operations on data sets, for both aggregating and
    transforming data
  - Make it **easy to convert** ragged, differently-indexed data in other
    Python and NumPy data structures into DataFrame objects
  - Intelligent label-based **slicing**, **fancy indexing**, and **subsetting**
    of large data sets
  - Intuitive **merging** and **joining** data sets
  - Flexible **reshaping** and pivoting of data sets
  - **Hierarchical** labeling of axes (possible to have multiple labels per
    tick)
  - Robust IO tools for loading data from **flat files** (CSV and delimited),
    Excel files, databases, and saving / loading data from the ultrafast **HDF5
    format**
  - **Time series**-specific functionality: date range generation and frequency
    conversion, moving window statistics, moving window linear regressions,
    date shifting and lagging, etc.

Many of these principles are here to address the shortcomings frequently
experienced using other languages / scientific research environments. For data
scientists, working with data is typically divided into multiple stages:
munging and cleaning data, analyzing / modeling it, then organizing the results
of the analysis into a form suitable for plotting or tabular display. pandas is
the ideal tool for all of these tasks.
"""

DISTNAME = 'pandas'
LICENSE = 'BSD'
AUTHOR = "The PyData Development Team"
EMAIL = "pydata@googlegroups.com"
URL = "http://pandas.pydata.org"
DOWNLOAD_URL = ''
CLASSIFIERS = [
    'Development Status :: 5 - Production/Stable',
    'Environment :: Console',
    'Operating System :: OS Independent',
    'Intended Audience :: Science/Research',
    'Programming Language :: Python',
    'Programming Language :: Python :: 2',
    'Programming Language :: Python :: 3',
    'Programming Language :: Python :: 2.7',
    'Programming Language :: Python :: 3.5',
    'Programming Language :: Python :: 3.6',
    'Programming Language :: Cython',
    'Topic :: Scientific/Engineering']


class CleanCommand(Command):
    """Custom distutils command to clean the .so and .pyc files."""

    user_options = [("all", "a", "")]

    def initialize_options(self):
        self.all = True
        self._clean_me = []
        self._clean_trees = []

        base = pjoin('pandas', '_libs', 'src')
        dt = pjoin(base, 'datetime')
        src = base
        util = pjoin('pandas', 'util')
        parser = pjoin(base, 'parser')
        ujson_python = pjoin(base, 'ujson', 'python')
        ujson_lib = pjoin(base, 'ujson', 'lib')
        self._clean_exclude = [pjoin(dt, 'np_datetime.c'),
                               pjoin(dt, 'np_datetime_strings.c'),
                               pjoin(src, 'period_helper.c'),
                               pjoin(parser, 'tokenizer.c'),
                               pjoin(parser, 'io.c'),
                               pjoin(ujson_python, 'ujson.c'),
                               pjoin(ujson_python, 'objToJSON.c'),
                               pjoin(ujson_python, 'JSONtoObj.c'),
                               pjoin(ujson_lib, 'ultrajsonenc.c'),
                               pjoin(ujson_lib, 'ultrajsondec.c'),
                               pjoin(util, 'move.c'),
                               ]

        for root, dirs, files in os.walk('pandas'):
            for f in files:
                filepath = pjoin(root, f)
                if filepath in self._clean_exclude:
                    continue

                if os.path.splitext(f)[-1] in ('.pyc', '.so', '.o',
                                               '.pyo',
                                               '.pyd', '.c', '.orig'):
                    self._clean_me.append(filepath)
            for d in dirs:
                if d == '__pycache__':
                    self._clean_trees.append(pjoin(root, d))

        # clean the generated pxi files
        for pxifile in _pxifiles:
            pxifile = pxifile.replace(".pxi.in", ".pxi")
            self._clean_me.append(pxifile)

        for d in ('build', 'dist'):
            if os.path.exists(d):
                self._clean_trees.append(d)

    def finalize_options(self):
        pass

    def run(self):
        for clean_me in self._clean_me:
            try:
                os.unlink(clean_me)
            except Exception:
                pass
        for clean_tree in self._clean_trees:
            try:
                shutil.rmtree(clean_tree)
            except Exception:
                pass


# we need to inherit from the versioneer
# class as it encodes the version info
sdist_class = cmdclass['sdist']


class CheckSDist(sdist_class):
    """Custom sdist that ensures Cython has compiled all pyx files to c."""

    _pyxfiles = ['pandas/_libs/lib.pyx',
                 'pandas/_libs/hashtable.pyx',
                 'pandas/_libs/tslib.pyx',
                 'pandas/_libs/index.pyx',
                 'pandas/_libs/internals.pyx',
                 'pandas/_libs/algos.pyx',
                 'pandas/_libs/join.pyx',
                 'pandas/_libs/indexing.pyx',
                 'pandas/_libs/interval.pyx',
                 'pandas/_libs/hashing.pyx',
                 'pandas/_libs/missing.pyx',
                 'pandas/_libs/reduction.pyx',
                 'pandas/_libs/testing.pyx',
                 'pandas/_libs/window.pyx',
                 'pandas/_libs/skiplist.pyx',
                 'pandas/_libs/sparse.pyx',
                 'pandas/_libs/parsers.pyx',
                 'pandas/_libs/tslibs/ccalendar.pyx',
                 'pandas/_libs/tslibs/period.pyx',
                 'pandas/_libs/tslibs/strptime.pyx',
                 'pandas/_libs/tslibs/np_datetime.pyx',
                 'pandas/_libs/tslibs/timedeltas.pyx',
                 'pandas/_libs/tslibs/timestamps.pyx',
                 'pandas/_libs/tslibs/timezones.pyx',
                 'pandas/_libs/tslibs/conversion.pyx',
                 'pandas/_libs/tslibs/fields.pyx',
                 'pandas/_libs/tslibs/offsets.pyx',
                 'pandas/_libs/tslibs/frequencies.pyx',
                 'pandas/_libs/tslibs/resolution.pyx',
                 'pandas/_libs/tslibs/parsing.pyx',
<<<<<<< HEAD
                 'pandas/_libs/util.pyx',
=======
                 'pandas/_libs/writers.pyx',
>>>>>>> 35812eaa
                 'pandas/io/sas/sas.pyx']

    def initialize_options(self):
        sdist_class.initialize_options(self)

    def run(self):
        if 'cython' in cmdclass:
            self.run_command('cython')
        else:
            for pyxfile in self._pyxfiles:
                cfile = pyxfile[:-3] + 'c'
                msg = ("C-source file '{source}' not found.\n"
                       "Run 'setup.py cython' before sdist.".format(
                           source=cfile))
                assert os.path.isfile(cfile), msg
        sdist_class.run(self)


class CheckingBuildExt(build_ext):
    """
    Subclass build_ext to get clearer report if Cython is necessary.

    """

    def check_cython_extensions(self, extensions):
        for ext in extensions:
            for src in ext.sources:
                if not os.path.exists(src):
                    print("{}: -> [{}]".format(ext.name, ext.sources))
                    raise Exception("""Cython-generated file '{src}' not found.
                Cython is required to compile pandas from a development branch.
                Please install Cython or download a release package of pandas.
                """.format(src=src))

    def build_extensions(self):
        self.check_cython_extensions(self.extensions)
        build_ext.build_extensions(self)


class CythonCommand(build_ext):
    """Custom distutils command subclassed from Cython.Distutils.build_ext
    to compile pyx->c, and stop there. All this does is override the
    C-compile method build_extension() with a no-op."""
    def build_extension(self, ext):
        pass


class DummyBuildSrc(Command):
    """ numpy's build_src command interferes with Cython's build_ext.
    """
    user_options = []

    def initialize_options(self):
        self.py_modules_dict = {}

    def finalize_options(self):
        pass

    def run(self):
        pass


cmdclass.update({'clean': CleanCommand,
                 'build': build})

try:
    from wheel.bdist_wheel import bdist_wheel

    class BdistWheel(bdist_wheel):
        def get_tag(self):
            tag = bdist_wheel.get_tag(self)
            repl = 'macosx_10_6_intel.macosx_10_9_intel.macosx_10_9_x86_64'
            if tag[2] == 'macosx_10_6_intel':
                tag = (tag[0], tag[1], repl)
            return tag
    cmdclass['bdist_wheel'] = BdistWheel
except ImportError:
    pass

if cython:
    suffix = '.pyx'
    cmdclass['build_ext'] = CheckingBuildExt
    cmdclass['cython'] = CythonCommand
else:
    suffix = '.c'
    cmdclass['build_src'] = DummyBuildSrc
    cmdclass['build_ext'] = CheckingBuildExt

lib_depends = ['inference']


def srcpath(name=None, suffix='.pyx', subdir='src'):
    return pjoin('pandas', subdir, name + suffix)


if suffix == '.pyx':
    lib_depends = [srcpath(f, suffix='.pyx', subdir='_libs/src')
                   for f in lib_depends]
    lib_depends.append('pandas/_libs/src/util.pxd')
else:
    lib_depends = []
    plib_depends = []

common_include = ['pandas/_libs/src/klib', 'pandas/_libs/src']


def pxd(name):
    return os.path.abspath(pjoin('pandas', name + '.pxd'))


# args to ignore warnings
if is_platform_windows():
    extra_compile_args = []
else:
    extra_compile_args = ['-Wno-unused-function']

lib_depends = lib_depends + ['pandas/_libs/src/numpy_helper.h',
                             'pandas/_libs/src/parse_helper.h',
                             'pandas/_libs/src/compat_helper.h']

np_datetime_headers = ['pandas/_libs/src/datetime/np_datetime.h',
                       'pandas/_libs/src/datetime/np_datetime_strings.h']
np_datetime_sources = ['pandas/_libs/src/datetime/np_datetime.c',
                       'pandas/_libs/src/datetime/np_datetime_strings.c']

# some linux distros require it
libraries = ['m'] if not is_platform_windows() else []

ext_data = {
    '_libs.algos': {
        'pyxfile': '_libs/algos'},
    '_libs.groupby': {
        'pyxfile': '_libs/groupby'},
    '_libs.hashing': {
        'pyxfile': '_libs/hashing'},
    '_libs.hashtable': {
        'pyxfile': '_libs/hashtable'},
    '_libs.index': {
        'pyxfile': '_libs/index'},
    '_libs.indexing': {
        'pyxfile': '_libs/indexing'},
    '_libs.internals': {
        'pyxfile': '_libs/internals'},
    '_libs.interval': {
        'pyxfile': '_libs/interval'},
    '_libs.join': {
        'pyxfile': '_libs/join'},
    '_libs.lib': {
        'pyxfile': '_libs/lib'},
    '_libs.missing': {
        'pyxfile': '_libs/missing'},
    '_libs.parsers': {
        'pyxfile': '_libs/parsers',
        'depends': ['pandas/_libs/src/parser/tokenizer.h',
                    'pandas/_libs/src/parser/io.h'],
        'sources': ['pandas/_libs/src/parser/tokenizer.c',
                    'pandas/_libs/src/parser/io.c']},
    '_libs.reduction': {
        'pyxfile': '_libs/reduction'},
    '_libs.tslibs.period': {
        'pyxfile': '_libs/tslibs/period',
        'include': ['pandas/_libs/src/period_helper.h'],
        'sources': ['pandas/_libs/src/period_helper.c']},
    '_libs.properties': {
        'pyxfile': '_libs/properties',
        'include': []},
    '_libs.reshape': {
        'pyxfile': '_libs/reshape'},
    '_libs.skiplist': {
        'pyxfile': '_libs/skiplist'},
    '_libs.sparse': {
        'pyxfile': '_libs/sparse'},
    '_libs.tslib': {
        'pyxfile': '_libs/tslib'},
    '_libs.tslibs.ccalendar': {
        'pyxfile': '_libs/tslibs/ccalendar'},
    '_libs.tslibs.conversion': {
        'pyxfile': '_libs/tslibs/conversion',
        'sources': np_datetime_sources,
        'include': np_datetime_headers},
    '_libs.tslibs.fields': {
        'pyxfile': '_libs/tslibs/fields'},
    '_libs.tslibs.frequencies': {
        'pyxfile': '_libs/tslibs/frequencies'},
    '_libs.tslibs.nattype': {
        'pyxfile': '_libs/tslibs/nattype'},
    '_libs.tslibs.np_datetime': {
        'pyxfile': '_libs/tslibs/np_datetime',
        'sources': np_datetime_sources,
        'include': np_datetime_headers},
    '_libs.tslibs.offsets': {
        'pyxfile': '_libs/tslibs/offsets'},
    '_libs.tslibs.parsing': {
        'pyxfile': '_libs/tslibs/parsing'},
    '_libs.tslibs.resolution': {
        'pyxfile': '_libs/tslibs/resolution'},
    '_libs.tslibs.strptime': {
        'pyxfile': '_libs/tslibs/strptime'},
    '_libs.tslibs.timedeltas': {
        'pyxfile': '_libs/tslibs/timedeltas'},
    '_libs.tslibs.timestamps': {
        'pyxfile': '_libs/tslibs/timestamps'},
    '_libs.tslibs.timezones': {
        'pyxfile': '_libs/tslibs/timezones'},
    '_libs.testing': {
        'pyxfile': '_libs/testing'},
    '_libs.util': {
        'pyxfile': '_libs/util'},
    '_libs.window': {
<<<<<<< HEAD
        'pyxfile': '_libs/window'},
    'io.sas.sas': {
=======
        'pyxfile': '_libs/window',
        'pxdfiles': ['_libs/skiplist', '_libs/src/util']},
    '_libs.writers': {
        'pyxfile': '_libs/writers',
        'pxdfiles': ['_libs/src/util']},
    'io.sas._sas': {
>>>>>>> 35812eaa
        'pyxfile': 'io/sas/sas'}}

extensions = []

for name, data in ext_data.items():
    sources = [srcpath(data['pyxfile'], suffix=suffix, subdir='')]

    sources.extend(data.get('sources', []))

    include = data.get('include', [])

    obj = Extension('pandas.{name}'.format(name=name),
                    sources=sources,
                    depends=data.get('depends', []),
                    include_dirs=include,
                    extra_compile_args=extra_compile_args)

    extensions.append(obj)


# ----------------------------------------------------------------------
# msgpack

if sys.byteorder == 'big':
    macros = [('__BIG_ENDIAN__', '1')]
else:
    macros = [('__LITTLE_ENDIAN__', '1')]

msgpack_include = ['pandas/_libs/src/msgpack'] + common_include
msgpack_suffix = suffix if suffix == '.pyx' else '.cpp'
unpacker_depends = ['pandas/_libs/src/msgpack/unpack.h',
                    'pandas/_libs/src/msgpack/unpack_define.h',
                    'pandas/_libs/src/msgpack/unpack_template.h']

packer_ext = Extension('pandas.io.msgpack._packer',
                       depends=['pandas/_libs/src/msgpack/pack.h',
                                'pandas/_libs/src/msgpack/pack_template.h'],
                       sources=[srcpath('_packer',
                                suffix=msgpack_suffix,
                                subdir='io/msgpack')],
                       language='c++',
                       include_dirs=msgpack_include,
                       define_macros=macros,
                       extra_compile_args=extra_compile_args)
unpacker_ext = Extension('pandas.io.msgpack._unpacker',
                         depends=unpacker_depends,
                         sources=[srcpath('_unpacker',
                                  suffix=msgpack_suffix,
                                  subdir='io/msgpack')],
                         language='c++',
                         include_dirs=msgpack_include,
                         define_macros=macros,
                         extra_compile_args=extra_compile_args)
extensions.append(packer_ext)
extensions.append(unpacker_ext)

# ----------------------------------------------------------------------
# ujson

if suffix == '.pyx':
    # undo dumb setuptools bug clobbering .pyx sources back to .c
    for ext in extensions:
        if ext.sources[0].endswith(('.c', '.cpp')):
            root, _ = os.path.splitext(ext.sources[0])
            ext.sources[0] = root + suffix

ujson_ext = Extension('pandas._libs.json',
                      depends=['pandas/_libs/src/ujson/lib/ultrajson.h'],
                      sources=(['pandas/_libs/src/ujson/python/ujson.c',
                                'pandas/_libs/src/ujson/python/objToJSON.c',
                                'pandas/_libs/src/ujson/python/JSONtoObj.c',
                                'pandas/_libs/src/ujson/lib/ultrajsonenc.c',
                                'pandas/_libs/src/ujson/lib/ultrajsondec.c'] +
                               np_datetime_sources),
                      include_dirs=['pandas/_libs/src/ujson/python',
                                    'pandas/_libs/src/ujson/lib',
                                    'pandas/_libs/src/datetime'],
                      extra_compile_args=(['-D_GNU_SOURCE'] +
                                          extra_compile_args))


extensions.append(ujson_ext)

# ----------------------------------------------------------------------
# util
# extension for pseudo-safely moving bytes into mutable buffers
_move_ext = Extension('pandas.util._move',
                      depends=[],
                      sources=['pandas/util/move.c'])
extensions.append(_move_ext)

# The build cache system does string matching below this point.
# if you change something, be careful.


setup(name=DISTNAME,
      maintainer=AUTHOR,
      version=versioneer.get_version(),
      packages=find_packages(include=['pandas', 'pandas.*']),
      package_data={'': ['data/*', 'templates/*'],
                    'pandas.tests.io': ['data/legacy_hdf/*.h5',
                                        'data/legacy_pickle/*/*.pickle',
                                        'data/legacy_msgpack/*/*.msgpack',
                                        'data/html_encoding/*.html']},
      ext_modules=_cythonize(extensions),
      maintainer_email=EMAIL,
      description=DESCRIPTION,
      license=LICENSE,
      cmdclass=cmdclass,
      url=URL,
      download_url=DOWNLOAD_URL,
      long_description=LONG_DESCRIPTION,
      classifiers=CLASSIFIERS,
      platforms='any',
      **setuptools_kwargs)<|MERGE_RESOLUTION|>--- conflicted
+++ resolved
@@ -347,11 +347,8 @@
                  'pandas/_libs/tslibs/frequencies.pyx',
                  'pandas/_libs/tslibs/resolution.pyx',
                  'pandas/_libs/tslibs/parsing.pyx',
-<<<<<<< HEAD
                  'pandas/_libs/util.pyx',
-=======
                  'pandas/_libs/writers.pyx',
->>>>>>> 35812eaa
                  'pandas/io/sas/sas.pyx']
 
     def initialize_options(self):
@@ -561,17 +558,10 @@
     '_libs.util': {
         'pyxfile': '_libs/util'},
     '_libs.window': {
-<<<<<<< HEAD
         'pyxfile': '_libs/window'},
+    '_libs.writers': {
+        'pyxfile': '_libs/writers'},
     'io.sas.sas': {
-=======
-        'pyxfile': '_libs/window',
-        'pxdfiles': ['_libs/skiplist', '_libs/src/util']},
-    '_libs.writers': {
-        'pyxfile': '_libs/writers',
-        'pxdfiles': ['_libs/src/util']},
-    'io.sas._sas': {
->>>>>>> 35812eaa
         'pyxfile': 'io/sas/sas'}}
 
 extensions = []
