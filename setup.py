#!/usr/bin/env python

"""
Parts of this file were taken from the pyzmq project
(https://github.com/zeromq/pyzmq) which have been permitted for use under the
BSD license. Parts are from lxml (https://github.com/lxml/lxml)
"""

import os
import sys
import shutil
import warnings
import re
import platform
from distutils.version import LooseVersion

def is_platform_windows():
    return sys.platform == 'win32' or sys.platform == 'cygwin'

def is_platform_linux():
    return sys.platform == 'linux2'

def is_platform_mac():
    return sys.platform == 'darwin'

# versioning
import versioneer
cmdclass = versioneer.get_cmdclass()

min_cython_ver = '0.23'
try:
    import Cython
    ver = Cython.__version__
    _CYTHON_INSTALLED = ver >= LooseVersion(min_cython_ver)
except ImportError:
    _CYTHON_INSTALLED = False

try:
    import pkg_resources
    from setuptools import setup, Command
    _have_setuptools = True
except ImportError:
    # no setuptools installed
    from distutils.core import setup, Command
    _have_setuptools = False

setuptools_kwargs = {}
min_numpy_ver = '1.9.0'
if sys.version_info[0] >= 3:

    setuptools_kwargs = {
                         'zip_safe': False,
                         'install_requires': ['python-dateutil >= 2',
                                              'pytz >= 2011k',
                                              'numpy >= %s' % min_numpy_ver],
                         'setup_requires': ['numpy >= %s' % min_numpy_ver],
                         }
    if not _have_setuptools:
        sys.exit("need setuptools/distribute for Py3k"
                 "\n$ pip install distribute")

else:
    setuptools_kwargs = {
        'install_requires': ['python-dateutil',
                            'pytz >= 2011k',
                             'numpy >= %s' % min_numpy_ver],
        'setup_requires': ['numpy >= %s' % min_numpy_ver],
        'zip_safe': False,
    }

    if not _have_setuptools:
        try:
            import numpy
            import dateutil
            setuptools_kwargs = {}
        except ImportError:
            sys.exit("install requires: 'python-dateutil < 2','numpy'."
                     "  use pip or easy_install."
                     "\n   $ pip install 'python-dateutil < 2' 'numpy'")

from distutils.extension import Extension
from distutils.command.build import build
from distutils.command.build_ext import build_ext as _build_ext

try:
    if not _CYTHON_INSTALLED:
        raise ImportError('No supported version of Cython installed.')
    try:
        from Cython.Distutils.old_build_ext import old_build_ext as _build_ext
    except ImportError:
        # Pre 0.25
        from Cython.Distutils import build_ext as _build_ext
    cython = True
except ImportError:
    cython = False


if cython:
    try:
        try:
            from Cython import Tempita as tempita
        except ImportError:
            import tempita
    except ImportError:
        raise ImportError('Building pandas requires Tempita: '
                          'pip install Tempita')


from os.path import join as pjoin


_pxi_dep_template = {
    'algos': ['_libs/algos_common_helper.pxi.in',
              '_libs/algos_take_helper.pxi.in', '_libs/algos_rank_helper.pxi.in'],
    'groupby': ['_libs/groupby_helper.pxi.in'],
    'join': ['_libs/join_helper.pxi.in', '_libs/join_func_helper.pxi.in'],
    'reshape': ['_libs/reshape_helper.pxi.in'],
    'hashtable': ['_libs/hashtable_class_helper.pxi.in',
                  '_libs/hashtable_func_helper.pxi.in'],
    'index': ['_libs/index_class_helper.pxi.in'],
    'sparse': ['_libs/sparse_op_helper.pxi.in'],
    'interval': ['_libs/intervaltree.pxi.in']
}

_pxifiles = []
_pxi_dep = {}
for module, files in _pxi_dep_template.items():
    pxi_files = [pjoin('pandas', x) for x in files]
    _pxifiles.extend(pxi_files)
    _pxi_dep[module] = pxi_files


class build_ext(_build_ext):
    def build_extensions(self):

        # if builing from c files, don't need to
        # generate template output
        if cython:
            for pxifile in _pxifiles:
                # build pxifiles first, template extention must be .pxi.in
                assert pxifile.endswith('.pxi.in')
                outfile = pxifile[:-3]

                if (os.path.exists(outfile) and
                    os.stat(pxifile).st_mtime < os.stat(outfile).st_mtime):
                    # if .pxi.in is not updated, no need to output .pxi
                    continue

                with open(pxifile, "r") as f:
                    tmpl = f.read()
                pyxcontent = tempita.sub(tmpl)

                with open(outfile, "w") as f:
                    f.write(pyxcontent)

        numpy_incl = pkg_resources.resource_filename('numpy', 'core/include')

        for ext in self.extensions:
            if hasattr(ext, 'include_dirs') and not numpy_incl in ext.include_dirs:
                ext.include_dirs.append(numpy_incl)
        _build_ext.build_extensions(self)


DESCRIPTION = ("Powerful data structures for data analysis, time series,"
               "and statistics")
LONG_DESCRIPTION = """
**pandas** is a Python package providing fast, flexible, and expressive data
structures designed to make working with structured (tabular, multidimensional,
potentially heterogeneous) and time series data both easy and intuitive. It
aims to be the fundamental high-level building block for doing practical,
**real world** data analysis in Python. Additionally, it has the broader goal
of becoming **the most powerful and flexible open source data analysis /
manipulation tool available in any language**. It is already well on its way
toward this goal.

pandas is well suited for many different kinds of data:

  - Tabular data with heterogeneously-typed columns, as in an SQL table or
    Excel spreadsheet
  - Ordered and unordered (not necessarily fixed-frequency) time series data.
  - Arbitrary matrix data (homogeneously typed or heterogeneous) with row and
    column labels
  - Any other form of observational / statistical data sets. The data actually
    need not be labeled at all to be placed into a pandas data structure

The two primary data structures of pandas, Series (1-dimensional) and DataFrame
(2-dimensional), handle the vast majority of typical use cases in finance,
statistics, social science, and many areas of engineering. For R users,
DataFrame provides everything that R's ``data.frame`` provides and much
more. pandas is built on top of `NumPy <http://www.numpy.org>`__ and is
intended to integrate well within a scientific computing environment with many
other 3rd party libraries.

Here are just a few of the things that pandas does well:

  - Easy handling of **missing data** (represented as NaN) in floating point as
    well as non-floating point data
  - Size mutability: columns can be **inserted and deleted** from DataFrame and
    higher dimensional objects
  - Automatic and explicit **data alignment**: objects can be explicitly
    aligned to a set of labels, or the user can simply ignore the labels and
    let `Series`, `DataFrame`, etc. automatically align the data for you in
    computations
  - Powerful, flexible **group by** functionality to perform
    split-apply-combine operations on data sets, for both aggregating and
    transforming data
  - Make it **easy to convert** ragged, differently-indexed data in other
    Python and NumPy data structures into DataFrame objects
  - Intelligent label-based **slicing**, **fancy indexing**, and **subsetting**
    of large data sets
  - Intuitive **merging** and **joining** data sets
  - Flexible **reshaping** and pivoting of data sets
  - **Hierarchical** labeling of axes (possible to have multiple labels per
    tick)
  - Robust IO tools for loading data from **flat files** (CSV and delimited),
    Excel files, databases, and saving / loading data from the ultrafast **HDF5
    format**
  - **Time series**-specific functionality: date range generation and frequency
    conversion, moving window statistics, moving window linear regressions,
    date shifting and lagging, etc.

Many of these principles are here to address the shortcomings frequently
experienced using other languages / scientific research environments. For data
scientists, working with data is typically divided into multiple stages:
munging and cleaning data, analyzing / modeling it, then organizing the results
of the analysis into a form suitable for plotting or tabular display. pandas is
the ideal tool for all of these tasks.

Note
----
Windows binaries built against NumPy 1.8.1
"""

DISTNAME = 'pandas'
LICENSE = 'BSD'
AUTHOR = "The PyData Development Team"
EMAIL = "pydata@googlegroups.com"
URL = "http://pandas.pydata.org"
DOWNLOAD_URL = ''
CLASSIFIERS = [
    'Development Status :: 5 - Production/Stable',
    'Environment :: Console',
    'Operating System :: OS Independent',
    'Intended Audience :: Science/Research',
    'Programming Language :: Python',
    'Programming Language :: Python :: 2',
    'Programming Language :: Python :: 3',
    'Programming Language :: Python :: 2.7',
    'Programming Language :: Python :: 3.5',
    'Programming Language :: Python :: 3.6',
    'Programming Language :: Cython',
    'Topic :: Scientific/Engineering',
]

class CleanCommand(Command):
    """Custom distutils command to clean the .so and .pyc files."""

    user_options = [("all", "a", "")]

    def initialize_options(self):
        self.all = True
        self._clean_me = []
        self._clean_trees = []

        base = pjoin('pandas','_libs', 'src')
        dt = pjoin(base,'datetime')
        src = base
        util = pjoin('pandas','util')
        parser = pjoin(base,'parser')
        ujson_python = pjoin(base,'ujson','python')
        ujson_lib = pjoin(base,'ujson','lib')
        self._clean_exclude = [pjoin(dt,'np_datetime.c'),
                               pjoin(dt,'np_datetime_strings.c'),
                               pjoin(src,'period_helper.c'),
                               pjoin(parser,'tokenizer.c'),
                               pjoin(parser,'io.c'),
                               pjoin(ujson_python,'ujson.c'),
                               pjoin(ujson_python,'objToJSON.c'),
                               pjoin(ujson_python,'JSONtoObj.c'),
                               pjoin(ujson_lib,'ultrajsonenc.c'),
                               pjoin(ujson_lib,'ultrajsondec.c'),
                               pjoin(util,'move.c'),
                               ]

        for root, dirs, files in os.walk('pandas'):
            for f in files:
                filepath = pjoin(root, f)
                if filepath in self._clean_exclude:
                    continue

                if os.path.splitext(f)[-1] in ('.pyc', '.so', '.o',
                                               '.pyo',
                                               '.pyd', '.c', '.orig'):
                    self._clean_me.append(filepath)
            for d in dirs:
                if d == '__pycache__':
                    self._clean_trees.append(pjoin(root, d))

        # clean the generated pxi files
        for pxifile in _pxifiles:
            pxifile = pxifile.replace(".pxi.in", ".pxi")
            self._clean_me.append(pxifile)

        for d in ('build', 'dist'):
            if os.path.exists(d):
                self._clean_trees.append(d)

    def finalize_options(self):
        pass

    def run(self):
        for clean_me in self._clean_me:
            try:
                os.unlink(clean_me)
            except Exception:
                pass
        for clean_tree in self._clean_trees:
            try:
                shutil.rmtree(clean_tree)
            except Exception:
                pass


# we need to inherit from the versioneer
# class as it encodes the version info
sdist_class = cmdclass['sdist']

class CheckSDist(sdist_class):
    """Custom sdist that ensures Cython has compiled all pyx files to c."""

    _pyxfiles = ['pandas/_libs/lib.pyx',
                 'pandas/_libs/hashtable.pyx',
                 'pandas/_libs/tslib.pyx',
                 'pandas/_libs/period.pyx',
                 'pandas/_libs/index.pyx',
                 'pandas/_libs/algos.pyx',
                 'pandas/_libs/join.pyx',
                 'pandas/_libs/interval.pyx',
                 'pandas/_libs/hashing.pyx',
                 'pandas/_libs/testing.pyx',
                 'pandas/_libs/window.pyx',
                 'pandas/_libs/sparse.pyx',
                 'pandas/_libs/parsers.pyx',
<<<<<<< HEAD
                 'pandas/_libs/tslibs/timezones.pyx',
=======
>>>>>>> e6aed2eb
                 'pandas/_libs/tslibs/frequencies.pyx',
                 'pandas/io/sas/sas.pyx']

    def initialize_options(self):
        sdist_class.initialize_options(self)

    def run(self):
        if 'cython' in cmdclass:
            self.run_command('cython')
        else:
            for pyxfile in self._pyxfiles:
                cfile = pyxfile[:-3] + 'c'
                msg = "C-source file '%s' not found." % (cfile) +\
                    " Run 'setup.py cython' before sdist."
                assert os.path.isfile(cfile), msg
        sdist_class.run(self)


class CheckingBuildExt(build_ext):
    """
    Subclass build_ext to get clearer report if Cython is necessary.

    """

    def check_cython_extensions(self, extensions):
        for ext in extensions:
            for src in ext.sources:
                if not os.path.exists(src):
                    print("{}: -> [{}]".format(ext.name, ext.sources))
                    raise Exception("""Cython-generated file '%s' not found.
                Cython is required to compile pandas from a development branch.
                Please install Cython or download a release package of pandas.
                """ % src)

    def build_extensions(self):
        self.check_cython_extensions(self.extensions)
        build_ext.build_extensions(self)


class CythonCommand(build_ext):
    """Custom distutils command subclassed from Cython.Distutils.build_ext
    to compile pyx->c, and stop there. All this does is override the
    C-compile method build_extension() with a no-op."""
    def build_extension(self, ext):
        pass


class DummyBuildSrc(Command):
    """ numpy's build_src command interferes with Cython's build_ext.
    """
    user_options = []

    def initialize_options(self):
        self.py_modules_dict = {}

    def finalize_options(self):
        pass

    def run(self):
        pass

cmdclass.update({'clean': CleanCommand,
                 'build': build})

try:
    from wheel.bdist_wheel import bdist_wheel

    class BdistWheel(bdist_wheel):
        def get_tag(self):
            tag = bdist_wheel.get_tag(self)
            repl = 'macosx_10_6_intel.macosx_10_9_intel.macosx_10_9_x86_64'
            if tag[2] == 'macosx_10_6_intel':
                tag = (tag[0], tag[1], repl)
            return tag
    cmdclass['bdist_wheel'] = BdistWheel
except ImportError:
    pass

if cython:
    suffix = '.pyx'
    cmdclass['build_ext'] = CheckingBuildExt
    cmdclass['cython'] = CythonCommand
else:
    suffix = '.c'
    cmdclass['build_src'] = DummyBuildSrc
    cmdclass['build_ext'] = CheckingBuildExt

lib_depends = ['reduce', 'inference', 'properties']


def srcpath(name=None, suffix='.pyx', subdir='src'):
    return pjoin('pandas', subdir, name + suffix)

if suffix == '.pyx':
    lib_depends = [srcpath(f, suffix='.pyx', subdir='_libs/src') for f in lib_depends]
    lib_depends.append('pandas/_libs/src/util.pxd')
else:
    lib_depends = []
    plib_depends = []

common_include = ['pandas/_libs/src/klib', 'pandas/_libs/src']


def pxd(name):
    return os.path.abspath(pjoin('pandas', name + '.pxd'))

# args to ignore warnings
if is_platform_windows():
    extra_compile_args=[]
else:
    extra_compile_args=['-Wno-unused-function']

lib_depends = lib_depends + ['pandas/_libs/src/numpy_helper.h',
                             'pandas/_libs/src/parse_helper.h',
                             'pandas/_libs/src/compat_helper.h']


tseries_depends = ['pandas/_libs/src/datetime/np_datetime.h',
                   'pandas/_libs/src/datetime/np_datetime_strings.h',
                   'pandas/_libs/src/period_helper.h',
                   'pandas/_libs/src/datetime.pxd']


# some linux distros require it
libraries = ['m'] if not is_platform_windows() else []

ext_data = {
    '_libs.lib': {'pyxfile': '_libs/lib',
                  'depends': lib_depends + tseries_depends},
    '_libs.hashtable': {'pyxfile': '_libs/hashtable',
                        'depends': (['pandas/_libs/src/klib/khash_python.h']
                                    + _pxi_dep['hashtable'])},
    '_libs.tslib': {'pyxfile': '_libs/tslib',
<<<<<<< HEAD
                    'pxdfiles': ['_libs/src/util', '_libs/lib'],
                    'depends': tseries_depends + [
                               'pandas/_libs/tslibs/timezones'],
=======
                    'pxdfiles': ['_libs/src/util'],
                    'depends': tseries_depends,
>>>>>>> e6aed2eb
                    'sources': ['pandas/_libs/src/datetime/np_datetime.c',
                                'pandas/_libs/src/datetime/np_datetime_strings.c',
                                'pandas/_libs/src/period_helper.c']},
    '_libs.tslibs.timezones': {'pyxfile': '_libs/tslibs/timezones'},
    '_libs.period': {'pyxfile': '_libs/period',
                     'depends': tseries_depends + [
                                'pandas/_libs/tslibs/timezones'],
                     'sources': ['pandas/_libs/src/datetime/np_datetime.c',
                                 'pandas/_libs/src/datetime/np_datetime_strings.c',
                                 'pandas/_libs/src/period_helper.c']},
    '_libs.tslibs.frequencies': {'pyxfile': '_libs/tslibs/frequencies',
                                 'pxdfiles': ['_libs/src/util']},
    '_libs.index': {'pyxfile': '_libs/index',
                    'sources': ['pandas/_libs/src/datetime/np_datetime.c',
                                'pandas/_libs/src/datetime/np_datetime_strings.c'],
<<<<<<< HEAD
                    'pxdfiles': ['_libs/src/util', '_libs/hashtable'],
                    'depends': _pxi_dep['index'] + [
                               'pandas/_libs/tslibs/timezones']},
=======
                    'pxdfiles': ['_libs/src/util'],
                    'depends': _pxi_dep['index']},
>>>>>>> e6aed2eb
    '_libs.algos': {'pyxfile': '_libs/algos',
                    'pxdfiles': ['_libs/src/util'],
                    'depends': _pxi_dep['algos']},
    '_libs.groupby': {'pyxfile': '_libs/groupby',
                      'pxdfiles': ['_libs/src/util'],
                      'depends': _pxi_dep['groupby']},
    '_libs.join': {'pyxfile': '_libs/join',
                   'pxdfiles': ['_libs/src/util'],
                   'depends': _pxi_dep['join']},
    '_libs.reshape': {'pyxfile': '_libs/reshape',
                      'depends': _pxi_dep['reshape']},
    '_libs.interval': {'pyxfile': '_libs/interval',
                       'depends': _pxi_dep['interval']},
    '_libs.window': {'pyxfile': '_libs/window',
                     'pxdfiles': ['_libs/src/skiplist', '_libs/src/util'],
                     'depends': ['pandas/_libs/src/skiplist.pyx',
                                 'pandas/_libs/src/skiplist.h']},
    '_libs.parsers': {'pyxfile': '_libs/parsers',
                      'depends': ['pandas/_libs/src/parser/tokenizer.h',
                                  'pandas/_libs/src/parser/io.h',
                                  'pandas/_libs/src/numpy_helper.h'],
                      'sources': ['pandas/_libs/src/parser/tokenizer.c',
                                  'pandas/_libs/src/parser/io.c']},
    '_libs.sparse': {'pyxfile': '_libs/sparse',
                     'depends': _pxi_dep['sparse']},
    '_libs.testing': {'pyxfile': '_libs/testing'},
    '_libs.hashing': {'pyxfile': '_libs/hashing'},
    'io.sas._sas': {'pyxfile': 'io/sas/sas'},
    }

extensions = []

for name, data in ext_data.items():
    sources = [srcpath(data['pyxfile'], suffix=suffix, subdir='')]
    pxds = [pxd(x) for x in data.get('pxdfiles', [])]
    if suffix == '.pyx' and pxds:
        sources.extend(pxds)

    sources.extend(data.get('sources', []))

    include = data.get('include', common_include)

    obj = Extension('pandas.%s' % name,
                    sources=sources,
                    depends=data.get('depends', []),
                    include_dirs=include,
                    extra_compile_args=extra_compile_args)

    extensions.append(obj)


#----------------------------------------------------------------------
# msgpack

if sys.byteorder == 'big':
    macros = [('__BIG_ENDIAN__', '1')]
else:
    macros = [('__LITTLE_ENDIAN__', '1')]

packer_ext = Extension('pandas.io.msgpack._packer',
                        depends=['pandas/_libs/src/msgpack/pack.h',
                                 'pandas/_libs/src/msgpack/pack_template.h'],
                        sources = [srcpath('_packer',
                                   suffix=suffix if suffix == '.pyx' else '.cpp',
                                   subdir='io/msgpack')],
                        language='c++',
                        include_dirs=['pandas/_libs/src/msgpack'] + common_include,
                        define_macros=macros,
                        extra_compile_args=extra_compile_args)
unpacker_ext = Extension('pandas.io.msgpack._unpacker',
                        depends=['pandas/_libs/src/msgpack/unpack.h',
                                 'pandas/_libs/src/msgpack/unpack_define.h',
                                 'pandas/_libs/src/msgpack/unpack_template.h'],
                        sources = [srcpath('_unpacker',
                                   suffix=suffix if suffix == '.pyx' else '.cpp',
                                   subdir='io/msgpack')],
                        language='c++',
                        include_dirs=['pandas/_libs/src/msgpack'] + common_include,
                        define_macros=macros,
                        extra_compile_args=extra_compile_args)
extensions.append(packer_ext)
extensions.append(unpacker_ext)

#----------------------------------------------------------------------
# ujson

if suffix == '.pyx' and 'setuptools' in sys.modules:
    # undo dumb setuptools bug clobbering .pyx sources back to .c
    for ext in extensions:
        if ext.sources[0].endswith(('.c','.cpp')):
            root, _ = os.path.splitext(ext.sources[0])
            ext.sources[0] = root + suffix

ujson_ext = Extension('pandas._libs.json',
                      depends=['pandas/_libs/src/ujson/lib/ultrajson.h',
                               'pandas/_libs/src/numpy_helper.h'],
                      sources=['pandas/_libs/src/ujson/python/ujson.c',
                               'pandas/_libs/src/ujson/python/objToJSON.c',
                               'pandas/_libs/src/ujson/python/JSONtoObj.c',
                               'pandas/_libs/src/ujson/lib/ultrajsonenc.c',
                               'pandas/_libs/src/ujson/lib/ultrajsondec.c',
                               'pandas/_libs/src/datetime/np_datetime.c',
                               'pandas/_libs/src/datetime/np_datetime_strings.c'],
                      include_dirs=['pandas/_libs/src/ujson/python',
                                    'pandas/_libs/src/ujson/lib',
                                    'pandas/_libs/src/datetime'] + common_include,
                      extra_compile_args=['-D_GNU_SOURCE'] + extra_compile_args)


extensions.append(ujson_ext)

#----------------------------------------------------------------------
# util
# extension for pseudo-safely moving bytes into mutable buffers
_move_ext = Extension('pandas.util._move',
                      depends=[],
                      sources=['pandas/util/move.c'])
extensions.append(_move_ext)


if _have_setuptools:
    setuptools_kwargs["test_suite"] = "nose.collector"

# The build cache system does string matching below this point.
# if you change something, be careful.

setup(name=DISTNAME,
      maintainer=AUTHOR,
      version=versioneer.get_version(),
      packages=['pandas',
                'pandas.api',
                'pandas.api.types',
                'pandas.compat',
                'pandas.compat.numpy',
                'pandas.core',
                'pandas.core.dtypes',
                'pandas.core.indexes',
                'pandas.core.computation',
                'pandas.core.reshape',
                'pandas.core.sparse',
                'pandas.core.tools',
                'pandas.core.util',
                'pandas.computation',
                'pandas.errors',
                'pandas.formats',
                'pandas.io',
                'pandas.io.json',
                'pandas.io.sas',
                'pandas.io.msgpack',
                'pandas.io.formats',
                'pandas.io.clipboard',
                'pandas._libs',
                'pandas._libs.tslibs',
                'pandas.plotting',
                'pandas.stats',
                'pandas.types',
                'pandas.util',
                'pandas.tests',
                'pandas.tests.api',
                'pandas.tests.dtypes',
                'pandas.tests.computation',
                'pandas.tests.sparse',
                'pandas.tests.frame',
                'pandas.tests.indexing',
                'pandas.tests.indexes',
                'pandas.tests.indexes.datetimes',
                'pandas.tests.indexes.timedeltas',
                'pandas.tests.indexes.period',
                'pandas.tests.internals',
                'pandas.tests.io',
                'pandas.tests.io.json',
                'pandas.tests.io.parser',
                'pandas.tests.io.sas',
                'pandas.tests.io.msgpack',
                'pandas.tests.io.formats',
                'pandas.tests.groupby',
                'pandas.tests.reshape',
                'pandas.tests.series',
                'pandas.tests.scalar',
                'pandas.tests.tseries',
                'pandas.tests.plotting',
                'pandas.tests.tools',
                'pandas.tests.util',
                'pandas.tools',
                'pandas.tseries',
                ],
      package_data={'pandas.tests': ['data/*.csv'],
                    'pandas.tests.indexes': ['data/*.pickle'],
                    'pandas.tests.io': ['data/legacy_hdf/*.h5',
                                        'data/legacy_pickle/*/*.pickle',
                                        'data/legacy_msgpack/*/*.msgpack',
                                        'data/*.csv*',
                                        'data/*.dta',
                                        'data/*.pickle',
                                        'data/*.txt',
                                        'data/*.xls',
                                        'data/*.xlsx',
                                        'data/*.xlsm',
                                        'data/*.table',
                                        'parser/data/*.csv',
                                        'parser/data/*.gz',
                                        'parser/data/*.bz2',
                                        'parser/data/*.txt',
                                        'parser/data/*.tar',
                                        'parser/data/*.tar.gz',
                                        'sas/data/*.csv',
                                        'sas/data/*.xpt',
                                        'sas/data/*.sas7bdat',
                                        'data/*.html',
                                        'data/html_encoding/*.html',
                                        'json/data/*.json'],
                    'pandas.tests.io.formats': ['data/*.csv'],
                    'pandas.tests.io.msgpack': ['data/*.mp'],
                    'pandas.tests.reshape': ['data/*.csv'],
                    'pandas.tests.tseries': ['data/*.pickle'],
                    'pandas.io.formats': ['templates/*.tpl']
                    },
      ext_modules=extensions,
      maintainer_email=EMAIL,
      description=DESCRIPTION,
      license=LICENSE,
      cmdclass=cmdclass,
      url=URL,
      download_url=DOWNLOAD_URL,
      long_description=LONG_DESCRIPTION,
      classifiers=CLASSIFIERS,
      platforms='any',
      **setuptools_kwargs)<|MERGE_RESOLUTION|>--- conflicted
+++ resolved
@@ -341,10 +341,7 @@
                  'pandas/_libs/window.pyx',
                  'pandas/_libs/sparse.pyx',
                  'pandas/_libs/parsers.pyx',
-<<<<<<< HEAD
                  'pandas/_libs/tslibs/timezones.pyx',
-=======
->>>>>>> e6aed2eb
                  'pandas/_libs/tslibs/frequencies.pyx',
                  'pandas/io/sas/sas.pyx']
 
@@ -478,14 +475,8 @@
                         'depends': (['pandas/_libs/src/klib/khash_python.h']
                                     + _pxi_dep['hashtable'])},
     '_libs.tslib': {'pyxfile': '_libs/tslib',
-<<<<<<< HEAD
                     'pxdfiles': ['_libs/src/util', '_libs/lib'],
-                    'depends': tseries_depends + [
-                               'pandas/_libs/tslibs/timezones'],
-=======
-                    'pxdfiles': ['_libs/src/util'],
                     'depends': tseries_depends,
->>>>>>> e6aed2eb
                     'sources': ['pandas/_libs/src/datetime/np_datetime.c',
                                 'pandas/_libs/src/datetime/np_datetime_strings.c',
                                 'pandas/_libs/src/period_helper.c']},
@@ -501,14 +492,8 @@
     '_libs.index': {'pyxfile': '_libs/index',
                     'sources': ['pandas/_libs/src/datetime/np_datetime.c',
                                 'pandas/_libs/src/datetime/np_datetime_strings.c'],
-<<<<<<< HEAD
-                    'pxdfiles': ['_libs/src/util', '_libs/hashtable'],
-                    'depends': _pxi_dep['index'] + [
-                               'pandas/_libs/tslibs/timezones']},
-=======
                     'pxdfiles': ['_libs/src/util'],
                     'depends': _pxi_dep['index']},
->>>>>>> e6aed2eb
     '_libs.algos': {'pyxfile': '_libs/algos',
                     'pxdfiles': ['_libs/src/util'],
                     'depends': _pxi_dep['algos']},
