--- conflicted
+++ resolved
@@ -488,14 +488,9 @@
     '_libs.tslib': {'pyxfile': '_libs/tslib',
                     'pxdfiles': ['_libs/src/util', '_libs/lib'],
                     'depends': tseries_depends,
-<<<<<<< HEAD
                     'sources': dtstrings},
     '_libs.tslibs.offsets': {'pyxfile': '_libs/tslibs/offsets'},
-=======
-                    'sources': ['pandas/_libs/src/datetime/np_datetime.c',
-                                'pandas/_libs/src/datetime/np_datetime_strings.c']},
     '_libs.tslibs.timedeltas': {'pyxfile': '_libs/tslibs/timedeltas'},
->>>>>>> 5dd2ea0b
     '_libs.tslibs.timezones': {'pyxfile': '_libs/tslibs/timezones'},
     '_libs.tslibs.fields': {'pyxfile': '_libs/tslibs/fields',
                             'depends': tseries_depends,
