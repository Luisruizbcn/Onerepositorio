--- conflicted
+++ resolved
@@ -438,18 +438,13 @@
 
 
 # enable coverage by building cython files by setting the environment variable
-<<<<<<< HEAD
-# "PANDAS_CYTHON_COVERAGE" (with a Truthy value)
-linetrace = os.environ.get('PANDAS_CYTHON_COVERAGE', False)
-CYTHON_TRACE = str(int(bool(linetrace)))
-=======
+
 # "PANDAS_CYTHON_COVERAGE" (with a Truthy value) or by running build_ext
 # with `--with-cython-coverage`enabled
 linetrace = os.environ.get('PANDAS_CYTHON_COVERAGE', False)
 if '--with-cython-coverage' in sys.argv:
     linetrace = True
     sys.argv.remove('--with-cython-coverage')
->>>>>>> be6ad724
 
 # Note: if not using `cythonize`, coverage can be enabled by
 # pinning `ext.cython_directives = directives` to each ext in extensions.
