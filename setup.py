--- conflicted
+++ resolved
@@ -523,13 +523,10 @@
                     'pandas/_libs/src/parser/io.c']},
     '_libs.period': {
         'pyxfile': '_libs/period',
-<<<<<<< HEAD
-=======
         'pxdfiles': ['_libs/src/util',
                      '_libs/lib',
                      '_libs/tslibs/timezones',
                      '_libs/tslibs/nattype'],
->>>>>>> 58c2f098
         'depends': tseries_depends + ['pandas/_libs/src/period_helper.h'],
         'sources': np_datetime_sources + ['pandas/_libs/src/period_helper.c']},
     '_libs.properties': {
@@ -543,34 +540,24 @@
         'depends': _pxi_dep['sparse']},
     '_libs.tslib': {
         'pyxfile': '_libs/tslib',
-<<<<<<< HEAD
-        'pxdfiles': ['_libs/src/util'],
-=======
         'pxdfiles': ['_libs/src/util',
                      '_libs/src/khash',
                      '_libs/tslibs/conversion',
                      '_libs/tslibs/timedeltas',
                      '_libs/tslibs/timezones',
                      '_libs/tslibs/nattype'],
->>>>>>> 58c2f098
         'depends': tseries_depends,
         'sources': np_datetime_sources},
     '_libs.tslibs.conversion': {
         'pyxfile': '_libs/tslibs/conversion',
-<<<<<<< HEAD
-=======
         'pxdfiles': ['_libs/src/util',
                      '_libs/tslibs/timezones',
                      '_libs/tslibs/timedeltas'],
->>>>>>> 58c2f098
         'depends': tseries_depends,
         'sources': np_datetime_sources},
     '_libs.tslibs.fields': {
         'pyxfile': '_libs/tslibs/fields',
-<<<<<<< HEAD
-=======
         'pxdfiles': ['_libs/src/util'],
->>>>>>> 58c2f098
         'depends': tseries_depends,
         'sources': np_datetime_sources},
     '_libs.tslibs.frequencies': {
@@ -584,20 +571,6 @@
         'depends': np_datetime_headers,
         'sources': np_datetime_sources},
     '_libs.tslibs.offsets': {
-<<<<<<< HEAD
-        'pyxfile': '_libs/tslibs/offsets'},
-    '_libs.tslibs.parsing': {
-        'pyxfile': '_libs/tslibs/parsing',
-        'pxdfiles': ['_libs/src/util']},
-    '_libs.tslibs.strptime': {
-        'pyxfile': '_libs/tslibs/strptime',
-        'depends': tseries_depends,
-        'sources': np_datetime_sources},
-    '_libs.tslibs.timedeltas': {
-        'pyxfile': '_libs/tslibs/timedeltas'},
-    '_libs.tslibs.timezones': {
-        'pyxfile': '_libs/tslibs/timezones'},
-=======
         'pyxfile': '_libs/tslibs/offsets',
         'pxdfiles': ['_libs/src/util',
                      '_libs/tslibs/conversion']},
@@ -619,7 +592,6 @@
     '_libs.tslibs.timezones': {
         'pyxfile': '_libs/tslibs/timezones',
         'pxdfiles': ['_libs/src/util']},
->>>>>>> 58c2f098
     '_libs.testing': {
         'pyxfile': '_libs/testing'},
     '_libs.window': {
