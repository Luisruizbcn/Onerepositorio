#!/usr/bin/env python

"""
Parts of this file were taken from the pyzmq project
(https://github.com/zeromq/pyzmq) which have been permitted for use under the
BSD license. Parts are from lxml (https://github.com/lxml/lxml)
"""

import os
import sys
import shutil
import warnings
import re
import platform
from distutils.version import LooseVersion

def is_platform_windows():
    return sys.platform == 'win32' or sys.platform == 'cygwin'

def is_platform_linux():
    return sys.platform == 'linux2'

def is_platform_mac():
    return sys.platform == 'darwin'

# versioning
import versioneer
cmdclass = versioneer.get_cmdclass()

min_cython_ver = '0.23'
try:
    import Cython
    ver = Cython.__version__
    _CYTHON_INSTALLED = ver >= LooseVersion(min_cython_ver)
except ImportError:
    _CYTHON_INSTALLED = False

try:
    import pkg_resources
    from setuptools import setup, Command
    _have_setuptools = True
except ImportError:
    # no setuptools installed
    from distutils.core import setup, Command
    _have_setuptools = False

setuptools_kwargs = {}
min_numpy_ver = '1.9.0'
if sys.version_info[0] >= 3:

    setuptools_kwargs = {
                         'zip_safe': False,
                         'install_requires': ['python-dateutil >= 2',
                                              'pytz >= 2011k',
                                              'numpy >= %s' % min_numpy_ver],
                         'setup_requires': ['numpy >= %s' % min_numpy_ver],
                         }
    if not _have_setuptools:
        sys.exit("need setuptools/distribute for Py3k"
                 "\n$ pip install distribute")

else:
    setuptools_kwargs = {
        'install_requires': ['python-dateutil',
                            'pytz >= 2011k',
                             'numpy >= %s' % min_numpy_ver],
        'setup_requires': ['numpy >= %s' % min_numpy_ver],
        'zip_safe': False,
    }

    if not _have_setuptools:
        try:
            import numpy
            import dateutil
            setuptools_kwargs = {}
        except ImportError:
            sys.exit("install requires: 'python-dateutil < 2','numpy'."
                     "  use pip or easy_install."
                     "\n   $ pip install 'python-dateutil < 2' 'numpy'")

from distutils.extension import Extension
from distutils.command.build import build
from distutils.command.build_ext import build_ext as _build_ext

try:
    if not _CYTHON_INSTALLED:
        raise ImportError('No supported version of Cython installed.')
    try:
        from Cython.Distutils.old_build_ext import old_build_ext as _build_ext
    except ImportError:
        # Pre 0.25
        from Cython.Distutils import build_ext as _build_ext
    cython = True
except ImportError:
    cython = False


if cython:
    try:
        try:
            from Cython import Tempita as tempita
        except ImportError:
            import tempita
    except ImportError:
        raise ImportError('Building pandas requires Tempita: '
                          'pip install Tempita')


from os.path import join as pjoin


_pxi_dep_template = {
    'algos': ['_libs/algos_common_helper.pxi.in',
              '_libs/algos_take_helper.pxi.in', '_libs/algos_rank_helper.pxi.in'],
    'groupby': ['_libs/groupby_helper.pxi.in'],
    'join': ['_libs/join_helper.pxi.in', '_libs/join_func_helper.pxi.in'],
    'reshape': ['_libs/reshape_helper.pxi.in'],
    'hashtable': ['_libs/hashtable_class_helper.pxi.in',
                  '_libs/hashtable_func_helper.pxi.in'],
    'index': ['_libs/index_class_helper.pxi.in'],
    'sparse': ['_libs/sparse_op_helper.pxi.in'],
    'interval': ['_libs/intervaltree.pxi.in']
}

_pxifiles = []
_pxi_dep = {}
for module, files in _pxi_dep_template.items():
    pxi_files = [pjoin('pandas', x) for x in files]
    _pxifiles.extend(pxi_files)
    _pxi_dep[module] = pxi_files


class build_ext(_build_ext):
    def build_extensions(self):

        # if builing from c files, don't need to
        # generate template output
        if cython:
            for pxifile in _pxifiles:
                # build pxifiles first, template extention must be .pxi.in
                assert pxifile.endswith('.pxi.in')
                outfile = pxifile[:-3]

                if (os.path.exists(outfile) and
                    os.stat(pxifile).st_mtime < os.stat(outfile).st_mtime):
                    # if .pxi.in is not updated, no need to output .pxi
                    continue

                with open(pxifile, "r") as f:
                    tmpl = f.read()
                pyxcontent = tempita.sub(tmpl)

                with open(outfile, "w") as f:
                    f.write(pyxcontent)

        numpy_incl = pkg_resources.resource_filename('numpy', 'core/include')

        for ext in self.extensions:
            if hasattr(ext, 'include_dirs') and not numpy_incl in ext.include_dirs:
                ext.include_dirs.append(numpy_incl)
        _build_ext.build_extensions(self)


DESCRIPTION = ("Powerful data structures for data analysis, time series,"
               "and statistics")
LONG_DESCRIPTION = """
**pandas** is a Python package providing fast, flexible, and expressive data
structures designed to make working with structured (tabular, multidimensional,
potentially heterogeneous) and time series data both easy and intuitive. It
aims to be the fundamental high-level building block for doing practical,
**real world** data analysis in Python. Additionally, it has the broader goal
of becoming **the most powerful and flexible open source data analysis /
manipulation tool available in any language**. It is already well on its way
toward this goal.

pandas is well suited for many different kinds of data:

  - Tabular data with heterogeneously-typed columns, as in an SQL table or
    Excel spreadsheet
  - Ordered and unordered (not necessarily fixed-frequency) time series data.
  - Arbitrary matrix data (homogeneously typed or heterogeneous) with row and
    column labels
  - Any other form of observational / statistical data sets. The data actually
    need not be labeled at all to be placed into a pandas data structure

The two primary data structures of pandas, Series (1-dimensional) and DataFrame
(2-dimensional), handle the vast majority of typical use cases in finance,
statistics, social science, and many areas of engineering. For R users,
DataFrame provides everything that R's ``data.frame`` provides and much
more. pandas is built on top of `NumPy <http://www.numpy.org>`__ and is
intended to integrate well within a scientific computing environment with many
other 3rd party libraries.

Here are just a few of the things that pandas does well:

  - Easy handling of **missing data** (represented as NaN) in floating point as
    well as non-floating point data
  - Size mutability: columns can be **inserted and deleted** from DataFrame and
    higher dimensional objects
  - Automatic and explicit **data alignment**: objects can be explicitly
    aligned to a set of labels, or the user can simply ignore the labels and
    let `Series`, `DataFrame`, etc. automatically align the data for you in
    computations
  - Powerful, flexible **group by** functionality to perform
    split-apply-combine operations on data sets, for both aggregating and
    transforming data
  - Make it **easy to convert** ragged, differently-indexed data in other
    Python and NumPy data structures into DataFrame objects
  - Intelligent label-based **slicing**, **fancy indexing**, and **subsetting**
    of large data sets
  - Intuitive **merging** and **joining** data sets
  - Flexible **reshaping** and pivoting of data sets
  - **Hierarchical** labeling of axes (possible to have multiple labels per
    tick)
  - Robust IO tools for loading data from **flat files** (CSV and delimited),
    Excel files, databases, and saving / loading data from the ultrafast **HDF5
    format**
  - **Time series**-specific functionality: date range generation and frequency
    conversion, moving window statistics, moving window linear regressions,
    date shifting and lagging, etc.

Many of these principles are here to address the shortcomings frequently
experienced using other languages / scientific research environments. For data
scientists, working with data is typically divided into multiple stages:
munging and cleaning data, analyzing / modeling it, then organizing the results
of the analysis into a form suitable for plotting or tabular display. pandas is
the ideal tool for all of these tasks.

Note
----
Windows binaries built against NumPy 1.8.1
"""

DISTNAME = 'pandas'
LICENSE = 'BSD'
AUTHOR = "The PyData Development Team"
EMAIL = "pydata@googlegroups.com"
URL = "http://pandas.pydata.org"
DOWNLOAD_URL = ''
CLASSIFIERS = [
    'Development Status :: 5 - Production/Stable',
    'Environment :: Console',
    'Operating System :: OS Independent',
    'Intended Audience :: Science/Research',
    'Programming Language :: Python',
    'Programming Language :: Python :: 2',
    'Programming Language :: Python :: 3',
    'Programming Language :: Python :: 2.7',
    'Programming Language :: Python :: 3.5',
    'Programming Language :: Python :: 3.6',
    'Programming Language :: Cython',
    'Topic :: Scientific/Engineering',
]

class CleanCommand(Command):
    """Custom distutils command to clean the .so and .pyc files."""

    user_options = [("all", "a", "")]

    def initialize_options(self):
        self.all = True
        self._clean_me = []
        self._clean_trees = []

        base = pjoin('pandas','_libs', 'src')
        dt = pjoin(base,'datetime')
        src = base
        util = pjoin('pandas','util')
        parser = pjoin(base,'parser')
        ujson_python = pjoin(base,'ujson','python')
        ujson_lib = pjoin(base,'ujson','lib')
        self._clean_exclude = [pjoin(dt,'np_datetime.c'),
                               pjoin(dt,'np_datetime_strings.c'),
                               pjoin(src,'period_helper.c'),
                               pjoin(parser,'tokenizer.c'),
                               pjoin(parser,'io.c'),
                               pjoin(ujson_python,'ujson.c'),
                               pjoin(ujson_python,'objToJSON.c'),
                               pjoin(ujson_python,'JSONtoObj.c'),
                               pjoin(ujson_lib,'ultrajsonenc.c'),
                               pjoin(ujson_lib,'ultrajsondec.c'),
                               pjoin(util,'move.c'),
                               ]

        for root, dirs, files in os.walk('pandas'):
            for f in files:
                filepath = pjoin(root, f)
                if filepath in self._clean_exclude:
                    continue

                if os.path.splitext(f)[-1] in ('.pyc', '.so', '.o',
                                               '.pyo',
                                               '.pyd', '.c', '.orig'):
                    self._clean_me.append(filepath)
            for d in dirs:
                if d == '__pycache__':
                    self._clean_trees.append(pjoin(root, d))

        # clean the generated pxi files
        for pxifile in _pxifiles:
            pxifile = pxifile.replace(".pxi.in", ".pxi")
            self._clean_me.append(pxifile)

        for d in ('build', 'dist'):
            if os.path.exists(d):
                self._clean_trees.append(d)

    def finalize_options(self):
        pass

    def run(self):
        for clean_me in self._clean_me:
            try:
                os.unlink(clean_me)
            except Exception:
                pass
        for clean_tree in self._clean_trees:
            try:
                shutil.rmtree(clean_tree)
            except Exception:
                pass


# we need to inherit from the versioneer
# class as it encodes the version info
sdist_class = cmdclass['sdist']

class CheckSDist(sdist_class):
    """Custom sdist that ensures Cython has compiled all pyx files to c."""

    _pyxfiles = ['pandas/_libs/lib.pyx',
                 'pandas/_libs/hashtable.pyx',
                 'pandas/_libs/tslib.pyx',
                 'pandas/_libs/period.pyx',
                 'pandas/_libs/index.pyx',
                 'pandas/_libs/algos.pyx',
                 'pandas/_libs/join.pyx',
                 'pandas/_libs/interval.pyx',
                 'pandas/_libs/hashing.pyx',
                 'pandas/_libs/testing.pyx',
                 'pandas/_libs/window.pyx',
                 'pandas/_libs/sparse.pyx',
                 'pandas/_libs/parsers.pyx',
                 'pandas/_libs/tslibs/strptime.pyx',
                 'pandas/_libs/tslibs/timezones.pyx',
                 'pandas/_libs/tslibs/frequencies.pyx',
<<<<<<< HEAD
                 'pandas/_libs/dtypes/generic.pyx',
=======
                 'pandas/_libs/tslibs/parsing.pyx',
>>>>>>> e2a0251d
                 'pandas/io/sas/sas.pyx']

    def initialize_options(self):
        sdist_class.initialize_options(self)

    def run(self):
        if 'cython' in cmdclass:
            self.run_command('cython')
        else:
            for pyxfile in self._pyxfiles:
                cfile = pyxfile[:-3] + 'c'
                msg = "C-source file '%s' not found." % (cfile) +\
                    " Run 'setup.py cython' before sdist."
                assert os.path.isfile(cfile), msg
        sdist_class.run(self)


class CheckingBuildExt(build_ext):
    """
    Subclass build_ext to get clearer report if Cython is necessary.

    """

    def check_cython_extensions(self, extensions):
        for ext in extensions:
            for src in ext.sources:
                if not os.path.exists(src):
                    print("{}: -> [{}]".format(ext.name, ext.sources))
                    raise Exception("""Cython-generated file '%s' not found.
                Cython is required to compile pandas from a development branch.
                Please install Cython or download a release package of pandas.
                """ % src)

    def build_extensions(self):
        self.check_cython_extensions(self.extensions)
        build_ext.build_extensions(self)


class CythonCommand(build_ext):
    """Custom distutils command subclassed from Cython.Distutils.build_ext
    to compile pyx->c, and stop there. All this does is override the
    C-compile method build_extension() with a no-op."""
    def build_extension(self, ext):
        pass


class DummyBuildSrc(Command):
    """ numpy's build_src command interferes with Cython's build_ext.
    """
    user_options = []

    def initialize_options(self):
        self.py_modules_dict = {}

    def finalize_options(self):
        pass

    def run(self):
        pass

cmdclass.update({'clean': CleanCommand,
                 'build': build})

try:
    from wheel.bdist_wheel import bdist_wheel

    class BdistWheel(bdist_wheel):
        def get_tag(self):
            tag = bdist_wheel.get_tag(self)
            repl = 'macosx_10_6_intel.macosx_10_9_intel.macosx_10_9_x86_64'
            if tag[2] == 'macosx_10_6_intel':
                tag = (tag[0], tag[1], repl)
            return tag
    cmdclass['bdist_wheel'] = BdistWheel
except ImportError:
    pass

if cython:
    suffix = '.pyx'
    cmdclass['build_ext'] = CheckingBuildExt
    cmdclass['cython'] = CythonCommand
else:
    suffix = '.c'
    cmdclass['build_src'] = DummyBuildSrc
    cmdclass['build_ext'] = CheckingBuildExt

lib_depends = ['reduce', 'inference']


def srcpath(name=None, suffix='.pyx', subdir='src'):
    return pjoin('pandas', subdir, name + suffix)

if suffix == '.pyx':
    lib_depends = [srcpath(f, suffix='.pyx', subdir='_libs/src') for f in lib_depends]
    lib_depends.append('pandas/_libs/src/util.pxd')
else:
    lib_depends = []
    plib_depends = []

common_include = ['pandas/_libs/src/klib', 'pandas/_libs/src']


def pxd(name):
    return os.path.abspath(pjoin('pandas', name + '.pxd'))

# args to ignore warnings
if is_platform_windows():
    extra_compile_args=[]
else:
    extra_compile_args=['-Wno-unused-function']

lib_depends = lib_depends + ['pandas/_libs/src/numpy_helper.h',
                             'pandas/_libs/src/parse_helper.h',
                             'pandas/_libs/src/compat_helper.h']


tseries_depends = ['pandas/_libs/src/datetime/np_datetime.h',
                   'pandas/_libs/src/datetime/np_datetime_strings.h',
                   'pandas/_libs/src/datetime.pxd']

# some linux distros require it
libraries = ['m'] if not is_platform_windows() else []

ext_data = {
    '_libs.lib': {'pyxfile': '_libs/lib',
                  'depends': lib_depends + tseries_depends},
    '_libs.dtypes.generic': {'pyxfile': '_libs/dtypes/generic', 'include': []},
    '_libs.properties': {'pyxfile': '_libs/properties', 'include': []},
    '_libs.hashtable': {'pyxfile': '_libs/hashtable',
                        'pxdfiles': ['_libs/hashtable'],
                        'depends': (['pandas/_libs/src/klib/khash_python.h']
                                    + _pxi_dep['hashtable'])},
    '_libs.tslibs.strptime': {'pyxfile': '_libs/tslibs/strptime',
                              'depends': tseries_depends,
                              'sources': ['pandas/_libs/src/datetime/np_datetime.c',
                                          'pandas/_libs/src/datetime/np_datetime_strings.c']},
    '_libs.tslib': {'pyxfile': '_libs/tslib',
                    'pxdfiles': ['_libs/src/util', '_libs/lib'],
                    'depends': tseries_depends,
                    'sources': ['pandas/_libs/src/datetime/np_datetime.c',
                                'pandas/_libs/src/datetime/np_datetime_strings.c']},
    '_libs.tslibs.timezones': {'pyxfile': '_libs/tslibs/timezones'},
    '_libs.period': {'pyxfile': '_libs/period',
                     'depends': (tseries_depends +
                                 ['pandas/_libs/src/period_helper.h']),
                     'sources': ['pandas/_libs/src/datetime/np_datetime.c',
                                 'pandas/_libs/src/datetime/np_datetime_strings.c',
                                 'pandas/_libs/src/period_helper.c']},
    '_libs.tslibs.parsing': {'pyxfile': '_libs/tslibs/parsing',
                             'pxdfiles': ['_libs/src/util']},
    '_libs.tslibs.frequencies': {'pyxfile': '_libs/tslibs/frequencies',
                                 'pxdfiles': ['_libs/src/util']},
    '_libs.index': {'pyxfile': '_libs/index',
                    'sources': ['pandas/_libs/src/datetime/np_datetime.c',
                                'pandas/_libs/src/datetime/np_datetime_strings.c'],
                    'pxdfiles': ['_libs/src/util', '_libs/hashtable'],
                    'depends': _pxi_dep['index']},
    '_libs.algos': {'pyxfile': '_libs/algos',
                    'pxdfiles': ['_libs/src/util', '_libs/algos', '_libs/hashtable'],
                    'depends': _pxi_dep['algos']},
    '_libs.groupby': {'pyxfile': '_libs/groupby',
                    'pxdfiles': ['_libs/src/util', '_libs/algos'],
                    'depends': _pxi_dep['groupby']},
    '_libs.join': {'pyxfile': '_libs/join',
                   'pxdfiles': ['_libs/src/util', '_libs/hashtable'],
                   'depends': _pxi_dep['join']},
    '_libs.reshape': {'pyxfile': '_libs/reshape',
                      'depends': _pxi_dep['reshape'], 'include': []},
    '_libs.interval': {'pyxfile': '_libs/interval',
                       'pxdfiles': ['_libs/hashtable'],
                       'depends': _pxi_dep['interval']},
    '_libs.window': {'pyxfile': '_libs/window',
                     'pxdfiles': ['_libs/src/skiplist', '_libs/src/util'],
                     'depends': ['pandas/_libs/src/skiplist.pyx',
                                 'pandas/_libs/src/skiplist.h']},
    '_libs.parsers': {'pyxfile': '_libs/parsers',
                      'depends': ['pandas/_libs/src/parser/tokenizer.h',
                                  'pandas/_libs/src/parser/io.h',
                                  'pandas/_libs/src/numpy_helper.h'],
                      'sources': ['pandas/_libs/src/parser/tokenizer.c',
                                  'pandas/_libs/src/parser/io.c']},
    '_libs.sparse': {'pyxfile': '_libs/sparse',
                     'depends': (['pandas/_libs/sparse.pyx'] +
                                 _pxi_dep['sparse']), 'include': []},
    '_libs.testing': {'pyxfile': '_libs/testing',
                      'depends': ['pandas/_libs/testing.pyx']},
    '_libs.hashing': {'pyxfile': '_libs/hashing',
                      'depends': ['pandas/_libs/hashing.pyx']},
    'io.sas._sas': {'pyxfile': 'io/sas/sas'},
    }

extensions = []

for name, data in ext_data.items():
    sources = [srcpath(data['pyxfile'], suffix=suffix, subdir='')]
    pxds = [pxd(x) for x in data.get('pxdfiles', [])]
    if suffix == '.pyx' and pxds:
        sources.extend(pxds)

    sources.extend(data.get('sources', []))

    include = data.get('include', common_include)

    obj = Extension('pandas.%s' % name,
                    sources=sources,
                    depends=data.get('depends', []),
                    include_dirs=include,
                    extra_compile_args=extra_compile_args)

    extensions.append(obj)


#----------------------------------------------------------------------
# msgpack

if sys.byteorder == 'big':
    macros = [('__BIG_ENDIAN__', '1')]
else:
    macros = [('__LITTLE_ENDIAN__', '1')]

packer_ext = Extension('pandas.io.msgpack._packer',
                        depends=['pandas/_libs/src/msgpack/pack.h',
                                 'pandas/_libs/src/msgpack/pack_template.h'],
                        sources = [srcpath('_packer',
                                   suffix=suffix if suffix == '.pyx' else '.cpp',
                                   subdir='io/msgpack')],
                        language='c++',
                        include_dirs=['pandas/_libs/src/msgpack'] + common_include,
                        define_macros=macros,
                        extra_compile_args=extra_compile_args)
unpacker_ext = Extension('pandas.io.msgpack._unpacker',
                        depends=['pandas/_libs/src/msgpack/unpack.h',
                                 'pandas/_libs/src/msgpack/unpack_define.h',
                                 'pandas/_libs/src/msgpack/unpack_template.h'],
                        sources = [srcpath('_unpacker',
                                   suffix=suffix if suffix == '.pyx' else '.cpp',
                                   subdir='io/msgpack')],
                        language='c++',
                        include_dirs=['pandas/_libs/src/msgpack'] + common_include,
                        define_macros=macros,
                        extra_compile_args=extra_compile_args)
extensions.append(packer_ext)
extensions.append(unpacker_ext)

#----------------------------------------------------------------------
# ujson

if suffix == '.pyx' and 'setuptools' in sys.modules:
    # undo dumb setuptools bug clobbering .pyx sources back to .c
    for ext in extensions:
        if ext.sources[0].endswith(('.c','.cpp')):
            root, _ = os.path.splitext(ext.sources[0])
            ext.sources[0] = root + suffix

ujson_ext = Extension('pandas._libs.json',
                      depends=['pandas/_libs/src/ujson/lib/ultrajson.h',
                               'pandas/_libs/src/numpy_helper.h'],
                      sources=['pandas/_libs/src/ujson/python/ujson.c',
                               'pandas/_libs/src/ujson/python/objToJSON.c',
                               'pandas/_libs/src/ujson/python/JSONtoObj.c',
                               'pandas/_libs/src/ujson/lib/ultrajsonenc.c',
                               'pandas/_libs/src/ujson/lib/ultrajsondec.c',
                               'pandas/_libs/src/datetime/np_datetime.c',
                               'pandas/_libs/src/datetime/np_datetime_strings.c'],
                      include_dirs=['pandas/_libs/src/ujson/python',
                                    'pandas/_libs/src/ujson/lib',
                                    'pandas/_libs/src/datetime'] + common_include,
                      extra_compile_args=['-D_GNU_SOURCE'] + extra_compile_args)


extensions.append(ujson_ext)

#----------------------------------------------------------------------
# util
# extension for pseudo-safely moving bytes into mutable buffers
_move_ext = Extension('pandas.util._move',
                      depends=[],
                      sources=['pandas/util/move.c'])
extensions.append(_move_ext)


if _have_setuptools:
    setuptools_kwargs["test_suite"] = "nose.collector"

# The build cache system does string matching below this point.
# if you change something, be careful.

setup(name=DISTNAME,
      maintainer=AUTHOR,
      version=versioneer.get_version(),
      packages=['pandas',
                'pandas.api',
                'pandas.api.types',
                'pandas.compat',
                'pandas.compat.numpy',
                'pandas.core',
                'pandas.core.dtypes',
                'pandas.core.indexes',
                'pandas.core.computation',
                'pandas.core.reshape',
                'pandas.core.sparse',
                'pandas.core.tools',
                'pandas.core.util',
                'pandas.computation',
                'pandas.errors',
                'pandas.formats',
                'pandas.io',
                'pandas.io.json',
                'pandas.io.sas',
                'pandas.io.msgpack',
                'pandas.io.formats',
                'pandas.io.clipboard',
                'pandas._libs',
                'pandas._libs.tslibs',
                'pandas._libs.dtypes',
                'pandas.plotting',
                'pandas.stats',
                'pandas.types',
                'pandas.util',
                'pandas.tests',
                'pandas.tests.api',
                'pandas.tests.dtypes',
                'pandas.tests.computation',
                'pandas.tests.sparse',
                'pandas.tests.frame',
                'pandas.tests.indexing',
                'pandas.tests.indexes',
                'pandas.tests.indexes.datetimes',
                'pandas.tests.indexes.timedeltas',
                'pandas.tests.indexes.period',
                'pandas.tests.internals',
                'pandas.tests.io',
                'pandas.tests.io.json',
                'pandas.tests.io.parser',
                'pandas.tests.io.sas',
                'pandas.tests.io.msgpack',
                'pandas.tests.io.formats',
                'pandas.tests.groupby',
                'pandas.tests.reshape',
                'pandas.tests.series',
                'pandas.tests.scalar',
                'pandas.tests.tseries',
                'pandas.tests.plotting',
                'pandas.tests.tools',
                'pandas.tests.util',
                'pandas.tools',
                'pandas.tseries',
                ],
      package_data={'pandas.tests': ['data/*.csv'],
                    'pandas.tests.indexes': ['data/*.pickle'],
                    'pandas.tests.io': ['data/legacy_hdf/*.h5',
                                        'data/legacy_pickle/*/*.pickle',
                                        'data/legacy_msgpack/*/*.msgpack',
                                        'data/*.csv*',
                                        'data/*.dta',
                                        'data/*.pickle',
                                        'data/*.txt',
                                        'data/*.xls',
                                        'data/*.xlsx',
                                        'data/*.xlsm',
                                        'data/*.table',
                                        'parser/data/*.csv',
                                        'parser/data/*.gz',
                                        'parser/data/*.bz2',
                                        'parser/data/*.txt',
                                        'parser/data/*.tar',
                                        'parser/data/*.tar.gz',
                                        'sas/data/*.csv',
                                        'sas/data/*.xpt',
                                        'sas/data/*.sas7bdat',
                                        'data/*.html',
                                        'data/html_encoding/*.html',
                                        'json/data/*.json'],
                    'pandas.tests.io.formats': ['data/*.csv'],
                    'pandas.tests.io.msgpack': ['data/*.mp'],
                    'pandas.tests.reshape': ['data/*.csv'],
                    'pandas.tests.tseries': ['data/*.pickle'],
                    'pandas.io.formats': ['templates/*.tpl']
                    },
      ext_modules=extensions,
      maintainer_email=EMAIL,
      description=DESCRIPTION,
      license=LICENSE,
      cmdclass=cmdclass,
      url=URL,
      download_url=DOWNLOAD_URL,
      long_description=LONG_DESCRIPTION,
      classifiers=CLASSIFIERS,
      platforms='any',
      **setuptools_kwargs)<|MERGE_RESOLUTION|>--- conflicted
+++ resolved
@@ -344,11 +344,8 @@
                  'pandas/_libs/tslibs/strptime.pyx',
                  'pandas/_libs/tslibs/timezones.pyx',
                  'pandas/_libs/tslibs/frequencies.pyx',
-<<<<<<< HEAD
+                 'pandas/_libs/tslibs/parsing.pyx',
                  'pandas/_libs/dtypes/generic.pyx',
-=======
-                 'pandas/_libs/tslibs/parsing.pyx',
->>>>>>> e2a0251d
                  'pandas/io/sas/sas.pyx']
 
     def initialize_options(self):
