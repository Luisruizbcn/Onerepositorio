.. _missing_data:

{{ header }}

*************************
Working with missing data
*************************

In this section, we will discuss missing (also referred to as NA) values in
pandas.

.. note::

    The choice of using ``NaN`` internally to denote missing data was largely
    for simplicity and performance reasons. It differs from the MaskedArray
    approach of, for example, :mod:`scikits.timeseries`. We are hopeful that
    NumPy will soon be able to provide a native NA type solution (similar to R)
    performant enough to be used in pandas.

See the :ref:`cookbook<cookbook.missing_data>` for some advanced strategies.

Integer Dtypes and Missing Data
-------------------------------

Because ``NaN`` is a float, a column of integers with even one missing values
is cast to floating-point dtype (see :ref:`gotchas.intna` for more). Pandas
provides a nullable integer array, which can be used by explicitly requesting
the dtype:

.. ipython:: python

   pd.Series([1, 2, np.nan, 4], dtype=pd.Int64Dtype())

Alternatively, the string alias ``'Int64'`` (note the capital ``"I"``) can be
used:

.. ipython:: python

<<<<<<< HEAD
   pd.Series([1, 2, np.nan, 4], dtype="Int64")
=======
   df2['one']
   pd.isna(df2['one'])
   df2['four'].notna()
   df2.isna()

.. warning::

   One has to be mindful that in Python (and NumPy), the ``nan's`` don't compare equal, but ``None's`` **do**.
   Note that pandas/NumPy uses the fact that ``np.nan != np.nan``, and treats ``None`` like ``np.nan``.

   .. ipython:: python

      None == None                                                 # noqa: E711
      np.nan == np.nan

   So as compared to above, a scalar equality comparison versus a ``None/np.nan`` doesn't provide useful information.

   .. ipython:: python
>>>>>>> 5d134ec1

See :ref:`integer_na` for more.

Datetimes
---------

For datetime64[ns] types, ``NaT`` represents missing values. This is a pseudo-native
sentinel value that can be represented by NumPy in a singular dtype (datetime64[ns]).
pandas objects provide compatibility between ``NaT`` and ``NaN``.

.. ipython:: python

   df2 = df.copy()
   df2['timestamp'] = pd.Timestamp('20120101')
   df2
   df2.loc[['a', 'c', 'h'], ['one', 'timestamp']] = np.nan
   df2
   df2.get_dtype_counts()

.. _missing.inserting:

Inserting missing data
----------------------

You can insert missing values by simply assigning to containers. The
actual missing value used will be chosen based on the dtype.

For example, numeric containers will always use ``NaN`` regardless of
the missing value type chosen:

.. ipython:: python

   s = pd.Series([1, 2, 3])
   s.loc[0] = None
   s

Likewise, datetime containers will always use ``NaT``.

For object containers, pandas will use the value given:

.. ipython:: python

   s = pd.Series(["a", "b", "c"])
   s.loc[0] = None
   s.loc[1] = np.nan
   s


Calculations with missing data
------------------------------

Missing values propagate naturally through arithmetic operations between pandas
objects.

.. ipython:: python
   :suppress:

   df = df2.loc[:, ['one', 'two', 'three']]
   a = df2.loc[df2.index[:5], ['one', 'two']].fillna(method='pad')
   b = df2.loc[df2.index[:5], ['one', 'two', 'three']]

.. ipython:: python

   a
   b
   a + b

The descriptive statistics and computational methods discussed in the
:ref:`data structure overview <basics.stats>` (and listed :ref:`here
<api.series.stats>` and :ref:`here <api.dataframe.stats>`) are all written to
account for missing data. For example:

* When summing data, NA (missing) values will be treated as zero.
* If the data are all NA, the result will be 0.
* Cumulative methods like :meth:`~DataFrame.cumsum` and :meth:`~DataFrame.cumprod` ignore NA values by default, but preserve them in the resulting arrays. To override this behaviour and include NA values, use ``skipna=False``.

.. ipython:: python

   df
   df['one'].sum()
   df.mean(1)
   df.cumsum()
   df.cumsum(skipna=False)


.. _missing_data.numeric_sum:

Sum/Prod of Empties/Nans
~~~~~~~~~~~~~~~~~~~~~~~~

.. warning::

   This behavior is now standard as of v0.22.0 and is consistent with the default in ``numpy``; previously sum/prod of all-NA or empty Series/DataFrames would return NaN.
   See :ref:`v0.22.0 whatsnew <whatsnew_0220>` for more.

The sum of an empty or all-NA Series or column of a DataFrame is 0.

.. ipython:: python

   pd.Series([np.nan]).sum()

   pd.Series([]).sum()

The product of an empty or all-NA Series or column of a DataFrame is 1.

.. ipython:: python

   pd.Series([np.nan]).prod()

   pd.Series([]).prod()


NA values in GroupBy
~~~~~~~~~~~~~~~~~~~~

NA groups in GroupBy are automatically excluded. This behavior is consistent
with R, for example:

.. ipython:: python

    df
    df.groupby('one').mean()

See the groupby section :ref:`here <groupby.missing>` for more information.

Cleaning / filling missing data
--------------------------------

pandas objects are equipped with various data manipulation methods for dealing
with missing data.

.. _missing_data.fillna:

Filling missing values: fillna
~~~~~~~~~~~~~~~~~~~~~~~~~~~~~~

:meth:`~DataFrame.fillna` can "fill in" NA values with non-NA data in a couple
of ways, which we illustrate:

**Replace NA with a scalar value**

.. ipython:: python

   df2
   df2.fillna(0)
   df2['one'].fillna('missing')

**Fill gaps forward or backward**

Using the same filling arguments as :ref:`reindexing <basics.reindexing>`, we
can propagate non-NA values forward or backward:

.. ipython:: python

   df
   df.fillna(method='pad')

.. _missing_data.fillna.limit:

**Limit the amount of filling**

If we only want consecutive gaps filled up to a certain number of data points,
we can use the `limit` keyword:

.. ipython:: python
   :suppress:

   df.iloc[2:4, :] = np.nan

.. ipython:: python

   df
   df.fillna(method='pad', limit=1)

To remind you, these are the available filling methods:

.. csv-table::
    :header: "Method", "Action"
    :widths: 30, 50

    pad / ffill, Fill values forward
    bfill / backfill, Fill values backward

With time series data, using pad/ffill is extremely common so that the "last
known value" is available at every time point.

:meth:`~DataFrame.ffill` is equivalent to ``fillna(method='ffill')``
and :meth:`~DataFrame.bfill` is equivalent to ``fillna(method='bfill')``

.. _missing_data.PandasObject:

Filling with a PandasObject
~~~~~~~~~~~~~~~~~~~~~~~~~~~

You can also fillna using a dict or Series that is alignable. The labels of the dict or index of the Series
must match the columns of the frame you wish to fill. The
use case of this is to fill a DataFrame with the mean of that column.

.. ipython:: python

        dff = pd.DataFrame(np.random.randn(10, 3), columns=list('ABC'))
        dff.iloc[3:5, 0] = np.nan
        dff.iloc[4:6, 1] = np.nan
        dff.iloc[5:8, 2] = np.nan
        dff

        dff.fillna(dff.mean())
        dff.fillna(dff.mean()['B':'C'])

Same result as above, but is aligning the 'fill' value which is
a Series in this case.

.. ipython:: python

        dff.where(pd.notna(dff), dff.mean(), axis='columns')


.. _missing_data.dropna:

Dropping axis labels with missing data: dropna
~~~~~~~~~~~~~~~~~~~~~~~~~~~~~~~~~~~~~~~~~~~~~~

You may wish to simply exclude labels from a data set which refer to missing
data. To do this, use :meth:`~DataFrame.dropna`:

.. ipython:: python
   :suppress:

   df['two'] = df['two'].fillna(0)
   df['three'] = df['three'].fillna(0)

.. ipython:: python

   df
   df.dropna(axis=0)
   df.dropna(axis=1)
   df['one'].dropna()

An equivalent :meth:`~Series.dropna` is available for Series.
DataFrame.dropna has considerably more options than Series.dropna, which can be
examined :ref:`in the API <api.dataframe.missing>`.

.. _missing_data.interpolate:

Interpolation
~~~~~~~~~~~~~

.. versionadded:: 0.21.0

  The ``limit_area`` keyword argument was added.

Both Series and DataFrame objects have :meth:`~DataFrame.interpolate`
that, by default, performs linear interpolation at missing data points.

.. ipython:: python
   :suppress:

   np.random.seed(123456)
   idx = pd.date_range('1/1/2000', periods=100, freq='BM')
   ts = pd.Series(np.random.randn(100), index=idx)
   ts[1:20] = np.nan
   ts[60:80] = np.nan
   ts = ts.cumsum()

.. ipython:: python

   ts
   ts.count()
   ts.interpolate().count()

   @savefig series_interpolate.png
   ts.interpolate().plot()

Index aware interpolation is available via the ``method`` keyword:

.. ipython:: python
   :suppress:

   ts2 = ts[[0, 1, 30, 60, 99]]

.. ipython:: python

   ts2
   ts2.interpolate()
   ts2.interpolate(method='time')

For a floating-point index, use ``method='values'``:

.. ipython:: python
   :suppress:

   idx = [0., 1., 10.]
   ser = pd.Series([0., np.nan, 10.], idx)

.. ipython:: python

   ser
   ser.interpolate()
   ser.interpolate(method='values')

You can also interpolate with a DataFrame:

.. ipython:: python

   df = pd.DataFrame({'A': [1, 2.1, np.nan, 4.7, 5.6, 6.8],
                      'B': [.25, np.nan, np.nan, 4, 12.2, 14.4]})
   df
   df.interpolate()

The ``method`` argument gives access to fancier interpolation methods.
If you have scipy_ installed, you can pass the name of a 1-d interpolation routine to ``method``.
You'll want to consult the full scipy interpolation documentation_ and reference guide_ for details.
The appropriate interpolation method will depend on the type of data you are working with.

* If you are dealing with a time series that is growing at an increasing rate,
  ``method='quadratic'`` may be appropriate.
* If you have values approximating a cumulative distribution function,
  then ``method='pchip'`` should work well.
* To fill missing values with goal of smooth plotting, consider ``method='akima'``.

.. warning::

   These methods require ``scipy``.

.. ipython:: python

   df.interpolate(method='barycentric')

   df.interpolate(method='pchip')

   df.interpolate(method='akima')

When interpolating via a polynomial or spline approximation, you must also specify
the degree or order of the approximation:

.. ipython:: python

   df.interpolate(method='spline', order=2)

   df.interpolate(method='polynomial', order=2)

Compare several methods:

.. ipython:: python

   np.random.seed(2)

   ser = pd.Series(np.arange(1, 10.1, .25)**2 + np.random.randn(37))
   bad = np.array([4, 13, 14, 15, 16, 17, 18, 20, 29])
   ser[bad] = np.nan
   methods = ['linear', 'quadratic', 'cubic']

   df = pd.DataFrame({m: ser.interpolate(method=m) for m in methods})
   @savefig compare_interpolations.png
   df.plot()

Another use case is interpolation at *new* values.
Suppose you have 100 observations from some distribution. And let's suppose
that you're particularly interested in what's happening around the middle.
You can mix pandas' ``reindex`` and ``interpolate`` methods to interpolate
at the new values.

.. ipython:: python

   ser = pd.Series(np.sort(np.random.uniform(size=100)))

   # interpolate at new_index
   new_index = ser.index | pd.Index([49.25, 49.5, 49.75, 50.25, 50.5, 50.75])
   interp_s = ser.reindex(new_index).interpolate(method='pchip')
   interp_s[49:51]

.. _scipy: http://www.scipy.org
.. _documentation: http://docs.scipy.org/doc/scipy/reference/interpolate.html#univariate-interpolation
.. _guide: http://docs.scipy.org/doc/scipy/reference/tutorial/interpolate.html

.. _missing_data.interp_limits:

Interpolation Limits
^^^^^^^^^^^^^^^^^^^^

Like other pandas fill methods, :meth:`~DataFrame.interpolate` accepts a ``limit`` keyword
argument. Use this argument to limit the number of consecutive ``NaN`` values
filled since the last valid observation:

.. ipython:: python

   ser = pd.Series([np.nan, np.nan, 5, np.nan, np.nan,
                    np.nan, 13, np.nan, np.nan])

   # fill all consecutive values in a forward direction
   ser.interpolate()

   # fill one consecutive value in a forward direction
   ser.interpolate(limit=1)

By default, ``NaN`` values are filled in a ``forward`` direction. Use
``limit_direction`` parameter to fill ``backward`` or from ``both`` directions.

.. ipython:: python

   # fill one consecutive value backwards
   ser.interpolate(limit=1, limit_direction='backward')

   # fill one consecutive value in both directions
   ser.interpolate(limit=1, limit_direction='both')

   # fill all consecutive values in both directions
   ser.interpolate(limit_direction='both')

By default, ``NaN`` values are filled whether they are inside (surrounded by)
existing valid values, or outside existing valid values. Introduced in v0.23
the ``limit_area`` parameter restricts filling to either inside or outside values.

.. ipython:: python

   # fill one consecutive inside value in both directions
   ser.interpolate(limit_direction='both', limit_area='inside', limit=1)

   # fill all consecutive outside values backward
   ser.interpolate(limit_direction='backward', limit_area='outside')

   # fill all consecutive outside values in both directions
   ser.interpolate(limit_direction='both', limit_area='outside')

.. _missing_data.replace:

Replacing Generic Values
~~~~~~~~~~~~~~~~~~~~~~~~
Often times we want to replace arbitrary values with other values.

:meth:`~Series.replace` in Series and :meth:`~DataFrame.replace` in DataFrame provides an efficient yet
flexible way to perform such replacements.

For a Series, you can replace a single value or a list of values by another
value:

.. ipython:: python

   ser = pd.Series([0., 1., 2., 3., 4.])

   ser.replace(0, 5)

You can replace a list of values by a list of other values:

.. ipython:: python

   ser.replace([0, 1, 2, 3, 4], [4, 3, 2, 1, 0])

You can also specify a mapping dict:

.. ipython:: python

   ser.replace({0: 10, 1: 100})

For a DataFrame, you can specify individual values by column:

.. ipython:: python

   df = pd.DataFrame({'a': [0, 1, 2, 3, 4], 'b': [5, 6, 7, 8, 9]})

   df.replace({'a': 0, 'b': 5}, 100)

Instead of replacing with specified values, you can treat all given values as
missing and interpolate over them:

.. ipython:: python

   ser.replace([1, 2, 3], method='pad')

.. _missing_data.replace_expression:

String/Regular Expression Replacement
~~~~~~~~~~~~~~~~~~~~~~~~~~~~~~~~~~~~~

.. note::

   Python strings prefixed with the ``r`` character such as ``r'hello world'``
   are so-called "raw" strings. They have different semantics regarding
   backslashes than strings without this prefix. Backslashes in raw strings
   will be interpreted as an escaped backslash, e.g., ``r'\' == '\\'``. You
   should `read about them
   <https://docs.python.org/3/reference/lexical_analysis.html#string-literals>`__
   if this is unclear.

Replace the '.' with ``NaN`` (str -> str):

.. ipython:: python

   d = {'a': list(range(4)), 'b': list('ab..'), 'c': ['a', 'b', np.nan, 'd']}
   df = pd.DataFrame(d)
   df.replace('.', np.nan)

Now do it with a regular expression that removes surrounding whitespace
(regex -> regex):

.. ipython:: python

   df.replace(r'\s*\.\s*', np.nan, regex=True)

Replace a few different values (list -> list):

.. ipython:: python

   df.replace(['a', '.'], ['b', np.nan])

list of regex -> list of regex:

.. ipython:: python

   df.replace([r'\.', r'(a)'], ['dot', '\1stuff'], regex=True)

Only search in column ``'b'`` (dict -> dict):

.. ipython:: python

   df.replace({'b': '.'}, {'b': np.nan})

Same as the previous example, but use a regular expression for
searching instead (dict of regex -> dict):

.. ipython:: python

   df.replace({'b': r'\s*\.\s*'}, {'b': np.nan}, regex=True)

You can pass nested dictionaries of regular expressions that use ``regex=True``:

.. ipython:: python

   df.replace({'b': {'b': r''}}, regex=True)

Alternatively, you can pass the nested dictionary like so:

.. ipython:: python

   df.replace(regex={'b': {r'\s*\.\s*': np.nan}})

You can also use the group of a regular expression match when replacing (dict
of regex -> dict of regex), this works for lists as well.

.. ipython:: python

   df.replace({'b': r'\s*(\.)\s*'}, {'b': r'\1ty'}, regex=True)

You can pass a list of regular expressions, of which those that match
will be replaced with a scalar (list of regex -> regex).

.. ipython:: python

   df.replace([r'\s*\.\s*', r'a|b'], np.nan, regex=True)

All of the regular expression examples can also be passed with the
``to_replace`` argument as the ``regex`` argument. In this case the ``value``
argument must be passed explicitly by name or ``regex`` must be a nested
dictionary. The previous example, in this case, would then be:

.. ipython:: python

   df.replace(regex=[r'\s*\.\s*', r'a|b'], value=np.nan)

This can be convenient if you do not want to pass ``regex=True`` every time you
want to use a regular expression.

.. note::

   Anywhere in the above ``replace`` examples that you see a regular expression
   a compiled regular expression is valid as well.

Numeric Replacement
~~~~~~~~~~~~~~~~~~~

:meth:`~DataFrame.replace` is similar to :meth:`~DataFrame.fillna`.

.. ipython:: python

   df = pd.DataFrame(np.random.randn(10, 2))
   df[np.random.rand(df.shape[0]) > 0.5] = 1.5
   df.replace(1.5, np.nan)

Replacing more than one value is possible by passing a list.

.. ipython:: python

   df00 = df.iloc[0, 0]
   df.replace([1.5, df00], [np.nan, 'a'])
   df[1].dtype

You can also operate on the DataFrame in place:

.. ipython:: python

   df.replace(1.5, np.nan, inplace=True)

.. warning::

   When replacing multiple ``bool`` or ``datetime64`` objects, the first
   argument to ``replace`` (``to_replace``) must match the type of the value
   being replaced. For example,

   .. code-block:: python

      >>> s = pd.Series([True, False, True])
      >>> s.replace({'a string': 'new value', True: False})  # raises
      TypeError: Cannot compare types 'ndarray(dtype=bool)' and 'str'

   will raise a ``TypeError`` because one of the ``dict`` keys is not of the
   correct type for replacement.

   However, when replacing a *single* object such as,

   .. ipython:: python

      s = pd.Series([True, False, True])
      s.replace('a string', 'another string')

   the original ``NDFrame`` object will be returned untouched. We're working on
   unifying this API, but for backwards compatibility reasons we cannot break
   the latter behavior. See :issue:`6354` for more details.

Missing data casting rules and indexing
---------------------------------------

While pandas supports storing arrays of integer and boolean type, these types
are not capable of storing missing data. Until we can switch to using a native
NA type in NumPy, we've established some "casting rules". When a reindexing
operation introduces missing data, the Series will be cast according to the
rules introduced in the table below.

.. csv-table::
    :header: "data type", "Cast to"
    :widths: 40, 40

    integer, float
    boolean, object
    float, no cast
    object, no cast

For example:

.. ipython:: python

   s = pd.Series(np.random.randn(5), index=[0, 2, 4, 6, 7])
   s > 0
   (s > 0).dtype
   crit = (s > 0).reindex(list(range(8)))
   crit
   crit.dtype

Ordinarily NumPy will complain if you try to use an object array (even if it
contains boolean values) instead of a boolean array to get or set values from
an ndarray (e.g. selecting values based on some criteria). If a boolean vector
contains NAs, an exception will be generated:

.. ipython:: python
   :okexcept:

   reindexed = s.reindex(list(range(8))).fillna(0)
   reindexed[crit]

However, these can be filled in using :meth:`~DataFrame.fillna` and it will work fine:

.. ipython:: python

   reindexed[crit.fillna(False)]
   reindexed[crit.fillna(True)]

Pandas provides a nullable integer dtype, but you must explicitly request it
when creating the series or column. Notice that we use a capital "I" in
the ``dtype="Int64"``.

.. ipython:: python

   s = pd.Series(np.random.randn(5), index=[0, 2, 4, 6, 7],
                 dtype="Int64")
   s > 0
   (s > 0).dtype
   crit = (s > 0).reindex(list(range(8)))
   crit
   crit.dtype

See :ref:`integer_na` for more.<|MERGE_RESOLUTION|>--- conflicted
+++ resolved
@@ -19,6 +19,51 @@
 
 See the :ref:`cookbook<cookbook.missing_data>` for some advanced strategies.
 
+Values considered "missing"
+~~~~~~~~~~~~~~~~~~~~~~~~~~~
+
+As data comes in many shapes and forms, pandas aims to be flexible with regard
+to handling missing data. While ``NaN`` is the default missing value marker for
+reasons of computational speed and convenience, we need to be able to easily
+detect this value with data of different types: floating point, integer,
+boolean, and general object. In many cases, however, the Python ``None`` will
+arise and we wish to also consider that "missing" or "not available" or "NA".
+
+.. note::
+
+   If you want to consider ``inf`` and ``-inf`` to be "NA" in computations,
+   you can set ``pandas.options.mode.use_inf_as_na = True``.
+
+.. _missing.isna:
+
+To make detecting missing values easier (and across different array dtypes),
+pandas provides the :func:`isna` and
+:func:`notna` functions, which are also methods on
+Series and DataFrame objects:
+
+.. ipython:: python
+
+   df2['one']
+   pd.isna(df2['one'])
+   df2['four'].notna()
+   df2.isna()
+
+.. warning::
+
+   One has to be mindful that in Python (and NumPy), the ``nan's`` don't compare equal, but ``None's`` **do**.
+   Note that pandas/NumPy uses the fact that ``np.nan != np.nan``, and treats ``None`` like ``np.nan``.
+
+   .. ipython:: python
+
+      None == None                                                 # noqa: E711
+      np.nan == np.nan
+
+   So as compared to above, a scalar equality comparison versus a ``None/np.nan`` doesn't provide useful information.
+
+   .. ipython:: python
+
+      df2['one'] == np.nan
+
 Integer Dtypes and Missing Data
 -------------------------------
 
@@ -31,33 +76,8 @@
 
    pd.Series([1, 2, np.nan, 4], dtype=pd.Int64Dtype())
 
-Alternatively, the string alias ``'Int64'`` (note the capital ``"I"``) can be
-used:
-
-.. ipython:: python
-
-<<<<<<< HEAD
-   pd.Series([1, 2, np.nan, 4], dtype="Int64")
-=======
-   df2['one']
-   pd.isna(df2['one'])
-   df2['four'].notna()
-   df2.isna()
-
-.. warning::
-
-   One has to be mindful that in Python (and NumPy), the ``nan's`` don't compare equal, but ``None's`` **do**.
-   Note that pandas/NumPy uses the fact that ``np.nan != np.nan``, and treats ``None`` like ``np.nan``.
-
-   .. ipython:: python
-
-      None == None                                                 # noqa: E711
-      np.nan == np.nan
-
-   So as compared to above, a scalar equality comparison versus a ``None/np.nan`` doesn't provide useful information.
-
-   .. ipython:: python
->>>>>>> 5d134ec1
+Alternatively, the string alias ``dtype='Int64'`` (note the capital ``"I"``) can be
+used.
 
 See :ref:`integer_na` for more.
 
