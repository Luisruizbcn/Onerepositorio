--- conflicted
+++ resolved
@@ -188,11 +188,7 @@
 
 .. ipython:: python
 
-<<<<<<< HEAD
-   df[['foo','qux']].columns.to_numpy()
-=======
-   df[['foo', 'qux']].columns.values
->>>>>>> 1f02bf24
+   df[['foo', 'qux']].columns.to_numpy()
 
    # for a specific level
    df[['foo', 'qux']].columns.get_level_values(0)
