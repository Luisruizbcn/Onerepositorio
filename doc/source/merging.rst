--- conflicted
+++ resolved
@@ -531,26 +531,6 @@
              suffixes=('_x', '_y'), copy=True, indicator=False,
              validate=None)
 
-<<<<<<< HEAD
-- ``left``: A DataFrame or named Series object.
-- ``right``: Another DataFrame or named Series object.
-- ``on``: Column or index level names to join on. Must be found in both the left
-  and right DataFrame and/or Series objects. If not passed and ``left_index`` and
-  ``right_index`` are ``False``, the intersection of the columns in the
-  DataFrames and/or Series will be inferred to be the join keys.
-- ``left_on``: Columns or index levels from the left DataFrame or Series to use as
-  keys. Can either be column names, index level names, or arrays with length
-  equal to the length of the DataFrame or Series.
-- ``right_on``: Columns or index levels from the right DataFrame or Series to use as
-  keys. Can either be column names, index level names, or arrays with length
-  equal to the length of the DataFrame or Series.
-- ``left_index``: If ``True``, use the index (row labels) from the left
-  DataFrame or Series as its join key(s). In the case of a DataFrame or Series with a MultiIndex
-  (hierarchical), the number of levels must match the number of join keys
-  from the right DataFrame or Series.
-- ``right_index``: Same usage as ``left_index`` for the right DataFrame or Series
-- ``how``: One of ``'left'``, ``'right'``, ``'outer'``, ``'inner'``. Defaults
-=======
 * ``left``: A DataFrame object.
 * ``right``: Another DataFrame object.
 * ``on``: Column or index level names to join on. Must be found in both the left
@@ -569,18 +549,13 @@
   from the right DataFrame.
 * ``right_index``: Same usage as ``left_index`` for the right DataFrame
 * ``how``: One of ``'left'``, ``'right'``, ``'outer'``, ``'inner'``. Defaults
->>>>>>> b36b451a
   to ``inner``. See below for more detailed description of each method.
 * ``sort``: Sort the result DataFrame by the join keys in lexicographical
   order. Defaults to ``True``, setting to ``False`` will improve performance
   substantially in many cases.
 * ``suffixes``: A tuple of string suffixes to apply to overlapping
   columns. Defaults to ``('_x', '_y')``.
-<<<<<<< HEAD
-- ``copy``: Always copy data (default ``True``) from the passed DataFrame or named Series
-=======
 * ``copy``: Always copy data (default ``True``) from the passed DataFrame
->>>>>>> b36b451a
   objects, even when reindexing is not necessary. Cannot be avoided in many
   cases but may improve performance / memory usage. The cases where copying
   can be avoided are somewhat pathological but this option is provided
