--- conflicted
+++ resolved
@@ -27,12 +27,9 @@
 
 Bug fixes
 ~~~~~~~~~
-<<<<<<< HEAD
 - Bug in :func:`get_dummies` with default ``dtype`` being ``uint8`` - the default ``dtype`` is now changed to ``bool`` (:issue:`45848`)
-=======
 - Bug in :meth:`DataFrame.to_hdf` raising ``AssertionError`` with boolean index (:issue:`48667`)
 - Bug in :meth:`DataFrame.pivot_table` raising unexpected ``FutureWarning`` when setting datetime column as index (:issue:`48683`)
->>>>>>> 44a4f161
 -
 
 .. ---------------------------------------------------------------------------
