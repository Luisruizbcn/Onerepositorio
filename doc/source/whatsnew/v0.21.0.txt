.. _whatsnew_0210:

v0.21.0 (???)
-------------

This is a major release from 0.20.x and includes a number of API changes, deprecations, new features,
enhancements, and performance improvements along with a large number of bug fixes. We recommend that all
users upgrade to this version.

Highlights include:

- Integration with `Apache Parquet <https://parquet.apache.org/>`__, including a new top-level :func:`read_parquet` and :func:`DataFrame.to_parquet` method, see :ref:`here <io.parquet>`.
- New user-facing :class:`pandas.api.types.CategoricalDtype` for specifying
  categoricals independent of the data, see :ref:`here <whatsnew_0210.enhancements.categorical_dtype>`.

Check the :ref:`API Changes <whatsnew_0210.api_breaking>` and :ref:`deprecations <whatsnew_0210.deprecations>` before updating.

.. contents:: What's new in v0.21.0
    :local:
    :backlinks: none

.. _whatsnew_0210.enhancements:

New features
~~~~~~~~~~~~

- Support for `PEP 519 -- Adding a file system path protocol
  <https://www.python.org/dev/peps/pep-0519/>`_ on most readers and writers (:issue:`13823`)
- Added ``__fspath__`` method to :class:`~pandas.HDFStore`, :class:`~pandas.ExcelFile`,
  and :class:`~pandas.ExcelWriter` to work properly with the file system path protocol (:issue:`13823`)
- Added ``skipna`` parameter to :func:`~pandas.api.types.infer_dtype` to
  support type inference in the presence of missing values (:issue:`17059`).
- :class:`~pandas.Resampler.nearest` is added to support nearest-neighbor upsampling (:issue:`17496`).

.. _whatsnew_0210.enhancements.infer_objects:

``infer_objects`` type conversion
^^^^^^^^^^^^^^^^^^^^^^^^^^^^^^^^^

The :meth:`DataFrame.infer_objects` and :meth:`Series.infer_objects`
methods have been added to perform dtype inference on object columns, replacing
some of the functionality of the deprecated ``convert_objects``
method. See the documentation :ref:`here <basics.object_conversion>`
for more details. (:issue:`11221`)

This method only performs soft conversions on object columns, converting Python objects
to native types, but not any coercive conversions.  For example:

.. ipython:: python

   df = pd.DataFrame({'A': [1, 2, 3],
                      'B': np.array([1, 2, 3], dtype='object'),
                      'C': ['1', '2', '3']})
   df.dtypes
   df.infer_objects().dtypes

Note that column ``'C'`` was not converted - only scalar numeric types
will be inferred to a new type.  Other types of conversion should be accomplished
using the :func:`to_numeric` function (or :func:`to_datetime`, :func:`to_timedelta`).

.. ipython:: python

   df = df.infer_objects()
   df['C'] = pd.to_numeric(df['C'], errors='coerce')
   df.dtypes

.. _whatsnew_0210.enhancements.attribute_access:

Improved warnings when attempting to create columns
^^^^^^^^^^^^^^^^^^^^^^^^^^^^^^^^^^^^^^^^^^^^^^^^^^^

New users are often flummoxed by the relationship between column operations and attribute
access on ``DataFrame`` instances (:issue:`7175`). One specific instance
of this confusion is attempting to create a new column by setting into an attribute:

.. code-block:: ipython

  In[1]: df = pd.DataFrame({'one': [1., 2., 3.]})
  In[2]: df.two = [4, 5, 6]

This does not raise any obvious exceptions, but also does not create a new column:

.. code-block:: ipython

  In[3]: df
  Out[3]:
      one
  0  1.0
  1  2.0
  2  3.0

Setting a list-like data structure into a new attribute now raise a ``UserWarning`` about the potential for unexpected behavior. See :ref:`Attribute Access <indexing.attribute_access>`.

``drop`` now also accepts index/columns keywords
^^^^^^^^^^^^^^^^^^^^^^^^^^^^^^^^^^^^^^^^^^^^^^^^

The :meth:`~DataFrame.drop` method has gained ``index``/``columns`` keywords as an
alternative to specify the ``axis`` and to make it similar in usage to ``reindex``
(:issue:`12392`).

For example:

.. ipython:: python

    df = pd.DataFrame(np.arange(8).reshape(2,4),
                      columns=['A', 'B', 'C', 'D'])
    df
    df.drop(['B', 'C'], axis=1)
    # the following is now equivalent
    df.drop(columns=['B', 'C'])

.. _whatsnew_0210.enhancements.categorical_dtype:

``CategoricalDtype`` for specifying categoricals
^^^^^^^^^^^^^^^^^^^^^^^^^^^^^^^^^^^^^^^^^^^^^^^^

:class:`pandas.api.types.CategoricalDtype` has been added to the public API and
expanded to include the ``categories`` and ``ordered`` attributes. A
``CategoricalDtype`` can be used to specify the set of categories and
orderedness of an array, independent of the data themselves. This can be useful,
e.g., when converting string data to a ``Categorical`` (:issue:`14711`,
:issue:`15078`, :issue:`16015`, :issue:`17643`):

.. ipython:: python

   from pandas.api.types import CategoricalDtype

   s = pd.Series(['a', 'b', 'c', 'a'])  # strings
   dtype = CategoricalDtype(categories=['a', 'b', 'c', 'd'], ordered=True)
   s.astype(dtype)

One place that deserves special mention is in :meth:`read_csv`. Previously, with
``dtype={'col': 'category'}``, the returned values and categories would always
be strings.

.. ipython:: python
   :suppress:

   from pandas.compat import StringIO

.. ipython:: python

   data = 'A,B\na,1\nb,2\nc,3'
   pd.read_csv(StringIO(data), dtype={'B': 'category'}).B.cat.categories

Notice the "object" dtype.

With a ``CategoricalDtype`` of all numerics, datetimes, or
timedeltas, we can automatically convert to the correct type

.. ipython:: python

   dtype = {'B': CategoricalDtype([1, 2, 3])}
   pd.read_csv(StringIO(data), dtype=dtype).B.cat.categories

The values have been correctly interpreted as integers.

The ``.dtype`` property of a ``Categorical``, ``CategoricalIndex`` or a
``Series`` with categorical type will now return an instance of
``CategoricalDtype``. For the most part, this is backwards compatible, though
the string repr has changed. If you were previously using ``str(s.dtype) ==
'category'`` to detect categorical data, switch to
:func:`pandas.api.types.is_categorical_dtype`, which is compatible with the old
and new ``CategoricalDtype``.

See the :ref:`CategoricalDtype docs <categorical.categoricaldtype>` for more.

.. _whatsnew_0210.enhancements.other:

Other Enhancements
^^^^^^^^^^^^^^^^^^

- The ``validate`` argument for :func:`merge` function now checks whether a merge is one-to-one, one-to-many, many-to-one, or many-to-many. If a merge is found to not be an example of specified merge type, an exception of type ``MergeError`` will be raised. For more, see :ref:`here <merging.validation>` (:issue:`16270`)
- Added support for `PEP 518 <https://www.python.org/dev/peps/pep-0518/>`_ to the build system (:issue:`16745`)
- :func:`Series.to_dict` and :func:`DataFrame.to_dict` now support an ``into`` keyword which allows you to specify the ``collections.Mapping`` subclass that you would like returned.  The default is ``dict``, which is backwards compatible. (:issue:`16122`)
- :func:`RangeIndex.append` now returns a ``RangeIndex`` object when possible (:issue:`16212`)
- :func:`Series.rename_axis` and :func:`DataFrame.rename_axis` with ``inplace=True`` now return ``None`` while renaming the axis inplace. (:issue:`15704`)
- :func:`Series.set_axis` and :func:`DataFrame.set_axis` now support the ``inplace`` parameter. (:issue:`14636`)
- :func:`Series.to_pickle` and :func:`DataFrame.to_pickle` have gained a ``protocol`` parameter (:issue:`16252`). By default, this parameter is set to `HIGHEST_PROTOCOL <https://docs.python.org/3/library/pickle.html#data-stream-format>`__
- :func:`api.types.infer_dtype` now infers decimals. (:issue:`15690`)
- :func:`read_feather` has gained the ``nthreads`` parameter for multi-threaded operations (:issue:`16359`)
- :func:`DataFrame.clip()` and :func:`Series.clip()` have gained an ``inplace`` argument. (:issue:`15388`)
- :func:`crosstab` has gained a ``margins_name`` parameter to define the name of the row / column that will contain the totals when ``margins=True``. (:issue:`15972`)
- :func:`DataFrame.select_dtypes` now accepts scalar values for include/exclude as well as list-like. (:issue:`16855`)
- :func:`date_range` now accepts 'YS' in addition to 'AS' as an alias for start of year (:issue:`9313`)
- :func:`date_range` now accepts 'Y' in addition to 'A' as an alias for end of year (:issue:`9313`)
- Integration with `Apache Parquet <https://parquet.apache.org/>`__, including a new top-level :func:`read_parquet` and :func:`DataFrame.to_parquet` method, see :ref:`here <io.parquet>`. (:issue:`15838`, :issue:`17438`)
- :func:`DataFrame.add_prefix` and :func:`DataFrame.add_suffix` now accept strings containing the '%' character. (:issue:`17151`)
<<<<<<< HEAD
- :func:`DataFrame.merge` now accepts index level names as `on`, `left_on`, and `right_on` parameters, allowing frames to be merged on a combination of columns and index levels (:issue:`14355`)
- `read_*` methods can now infer compression from non-string paths, such as ``pathlib.Path`` objects (:issue:`17206`).
=======
- Read/write methods that infer compression (:func:`read_csv`, :func:`read_table`, :func:`read_pickle`, and :meth:`~DataFrame.to_pickle`) can now infer from non-string paths, such as ``pathlib.Path`` objects (:issue:`17206`).
>>>>>>> 97fea489
- :func:`pd.read_sas()` now recognizes much more of the most frequently used date (datetime) formats in SAS7BDAT files (:issue:`15871`).
- :func:`DataFrame.items` and :func:`Series.items` is now present in both Python 2 and 3 and is lazy in all cases (:issue:`13918`, :issue:`17213`)
- :func:`Styler.where` has been implemented. It is as a convenience for :func:`Styler.applymap` and enables simple DataFrame styling on the Jupyter notebook (:issue:`17474`).
- :func:`MultiIndex.is_monotonic_decreasing` has been implemented.  Previously returned ``False`` in all cases. (:issue:`16554`)
- :func:`Categorical.rename_categories` now accepts a dict-like argument as `new_categories` and only updates the categories found in that dict. (:issue:`17336`)
- :func:`read_excel` raises ``ImportError`` with a better message if ``xlrd`` is not installed. (:issue:`17613`)
- :func:`read_json` now accepts a ``chunksize`` parameter that can be used when ``lines=True``. If ``chunksize`` is passed, read_json now returns an iterator which reads in ``chunksize`` lines with each iteration. (:issue:`17048`)
- :meth:`DataFrame.assign` will preserve the original order of ``**kwargs`` for Python 3.6+ users instead of sorting the column names
- Improved the import time of pandas by about 2.25x  (:issue:`16764`)


.. _whatsnew_0210.api_breaking:

Backwards incompatible API changes
~~~~~~~~~~~~~~~~~~~~~~~~~~~~~~~~~~

.. _whatsnew_0210.api_breaking.period_index_resampling:

``PeriodIndex`` resampling
^^^^^^^^^^^^^^^^^^^^^^^^^^

In previous versions of pandas, resampling a ``Series``/``DataFrame`` indexed by a ``PeriodIndex`` returned a ``DatetimeIndex`` in some cases (:issue:`12884`). Resampling to a multiplied frequency now returns a ``PeriodIndex`` (:issue:`15944`). As a minor enhancement, resampling a ``PeriodIndex`` can now handle ``NaT`` values (:issue:`13224`)

Previous Behavior:

.. code-block:: ipython

   In [1]: pi = pd.period_range('2017-01', periods=12, freq='M')

   In [2]: s = pd.Series(np.arange(12), index=pi)

   In [3]: resampled = s.resample('2Q').mean()

   In [4]: resampled
   Out[4]:
   2017-03-31     1.0
   2017-09-30     5.5
   2018-03-31    10.0
   Freq: 2Q-DEC, dtype: float64

   In [5]: resampled.index
   Out[5]: DatetimeIndex(['2017-03-31', '2017-09-30', '2018-03-31'], dtype='datetime64[ns]', freq='2Q-DEC')

New Behavior:

.. ipython:: python

   pi = pd.period_range('2017-01', periods=12, freq='M')

   s = pd.Series(np.arange(12), index=pi)

   resampled = s.resample('2Q').mean()

   resampled

   resampled.index


Upsampling and calling ``.ohlc()`` previously returned a ``Series``, basically identical to calling ``.asfreq()``. OHLC upsampling now returns a DataFrame with columns ``open``, ``high``, ``low`` and ``close`` (:issue:`13083`). This is consistent with downsampling and ``DatetimeIndex`` behavior.

Previous Behavior:

.. code-block:: ipython

   In [1]: pi = pd.PeriodIndex(start='2000-01-01', freq='D', periods=10)

   In [2]: s = pd.Series(np.arange(10), index=pi)

   In [3]: s.resample('H').ohlc()
   Out[3]:
   2000-01-01 00:00    0.0
                   ...
   2000-01-10 23:00    NaN
   Freq: H, Length: 240, dtype: float64

   In [4]: s.resample('M').ohlc()
   Out[4]:
            open  high  low  close
   2000-01     0     9    0      9

New Behavior:

.. ipython:: python

   pi = pd.PeriodIndex(start='2000-01-01', freq='D', periods=10)

   s = pd.Series(np.arange(10), index=pi)

   s.resample('H').ohlc()

   s.resample('M').ohlc()


.. _whatsnew_0210.api_breaking.deps:

Dependencies have increased minimum versions
^^^^^^^^^^^^^^^^^^^^^^^^^^^^^^^^^^^^^^^^^^^^

We have updated our minimum supported versions of dependencies (:issue:`15206`, :issue:`15543`, :issue:`15214`).
If installed, we now require:

   +--------------+-----------------+----------+
   | Package      | Minimum Version | Required |
   +==============+=================+==========+
   | Numpy        | 1.9.0           |    X     |
   +--------------+-----------------+----------+
   | Matplotlib   | 1.4.3           |          |
   +--------------+-----------------+----------+
   | Scipy        | 0.14.0          |          |
   +--------------+-----------------+----------+
   | Bottleneck   | 1.0.0           |          |
   +--------------+-----------------+----------+

.. _whatsnew_0210.api_breaking.pandas_eval:

Improved error handling during item assignment in pd.eval
^^^^^^^^^^^^^^^^^^^^^^^^^^^^^^^^^^^^^^^^^^^^^^^^^^^^^^^^^

:func:`eval` will now raise a ``ValueError`` when item assignment malfunctions, or
inplace operations are specified, but there is no item assignment in the expression (:issue:`16732`)

.. ipython:: python

   arr = np.array([1, 2, 3])

Previously, if you attempted the following expression, you would get a not very helpful error message:

.. code-block:: ipython

  In [3]: pd.eval("a = 1 + 2", target=arr, inplace=True)
  ...
  IndexError: only integers, slices (`:`), ellipsis (`...`), numpy.newaxis (`None`)
  and integer or boolean arrays are valid indices

This is a very long way of saying numpy arrays don't support string-item indexing. With this
change, the error message is now this:

.. code-block:: python

   In [3]: pd.eval("a = 1 + 2", target=arr, inplace=True)
   ...
   ValueError: Cannot assign expression output to target

It also used to be possible to evaluate expressions inplace, even if there was no item assignment:

.. code-block:: ipython

  In [4]: pd.eval("1 + 2", target=arr, inplace=True)
  Out[4]: 3

However, this input does not make much sense because the output is not being assigned to
the target. Now, a ``ValueError`` will be raised when such an input is passed in:

.. code-block:: ipython

   In [4]: pd.eval("1 + 2", target=arr, inplace=True)
   ...
   ValueError: Cannot operate inplace if there is no assignment

.. _whatsnew_0210.api_breaking.iteration_scalars:

Iteration of Series/Index will now return Python scalars
^^^^^^^^^^^^^^^^^^^^^^^^^^^^^^^^^^^^^^^^^^^^^^^^^^^^^^^^

Previously, when using certain iteration methods for a ``Series`` with dtype ``int`` or ``float``, you would receive a ``numpy`` scalar, e.g. a ``np.int64``, rather than a Python ``int``. Issue (:issue:`10904`) corrected this for ``Series.tolist()`` and ``list(Series)``. This change makes all iteration methods consistent, in particular, for ``__iter__()`` and ``.map()``; note that this only affects int/float dtypes. (:issue:`13236`, :issue:`13258`, :issue:`14216`).

.. ipython:: python

   s = pd.Series([1, 2, 3])
   s

Previously:

.. code-block:: ipython

   In [2]: type(list(s)[0])
   Out[2]: numpy.int64

New Behaviour:

.. ipython:: python

   type(list(s)[0])

Furthermore this will now correctly box the results of iteration for :func:`DataFrame.to_dict` as well.

.. ipython:: python

   d = {'a':[1], 'b':['b']}
   df = pd.DataFrame(d)

Previously:

.. code-block:: ipython

   In [8]: type(df.to_dict()['a'][0])
   Out[8]: numpy.int64

New Behaviour:

.. ipython:: python

   type(df.to_dict()['a'][0])

.. _whatsnew_0210.api_breaking.dtype_conversions:

Dtype Conversions
^^^^^^^^^^^^^^^^^

Previously assignments, ``.where()`` and ``.fillna()`` with a ``bool`` assignment, would coerce to same the type (e.g. int / float), or raise for datetimelikes. These will now preseve the bools with ``object`` dtypes. (:issue:`16821`).

.. ipython:: python

   s = Series([1, 2, 3])

.. code-block:: python

   In [5]: s[1] = True

   In [6]: s
   Out[6]:
   0    1
   1    1
   2    3
   dtype: int64

New Behavior

.. ipython:: python

   s[1] = True
   s

Previously, as assignment to a datetimelike with a non-datetimelike would coerce the
non-datetime-like item being assigned (:issue:`14145`).

.. ipython:: python

   s = pd.Series([pd.Timestamp('2011-01-01'), pd.Timestamp('2012-01-01')])

.. code-block:: python

   In [1]: s[1] = 1

   In [2]: s
   Out[2]:
   0   2011-01-01 00:00:00.000000000
   1   1970-01-01 00:00:00.000000001
   dtype: datetime64[ns]

These now coerce to ``object`` dtype.

.. ipython:: python

   s[1] = 1
   s

- Inconsistent behavior in ``.where()`` with datetimelikes which would raise rather than coerce to ``object`` (:issue:`16402`)
- Bug in assignment against ``int64`` data with ``np.ndarray`` with ``float64`` dtype may keep ``int64`` dtype (:issue:`14001`)

.. _whatsnew_0210.api.na_changes:

NA naming Changes
^^^^^^^^^^^^^^^^^

In order to promote more consistency among the pandas API, we have added additional top-level
functions :func:`isna` and :func:`notna` that are aliases for :func:`isnull` and :func:`notnull`.
The naming scheme is now more consistent with methods like ``.dropna()`` and ``.fillna()``. Furthermore
in all cases where ``.isnull()`` and ``.notnull()`` methods are defined, these have additional methods
named ``.isna()`` and ``.notna()``, these are included for classes ``Categorical``,
``Index``, ``Series``, and ``DataFrame``. (:issue:`15001`).

The configuration option ``pd.options.mode.use_inf_as_null`` is deprecated, and ``pd.options.mode.use_inf_as_na`` is added as a replacement.

.. _whatsnew_210.api.multiindex_single:

MultiIndex Constructor with a Single Level
^^^^^^^^^^^^^^^^^^^^^^^^^^^^^^^^^^^^^^^^^^

The ``MultiIndex`` constructors no longer squeeze a MultiIndex with all
length-one levels down to a regular ``Index``. This affects all the
``MultiIndex`` constructors. (:issue:`17178`)

Previous behavior:

.. code-block:: ipython

   In [2]: pd.MultiIndex.from_tuples([('a',), ('b',)])
   Out[2]: Index(['a', 'b'], dtype='object')

Length 1 levels are no longer special-cased. They behave exactly as if you had
length 2+ levels, so a :class:`MultiIndex` is always returned from all of the
``MultiIndex`` constructors:

.. ipython:: python

   pd.MultiIndex.from_tuples([('a',), ('b',)])

.. _whatsnew_0210.api.utc_localization_with_series:

UTC Localization with Series
^^^^^^^^^^^^^^^^^^^^^^^^^^^^

Previously, :func:`to_datetime` did not localize datetime ``Series`` data when ``utc=True`` was passed. Now, :func:`to_datetime` will correctly localize ``Series`` with a ``datetime64[ns, UTC]`` dtype to be consistent with how list-like and ``Index`` data are handled. (:issue:`6415`).

Previous Behavior

.. ipython:: python

   s = Series(['20130101 00:00:00'] * 3)

.. code-block:: ipython

   In [12]: pd.to_datetime(s, utc=True)
   Out[12]:
   0   2013-01-01
   1   2013-01-01
   2   2013-01-01
   dtype: datetime64[ns]

New Behavior

.. ipython:: python

   pd.to_datetime(s, utc=True)

Additionally, DataFrames with datetime columns that were parsed by :func:`read_sql_table` and :func:`read_sql_query` will also be localized to UTC only if the original SQL columns were timezone aware datetime columns.

.. _whatsnew_0210.api.consistency_of_range_functions:

Consistency of Range Functions
^^^^^^^^^^^^^^^^^^^^^^^^^^^^^^

In previous versions, there were some inconsistencies between the various range functions: :func:`date_range`, :func:`bdate_range`, :func:`period_range`, :func:`timedelta_range`, and :func:`interval_range`. (:issue:`17471`).

One of the inconsistent behaviors occurred when the ``start``, ``end`` and ``period`` parameters were all specified, potentially leading to ambiguous ranges.  When all three parameters were passed, ``interval_range`` ignored the ``period`` parameter, ``period_range`` ignored the ``end`` parameter, and the other range functions raised.  To promote consistency among the range functions, and avoid potentially ambiguous ranges, ``interval_range`` and ``period_range`` will now raise when all three parameters are passed.

Previous Behavior:

.. code-block:: ipython

  In [2]: pd.interval_range(start=0, end=4, periods=6)
  Out[2]:
  IntervalIndex([(0, 1], (1, 2], (2, 3]]
                closed='right',
                dtype='interval[int64]')

  In [3]: pd.period_range(start='2017Q1', end='2017Q4', periods=6, freq='Q')
  Out[3]: PeriodIndex(['2017Q1', '2017Q2', '2017Q3', '2017Q4', '2018Q1', '2018Q2'], dtype='period[Q-DEC]', freq='Q-DEC')

New Behavior:

.. code-block:: ipython

  In [2]: pd.interval_range(start=0, end=4, periods=6)
  ---------------------------------------------------------------------------
  ValueError: Of the three parameters: start, end, and periods, exactly two must be specified

  In [3]: pd.period_range(start='2017Q1', end='2017Q4', periods=6, freq='Q')
  ---------------------------------------------------------------------------
  ValueError: Of the three parameters: start, end, and periods, exactly two must be specified

Additionally, the endpoint parameter ``end`` was not included in the intervals produced by ``interval_range``.  However, all other range functions include ``end`` in their output.  To promote consistency among the range functions, ``interval_range`` will now include ``end`` as the right endpoint of the final interval, except if ``freq`` is specified in a way which skips ``end``.

Previous Behavior:

.. code-block:: ipython

  In [4]: pd.interval_range(start=0, end=4)
  Out[4]:
  IntervalIndex([(0, 1], (1, 2], (2, 3]]
                closed='right',
                dtype='interval[int64]')


New Behavior:

.. ipython:: python

   pd.interval_range(start=0, end=4)

.. _whatsnew_0210.api:

Other API Changes
^^^^^^^^^^^^^^^^^

- Support has been dropped for Python 3.4 (:issue:`15251`)
- The Categorical constructor no longer accepts a scalar for the ``categories`` keyword. (:issue:`16022`)
- Accessing a non-existent attribute on a closed :class:`~pandas.HDFStore` will now
  raise an ``AttributeError`` rather than a ``ClosedFileError`` (:issue:`16301`)
- :func:`read_csv` now issues a ``UserWarning`` if the ``names`` parameter contains duplicates (:issue:`17095`)
- :func:`read_csv` now treats ``'null'`` strings as missing values by default (:issue:`16471`)
- :func:`read_csv` now treats ``'n/a'`` strings as missing values by default (:issue:`16078`)
- :class:`pandas.HDFStore`'s string representation is now faster and less detailed. For the previous behavior, use ``pandas.HDFStore.info()``. (:issue:`16503`).
- Compression defaults in HDF stores now follow pytable standards. Default is no compression and if ``complib`` is missing and ``complevel`` > 0 ``zlib`` is used (:issue:`15943`)
- ``Index.get_indexer_non_unique()`` now returns a ndarray indexer rather than an ``Index``; this is consistent with ``Index.get_indexer()`` (:issue:`16819`)
- Removed the ``@slow`` decorator from ``pandas.util.testing``, which caused issues for some downstream packages' test suites. Use ``@pytest.mark.slow`` instead, which achieves the same thing (:issue:`16850`)
- Moved definition of ``MergeError`` to the ``pandas.errors`` module.
- The signature of :func:`Series.set_axis` and :func:`DataFrame.set_axis` has been changed from ``set_axis(axis, labels)`` to ``set_axis(labels, axis=0)``, for consistency with the rest of the API. The old signature is deprecated and will show a ``FutureWarning`` (:issue:`14636`)
- :func:`Series.argmin` and :func:`Series.argmax` will now raise a ``TypeError`` when used with ``object`` dtypes, instead of a ``ValueError`` (:issue:`13595`)
- :class:`Period` is now immutable, and will now raise an ``AttributeError`` when a user tries to assign a new value to the ``ordinal`` or ``freq`` attributes (:issue:`17116`).
- :func:`to_datetime` when passed a tz-aware ``origin=`` kwarg will now raise a more informative ``ValueError`` rather than a ``TypeError`` (:issue:`16842`)
- Renamed non-functional ``index`` to ``index_col`` in :func:`read_stata` to improve API consistency (:issue:`16342`)
- Bug in :func:`DataFrame.drop` caused boolean labels ``False`` and ``True`` to be treated as labels 0 and 1 respectively when dropping indices from a numeric index. This will now raise a ValueError (:issue:`16877`)
- Pandas no longer registers matplotlib converters on import. The converters
  will be registered and used when the first plot is draw (:issue:`17710`)

.. _whatsnew_0210.deprecations:

Deprecations
~~~~~~~~~~~~

- :func:`read_excel()` has deprecated ``sheetname`` in favor of ``sheet_name`` for consistency with ``.to_excel()`` (:issue:`10559`).
- The ``convert`` parameter has been deprecated in the ``.take()`` method, as it was not being respected (:issue:`16948`)
- ``pd.options.html.border`` has been deprecated in favor of ``pd.options.display.html.border`` (:issue:`15793`).
- :func:`SeriesGroupBy.nth` has deprecated ``True`` in favor of ``'all'`` for its kwarg ``dropna`` (:issue:`11038`).
- :func:`DataFrame.as_blocks` is deprecated, as this is exposing the internal implementation (:issue:`17302`)
- ``pd.TimeGrouper`` is deprecated in favor of :class:`pandas.Grouper` (:issue:`16747`)
- ``cdate_range`` has been deprecated in favor of :func:`bdate_range`, which has gained ``weekmask`` and ``holidays`` parameters for building custom frequency date ranges. See the :ref:`documentation <timeseries.custom-freq-ranges>` for more details (:issue:`17596`)

.. _whatsnew_0210.deprecations.argmin_min:

Series.argmax and Series.argmin
^^^^^^^^^^^^^^^^^^^^^^^^^^^^^^^

- The behavior of :func:`Series.argmax` has been deprecated in favor of :func:`Series.idxmax` (:issue:`16830`)
- The behavior of :func:`Series.argmin` has been deprecated in favor of :func:`Series.idxmin` (:issue:`16830`)

For compatibility with NumPy arrays, ``pd.Series`` implements ``argmax`` and
``argmin``. Since pandas 0.13.0, ``argmax`` has been an alias for
:meth:`pandas.Series.idxmax`, and ``argmin`` has been an alias for
:meth:`pandas.Series.idxmin`. They return the *label* of the maximum or minimum,
rather than the *position*.

We've deprecated the current behavior of ``Series.argmax`` and
``Series.argmin``. Using either of these will emit a ``FutureWarning``. Use
:meth:`Series.idxmax` if you want the label of the maximum. Use
``Series.values.argmax()`` if you want the position of the maximum. Likewise for
the minimum. In a future release ``Series.argmax`` and ``Series.argmin`` will
return the position of the maximum or minimum.

.. _whatsnew_0210.prior_deprecations:

Removal of prior version deprecations/changes
~~~~~~~~~~~~~~~~~~~~~~~~~~~~~~~~~~~~~~~~~~~~~

- :func:`read_excel()` has dropped the ``has_index_names`` parameter (:issue:`10967`)
- The ``pd.options.display.height`` configuration has been dropped (:issue:`3663`)
- The ``pd.options.display.line_width`` configuration has been dropped (:issue:`2881`)
- The ``pd.options.display.mpl_style`` configuration has been dropped (:issue:`12190`)
- ``Index`` has dropped the ``.sym_diff()`` method in favor of ``.symmetric_difference()`` (:issue:`12591`)
- ``Categorical`` has dropped the ``.order()`` and ``.sort()`` methods in favor of ``.sort_values()`` (:issue:`12882`)
- :func:`eval` and :func:`DataFrame.eval` have changed the default of ``inplace`` from ``None`` to ``False`` (:issue:`11149`)
- The function ``get_offset_name`` has been dropped in favor of the ``.freqstr`` attribute for an offset (:issue:`11834`)
- pandas no longer tests for compatibility with hdf5-files created with pandas < 0.11 (:issue:`17404`).



.. _whatsnew_0210.performance:

Performance Improvements
~~~~~~~~~~~~~~~~~~~~~~~~

- Improved performance of instantiating :class:`SparseDataFrame` (:issue:`16773`)
- :attr:`Series.dt` no longer performs frequency inference, yielding a large speedup when accessing the attribute (:issue:`17210`)
- Improved performance of :meth:`Categorical.set_categories` by not materializing the values (:issue:`17508`)
- :attr:`Timestamp.microsecond` no longer re-computes on attribute access (:issue:`17331`)
- Improved performance of the :class:`CategoricalIndex` for data that is already categorical dtype (:issue:`17513`)
- Improved performance of :meth:`RangeIndex.min` and :meth:`RangeIndex.max` by using ``RangeIndex`` properties to perform the computations (:issue:`17607`)

.. _whatsnew_0210.docs:

Documentation Changes
~~~~~~~~~~~~~~~~~~~~~

- Several ``NaT`` method docstrings (e.g. :func:`NaT.ctime`) were incorrect (:issue:`17327`)
- The documentation has had references to versions < v0.17 removed and cleaned up (:issue:`17442`, :issue:`17442`, :issue:`17404` & :issue:`17504`)

.. _whatsnew_0210.bug_fixes:

Bug Fixes
~~~~~~~~~

Conversion
^^^^^^^^^^

- Bug in assignment against datetime-like data with ``int`` may incorrectly convert to datetime-like (:issue:`14145`)
- Bug in assignment against ``int64`` data with ``np.ndarray`` with ``float64`` dtype may keep ``int64`` dtype (:issue:`14001`)
- Fixed the return type of ``IntervalIndex.is_non_overlapping_monotonic`` to be a Python ``bool`` for consistency with similar attributes/methods.  Previously returned a ``numpy.bool_``. (:issue:`17237`)
- Bug in ``IntervalIndex.is_non_overlapping_monotonic`` when intervals are closed on both sides and overlap at a point (:issue:`16560`)
- Bug in :func:`Series.fillna` returns frame when ``inplace=True`` and ``value`` is dict (:issue:`16156`)
- Bug in :attr:`Timestamp.weekday_name` returning a UTC-based weekday name when localized to a timezone (:issue:`17354`)
- Bug in ``Timestamp.replace`` when replacing ``tzinfo`` around DST changes (:issue:`15683`)
- Bug in ``Timedelta`` construction and arithmetic that would not propagate the ``Overflow`` exception (:issue:`17367`)

Indexing
^^^^^^^^

- When called with a null slice (e.g. ``df.iloc[:]``), the ``.iloc`` and ``.loc`` indexers return a shallow copy of the original object. Previously they returned the original object. (:issue:`13873`).
- When called on an unsorted ``MultiIndex``, the ``loc`` indexer now will raise ``UnsortedIndexError`` only if proper slicing is used on non-sorted levels (:issue:`16734`).
- Fixes regression in 0.20.3 when indexing with a string on a ``TimedeltaIndex`` (:issue:`16896`).
- Fixed :func:`TimedeltaIndex.get_loc` handling of ``np.timedelta64`` inputs (:issue:`16909`).
- Fix :func:`MultiIndex.sort_index` ordering when ``ascending`` argument is a list, but not all levels are specified, or are in a different order (:issue:`16934`).
- Fixes bug where indexing with ``np.inf`` caused an ``OverflowError`` to be raised (:issue:`16957`)
- Bug in reindexing on an empty ``CategoricalIndex`` (:issue:`16770`)
- Fixes ``DataFrame.loc`` for setting with alignment and tz-aware ``DatetimeIndex`` (:issue:`16889`)
- Avoids ``IndexError`` when passing an Index or Series to ``.iloc`` with older numpy (:issue:`17193`)
- Allow unicode empty strings as placeholders in multilevel columns in Python 2 (:issue:`17099`)
- Bug in ``.iloc`` when used with inplace addition or assignment and an int indexer on a ``MultiIndex`` causing the wrong indexes to be read from and written to (:issue:`17148`)
- Bug in ``.isin()`` in which checking membership in empty ``Series`` objects raised an error (:issue:`16991`)
- Bug in ``CategoricalIndex`` reindexing in which specified indices containing duplicates were not being respected (:issue:`17323`)
- Bug in intersection of ``RangeIndex`` with negative step (:issue:`17296`)
- Bug in ``IntervalIndex`` where performing a scalar lookup fails for included right endpoints of non-overlapping monotonic decreasing indexes (:issue:`16417`, :issue:`17271`)
- Bug in :meth:`DataFrame.first_valid_index` and :meth:`DataFrame.last_valid_index` when no valid entry (:issue:`17400`)
- Bug in :func:`Series.rename` when called with a `callable`, incorrectly alters the name of the `Series`, rather than the name of the `Index`. (:issue:`17407`)
- Bug in :func:`String.str_get` raises `index out of range` error instead of inserting NaNs when using a negative index. (:issue:`17704`)

I/O
^^^

- Bug in :func:`read_csv` in which columns were not being thoroughly de-duplicated (:issue:`17060`)
- Bug in :func:`read_csv` in which specified column names were not being thoroughly de-duplicated (:issue:`17095`)
- Bug in :func:`read_csv` in which non integer values for the header argument generated an unhelpful / unrelated error message (:issue:`16338`)
- Bug in :func:`read_csv` in which memory management issues in exception handling, under certain conditions, would cause the interpreter to segfault (:issue:`14696`, :issue:`16798`).
- Bug in :func:`read_csv` when called with ``low_memory=False`` in which a CSV with at least one column > 2GB in size would incorrectly raise a ``MemoryError`` (:issue:`16798`).
- Bug in :func:`read_csv` when called with a single-element list ``header`` would return a ``DataFrame`` of all NaN values (:issue:`7757`)
- Bug in :func:`read_stata` where value labels could not be read when using an iterator (:issue:`16923`)
- Bug in :func:`read_stata` where the index was not set (:issue:`16342`)
- Bug in :func:`read_html` where import check fails when run in multiple threads (:issue:`16928`)
- Bug in :func:`read_csv` where automatic delimiter detection caused a ``TypeError`` to be thrown when a bad line was encountered rather than the correct error message (:issue:`13374`)
- Bug in ``DataFrame.to_html()`` with ``notebook=True`` where DataFrames with named indices or non-MultiIndex indices had undesired horizontal or vertical alignment for column or row labels, respectively (:issue:`16792`)
- Bug in :func:`HDFStore.select` when reading a contiguous mixed-data table featuring VLArray (:issue:`17021`)

Plotting
^^^^^^^^
- Bug in plotting methods using ``secondary_y`` and ``fontsize`` not setting secondary axis font size (:issue:`12565`)
- Bug when plotting ``timedelta`` and ``datetime`` dtypes on y-axis (:issue:`16953`)
- Line plots no longer assume monotonic x data when calculating xlims, they show the entire lines now even for unsorted x data. (:issue:`11310`, :issue:`11471`)
- With matplotlib 2.0.0 and above, calculation of x limits for line plots is left to matplotlib, so that its new default settings are applied. (:issue:`15495`)
- Bug in ``Series.plot.bar`` or ``DataFramee.plot.bar`` with ``y`` not respecting user-passed ``color`` (:issue:`16822`)


Groupby/Resample/Rolling
^^^^^^^^^^^^^^^^^^^^^^^^

- Bug in ``DataFrame.resample(...).size()`` where an empty ``DataFrame`` did not return a ``Series`` (:issue:`14962`)
- Bug in :func:`infer_freq` causing indices with 2-day gaps during the working week to be wrongly inferred as business daily (:issue:`16624`)
- Bug in ``.rolling(...).quantile()`` which incorrectly used different defaults than :func:`Series.quantile()` and :func:`DataFrame.quantile()` (:issue:`9413`, :issue:`16211`)
- Bug in ``groupby.transform()`` that would coerce boolean dtypes back to float (:issue:`16875`)
- Bug in ``Series.resample(...).apply()`` where an empty ``Series`` modified the source index and did not return the name of a ``Series`` (:issue:`14313`)
- Bug in ``.rolling(...).apply(...)`` with a ``DataFrame`` with a ``DatetimeIndex``, a ``window`` of a timedelta-convertible and ``min_periods >= 1` (:issue:`15305`)
- Bug in ``DataFrame.groupby`` where index and column keys were not recognized correctly when the number of keys equaled the number of elements on the groupby axis (:issue:`16859`)
- Bug in ``groupby.nunique()`` with ``TimeGrouper`` which cannot handle ``NaT`` correctly (:issue:`17575`)
- Bug in ``DataFrame.groupby`` where a single level selection from a ``MultiIndex`` unexpectedly sorts (:issue:`17537`)
- Bug in ``TimeGrouper`` differs when passes as a list and as a scalar (:issue:`17530`)

Sparse
^^^^^^

- Bug in ``SparseSeries`` raises ``AttributeError`` when a dictionary is passed in as data (:issue:`16905`)
- Bug in :func:`SparseDataFrame.fillna` not filling all NaNs when frame was instantiated from SciPy sparse matrix (:issue:`16112`)
- Bug in :func:`SparseSeries.unstack` and :func:`SparseDataFrame.stack` (:issue:`16614`, :issue:`15045`)
- Bug in :func:`make_sparse` treating two numeric/boolean data, which have same bits, as same when array ``dtype`` is ``object`` (:issue:`17574`)
- :func:`SparseArray.all` and :func:`SparseArray.any` are now implemented to handle ``SparseArray``, these were used but not implemented (:issue:`17570`)

Reshaping
^^^^^^^^^
- Joining/Merging with a non unique ``PeriodIndex`` raised a ``TypeError`` (:issue:`16871`)
- Bug in :func:`crosstab` where non-aligned series of integers were casted to float (:issue:`17005`)
- Bug in merging with categorical dtypes with datetimelikes incorrectly raised a ``TypeError`` (:issue:`16900`)
- Bug when using :func:`isin` on a large object series and large comparison array (:issue:`16012`)
- Fixes regression from 0.20, :func:`Series.aggregate` and :func:`DataFrame.aggregate` allow dictionaries as return values again (:issue:`16741`)
- Fixes dtype of result with integer dtype input, from :func:`pivot_table` when called with ``margins=True`` (:issue:`17013`)
- Bug in :func:`crosstab` where passing two ``Series`` with the same name raised a ``KeyError`` (:issue:`13279`)
- :func:`Series.argmin`, :func:`Series.argmax`, and their counterparts on ``DataFrame`` and groupby objects work correctly with floating point data that contains infinite values (:issue:`13595`).
- Bug in :func:`unique` where checking a tuple of strings raised a ``TypeError`` (:issue:`17108`)
- Bug in :func:`concat` where order of result index was unpredictable if it contained non-comparable elements (:issue:`17344`)
- Fixes regression when sorting by multiple columns on a ``datetime64`` dtype ``Series`` with ``NaT`` values (:issue:`16836`)

Numeric
^^^^^^^
- Bug in ``.clip()`` with ``axis=1`` and a list-like for ``threshold`` is passed; previously this raised ``ValueError`` (:issue:`15390`)
- :func:`Series.clip()` and :func:`DataFrame.clip()` now treat NA values for upper and lower arguments as ``None`` instead of raising ``ValueError`` (:issue:`17276`).


Categorical
^^^^^^^^^^^
- Bug in :func:`Series.isin` when called with a categorical (:issue:`16639`)
- Bug in the categorical constructor with empty values and categories causing the ``.categories`` to be an empty ``Float64Index`` rather than an empty ``Index`` with object dtype (:issue:`17248`)
- Bug in categorical operations with :ref:`Series.cat <categorical.cat>` not preserving the original Series' name (:issue:`17509`)

PyPy
^^^^

- Compatibility with PyPy in :func:`read_csv` with ``usecols=[<unsorted ints>]`` and
  :func:`read_json` (:issue:`17351`)
- Split tests into cases for CPython and PyPy where needed, which highlights the fragility
  of index matching with ``float('nan')``, ``np.nan`` and ``NAT`` (:issue:`17351`)
- Fix :func:`DataFrame.memory_usage` to support PyPy. Objects on PyPy do not have a fixed size,
  so an approximation is used instead (:issue:`17228`)

Other
^^^^^
- Bug where some inplace operators were not being wrapped and produced a copy when invoked (:issue:`12962`)
- Bug in :func:`eval` where the ``inplace`` parameter was being incorrectly handled (:issue:`16732`)<|MERGE_RESOLUTION|>--- conflicted
+++ resolved
@@ -186,12 +186,9 @@
 - :func:`date_range` now accepts 'Y' in addition to 'A' as an alias for end of year (:issue:`9313`)
 - Integration with `Apache Parquet <https://parquet.apache.org/>`__, including a new top-level :func:`read_parquet` and :func:`DataFrame.to_parquet` method, see :ref:`here <io.parquet>`. (:issue:`15838`, :issue:`17438`)
 - :func:`DataFrame.add_prefix` and :func:`DataFrame.add_suffix` now accept strings containing the '%' character. (:issue:`17151`)
-<<<<<<< HEAD
+- Read/write methods that infer compression (:func:`read_csv`, :func:`read_table`, :func:`read_pickle`, and :meth:`~DataFrame.to_pickle`) can now infer from non-string paths, such as ``pathlib.Path`` objects (:issue:`17206`).
 - :func:`DataFrame.merge` now accepts index level names as `on`, `left_on`, and `right_on` parameters, allowing frames to be merged on a combination of columns and index levels (:issue:`14355`)
 - `read_*` methods can now infer compression from non-string paths, such as ``pathlib.Path`` objects (:issue:`17206`).
-=======
-- Read/write methods that infer compression (:func:`read_csv`, :func:`read_table`, :func:`read_pickle`, and :meth:`~DataFrame.to_pickle`) can now infer from non-string paths, such as ``pathlib.Path`` objects (:issue:`17206`).
->>>>>>> 97fea489
 - :func:`pd.read_sas()` now recognizes much more of the most frequently used date (datetime) formats in SAS7BDAT files (:issue:`15871`).
 - :func:`DataFrame.items` and :func:`Series.items` is now present in both Python 2 and 3 and is lazy in all cases (:issue:`13918`, :issue:`17213`)
 - :func:`Styler.where` has been implemented. It is as a convenience for :func:`Styler.applymap` and enables simple DataFrame styling on the Jupyter notebook (:issue:`17474`).
