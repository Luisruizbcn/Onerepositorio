.. _whatsnew_0210:

v0.21.0 (???)
-------------

This is a major release from 0.20.x and includes a number of API changes, deprecations, new features,
enhancements, and performance improvements along with a large number of bug fixes. We recommend that all
users upgrade to this version.

Highlights include:

- Integration with `Apache Parquet <https://parquet.apache.org/>`__, including a new top-level :func:`read_parquet` and :func:`DataFrame.to_parquet` method, see :ref:`here <io.parquet>`.

Check the :ref:`API Changes <whatsnew_0210.api_breaking>` and :ref:`deprecations <whatsnew_0210.deprecations>` before updating.

.. contents:: What's new in v0.21.0
    :local:
    :backlinks: none

.. _whatsnew_0210.enhancements:

New features
~~~~~~~~~~~~

- Support for `PEP 519 -- Adding a file system path protocol
  <https://www.python.org/dev/peps/pep-0519/>`_ on most readers and writers (:issue:`13823`)
- Added ``__fspath__`` method to :class:`~pandas.HDFStore`, :class:`~pandas.ExcelFile`,
  and :class:`~pandas.ExcelWriter` to work properly with the file system path protocol (:issue:`13823`)
- Added ``skipna`` parameter to :func:`~pandas.api.types.infer_dtype` to
  support type inference in the presence of missing values (:issue:`17059`).

.. _whatsnew_0210.enhancements.infer_objects:

``infer_objects`` type conversion
^^^^^^^^^^^^^^^^^^^^^^^^^^^^^^^^^

The :meth:`DataFrame.infer_objects` and :meth:`Series.infer_objects`
methods have been added to perform dtype inference on object columns, replacing
some of the functionality of the deprecated ``convert_objects``
method. See the documentation :ref:`here <basics.object_conversion>`
for more details. (:issue:`11221`)

This method only performs soft conversions on object columns, converting Python objects
to native types, but not any coercive conversions.  For example:

.. ipython:: python

   df = pd.DataFrame({'A': [1, 2, 3],
                      'B': np.array([1, 2, 3], dtype='object'),
                      'C': ['1', '2', '3']})
   df.dtypes
   df.infer_objects().dtypes

Note that column ``'C'`` was not converted - only scalar numeric types
will be inferred to a new type.  Other types of conversion should be accomplished
using the :func:`to_numeric` function (or :func:`to_datetime`, :func:`to_timedelta`).

.. ipython:: python

   df = df.infer_objects()
   df['C'] = pd.to_numeric(df['C'], errors='coerce')
   df.dtypes

.. _whatsnew_0210.enhancements.attribute_access:

Improved warnings when attempting to create columns
^^^^^^^^^^^^^^^^^^^^^^^^^^^^^^^^^^^^^^^^^^^^^^^^^^^

New users are often flummoxed by the relationship between column operations and attribute
access on ``DataFrame`` instances (:issue:`5904` & :issue:`7175`). Two specific instances
of this confusion include attempting to create a new column by setting into an attribute:

.. code-block:: ipython

  In[1]: df = pd.DataFrame({'one': [1., 2., 3.]})
  In[2]: df.two = [4, 5, 6]

This does not raise any obvious exceptions, but also does not create a new column:

.. code-block:: ipython

  In[3]: df
  Out[3]:
      one
  0  1.0
  1  2.0
  2  3.0

The second source of confusion is creating a column whose name collides with a method or
attribute already in the instance namespace:

.. code-block:: ipython

  In[4]: df['sum'] = [5., 7., 9.]

This does not permit that column to be accessed as an attribute:

.. code-block:: ipython

  In[5]: df.sum
  Out[5]:
  <bound method DataFrame.sum of    one  sum
  0  1.0  5.0
  1  2.0  7.0
  2  3.0  9.0>

Both of these now raise a ``UserWarning`` about the potential for unexpected behavior. See :ref:`Attribute Access <indexing.attribute_access>`.

.. _whatsnew_0210.enhancements.other:

Other Enhancements
^^^^^^^^^^^^^^^^^^

- The ``validate`` argument for :func:`merge` function now checks whether a merge is one-to-one, one-to-many, many-to-one, or many-to-many. If a merge is found to not be an example of specified merge type, an exception of type ``MergeError`` will be raised. For more, see :ref:`here <merging.validation>` (:issue:`16270`)
- :func:`Series.to_dict` and :func:`DataFrame.to_dict` now support an ``into`` keyword which allows you to specify the ``collections.Mapping`` subclass that you would like returned.  The default is ``dict``, which is backwards compatible. (:issue:`16122`)
- :func:`RangeIndex.append` now returns a ``RangeIndex`` object when possible (:issue:`16212`)
- :func:`Series.rename_axis` and :func:`DataFrame.rename_axis` with ``inplace=True`` now return ``None`` while renaming the axis inplace. (:issue:`15704`)
- :func:`Series.set_axis` and :func:`DataFrame.set_axis` now support the ``inplace`` parameter. (:issue:`14636`)
- :func:`Series.to_pickle` and :func:`DataFrame.to_pickle` have gained a ``protocol`` parameter (:issue:`16252`). By default, this parameter is set to `HIGHEST_PROTOCOL <https://docs.python.org/3/library/pickle.html#data-stream-format>`__
- :func:`api.types.infer_dtype` now infers decimals. (:issue:`15690`)
- :func:`read_feather` has gained the ``nthreads`` parameter for multi-threaded operations (:issue:`16359`)
<<<<<<< HEAD
- :func:`DataFrame.clip()` and :func: `Series.cip()` have gained an inplace argument. (:issue: `15388`)
- :func:`crosstab` has gained a ``margins_name`` parameter to define the name of the row / column that will contain the totals when margins=True. (:issue:`15972`)
- Better support for ``Dataframe.style.to_excel()`` output with the ``xlsxwriter`` engine. (:issue:`16149`)
=======
- :func:`DataFrame.clip()` and :func:`Series.clip()` have gained an ``inplace`` argument. (:issue:`15388`)
- :func:`crosstab` has gained a ``margins_name`` parameter to define the name of the row / column that will contain the totals when ``margins=True``. (:issue:`15972`)
- :func:`DataFrame.select_dtypes` now accepts scalar values for include/exclude as well as list-like. (:issue:`16855`)
- :func:`date_range` now accepts 'YS' in addition to 'AS' as an alias for start of year (:issue:`9313`)
- :func:`date_range` now accepts 'Y' in addition to 'A' as an alias for end of year (:issue:`9313`)
- Integration with `Apache Parquet <https://parquet.apache.org/>`__, including a new top-level :func:`read_parquet` and :func:`DataFrame.to_parquet` method, see :ref:`here <io.parquet>`.
- :func:`DataFrame.add_prefix` and :func:`DataFrame.add_suffix` now accept strings containing the '%' character. (:issue:`17151`)
- `read_*` methods can now infer compression from non-string paths, such as ``pathlib.Path`` objects (:issue:`17206`).
>>>>>>> 95f4f7dc

.. _whatsnew_0210.api_breaking:

Backwards incompatible API changes
~~~~~~~~~~~~~~~~~~~~~~~~~~~~~~~~~~

.. _whatsnew_0210.api_breaking.pandas_eval:

Improved error handling during item assignment in pd.eval
^^^^^^^^^^^^^^^^^^^^^^^^^^^^^^^^^^^^^^^^^^^^^^^^^^^^^^^^^

:func:`eval` will now raise a ``ValueError`` when item assignment malfunctions, or
inplace operations are specified, but there is no item assignment in the expression (:issue:`16732`)

.. ipython:: python

   arr = np.array([1, 2, 3])

Previously, if you attempted the following expression, you would get a not very helpful error message:

.. code-block:: ipython

  In [3]: pd.eval("a = 1 + 2", target=arr, inplace=True)
  ...
  IndexError: only integers, slices (`:`), ellipsis (`...`), numpy.newaxis (`None`)
  and integer or boolean arrays are valid indices

This is a very long way of saying numpy arrays don't support string-item indexing. With this
change, the error message is now this:

.. code-block:: python

   In [3]: pd.eval("a = 1 + 2", target=arr, inplace=True)
   ...
   ValueError: Cannot assign expression output to target

It also used to be possible to evaluate expressions inplace, even if there was no item assignment:

.. code-block:: ipython

  In [4]: pd.eval("1 + 2", target=arr, inplace=True)
  Out[4]: 3

However, this input does not make much sense because the output is not being assigned to
the target. Now, a ``ValueError`` will be raised when such an input is passed in:

.. code-block:: ipython

   In [4]: pd.eval("1 + 2", target=arr, inplace=True)
   ...
   ValueError: Cannot operate inplace if there is no assignment

Dtype Conversions
^^^^^^^^^^^^^^^^^

- Previously assignments, ``.where()`` and ``.fillna()`` with a ``bool`` assignment, would coerce to
  same the type (e.g. int / float), or raise for datetimelikes. These will now preseve the bools with ``object`` dtypes. (:issue:`16821`).

  .. ipython:: python

     s = Series([1, 2, 3])

  .. code-block:: python

     In [5]: s[1] = True

     In [6]: s
     Out[6]:
     0    1
     1    1
     2    3
     dtype: int64

  New Behavior

  .. ipython:: python

     s[1] = True
     s

- Previously, as assignment to a datetimelike with a non-datetimelike would coerce the
  non-datetime-like item being assigned (:issue:`14145`).

  .. ipython:: python

     s = pd.Series([pd.Timestamp('2011-01-01'), pd.Timestamp('2012-01-01')])

  .. code-block:: python

     In [1]: s[1] = 1

     In [2]: s
     Out[2]:
     0   2011-01-01 00:00:00.000000000
     1   1970-01-01 00:00:00.000000001
     dtype: datetime64[ns]

  These now coerce to ``object`` dtype.

  .. ipython:: python

     s[1] = 1
     s

- Inconsistent behavior in ``.where()`` with datetimelikes which would raise rather than coerce to ``object`` (:issue:`16402`)
- Bug in assignment against ``int64`` data with ``np.ndarray`` with ``float64`` dtype may keep ``int64`` dtype (:issue:`14001`)

.. _whatsnew_0210.api.na_changes:

NA naming Changes
^^^^^^^^^^^^^^^^^

In order to promote more consistency among the pandas API, we have added additional top-level
functions :func:`isna` and :func:`notna` that are aliases for :func:`isnull` and :func:`notnull`.
The naming scheme is now more consistent with methods like ``.dropna()`` and ``.fillna()``. Furthermore
in all cases where ``.isnull()`` and ``.notnull()`` methods are defined, these have additional methods
named ``.isna()`` and ``.notna()``, these are included for classes ``Categorical``,
``Index``, ``Series``, and ``DataFrame``. (:issue:`15001`).

The configuration option ``pd.options.mode.use_inf_as_null`` is deprecated, and ``pd.options.mode.use_inf_as_na`` is added as a replacement.

.. _whatsnew_0210.api:

Other API Changes
^^^^^^^^^^^^^^^^^

- Support has been dropped for Python 3.4 (:issue:`15251`)
- Support has been dropped for bottleneck < 1.0.0 (:issue:`15214`)
- The Categorical constructor no longer accepts a scalar for the ``categories`` keyword. (:issue:`16022`)
- Accessing a non-existent attribute on a closed :class:`~pandas.HDFStore` will now
  raise an ``AttributeError`` rather than a ``ClosedFileError`` (:issue:`16301`)
- :func:`read_csv` now treats ``'null'`` strings as missing values by default (:issue:`16471`)
- :func:`read_csv` now treats ``'n/a'`` strings as missing values by default (:issue:`16078`)
- :class:`pandas.HDFStore`'s string representation is now faster and less detailed. For the previous behavior, use ``pandas.HDFStore.info()``. (:issue:`16503`).
- Compression defaults in HDF stores now follow pytable standards. Default is no compression and if ``complib`` is missing and ``complevel`` > 0 ``zlib`` is used (:issue:`15943`)
- ``Index.get_indexer_non_unique()`` now returns a ndarray indexer rather than an ``Index``; this is consistent with ``Index.get_indexer()`` (:issue:`16819`)
- Removed the ``@slow`` decorator from ``pandas.util.testing``, which caused issues for some downstream packages' test suites. Use ``@pytest.mark.slow`` instead, which achieves the same thing (:issue:`16850`)
- Moved definition of ``MergeError`` to the ``pandas.errors`` module.
- The signature of :func:`Series.set_axis` and :func:`DataFrame.set_axis` has been changed from ``set_axis(axis, labels)`` to ``set_axis(labels, axis=0)``, for consistency with the rest of the API. The old signature is deprecated and will show a ``FutureWarning`` (:issue:`14636`)
- :func:`Series.argmin` and :func:`Series.argmax` will now raise a ``TypeError`` when used with ``object`` dtypes, instead of a ``ValueError`` (:issue:`13595`)

.. _whatsnew_0210.deprecations:

Deprecations
~~~~~~~~~~~~
- :func:`read_excel()` has deprecated ``sheetname`` in favor of ``sheet_name`` for consistency with ``.to_excel()`` (:issue:`10559`).

- ``pd.options.html.border`` has been deprecated in favor of ``pd.options.display.html.border`` (:issue:`15793`).

.. _whatsnew_0210.prior_deprecations:

Removal of prior version deprecations/changes
~~~~~~~~~~~~~~~~~~~~~~~~~~~~~~~~~~~~~~~~~~~~~

- :func:`read_excel()` has dropped the ``has_index_names`` parameter (:issue:`10967`)
- The ``pd.options.display.height`` configuration has been dropped (:issue:`3663`)
- The ``pd.options.display.line_width`` configuration has been dropped (:issue:`2881`)
- The ``pd.options.display.mpl_style`` configuration has been dropped (:issue:`12190`)
- ``Index`` has dropped the ``.sym_diff()`` method in favor of ``.symmetric_difference()`` (:issue:`12591`)
- ``Categorical`` has dropped the ``.order()`` and ``.sort()`` methods in favor of ``.sort_values()`` (:issue:`12882`)
- :func:`eval` and :func:`DataFrame.eval` have changed the default of ``inplace`` from ``None`` to ``False`` (:issue:`11149`)
- The function ``get_offset_name`` has been dropped in favor of the ``.freqstr`` attribute for an offset (:issue:`11834`)


.. _whatsnew_0210.performance:

Performance Improvements
~~~~~~~~~~~~~~~~~~~~~~~~

- Improved performance of instantiating :class:`SparseDataFrame` (:issue:`16773`)
- :attr:`Series.dt` no longer performs frequency inference, yielding a large speedup when accessing the attribute (:issue:`17210`)


.. _whatsnew_0210.bug_fixes:

Bug Fixes
~~~~~~~~~


Conversion
^^^^^^^^^^

- Bug in assignment against datetime-like data with ``int`` may incorrectly convert to datetime-like (:issue:`14145`)
- Bug in assignment against ``int64`` data with ``np.ndarray`` with ``float64`` dtype may keep ``int64`` dtype (:issue:`14001`)
- Fix :func:`DataFrame.memory_usage` to support PyPy. Objects on PyPy do not have a fixed size, so an approximation is used instead (:issue:`17228`)
- Fixed the return type of ``IntervalIndex.is_non_overlapping_monotonic`` to be a Python ``bool`` for consistency with similar attributes/methods.  Previously returned a ``numpy.bool_``. (:issue:`17237`)
- Bug in ``IntervalIndex.is_non_overlapping_monotonic`` when intervals are closed on both sides and overlap at a point (:issue:`16560`)


Indexing
^^^^^^^^

- When called with a null slice (e.g. ``df.iloc[:]``), the ``.iloc`` and ``.loc`` indexers return a shallow copy of the original object. Previously they returned the original object. (:issue:`13873`).
- When called on an unsorted ``MultiIndex``, the ``loc`` indexer now will raise ``UnsortedIndexError`` only if proper slicing is used on non-sorted levels (:issue:`16734`).
- Fixes regression in 0.20.3 when indexing with a string on a ``TimedeltaIndex`` (:issue:`16896`).
- Fixed :func:`TimedeltaIndex.get_loc` handling of ``np.timedelta64`` inputs (:issue:`16909`).
- Fix :func:`MultiIndex.sort_index` ordering when ``ascending`` argument is a list, but not all levels are specified, or are in a different order (:issue:`16934`).
- Fixes bug where indexing with ``np.inf`` caused an ``OverflowError`` to be raised (:issue:`16957`)
- Bug in reindexing on an empty ``CategoricalIndex`` (:issue:`16770`)
- Fixes ``DataFrame.loc`` for setting with alignment and tz-aware ``DatetimeIndex`` (:issue:`16889`)
- Avoids ``IndexError`` when passing an Index or Series to ``.iloc`` with older numpy (:issue:`17193`)
- Allow unicode empty strings as placeholders in multilevel columns in Python 2 (:issue:`17099`)

I/O
^^^

- Bug in :func:`read_csv` in which columns were not being thoroughly de-duplicated (:issue:`17060`)
- Bug in :func:`read_csv` in which specified column names were not being thoroughly de-duplicated (:issue:`17095`)
- Bug in :func:`read_csv` in which non integer values for the header argument generated an unhelpful / unrelated error message (:issue:`16338`)
- Bug in :func:`read_csv` in which memory management issues in exception handling, under certain conditions, would cause the interpreter to segfault (:issue:`14696`, :issue:`16798`).
- Bug in :func:`read_csv` when called with ``low_memory=False`` in which a CSV with at least one column > 2GB in size would incorrectly raise a ``MemoryError`` (:issue:`16798`).
- Bug in :func:`read_csv` when called with a single-element list ``header`` would return a ``DataFrame`` of all NaN values (:issue:`7757`)
- Bug in :func:`read_stata` where value labels could not be read when using an iterator (:issue:`16923`)
- Bug in :func:`read_html` where import check fails when run in multiple threads (:issue:`16928`)

Plotting
^^^^^^^^
- Bug in plotting methods using ``secondary_y`` and ``fontsize`` not setting secondary axis font size (:issue:`12565`)


Groupby/Resample/Rolling
^^^^^^^^^^^^^^^^^^^^^^^^

- Bug in ``DataFrame.resample(...).size()`` where an empty ``DataFrame`` did not return a ``Series`` (:issue:`14962`)
- Bug in :func:`infer_freq` causing indices with 2-day gaps during the working week to be wrongly inferred as business daily (:issue:`16624`)
- Bug in ``.rolling(...).quantile()`` which incorrectly used different defaults than :func:`Series.quantile()` and :func:`DataFrame.quantile()` (:issue:`9413`, :issue:`16211`)
- Bug in ``groupby.transform()`` that would coerce boolean dtypes back to float (:issue:`16875`)
- Bug in ``Series.resample(...).apply()`` where an empty ``Series`` modified the source index and did not return the name of a ``Series`` (:issue:`14313`)
- Bug in ``.rolling(...).apply(...)`` with a ``DataFrame`` with a ``DatetimeIndex``, a ``window`` of a timedelta-convertible and ``min_periods >= 1` (:issue:`15305`)


Sparse
^^^^^^

- Bug in ``SparseSeries`` raises ``AttributeError`` when a dictionary is passed in as data (:issue:`16905`)
- Bug in :func:`SparseDataFrame.fillna` not filling all NaNs when frame was instantiated from SciPy sparse matrix (:issue:`16112`)


Reshaping
^^^^^^^^^
- Joining/Merging with a non unique ``PeriodIndex`` raised a ``TypeError`` (:issue:`16871`)
- Bug in :func:`crosstab` where non-aligned series of integers were casted to float (:issue:`17005`)
- Bug in merging with categorical dtypes with datetimelikes incorrectly raised a ``TypeError`` (:issue:`16900`)
- Bug when using :func:`isin` on a large object series and large comparison array (:issue:`16012`)
- Fixes regression from 0.20, :func:`Series.aggregate` and :func:`DataFrame.aggregate` allow dictionaries as return values again (:issue:`16741`)
- Fixes dtype of result with integer dtype input, from :func:`pivot_table` when called with ``margins=True`` (:issue:`17013`)
- Bug in :func:`crosstab` where passing two ``Series`` with the same name raised a ``KeyError`` (:issue:`13279`)
- :func:`Series.argmin`, :func:`Series.argmax`, and their counterparts on ``DataFrame`` and groupby objects work correctly with floating point data that contains infinite values (:issue:`13595`).

Numeric
^^^^^^^
- Bug in ``.clip()`` with ``axis=1`` and a list-like for ``threshold`` is passed; previously this raised ``ValueError`` (:issue:`15390`)


Categorical
^^^^^^^^^^^
- Bug in :func:`Series.isin` when called with a categorical (:issue`16639`)


Other
^^^^^
- Bug in :func:`eval` where the ``inplace`` parameter was being incorrectly handled (:issue:`16732`)
- Bug in ``.isin()`` in which checking membership in empty ``Series`` objects raised an error (:issue:`16991`)
- Bug in :func:`unique` where checking a tuple of strings raised a ``TypeError`` (:issue:`17108`)<|MERGE_RESOLUTION|>--- conflicted
+++ resolved
@@ -119,11 +119,6 @@
 - :func:`Series.to_pickle` and :func:`DataFrame.to_pickle` have gained a ``protocol`` parameter (:issue:`16252`). By default, this parameter is set to `HIGHEST_PROTOCOL <https://docs.python.org/3/library/pickle.html#data-stream-format>`__
 - :func:`api.types.infer_dtype` now infers decimals. (:issue:`15690`)
 - :func:`read_feather` has gained the ``nthreads`` parameter for multi-threaded operations (:issue:`16359`)
-<<<<<<< HEAD
-- :func:`DataFrame.clip()` and :func: `Series.cip()` have gained an inplace argument. (:issue: `15388`)
-- :func:`crosstab` has gained a ``margins_name`` parameter to define the name of the row / column that will contain the totals when margins=True. (:issue:`15972`)
-- Better support for ``Dataframe.style.to_excel()`` output with the ``xlsxwriter`` engine. (:issue:`16149`)
-=======
 - :func:`DataFrame.clip()` and :func:`Series.clip()` have gained an ``inplace`` argument. (:issue:`15388`)
 - :func:`crosstab` has gained a ``margins_name`` parameter to define the name of the row / column that will contain the totals when ``margins=True``. (:issue:`15972`)
 - :func:`DataFrame.select_dtypes` now accepts scalar values for include/exclude as well as list-like. (:issue:`16855`)
@@ -132,7 +127,7 @@
 - Integration with `Apache Parquet <https://parquet.apache.org/>`__, including a new top-level :func:`read_parquet` and :func:`DataFrame.to_parquet` method, see :ref:`here <io.parquet>`.
 - :func:`DataFrame.add_prefix` and :func:`DataFrame.add_suffix` now accept strings containing the '%' character. (:issue:`17151`)
 - `read_*` methods can now infer compression from non-string paths, such as ``pathlib.Path`` objects (:issue:`17206`).
->>>>>>> 95f4f7dc
+- Better support for ``Dataframe.style.to_excel()`` output with the ``xlsxwriter`` engine. (:issue:`16149`)
 
 .. _whatsnew_0210.api_breaking:
 
