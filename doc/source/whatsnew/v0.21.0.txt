.. _whatsnew_0210:

v0.21.0 (October 27, 2017)
--------------------------

This is a major release from 0.20.3 and includes a number of API changes, deprecations, new features,
enhancements, and performance improvements along with a large number of bug fixes. We recommend that all
users upgrade to this version.

Highlights include:

- Integration with `Apache Parquet <https://parquet.apache.org/>`__, including a new top-level :func:`read_parquet` function and :meth:`DataFrame.to_parquet` method, see :ref:`here <whatsnew_0210.enhancements.parquet>`.
- New user-facing :class:`pandas.api.types.CategoricalDtype` for specifying
  categoricals independent of the data, see :ref:`here <whatsnew_0210.enhancements.categorical_dtype>`.
- The behavior of ``sum`` and ``prod`` on all-NaN Series/DataFrames is now consistent and no longer depends on whether `bottleneck <http://berkeleyanalytics.com/bottleneck>`__ is installed, see :ref:`here <whatsnew_0210.api_breaking.bottleneck>`.
- Compatibility fixes for pypy, see :ref:`here <whatsnew_0210.pypy>`.
- Additions to the ``drop``, ``reindex`` and ``rename`` API to make them more consistent, see :ref:`here <whatsnew_0210.enhancements.drop_api>`.
- Addition of the new methods ``DataFrame.infer_objects`` (see :ref:`here <whatsnew_0210.enhancements.infer_objects>`) and ``GroupBy.pipe`` (see :ref:`here <whatsnew_0210.enhancements.GroupBy_pipe>`).
- Indexing with a list of labels, where one or more of the labels is missing, is deprecated and will raise a KeyError in a future version, see :ref:`here <whatsnew_0210.api_breaking.loc>`.

Check the :ref:`API Changes <whatsnew_0210.api_breaking>` and :ref:`deprecations <whatsnew_0210.deprecations>` before updating.

.. contents:: What's new in v0.21.0
    :local:
    :backlinks: none
    :depth: 2

.. _whatsnew_0210.enhancements:

New features
~~~~~~~~~~~~

.. _whatsnew_0210.enhancements.parquet:

Integration with Apache Parquet file format
^^^^^^^^^^^^^^^^^^^^^^^^^^^^^^^^^^^^^^^^^^^

Integration with `Apache Parquet <https://parquet.apache.org/>`__, including a new top-level :func:`read_parquet` and :func:`DataFrame.to_parquet` method, see :ref:`here <io.parquet>` (:issue:`15838`, :issue:`17438`).

`Apache Parquet <https://parquet.apache.org/>`__ provides a cross-language, binary file format for reading and writing data frames efficiently.
Parquet is designed to faithfully serialize and de-serialize ``DataFrame`` s, supporting all of the pandas
dtypes, including extension dtypes such as datetime with timezones.

This functionality depends on either the `pyarrow <http://arrow.apache.org/docs/python/>`__ or `fastparquet <https://fastparquet.readthedocs.io/en/latest/>`__ library.
For more details, see see :ref:`the IO docs on Parquet <io.parquet>`.


.. _whatsnew_0210.enhancements.infer_objects:

``infer_objects`` type conversion
^^^^^^^^^^^^^^^^^^^^^^^^^^^^^^^^^

The :meth:`DataFrame.infer_objects` and :meth:`Series.infer_objects`
methods have been added to perform dtype inference on object columns, replacing
some of the functionality of the deprecated ``convert_objects``
method. See the documentation :ref:`here <basics.object_conversion>`
for more details. (:issue:`11221`)

This method only performs soft conversions on object columns, converting Python objects
to native types, but not any coercive conversions. For example:

.. ipython:: python

   df = pd.DataFrame({'A': [1, 2, 3],
                      'B': np.array([1, 2, 3], dtype='object'),
                      'C': ['1', '2', '3']})
   df.dtypes
   df.infer_objects().dtypes

Note that column ``'C'`` was not converted - only scalar numeric types
will be converted to a new type.  Other types of conversion should be accomplished
using the :func:`to_numeric` function (or :func:`to_datetime`, :func:`to_timedelta`).

.. ipython:: python

   df = df.infer_objects()
   df['C'] = pd.to_numeric(df['C'], errors='coerce')
   df.dtypes

.. _whatsnew_0210.enhancements.attribute_access:

Improved warnings when attempting to create columns
^^^^^^^^^^^^^^^^^^^^^^^^^^^^^^^^^^^^^^^^^^^^^^^^^^^

New users are often puzzled by the relationship between column operations and
attribute access on ``DataFrame`` instances (:issue:`7175`). One specific
instance of this confusion is attempting to create a new column by setting an
attribute on the ``DataFrame``:

.. code-block:: ipython

   In[1]: df = pd.DataFrame({'one': [1., 2., 3.]})
   In[2]: df.two = [4, 5, 6]

This does not raise any obvious exceptions, but also does not create a new column:

.. code-block:: ipython

   In[3]: df
   Out[3]:
       one
   0  1.0
   1  2.0
   2  3.0

Setting a list-like data structure into a new attribute now raises a ``UserWarning`` about the potential for unexpected behavior. See :ref:`Attribute Access <indexing.attribute_access>`.

.. _whatsnew_0210.enhancements.drop_api:

``drop`` now also accepts index/columns keywords
^^^^^^^^^^^^^^^^^^^^^^^^^^^^^^^^^^^^^^^^^^^^^^^^

The :meth:`~DataFrame.drop` method has gained ``index``/``columns`` keywords as an
alternative to specifying the ``axis``. This is similar to the behavior of ``reindex``
(:issue:`12392`).

For example:

.. ipython:: python

    df = pd.DataFrame(np.arange(8).reshape(2,4),
                      columns=['A', 'B', 'C', 'D'])
    df
    df.drop(['B', 'C'], axis=1)
    # the following is now equivalent
    df.drop(columns=['B', 'C'])

.. _whatsnew_0210.enhancements.rename_reindex_axis:

``rename``, ``reindex`` now also accept axis keyword
^^^^^^^^^^^^^^^^^^^^^^^^^^^^^^^^^^^^^^^^^^^^^^^^^^^^

The :meth:`DataFrame.rename` and :meth:`DataFrame.reindex` methods have gained
the ``axis`` keyword to specify the axis to target with the operation
(:issue:`12392`).

Here's ``rename``:

.. ipython:: python

   df = pd.DataFrame({"A": [1, 2, 3], "B": [4, 5, 6]})
   df.rename(str.lower, axis='columns')
   df.rename(id, axis='index')

And ``reindex``:

.. ipython:: python

   df.reindex(['A', 'B', 'C'], axis='columns')
   df.reindex([0, 1, 3], axis='index')

The "index, columns" style continues to work as before.

.. ipython:: python

   df.rename(index=id, columns=str.lower)
   df.reindex(index=[0, 1, 3], columns=['A', 'B', 'C'])

We *highly* encourage using named arguments to avoid confusion when using either
style.

.. _whatsnew_0210.enhancements.categorical_dtype:

``CategoricalDtype`` for specifying categoricals
^^^^^^^^^^^^^^^^^^^^^^^^^^^^^^^^^^^^^^^^^^^^^^^^

:class:`pandas.api.types.CategoricalDtype` has been added to the public API and
expanded to include the ``categories`` and ``ordered`` attributes. A
``CategoricalDtype`` can be used to specify the set of categories and
orderedness of an array, independent of the data. This can be useful for example,
when converting string data to a ``Categorical`` (:issue:`14711`,
:issue:`15078`, :issue:`16015`, :issue:`17643`):

.. ipython:: python

   from pandas.api.types import CategoricalDtype

   s = pd.Series(['a', 'b', 'c', 'a'])  # strings
   dtype = CategoricalDtype(categories=['a', 'b', 'c', 'd'], ordered=True)
   s.astype(dtype)

One place that deserves special mention is in :meth:`read_csv`. Previously, with
``dtype={'col': 'category'}``, the returned values and categories would always
be strings.

.. ipython:: python
   :suppress:

   from pandas.compat import StringIO

.. ipython:: python

   data = 'A,B\na,1\nb,2\nc,3'
   pd.read_csv(StringIO(data), dtype={'B': 'category'}).B.cat.categories

Notice the "object" dtype.

With a ``CategoricalDtype`` of all numerics, datetimes, or
timedeltas, we can automatically convert to the correct type

.. ipython:: python

   dtype = {'B': CategoricalDtype([1, 2, 3])}
   pd.read_csv(StringIO(data), dtype=dtype).B.cat.categories

The values have been correctly interpreted as integers.

The ``.dtype`` property of a ``Categorical``, ``CategoricalIndex`` or a
``Series`` with categorical type will now return an instance of
``CategoricalDtype``. While the repr has changed, ``str(CategoricalDtype())`` is
still the string ``'category'``. We'll take this moment to remind users that the
*preferred* way to detect categorical data is to use
:func:`pandas.api.types.is_categorical_dtype`, and not ``str(dtype) == 'category'``.

See the :ref:`CategoricalDtype docs <categorical.categoricaldtype>` for more.

.. _whatsnew_0210.enhancements.GroupBy_pipe:

``GroupBy`` objects now have a ``pipe`` method
^^^^^^^^^^^^^^^^^^^^^^^^^^^^^^^^^^^^^^^^^^^^^^^

``GroupBy`` objects now have a ``pipe`` method, similar to the one on
``DataFrame`` and ``Series``, that allow for functions that take a
``GroupBy`` to be composed in a clean, readable syntax. (:issue:`17871`)

For a concrete example on combining ``.groupby`` and ``.pipe`` , imagine having a
DataFrame with columns for stores, products, revenue and sold quantity. We'd like to
do a groupwise calculation of *prices* (i.e. revenue/quantity) per store and per product.
We could do this in a multi-step operation, but expressing it in terms of piping can make the
code more readable.

First we set the data:

.. ipython:: python

   import numpy as np
   n = 1000
   df = pd.DataFrame({'Store': np.random.choice(['Store_1', 'Store_2'], n),
                      'Product': np.random.choice(['Product_1', 'Product_2', 'Product_3'], n),
                      'Revenue': (np.random.random(n)*50+10).round(2),
                      'Quantity': np.random.randint(1, 10, size=n)})
   df.head(2)

Now, to find prices per store/product, we can simply do:

.. ipython:: python

   (df.groupby(['Store', 'Product'])
      .pipe(lambda grp: grp.Revenue.sum()/grp.Quantity.sum())
      .unstack().round(2))

See the :ref:`documentation <groupby.pipe>` for more.


.. _whatsnew_0210.enhancements.reanme_categories:

``Categorical.rename_categories`` accepts a dict-like
^^^^^^^^^^^^^^^^^^^^^^^^^^^^^^^^^^^^^^^^^^^^^^^^^^^^^

:meth:`~Series.cat.rename_categories` now accepts a dict-like argument for
``new_categories``. The previous categories are looked up in the dictionary's
keys and replaced if found. The behavior of missing and extra keys is the same
as in :meth:`DataFrame.rename`.

.. ipython:: python

   c = pd.Categorical(['a', 'a', 'b'])
   c.rename_categories({"a": "eh", "b": "bee"})

.. warning::

    To assist with upgrading pandas, ``rename_categories`` treats ``Series`` as
    list-like. Typically, Series are considered to be dict-like (e.g. in
    ``.rename``, ``.map``). In a future version of pandas ``rename_categories``
    will change to treat them as dict-like. Follow the warning message's
    recommendations for writing future-proof code.

    .. code-block:: ipython

        In [33]: c.rename_categories(pd.Series([0, 1], index=['a', 'c']))
        FutureWarning: Treating Series 'new_categories' as a list-like and using the values.
        In a future version, 'rename_categories' will treat Series like a dictionary.
        For dict-like, use 'new_categories.to_dict()'
        For list-like, use 'new_categories.values'.
        Out[33]:
        [0, 0, 1]
        Categories (2, int64): [0, 1]


.. _whatsnew_0210.enhancements.other:

Other Enhancements
^^^^^^^^^^^^^^^^^^

New functions or methods
""""""""""""""""""""""""

- :meth:`~pandas.core.resample.Resampler.nearest` is added to support nearest-neighbor upsampling (:issue:`17496`).
- :class:`~pandas.Index` has added support for a ``to_frame`` method (:issue:`15230`).

New keywords
""""""""""""

- Added a ``skipna`` parameter to :func:`~pandas.api.types.infer_dtype` to
  support type inference in the presence of missing values (:issue:`17059`).
- :func:`Series.to_dict` and :func:`DataFrame.to_dict` now support an ``into`` keyword which allows you to specify the ``collections.Mapping`` subclass that you would like returned.  The default is ``dict``, which is backwards compatible. (:issue:`16122`)
- :func:`Series.set_axis` and :func:`DataFrame.set_axis` now support the ``inplace`` parameter. (:issue:`14636`)
- :func:`Series.to_pickle` and :func:`DataFrame.to_pickle` have gained a ``protocol`` parameter (:issue:`16252`). By default, this parameter is set to `HIGHEST_PROTOCOL <https://docs.python.org/3/library/pickle.html#data-stream-format>`__
- :func:`read_feather` has gained the ``nthreads`` parameter for multi-threaded operations (:issue:`16359`)
- :func:`DataFrame.clip()` and :func:`Series.clip()` have gained an ``inplace`` argument. (:issue:`15388`)
- :func:`crosstab` has gained a ``margins_name`` parameter to define the name of the row / column that will contain the totals when ``margins=True``. (:issue:`15972`)
- :func:`read_json` now accepts a ``chunksize`` parameter that can be used when ``lines=True``. If ``chunksize`` is passed, read_json now returns an iterator which reads in ``chunksize`` lines with each iteration. (:issue:`17048`)
- :func:`read_json` and :func:`~DataFrame.to_json` now accept a ``compression`` argument which allows them to transparently handle compressed files. (:issue:`17798`)

Various enhancements
""""""""""""""""""""

- Improved the import time of pandas by about 2.25x.  (:issue:`16764`)
- Support for `PEP 519 -- Adding a file system path protocol
  <https://www.python.org/dev/peps/pep-0519/>`_ on most readers (e.g.
  :func:`read_csv`) and writers (e.g. :meth:`DataFrame.to_csv`) (:issue:`13823`).
- Added a ``__fspath__`` method to ``pd.HDFStore``, ``pd.ExcelFile``,
  and ``pd.ExcelWriter`` to work properly with the file system path protocol (:issue:`13823`).
- The ``validate`` argument for :func:`merge` now checks whether a merge is one-to-one, one-to-many, many-to-one, or many-to-many. If a merge is found to not be an example of specified merge type, an exception of type ``MergeError`` will be raised. For more, see :ref:`here <merging.validation>` (:issue:`16270`)
- Added support for `PEP 518 <https://www.python.org/dev/peps/pep-0518/>`_ (``pyproject.toml``) to the build system (:issue:`16745`)
- :func:`RangeIndex.append` now returns a ``RangeIndex`` object when possible (:issue:`16212`)
- :func:`Series.rename_axis` and :func:`DataFrame.rename_axis` with ``inplace=True`` now return ``None`` while renaming the axis inplace. (:issue:`15704`)
- :func:`api.types.infer_dtype` now infers decimals. (:issue:`15690`)
- :func:`DataFrame.select_dtypes` now accepts scalar values for include/exclude as well as list-like. (:issue:`16855`)
- :func:`date_range` now accepts 'YS' in addition to 'AS' as an alias for start of year. (:issue:`9313`)
- :func:`date_range` now accepts 'Y' in addition to 'A' as an alias for end of year. (:issue:`9313`)
- :func:`DataFrame.add_prefix` and :func:`DataFrame.add_suffix` now accept strings containing the '%' character. (:issue:`17151`)
- Read/write methods that infer compression (:func:`read_csv`, :func:`read_table`, :func:`read_pickle`, and :meth:`~DataFrame.to_pickle`) can now infer from path-like objects, such as ``pathlib.Path``. (:issue:`17206`)
- :func:`read_sas` now recognizes much more of the most frequently used date (datetime) formats in SAS7BDAT files. (:issue:`15871`)
- :func:`DataFrame.items` and :func:`Series.items` are now present in both Python 2 and 3 and is lazy in all cases. (:issue:`13918`, :issue:`17213`)
- :meth:`pandas.io.formats.style.Styler.where` has been implemented as a convenience for :meth:`pandas.io.formats.style.Styler.applymap`. (:issue:`17474`)
- :func:`MultiIndex.is_monotonic_decreasing` has been implemented.  Previously returned ``False`` in all cases. (:issue:`16554`)
- :func:`read_excel` raises ``ImportError`` with a better message if ``xlrd`` is not installed. (:issue:`17613`)
- :meth:`DataFrame.assign` will preserve the original order of ``**kwargs`` for Python 3.6+ users instead of sorting the column names. (:issue:`14207`)
- :func:`Series.reindex`, :func:`DataFrame.reindex`, :func:`Index.get_indexer` now support list-like argument for ``tolerance``. (:issue:`17367`)

.. _whatsnew_0210.api_breaking:

Backwards incompatible API changes
~~~~~~~~~~~~~~~~~~~~~~~~~~~~~~~~~~

.. _whatsnew_0210.api_breaking.deps:

Dependencies have increased minimum versions
^^^^^^^^^^^^^^^^^^^^^^^^^^^^^^^^^^^^^^^^^^^^

We have updated our minimum supported versions of dependencies (:issue:`15206`, :issue:`15543`, :issue:`15214`).
If installed, we now require:

   +--------------+-----------------+----------+
   | Package      | Minimum Version | Required |
   +==============+=================+==========+
   | Numpy        | 1.9.0           |    X     |
   +--------------+-----------------+----------+
   | Matplotlib   | 1.4.3           |          |
   +--------------+-----------------+----------+
   | Scipy        | 0.14.0          |          |
   +--------------+-----------------+----------+
   | Bottleneck   | 1.0.0           |          |
   +--------------+-----------------+----------+

Additionally, support has been dropped for Python 3.4 (:issue:`15251`).


.. _whatsnew_0210.api_breaking.bottleneck:

Sum/Prod of all-NaN Series/DataFrames is now consistently NaN
^^^^^^^^^^^^^^^^^^^^^^^^^^^^^^^^^^^^^^^^^^^^^^^^^^^^^^^^^^^^^

The behavior of ``sum`` and ``prod`` on all-NaN Series/DataFrames no longer depends on
whether `bottleneck <http://berkeleyanalytics.com/bottleneck>`__ is installed. (:issue:`9422`, :issue:`15507`).

Calling ``sum`` or ``prod`` on an empty or all-``NaN`` ``Series``, or columns of a ``DataFrame``, will result in ``NaN``. See the :ref:`docs <missing_data.numeric_sum>`.

.. ipython:: python

   s = Series([np.nan])

Previously NO ``bottleneck``

.. code-block:: ipython

   In [2]: s.sum()
   Out[2]: np.nan

Previously WITH ``bottleneck``

.. code-block:: ipython

   In [2]: s.sum()
   Out[2]: 0.0

New Behavior, without regard to the bottleneck installation.

.. ipython:: python

   s.sum()

Note that this also changes the sum of an empty ``Series``

Previously regardless of ``bottlenck``

.. code-block:: ipython

   In [1]: pd.Series([]).sum()
   Out[1]: 0

.. ipython:: python

   pd.Series([]).sum()


.. _whatsnew_0210.api_breaking.loc:

Indexing with a list with missing labels is Deprecated
^^^^^^^^^^^^^^^^^^^^^^^^^^^^^^^^^^^^^^^^^^^^^^^^^^^^^^

Previously, selecting with a list of labels, where one or more labels were missing would always succeed, returning ``NaN`` for missing labels.
This will now show a ``FutureWarning``. In the future this will raise a ``KeyError`` (:issue:`15747`).
This warning will trigger on a ``DataFrame`` or a ``Series`` for using ``.loc[]``  or ``[[]]`` when passing a list-of-labels with at least 1 missing label.
See the :ref:`deprecation docs <indexing.deprecate_loc_reindex_listlike>`.


.. ipython:: python

   s = pd.Series([1, 2, 3])
   s

Previous Behavior

.. code-block:: ipython

   In [4]: s.loc[[1, 2, 3]]
   Out[4]:
   1    2.0
   2    3.0
   3    NaN
   dtype: float64


Current Behavior

.. code-block:: ipython

   In [4]: s.loc[[1, 2, 3]]
   Passing list-likes to .loc or [] with any missing label will raise
   KeyError in the future, you can use .reindex() as an alternative.

   See the documentation here:
   http://pandas.pydata.org/pandas-docs/stable/indexing.html#deprecate-loc-reindex-listlike

   Out[4]:
   1    2.0
   2    3.0
   3    NaN
   dtype: float64

The idiomatic way to achieve selecting potentially not-found elements is via ``.reindex()``

.. ipython:: python

  s.reindex([1, 2, 3])

Selection with all keys found is unchanged.

.. ipython:: python

   s.loc[[1, 2]]


.. _whatsnew_0210.api.na_changes:

NA naming Changes
^^^^^^^^^^^^^^^^^

In order to promote more consistency among the pandas API, we have added additional top-level
functions :func:`isna` and :func:`notna` that are aliases for :func:`isnull` and :func:`notnull`.
The naming scheme is now more consistent with methods like ``.dropna()`` and ``.fillna()``. Furthermore
in all cases where ``.isnull()`` and ``.notnull()`` methods are defined, these have additional methods
named ``.isna()`` and ``.notna()``, these are included for classes ``Categorical``,
``Index``, ``Series``, and ``DataFrame``. (:issue:`15001`).

The configuration option ``pd.options.mode.use_inf_as_null`` is deprecated, and ``pd.options.mode.use_inf_as_na`` is added as a replacement.


.. _whatsnew_0210.api_breaking.iteration_scalars:

Iteration of Series/Index will now return Python scalars
^^^^^^^^^^^^^^^^^^^^^^^^^^^^^^^^^^^^^^^^^^^^^^^^^^^^^^^^

Previously, when using certain iteration methods for a ``Series`` with dtype ``int`` or ``float``, you would receive a ``numpy`` scalar, e.g. a ``np.int64``, rather than a Python ``int``. Issue (:issue:`10904`) corrected this for ``Series.tolist()`` and ``list(Series)``. This change makes all iteration methods consistent, in particular, for ``__iter__()`` and ``.map()``; note that this only affects int/float dtypes. (:issue:`13236`, :issue:`13258`, :issue:`14216`).

.. ipython:: python

   s = pd.Series([1, 2, 3])
   s

Previously:

.. code-block:: ipython

   In [2]: type(list(s)[0])
   Out[2]: numpy.int64

New Behaviour:

.. ipython:: python

   type(list(s)[0])

Furthermore this will now correctly box the results of iteration for :func:`DataFrame.to_dict` as well.

.. ipython:: python

   d = {'a':[1], 'b':['b']}
   df = pd.DataFrame(d)

Previously:

.. code-block:: ipython

   In [8]: type(df.to_dict()['a'][0])
   Out[8]: numpy.int64

New Behaviour:

.. ipython:: python

   type(df.to_dict()['a'][0])


.. _whatsnew_0210.api_breaking.loc_with_index:

Indexing with a Boolean Index
^^^^^^^^^^^^^^^^^^^^^^^^^^^^^

Previously when passing a boolean ``Index`` to ``.loc``, if the index of the ``Series/DataFrame`` had ``boolean`` labels,
you would get a label based selection, potentially duplicating result labels, rather than a boolean indexing selection
(where ``True`` selects elements), this was inconsistent how a boolean numpy array indexed. The new behavior is to
act like a boolean numpy array indexer. (:issue:`17738`)

Previous Behavior:

.. ipython:: python

   s = pd.Series([1, 2, 3], index=[False, True, False])
   s

.. code-block:: ipython

   In [59]: s.loc[pd.Index([True, False, True])]
   Out[59]:
   True     2
   False    1
   False    3
   True     2
   dtype: int64

Current Behavior

.. ipython:: python

   s.loc[pd.Index([True, False, True])]


Furthermore, previously if you had an index that was non-numeric (e.g. strings), then a boolean Index would raise a ``KeyError``.
This will now be treated as a boolean indexer.

Previously Behavior:

.. ipython:: python

    s = pd.Series([1,2,3], index=['a', 'b', 'c'])
    s

.. code-block:: ipython

    In [39]: s.loc[pd.Index([True, False, True])]
    KeyError: "None of [Index([True, False, True], dtype='object')] are in the [index]"

Current Behavior

.. ipython:: python

   s.loc[pd.Index([True, False, True])]


.. _whatsnew_0210.api_breaking.period_index_resampling:

``PeriodIndex`` resampling
^^^^^^^^^^^^^^^^^^^^^^^^^^

In previous versions of pandas, resampling a ``Series``/``DataFrame`` indexed by a ``PeriodIndex`` returned a ``DatetimeIndex`` in some cases (:issue:`12884`). Resampling to a multiplied frequency now returns a ``PeriodIndex`` (:issue:`15944`). As a minor enhancement, resampling a ``PeriodIndex`` can now handle ``NaT`` values (:issue:`13224`)

Previous Behavior:

.. code-block:: ipython

   In [1]: pi = pd.period_range('2017-01', periods=12, freq='M')

   In [2]: s = pd.Series(np.arange(12), index=pi)

   In [3]: resampled = s.resample('2Q').mean()

   In [4]: resampled
   Out[4]:
   2017-03-31     1.0
   2017-09-30     5.5
   2018-03-31    10.0
   Freq: 2Q-DEC, dtype: float64

   In [5]: resampled.index
   Out[5]: DatetimeIndex(['2017-03-31', '2017-09-30', '2018-03-31'], dtype='datetime64[ns]', freq='2Q-DEC')

New Behavior:

.. ipython:: python

   pi = pd.period_range('2017-01', periods=12, freq='M')

   s = pd.Series(np.arange(12), index=pi)

   resampled = s.resample('2Q').mean()

   resampled

   resampled.index

Upsampling and calling ``.ohlc()`` previously returned a ``Series``, basically identical to calling ``.asfreq()``. OHLC upsampling now returns a DataFrame with columns ``open``, ``high``, ``low`` and ``close`` (:issue:`13083`). This is consistent with downsampling and ``DatetimeIndex`` behavior.

Previous Behavior:

.. code-block:: ipython

   In [1]: pi = pd.PeriodIndex(start='2000-01-01', freq='D', periods=10)

   In [2]: s = pd.Series(np.arange(10), index=pi)

   In [3]: s.resample('H').ohlc()
   Out[3]:
   2000-01-01 00:00    0.0
                   ...
   2000-01-10 23:00    NaN
   Freq: H, Length: 240, dtype: float64

   In [4]: s.resample('M').ohlc()
   Out[4]:
            open  high  low  close
   2000-01     0     9    0      9

New Behavior:

.. ipython:: python

   pi = pd.PeriodIndex(start='2000-01-01', freq='D', periods=10)

   s = pd.Series(np.arange(10), index=pi)

   s.resample('H').ohlc()

   s.resample('M').ohlc()


.. _whatsnew_0210.api_breaking.pandas_eval:

Improved error handling during item assignment in pd.eval
^^^^^^^^^^^^^^^^^^^^^^^^^^^^^^^^^^^^^^^^^^^^^^^^^^^^^^^^^

:func:`eval` will now raise a ``ValueError`` when item assignment malfunctions, or
inplace operations are specified, but there is no item assignment in the expression (:issue:`16732`)

.. ipython:: python

   arr = np.array([1, 2, 3])

Previously, if you attempted the following expression, you would get a not very helpful error message:

.. code-block:: ipython

  In [3]: pd.eval("a = 1 + 2", target=arr, inplace=True)
  ...
  IndexError: only integers, slices (`:`), ellipsis (`...`), numpy.newaxis (`None`)
  and integer or boolean arrays are valid indices

This is a very long way of saying numpy arrays don't support string-item indexing. With this
change, the error message is now this:

.. code-block:: python

   In [3]: pd.eval("a = 1 + 2", target=arr, inplace=True)
   ...
   ValueError: Cannot assign expression output to target

It also used to be possible to evaluate expressions inplace, even if there was no item assignment:

.. code-block:: ipython

  In [4]: pd.eval("1 + 2", target=arr, inplace=True)
  Out[4]: 3

However, this input does not make much sense because the output is not being assigned to
the target. Now, a ``ValueError`` will be raised when such an input is passed in:

.. code-block:: ipython

   In [4]: pd.eval("1 + 2", target=arr, inplace=True)
   ...
   ValueError: Cannot operate inplace if there is no assignment


.. _whatsnew_0210.api_breaking.dtype_conversions:

Dtype Conversions
^^^^^^^^^^^^^^^^^

Previously assignments, ``.where()`` and ``.fillna()`` with a ``bool`` assignment, would coerce to same the type (e.g. int / float), or raise for datetimelikes. These will now preserve the bools with ``object`` dtypes. (:issue:`16821`).

.. ipython:: python

   s = Series([1, 2, 3])

.. code-block:: python

   In [5]: s[1] = True

   In [6]: s
   Out[6]:
   0    1
   1    1
   2    3
   dtype: int64

New Behavior

.. ipython:: python

   s[1] = True
   s

Previously, as assignment to a datetimelike with a non-datetimelike would coerce the
non-datetime-like item being assigned (:issue:`14145`).

.. ipython:: python

   s = pd.Series([pd.Timestamp('2011-01-01'), pd.Timestamp('2012-01-01')])

.. code-block:: python

   In [1]: s[1] = 1

   In [2]: s
   Out[2]:
   0   2011-01-01 00:00:00.000000000
   1   1970-01-01 00:00:00.000000001
   dtype: datetime64[ns]

These now coerce to ``object`` dtype.

.. ipython:: python

   s[1] = 1
   s

- Inconsistent behavior in ``.where()`` with datetimelikes which would raise rather than coerce to ``object`` (:issue:`16402`)
- Bug in assignment against ``int64`` data with ``np.ndarray`` with ``float64`` dtype may keep ``int64`` dtype (:issue:`14001`)


.. _whatsnew_210.api.multiindex_single:

MultiIndex Constructor with a Single Level
^^^^^^^^^^^^^^^^^^^^^^^^^^^^^^^^^^^^^^^^^^

The ``MultiIndex`` constructors no longer squeezes a MultiIndex with all
length-one levels down to a regular ``Index``. This affects all the
``MultiIndex`` constructors. (:issue:`17178`)

Previous behavior:

.. code-block:: ipython

   In [2]: pd.MultiIndex.from_tuples([('a',), ('b',)])
   Out[2]: Index(['a', 'b'], dtype='object')

Length 1 levels are no longer special-cased. They behave exactly as if you had
length 2+ levels, so a :class:`MultiIndex` is always returned from all of the
``MultiIndex`` constructors:

.. ipython:: python

   pd.MultiIndex.from_tuples([('a',), ('b',)])

.. _whatsnew_0210.api.utc_localization_with_series:

UTC Localization with Series
^^^^^^^^^^^^^^^^^^^^^^^^^^^^

Previously, :func:`to_datetime` did not localize datetime ``Series`` data when ``utc=True`` was passed. Now, :func:`to_datetime` will correctly localize ``Series`` with a ``datetime64[ns, UTC]`` dtype to be consistent with how list-like and ``Index`` data are handled. (:issue:`6415`).

Previous Behavior

.. ipython:: python

   s = Series(['20130101 00:00:00'] * 3)

.. code-block:: ipython

   In [12]: pd.to_datetime(s, utc=True)
   Out[12]:
   0   2013-01-01
   1   2013-01-01
   2   2013-01-01
   dtype: datetime64[ns]

New Behavior

.. ipython:: python

   pd.to_datetime(s, utc=True)

Additionally, DataFrames with datetime columns that were parsed by :func:`read_sql_table` and :func:`read_sql_query` will also be localized to UTC only if the original SQL columns were timezone aware datetime columns.

.. _whatsnew_0210.api.consistency_of_range_functions:

Consistency of Range Functions
^^^^^^^^^^^^^^^^^^^^^^^^^^^^^^

In previous versions, there were some inconsistencies between the various range functions: :func:`date_range`, :func:`bdate_range`, :func:`period_range`, :func:`timedelta_range`, and :func:`interval_range`. (:issue:`17471`).

One of the inconsistent behaviors occurred when the ``start``, ``end`` and ``period`` parameters were all specified, potentially leading to ambiguous ranges.  When all three parameters were passed, ``interval_range`` ignored the ``period`` parameter, ``period_range`` ignored the ``end`` parameter, and the other range functions raised.  To promote consistency among the range functions, and avoid potentially ambiguous ranges, ``interval_range`` and ``period_range`` will now raise when all three parameters are passed.

Previous Behavior:

.. code-block:: ipython

  In [2]: pd.interval_range(start=0, end=4, periods=6)
  Out[2]:
  IntervalIndex([(0, 1], (1, 2], (2, 3]]
                closed='right',
                dtype='interval[int64]')

  In [3]: pd.period_range(start='2017Q1', end='2017Q4', periods=6, freq='Q')
  Out[3]: PeriodIndex(['2017Q1', '2017Q2', '2017Q3', '2017Q4', '2018Q1', '2018Q2'], dtype='period[Q-DEC]', freq='Q-DEC')

New Behavior:

.. code-block:: ipython

  In [2]: pd.interval_range(start=0, end=4, periods=6)
  ---------------------------------------------------------------------------
  ValueError: Of the three parameters: start, end, and periods, exactly two must be specified

  In [3]: pd.period_range(start='2017Q1', end='2017Q4', periods=6, freq='Q')
  ---------------------------------------------------------------------------
  ValueError: Of the three parameters: start, end, and periods, exactly two must be specified

Additionally, the endpoint parameter ``end`` was not included in the intervals produced by ``interval_range``.  However, all other range functions include ``end`` in their output.  To promote consistency among the range functions, ``interval_range`` will now include ``end`` as the right endpoint of the final interval, except if ``freq`` is specified in a way which skips ``end``.

Previous Behavior:

.. code-block:: ipython

  In [4]: pd.interval_range(start=0, end=4)
  Out[4]:
  IntervalIndex([(0, 1], (1, 2], (2, 3]]
                closed='right',
                dtype='interval[int64]')


New Behavior:

.. ipython:: python

   pd.interval_range(start=0, end=4)

.. _whatsnew_0210.api:

Other API Changes
^^^^^^^^^^^^^^^^^

- The Categorical constructor no longer accepts a scalar for the ``categories`` keyword. (:issue:`16022`)
- Accessing a non-existent attribute on a closed :class:`~pandas.HDFStore` will now
  raise an ``AttributeError`` rather than a ``ClosedFileError`` (:issue:`16301`)
- :func:`read_csv` now issues a ``UserWarning`` if the ``names`` parameter contains duplicates (:issue:`17095`)
- :func:`read_csv` now treats ``'null'`` and ``'n/a'`` strings as missing values by default (:issue:`16471`, :issue:`16078`)
- :class:`pandas.HDFStore`'s string representation is now faster and less detailed. For the previous behavior, use ``pandas.HDFStore.info()``. (:issue:`16503`).
- Compression defaults in HDF stores now follow pytables standards. Default is no compression and if ``complib`` is missing and ``complevel`` > 0 ``zlib`` is used (:issue:`15943`)
- ``Index.get_indexer_non_unique()`` now returns a ndarray indexer rather than an ``Index``; this is consistent with ``Index.get_indexer()`` (:issue:`16819`)
- Removed the ``@slow`` decorator from ``pandas.util.testing``, which caused issues for some downstream packages' test suites. Use ``@pytest.mark.slow`` instead, which achieves the same thing (:issue:`16850`)
- Moved definition of ``MergeError`` to the ``pandas.errors`` module.
- The signature of :func:`Series.set_axis` and :func:`DataFrame.set_axis` has been changed from ``set_axis(axis, labels)`` to ``set_axis(labels, axis=0)``, for consistency with the rest of the API. The old signature is deprecated and will show a ``FutureWarning`` (:issue:`14636`)
- :func:`Series.argmin` and :func:`Series.argmax` will now raise a ``TypeError`` when used with ``object`` dtypes, instead of a ``ValueError`` (:issue:`13595`)
- :class:`Period` is now immutable, and will now raise an ``AttributeError`` when a user tries to assign a new value to the ``ordinal`` or ``freq`` attributes (:issue:`17116`).
- :func:`to_datetime` when passed a tz-aware ``origin=`` kwarg will now raise a more informative ``ValueError`` rather than a ``TypeError`` (:issue:`16842`)
- :func:`to_datetime` now raises a ``ValueError`` when format includes ``%W`` or ``%U`` without also including day of the week and calendar year (:issue:`16774`)
- Renamed non-functional ``index`` to ``index_col`` in :func:`read_stata` to improve API consistency (:issue:`16342`)
- Bug in :func:`DataFrame.drop` caused boolean labels ``False`` and ``True`` to be treated as labels 0 and 1 respectively when dropping indices from a numeric index. This will now raise a ValueError (:issue:`16877`)
- Restricted DateOffset keyword arguments.  Previously, ``DateOffset`` subclasses allowed arbitrary keyword arguments which could lead to unexpected behavior.  Now, only valid arguments will be accepted. (:issue:`17176`).
- Pandas no longer registers matplotlib converters on import. The converters
  will be registered and used when the first plot is draw (:issue:`17710`)

.. _whatsnew_0210.deprecations:

Deprecations
~~~~~~~~~~~~

- :meth:`DataFrame.from_csv` and :meth:`Series.from_csv` have been deprecated in favor of :func:`read_csv()` (:issue:`4191`)
- :func:`read_excel()` has deprecated ``sheetname`` in favor of ``sheet_name`` for consistency with ``.to_excel()`` (:issue:`10559`).
- :func:`read_excel()` has deprecated ``parse_cols`` in favor of ``usecols`` for consistency with :func:`read_csv` (:issue:`4988`)
- :func:`read_csv()` has deprecated the ``tupleize_cols`` argument. Column tuples will always be converted to a ``MultiIndex`` (:issue:`17060`)
- :meth:`DataFrame.to_csv` has deprecated the ``tupleize_cols`` argument. Multi-index columns will be always written as rows in the CSV file (:issue:`17060`)
- The ``convert`` parameter has been deprecated in the ``.take()`` method, as it was not being respected (:issue:`16948`)
- ``pd.options.html.border`` has been deprecated in favor of ``pd.options.display.html.border`` (:issue:`15793`).
- :func:`SeriesGroupBy.nth` has deprecated ``True`` in favor of ``'all'`` for its kwarg ``dropna`` (:issue:`11038`).
- :func:`DataFrame.as_blocks` is deprecated, as this is exposing the internal implementation (:issue:`17302`)
- ``pd.TimeGrouper`` is deprecated in favor of :class:`pandas.Grouper` (:issue:`16747`)
- ``cdate_range`` has been deprecated in favor of :func:`bdate_range`, which has gained ``weekmask`` and ``holidays`` parameters for building custom frequency date ranges. See the :ref:`documentation <timeseries.custom-freq-ranges>` for more details (:issue:`17596`)
- passing ``categories`` or ``ordered`` kwargs to :func:`Series.astype` is deprecated, in favor of passing a :ref:`CategoricalDtype <whatsnew_0210.enhancements.categorical_dtype>` (:issue:`17636`)
- ``.get_value`` and ``.set_value`` on ``Series``, ``DataFrame``, ``Panel``, ``SparseSeries``, and ``SparseDataFrame`` are deprecated in favor of using ``.iat[]`` or ``.at[]`` accessors (:issue:`15269`)
- Passing a non-existent column in ``.to_excel(..., columns=)`` is deprecated and will raise a ``KeyError`` in the future (:issue:`17295`)
- ``raise_on_error`` parameter to :func:`Series.where`, :func:`Series.mask`, :func:`DataFrame.where`, :func:`DataFrame.mask` is deprecated, in favor of ``errors=`` (:issue:`14968`)
- Using :meth:`DataFrame.rename_axis` and :meth:`Series.rename_axis` to alter index or column *labels* is now deprecated in favor of using ``.rename``. ``rename_axis`` may still be used to alter the name of the index or columns (:issue:`17833`).
- :meth:`~DataFrame.reindex_axis` has been deprecated in favor of :meth:`~DataFrame.reindex`. See :ref:`here <whatsnew_0210.enhancements.rename_reindex_axis>` for more (:issue:`17833`).

.. _whatsnew_0210.deprecations.select:

Series.select and DataFrame.select
^^^^^^^^^^^^^^^^^^^^^^^^^^^^^^^^^^

The :meth:`Series.select` and :meth:`DataFrame.select` methods are deprecated in favor of using ``df.loc[labels.map(crit)]`` (:issue:`12401`)

.. ipython:: python

   df = DataFrame({'A': [1, 2, 3]}, index=['foo', 'bar', 'baz'])

.. code-block:: ipython

   In [3]: df.select(lambda x: x in ['bar', 'baz'])
   FutureWarning: select is deprecated and will be removed in a future release. You can use .loc[crit] as a replacement
   Out[3]:
        A
   bar  2
   baz  3

.. ipython:: python

   df.loc[df.index.map(lambda x: x in ['bar', 'baz'])]


.. _whatsnew_0210.deprecations.argmin_min:

Series.argmax and Series.argmin
^^^^^^^^^^^^^^^^^^^^^^^^^^^^^^^

The behavior of :func:`Series.argmax` and :func:`Series.argmin` have been deprecated in favor of :func:`Series.idxmax` and :func:`Series.idxmin`, respectively (:issue:`16830`).

For compatibility with NumPy arrays, ``pd.Series`` implements ``argmax`` and
``argmin``. Since pandas 0.13.0, ``argmax`` has been an alias for
:meth:`pandas.Series.idxmax`, and ``argmin`` has been an alias for
:meth:`pandas.Series.idxmin`. They return the *label* of the maximum or minimum,
rather than the *position*.

We've deprecated the current behavior of ``Series.argmax`` and
``Series.argmin``. Using either of these will emit a ``FutureWarning``. Use
:meth:`Series.idxmax` if you want the label of the maximum. Use
``Series.values.argmax()`` if you want the position of the maximum. Likewise for
the minimum. In a future release ``Series.argmax`` and ``Series.argmin`` will
return the position of the maximum or minimum.

.. _whatsnew_0210.prior_deprecations:

Removal of prior version deprecations/changes
~~~~~~~~~~~~~~~~~~~~~~~~~~~~~~~~~~~~~~~~~~~~~

- :func:`read_excel()` has dropped the ``has_index_names`` parameter (:issue:`10967`)
- The ``pd.options.display.height`` configuration has been dropped (:issue:`3663`)
- The ``pd.options.display.line_width`` configuration has been dropped (:issue:`2881`)
- The ``pd.options.display.mpl_style`` configuration has been dropped (:issue:`12190`)
- ``Index`` has dropped the ``.sym_diff()`` method in favor of ``.symmetric_difference()`` (:issue:`12591`)
- ``Categorical`` has dropped the ``.order()`` and ``.sort()`` methods in favor of ``.sort_values()`` (:issue:`12882`)
- :func:`eval` and :func:`DataFrame.eval` have changed the default of ``inplace`` from ``None`` to ``False`` (:issue:`11149`)
- The function ``get_offset_name`` has been dropped in favor of the ``.freqstr`` attribute for an offset (:issue:`11834`)
- pandas no longer tests for compatibility with hdf5-files created with pandas < 0.11 (:issue:`17404`).



.. _whatsnew_0210.performance:

Performance Improvements
~~~~~~~~~~~~~~~~~~~~~~~~

- Improved performance of instantiating :class:`SparseDataFrame` (:issue:`16773`)
- :attr:`Series.dt` no longer performs frequency inference, yielding a large speedup when accessing the attribute (:issue:`17210`)
- Improved performance of :meth:`~Series.cat.set_categories` by not materializing the values (:issue:`17508`)
- :attr:`Timestamp.microsecond` no longer re-computes on attribute access (:issue:`17331`)
- Improved performance of the :class:`CategoricalIndex` for data that is already categorical dtype (:issue:`17513`)
- Improved performance of :meth:`RangeIndex.min` and :meth:`RangeIndex.max` by using ``RangeIndex`` properties to perform the computations (:issue:`17607`)

.. _whatsnew_0210.docs:

Documentation Changes
~~~~~~~~~~~~~~~~~~~~~

- Several ``NaT`` method docstrings (e.g. :func:`NaT.ctime`) were incorrect (:issue:`17327`)
- The documentation has had references to versions < v0.17 removed and cleaned up (:issue:`17442`, :issue:`17442`, :issue:`17404` & :issue:`17504`)

.. _whatsnew_0210.bug_fixes:

Bug Fixes
~~~~~~~~~

Conversion
^^^^^^^^^^

- Bug in assignment against datetime-like data with ``int`` may incorrectly convert to datetime-like (:issue:`14145`)
- Bug in assignment against ``int64`` data with ``np.ndarray`` with ``float64`` dtype may keep ``int64`` dtype (:issue:`14001`)
- Fixed the return type of ``IntervalIndex.is_non_overlapping_monotonic`` to be a Python ``bool`` for consistency with similar attributes/methods.  Previously returned a ``numpy.bool_``. (:issue:`17237`)
- Bug in ``IntervalIndex.is_non_overlapping_monotonic`` when intervals are closed on both sides and overlap at a point (:issue:`16560`)
- Bug in :func:`Series.fillna` returns frame when ``inplace=True`` and ``value`` is dict (:issue:`16156`)
- Bug in :attr:`Timestamp.weekday_name` returning a UTC-based weekday name when localized to a timezone (:issue:`17354`)
- Bug in ``Timestamp.replace`` when replacing ``tzinfo`` around DST changes (:issue:`15683`)
- Bug in ``Timedelta`` construction and arithmetic that would not propagate the ``Overflow`` exception (:issue:`17367`)
- Bug in :meth:`~DataFrame.astype` converting to object dtype when passed extension type classes (`DatetimeTZDtype``, ``CategoricalDtype``) rather than instances. Now a ``TypeError`` is raised when a class is passed (:issue:`17780`).
- Bug in :meth:`to_numeric` in which elements were not always being coerced to numeric when ``errors='coerce'`` (:issue:`17007`, :issue:`17125`)
- Bug in ``DataFrame`` and ``Series`` constructors where ``range`` objects are converted to ``int32`` dtype on Windows instead of ``int64`` (:issue:`16804`)

Indexing
^^^^^^^^

- When called with a null slice (e.g. ``df.iloc[:]``), the ``.iloc`` and ``.loc`` indexers return a shallow copy of the original object. Previously they returned the original object. (:issue:`13873`).
- When called on an unsorted ``MultiIndex``, the ``loc`` indexer now will raise ``UnsortedIndexError`` only if proper slicing is used on non-sorted levels (:issue:`16734`).
- Fixes regression in 0.20.3 when indexing with a string on a ``TimedeltaIndex`` (:issue:`16896`).
- Fixed :func:`TimedeltaIndex.get_loc` handling of ``np.timedelta64`` inputs (:issue:`16909`).
- Fix :func:`MultiIndex.sort_index` ordering when ``ascending`` argument is a list, but not all levels are specified, or are in a different order (:issue:`16934`).
- Fixes bug where indexing with ``np.inf`` caused an ``OverflowError`` to be raised (:issue:`16957`)
- Bug in reindexing on an empty ``CategoricalIndex`` (:issue:`16770`)
- Fixes ``DataFrame.loc`` for setting with alignment and tz-aware ``DatetimeIndex`` (:issue:`16889`)
- Avoids ``IndexError`` when passing an Index or Series to ``.iloc`` with older numpy (:issue:`17193`)
- Allow unicode empty strings as placeholders in multilevel columns in Python 2 (:issue:`17099`)
<<<<<<< HEAD
- Fixes bug in ``numpy`` ``array_wrap`` with a pandas ``Series``/``Index`` (:issue:`14042`)
=======
- Bug in ``.iloc`` when used with inplace addition or assignment and an int indexer on a ``MultiIndex`` causing the wrong indexes to be read from and written to (:issue:`17148`)
- Bug in ``.isin()`` in which checking membership in empty ``Series`` objects raised an error (:issue:`16991`)
- Bug in ``CategoricalIndex`` reindexing in which specified indices containing duplicates were not being respected (:issue:`17323`)
- Bug in intersection of ``RangeIndex`` with negative step (:issue:`17296`)
- Bug in ``IntervalIndex`` where performing a scalar lookup fails for included right endpoints of non-overlapping monotonic decreasing indexes (:issue:`16417`, :issue:`17271`)
- Bug in :meth:`DataFrame.first_valid_index` and :meth:`DataFrame.last_valid_index` when no valid entry (:issue:`17400`)
- Bug in :func:`Series.rename` when called with a callable, incorrectly alters the name of the ``Series``, rather than the name of the ``Index``. (:issue:`17407`)
- Bug in :func:`String.str_get` raises ``IndexError`` instead of inserting NaNs when using a negative index. (:issue:`17704`)
>>>>>>> 5959ee3e

I/O
^^^

- Bug in :func:`read_hdf` when reading a timezone aware index from ``fixed`` format HDFStore (:issue:`17618`)
- Bug in :func:`read_csv` in which columns were not being thoroughly de-duplicated (:issue:`17060`)
- Bug in :func:`read_csv` in which specified column names were not being thoroughly de-duplicated (:issue:`17095`)
- Bug in :func:`read_csv` in which non integer values for the header argument generated an unhelpful / unrelated error message (:issue:`16338`)
- Bug in :func:`read_csv` in which memory management issues in exception handling, under certain conditions, would cause the interpreter to segfault (:issue:`14696`, :issue:`16798`).
- Bug in :func:`read_csv` when called with ``low_memory=False`` in which a CSV with at least one column > 2GB in size would incorrectly raise a ``MemoryError`` (:issue:`16798`).
- Bug in :func:`read_csv` when called with a single-element list ``header`` would return a ``DataFrame`` of all NaN values (:issue:`7757`)
- Bug in :meth:`DataFrame.to_csv` defaulting to 'ascii' encoding in Python 3, instead of 'utf-8' (:issue:`17097`)
- Bug in :func:`read_stata` where value labels could not be read when using an iterator (:issue:`16923`)
- Bug in :func:`read_stata` where the index was not set (:issue:`16342`)
- Bug in :func:`read_html` where import check fails when run in multiple threads (:issue:`16928`)
- Bug in :func:`read_csv` where automatic delimiter detection caused a ``TypeError`` to be thrown when a bad line was encountered rather than the correct error message (:issue:`13374`)
- Bug in :meth:`DataFrame.to_html` with ``notebook=True`` where DataFrames with named indices or non-MultiIndex indices had undesired horizontal or vertical alignment for column or row labels, respectively (:issue:`16792`)
- Bug in :meth:`DataFrame.to_html` in which there was no validation of the ``justify`` parameter (:issue:`17527`)
- Bug in :func:`HDFStore.select` when reading a contiguous mixed-data table featuring VLArray (:issue:`17021`)
- Bug in :func:`to_json` where several conditions (including objects with unprintable symbols, objects with deep recursion, overlong labels) caused segfaults instead of raising the appropriate exception (:issue:`14256`)

Plotting
^^^^^^^^
- Bug in plotting methods using ``secondary_y`` and ``fontsize`` not setting secondary axis font size (:issue:`12565`)
- Bug when plotting ``timedelta`` and ``datetime`` dtypes on y-axis (:issue:`16953`)
- Line plots no longer assume monotonic x data when calculating xlims, they show the entire lines now even for unsorted x data. (:issue:`11310`, :issue:`11471`)
- With matplotlib 2.0.0 and above, calculation of x limits for line plots is left to matplotlib, so that its new default settings are applied. (:issue:`15495`)
- Bug in ``Series.plot.bar`` or ``DataFrame.plot.bar`` with ``y`` not respecting user-passed ``color`` (:issue:`16822`)
- Bug causing ``plotting.parallel_coordinates`` to reset the random seed when using random colors (:issue:`17525`)


Groupby/Resample/Rolling
^^^^^^^^^^^^^^^^^^^^^^^^

- Bug in ``DataFrame.resample(...).size()`` where an empty ``DataFrame`` did not return a ``Series`` (:issue:`14962`)
- Bug in :func:`infer_freq` causing indices with 2-day gaps during the working week to be wrongly inferred as business daily (:issue:`16624`)
- Bug in ``.rolling(...).quantile()`` which incorrectly used different defaults than :func:`Series.quantile()` and :func:`DataFrame.quantile()` (:issue:`9413`, :issue:`16211`)
- Bug in ``groupby.transform()`` that would coerce boolean dtypes back to float (:issue:`16875`)
- Bug in ``Series.resample(...).apply()`` where an empty ``Series`` modified the source index and did not return the name of a ``Series`` (:issue:`14313`)
- Bug in ``.rolling(...).apply(...)`` with a ``DataFrame`` with a ``DatetimeIndex``, a ``window`` of a timedelta-convertible and ``min_periods >= 1`` (:issue:`15305`)
- Bug in ``DataFrame.groupby`` where index and column keys were not recognized correctly when the number of keys equaled the number of elements on the groupby axis (:issue:`16859`)
- Bug in ``groupby.nunique()`` with ``TimeGrouper`` which cannot handle ``NaT`` correctly (:issue:`17575`)
- Bug in ``DataFrame.groupby`` where a single level selection from a ``MultiIndex`` unexpectedly sorts (:issue:`17537`)
- Bug in ``DataFrame.groupby`` where spurious warning is raised when ``Grouper`` object is used to override ambiguous column name (:issue:`17383`)
- Bug in ``TimeGrouper`` differs when passes as a list and as a scalar (:issue:`17530`)

Sparse
^^^^^^

- Bug in ``SparseSeries`` raises ``AttributeError`` when a dictionary is passed in as data (:issue:`16905`)
- Bug in :func:`SparseDataFrame.fillna` not filling all NaNs when frame was instantiated from SciPy sparse matrix (:issue:`16112`)
- Bug in :func:`SparseSeries.unstack` and :func:`SparseDataFrame.stack` (:issue:`16614`, :issue:`15045`)
- Bug in :func:`make_sparse` treating two numeric/boolean data, which have same bits, as same when array ``dtype`` is ``object`` (:issue:`17574`)
- :func:`SparseArray.all` and :func:`SparseArray.any` are now implemented to handle ``SparseArray``, these were used but not implemented (:issue:`17570`)

Reshaping
^^^^^^^^^
- Joining/Merging with a non unique ``PeriodIndex`` raised a ``TypeError`` (:issue:`16871`)
- Bug in :func:`crosstab` where non-aligned series of integers were casted to float (:issue:`17005`)
- Bug in merging with categorical dtypes with datetimelikes incorrectly raised a ``TypeError`` (:issue:`16900`)
- Bug when using :func:`isin` on a large object series and large comparison array (:issue:`16012`)
- Fixes regression from 0.20, :func:`Series.aggregate` and :func:`DataFrame.aggregate` allow dictionaries as return values again (:issue:`16741`)
- Fixes dtype of result with integer dtype input, from :func:`pivot_table` when called with ``margins=True`` (:issue:`17013`)
- Bug in :func:`crosstab` where passing two ``Series`` with the same name raised a ``KeyError`` (:issue:`13279`)
- :func:`Series.argmin`, :func:`Series.argmax`, and their counterparts on ``DataFrame`` and groupby objects work correctly with floating point data that contains infinite values (:issue:`13595`).
- Bug in :func:`unique` where checking a tuple of strings raised a ``TypeError`` (:issue:`17108`)
- Bug in :func:`concat` where order of result index was unpredictable if it contained non-comparable elements (:issue:`17344`)
- Fixes regression when sorting by multiple columns on a ``datetime64`` dtype ``Series`` with ``NaT`` values (:issue:`16836`)
- Bug in :func:`pivot_table` where the result's columns did not preserve the categorical dtype of ``columns`` when ``dropna`` was ``False`` (:issue:`17842`)
- Bug in ``DataFrame.drop_duplicates`` where dropping with non-unique column names raised a ``ValueError`` (:issue:`17836`)
- Bug in :func:`unstack` which, when called on a list of levels, would discard the ``fillna`` argument (:issue:`13971`)
- Bug in the alignment of ``range`` objects and other list-likes with ``DataFrame`` leading to operations being performed row-wise instead of column-wise (:issue:`17901`)

Numeric
^^^^^^^
- Bug in ``.clip()`` with ``axis=1`` and a list-like for ``threshold`` is passed; previously this raised ``ValueError`` (:issue:`15390`)
- :func:`Series.clip()` and :func:`DataFrame.clip()` now treat NA values for upper and lower arguments as ``None`` instead of raising ``ValueError`` (:issue:`17276`).


Categorical
^^^^^^^^^^^
- Bug in :func:`Series.isin` when called with a categorical (:issue:`16639`)
- Bug in the categorical constructor with empty values and categories causing the ``.categories`` to be an empty ``Float64Index`` rather than an empty ``Index`` with object dtype (:issue:`17248`)
- Bug in categorical operations with :ref:`Series.cat <categorical.cat>` not preserving the original Series' name (:issue:`17509`)
- Bug in :func:`DataFrame.merge` failing for categorical columns with boolean/int data types (:issue:`17187`)
- Bug in constructing a ``Categorical``/``CategoricalDtype`` when the specified ``categories`` are of categorical type (:issue:`17884`).

.. _whatsnew_0210.pypy:

PyPy
^^^^

- Compatibility with PyPy in :func:`read_csv` with ``usecols=[<unsorted ints>]`` and
  :func:`read_json` (:issue:`17351`)
- Split tests into cases for CPython and PyPy where needed, which highlights the fragility
  of index matching with ``float('nan')``, ``np.nan`` and ``NAT`` (:issue:`17351`)
- Fix :func:`DataFrame.memory_usage` to support PyPy. Objects on PyPy do not have a fixed size,
  so an approximation is used instead (:issue:`17228`)

Other
^^^^^
- Bug where some inplace operators were not being wrapped and produced a copy when invoked (:issue:`12962`)
- Bug in :func:`eval` where the ``inplace`` parameter was being incorrectly handled (:issue:`16732`)
<|MERGE_RESOLUTION|>--- conflicted
+++ resolved
@@ -1041,9 +1041,6 @@
 - Fixes ``DataFrame.loc`` for setting with alignment and tz-aware ``DatetimeIndex`` (:issue:`16889`)
 - Avoids ``IndexError`` when passing an Index or Series to ``.iloc`` with older numpy (:issue:`17193`)
 - Allow unicode empty strings as placeholders in multilevel columns in Python 2 (:issue:`17099`)
-<<<<<<< HEAD
-- Fixes bug in ``numpy`` ``array_wrap`` with a pandas ``Series``/``Index`` (:issue:`14042`)
-=======
 - Bug in ``.iloc`` when used with inplace addition or assignment and an int indexer on a ``MultiIndex`` causing the wrong indexes to be read from and written to (:issue:`17148`)
 - Bug in ``.isin()`` in which checking membership in empty ``Series`` objects raised an error (:issue:`16991`)
 - Bug in ``CategoricalIndex`` reindexing in which specified indices containing duplicates were not being respected (:issue:`17323`)
@@ -1052,7 +1049,7 @@
 - Bug in :meth:`DataFrame.first_valid_index` and :meth:`DataFrame.last_valid_index` when no valid entry (:issue:`17400`)
 - Bug in :func:`Series.rename` when called with a callable, incorrectly alters the name of the ``Series``, rather than the name of the ``Index``. (:issue:`17407`)
 - Bug in :func:`String.str_get` raises ``IndexError`` instead of inserting NaNs when using a negative index. (:issue:`17704`)
->>>>>>> 5959ee3e
+- Bug in ``numpy`` ``array_wrap`` with a pandas ``Series``/``Index`` (:issue:`14042`)
 
 I/O
 ^^^
