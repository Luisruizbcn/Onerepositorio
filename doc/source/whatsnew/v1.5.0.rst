--- conflicted
+++ resolved
@@ -261,11 +261,8 @@
 - Bug in :meth:`DataFrame.iloc` where indexing a single row on a :class:`DataFrame` with a single ExtensionDtype column gave a copy instead of a view on the underlying data (:issue:`45241`)
 - Bug in :meth:`Series.__setitem__` with a non-integer :class:`Index` when using an integer key to set a value that cannot be set inplace where a ``ValueError`` was raised insead of casting to a common dtype (:issue:`45070`)
 - Bug when setting a value too large for a :class:`Series` dtype failing to coerce to a common type (:issue:`26049`, :issue:`32878`)
-<<<<<<< HEAD
 - Bug in :meth:`loc.__setitem__` treating ``range`` keys as positional instead of label-based (:issue:`45479`)
-=======
 - Bug in :meth:`Series.__setitem__` when setting ``boolean`` dtype values containing ``NA`` incorrectly raising instead of casting to ``boolean`` dtype (:issue:`45462`)
->>>>>>> ea2b0fdc
 - Bug in :meth:`Series.__setitem__` where setting :attr:`NA` into a numeric-dtpye :class:`Series` would incorrectly upcast to object-dtype rather than treating the value as ``np.nan`` (:issue:`44199`)
 - Bug in getting a column from a DataFrame with an object-dtype row index with datetime-like values: the resulting Series now preserves the exact object-dtype Index from the parent DataFrame (:issue:`42950`)
 -
