.. _whatsnew_150:

What's new in 1.5.0 (??)
------------------------

These are the changes in pandas 1.5.0. See :ref:`release` for a full changelog
including other versions of pandas.

{{ header }}

.. ---------------------------------------------------------------------------
.. _whatsnew_150.enhancements:

Enhancements
~~~~~~~~~~~~

.. _whatsnew_150.enhancements.styler:

Styler
^^^^^^

  - New method :meth:`.Styler.to_string` for alternative customisable output methods (:issue:`44502`)
  - Added the ability to render ``border`` and ``border-{side}`` CSS properties in Excel (:issue:`42276`)
  - Added a new method :meth:`.Styler.concat` which allows adding customised footer rows to visualise additional calculations on the data, e.g. totals and counts etc. (:issue:`43875`, :issue:`46186`)
  - :meth:`.Styler.highlight_null` now accepts ``color`` consistently with other builtin methods and deprecates ``null_color`` although this remains backwards compatible (:issue:`45907`)

.. _whatsnew_150.enhancements.enhancement2:

enhancement2
^^^^^^^^^^^^

.. _whatsnew_150.enhancements.other:

Other enhancements
^^^^^^^^^^^^^^^^^^
- :meth:`MultiIndex.to_frame` now supports the argument ``allow_duplicates`` and raises on duplicate labels if it is missing or False (:issue:`45245`)
- :class:`StringArray` now accepts array-likes containing nan-likes (``None``, ``np.nan``) for the ``values`` parameter in its constructor in addition to strings and :attr:`pandas.NA`. (:issue:`40839`)
- Improved the rendering of ``categories`` in :class:`CategoricalIndex` (:issue:`45218`)
- :meth:`to_numeric` now preserves float64 arrays when downcasting would generate values not representable in float32 (:issue:`43693`)
- :meth:`Series.reset_index` and :meth:`DataFrame.reset_index` now support the argument ``allow_duplicates`` (:issue:`44410`)
- :meth:`.GroupBy.min` and :meth:`.GroupBy.max` now supports `Numba <https://numba.pydata.org/>`_ execution with the ``engine`` keyword (:issue:`45428`)
<<<<<<< HEAD
- :func:`read_csv` now supports ``defaultdict`` as a ``dtype`` parameter (:issue:`41574`)
=======
- :meth:`DataFrame.rolling` and :meth:`Series.rolling` now support a ``step`` parameter with fixed-length windows (:issue:`15354`)
>>>>>>> 0453fdf4
- Implemented a ``bool``-dtype :class:`Index`, passing a bool-dtype array-like to ``pd.Index`` will now retain ``bool`` dtype instead of casting to ``object`` (:issue:`45061`)
- Implemented a complex-dtype :class:`Index`, passing a complex-dtype array-like to ``pd.Index`` will now retain complex dtype instead of casting to ``object`` (:issue:`45845`)
- Improved error message in :class:`~pandas.core.window.Rolling` when ``window`` is a frequency and ``NaT`` is in the rolling axis (:issue:`46087`)
- :class:`Series` and :class:`DataFrame` with ``IntegerDtype`` now supports bitwise operations (:issue:`34463`)
-

.. ---------------------------------------------------------------------------
.. _whatsnew_150.notable_bug_fixes:

Notable bug fixes
~~~~~~~~~~~~~~~~~

These are bug fixes that might have notable behavior changes.

.. _whatsnew_150.notable_bug_fixes.notable_bug_fix1:

Styler
^^^^^^

- Fixed bug in :class:`CSSToExcelConverter` leading to ``TypeError`` when border color provided without border style for ``xlsxwriter`` engine (:issue:`42276`)

.. _whatsnew_150.notable_bug_fixes.groupby_transform_dropna:

Using ``dropna=True`` with ``groupby`` transforms
^^^^^^^^^^^^^^^^^^^^^^^^^^^^^^^^^^^^^^^^^^^^^^^^^

A transform is an operation whose result has the same size as its input. When the
result is a :class:`DataFrame` or :class:`Series`, it is also required that the
index of the result matches that of the input. In pandas 1.4, using
:meth:`.DataFrameGroupBy.transform` or :meth:`.SeriesGroupBy.transform` with null
values in the groups and ``dropna=True`` gave incorrect results. Demonstrated by the
examples below, the incorrect results either contained incorrect values, or the result
did not have the same index as the input.

.. ipython:: python

    df = pd.DataFrame({'a': [1, 1, np.nan], 'b': [2, 3, 4]})

*Old behavior*:

.. code-block:: ipython

    In [3]: df.groupby('a', dropna=True).transform(lambda x: x.sum())
    Out[3]:
       b
    0  5
    1  5

    In [3]: df.groupby('a', dropna=True).transform(lambda x: x)
    Out[3]:
       b
    0  2
    1  3

    In [3]: df.groupby('a', dropna=True).transform('sum')
    Out[3]:
       b
    0  5
    1  5
    2  5

*New behavior*:

.. ipython:: python

    df.groupby('a', dropna=True).transform(lambda x: x.sum())
    df.groupby('a', dropna=True).transform(lambda x: x)
    df.groupby('a', dropna=True).transform('sum')

.. _whatsnew_150.notable_bug_fixes.notable_bug_fix2:

notable_bug_fix2
^^^^^^^^^^^^^^^^

.. ---------------------------------------------------------------------------
.. _whatsnew_150.api_breaking:

Backwards incompatible API changes
~~~~~~~~~~~~~~~~~~~~~~~~~~~~~~~~~~

.. _whatsnew_150.api_breaking.read_xml_dtypes:

read_xml now supports ``dtype``, ``converters``, and ``parse_dates``
^^^^^^^^^^^^^^^^^^^^^^^^^^^^^^^^^^^^^^^^^^^^^^^^^^^^^^^^^^^^^^^^^^^^

Similar to other IO methods, :func:`pandas.read_xml` now supports assigning specific dtypes to columns,
apply converter methods, and parse dates (:issue:`43567`).

.. ipython:: python

    xml_dates = """<?xml version='1.0' encoding='utf-8'?>
    <data>
      <row>
        <shape>square</shape>
        <degrees>00360</degrees>
        <sides>4.0</sides>
        <date>2020-01-01</date>
       </row>
      <row>
        <shape>circle</shape>
        <degrees>00360</degrees>
        <sides/>
        <date>2021-01-01</date>
      </row>
      <row>
        <shape>triangle</shape>
        <degrees>00180</degrees>
        <sides>3.0</sides>
        <date>2022-01-01</date>
      </row>
    </data>"""

    df = pd.read_xml(
        xml_dates,
        dtype={'sides': 'Int64'},
        converters={'degrees': str},
        parse_dates=['date']
    )
    df
    df.dtypes

.. _whatsnew_150.api_breaking.api_breaking2:

api_breaking_change2
^^^^^^^^^^^^^^^^^^^^

.. _whatsnew_150.api_breaking.deps:

Increased minimum versions for dependencies
^^^^^^^^^^^^^^^^^^^^^^^^^^^^^^^^^^^^^^^^^^^
Some minimum supported versions of dependencies were updated.
If installed, we now require:

+-----------------+-----------------+----------+---------+
| Package         | Minimum Version | Required | Changed |
+=================+=================+==========+=========+
| mypy (dev)      | 0.931           |          |    X    |
+-----------------+-----------------+----------+---------+


For `optional libraries <https://pandas.pydata.org/docs/getting_started/install.html>`_ the general recommendation is to use the latest version.
The following table lists the lowest version per library that is currently being tested throughout the development of pandas.
Optional libraries below the lowest tested version may still work, but are not considered supported.

+-----------------+-----------------+---------+
| Package         | Minimum Version | Changed |
+=================+=================+=========+
|                 |                 |    X    |
+-----------------+-----------------+---------+

See :ref:`install.dependencies` and :ref:`install.optional_dependencies` for more.

.. _whatsnew_150.api_breaking.other:

Other API changes
^^^^^^^^^^^^^^^^^
-
-

.. ---------------------------------------------------------------------------
.. _whatsnew_150.deprecations:

Deprecations
~~~~~~~~~~~~

.. _whatsnew_150.deprecations.int_slicing_series:

In a future version, integer slicing on a :class:`Series` with a :class:`Int64Index` or :class:`RangeIndex` will be treated as *label-based*, not positional. This will make the behavior consistent with other :meth:`Series.__getitem__` and :meth:`Series.__setitem__` behaviors (:issue:`45162`).

For example:

.. ipython:: python

   ser = pd.Series([1, 2, 3, 4, 5], index=[2, 3, 5, 7, 11])

In the old behavior, ``ser[2:4]`` treats the slice as positional:

*Old behavior*:

.. code-block:: ipython

    In [3]: ser[2:4]
    Out[3]:
    5    3
    7    4
    dtype: int64

In a future version, this will be treated as label-based:

*Future behavior*:

.. code-block:: ipython

    In [4]: ser.loc[2:4]
    Out[4]:
    2    1
    3    2
    dtype: int64

To retain the old behavior, use ``series.iloc[i:j]``. To get the future behavior,
use ``series.loc[i:j]``.

Slicing on a :class:`DataFrame` will not be affected.

.. _whatsnew_150.deprecations.excel_writer_attributes:

:class:`ExcelWriter` attributes
^^^^^^^^^^^^^^^^^^^^^^^^^^^^^^^

All attributes of :class:`ExcelWriter` were previously documented as not
public. However some third party Excel engines documented accessing
``ExcelWriter.book`` or ``ExcelWriter.sheets``, and users were utilizing these
and possibly other attributes. Previously these attributes were not safe to use;
e.g. modifications to ``ExcelWriter.book`` would not update ``ExcelWriter.sheets``
and conversely. In order to support this, pandas has made some attributes public
and improved their implementations so that they may now be safely used. (:issue:`45572`)

The following attributes are now public and considered safe to access.

 - ``book``
 - ``check_extension``
 - ``close``
 - ``date_format``
 - ``datetime_format``
 - ``engine``
 - ``if_sheet_exists``
 - ``sheets``
 - ``supported_extensions``

The following attributes have been deprecated. They now raise a ``FutureWarning``
when accessed and will be removed in a future version. Users should be aware
that their usage is considered unsafe, and can lead to unexpected results.

 - ``cur_sheet``
 - ``handles``
 - ``path``
 - ``save``
 - ``write_cells``

See the documentation of :class:`ExcelWriter` for further details.

.. _whatsnew_150.deprecations.other:

Other Deprecations
^^^^^^^^^^^^^^^^^^
- Deprecated the keyword ``line_terminator`` in :meth:`DataFrame.to_csv` and :meth:`Series.to_csv`, use ``lineterminator`` instead; this is for consistency with :func:`read_csv` and the standard library 'csv' module (:issue:`9568`)
- Deprecated behavior of :meth:`SparseArray.astype`, :meth:`Series.astype`, and :meth:`DataFrame.astype` with :class:`SparseDtype` when passing a non-sparse ``dtype``. In a future version, this will cast to that non-sparse dtype instead of wrapping it in a :class:`SparseDtype` (:issue:`34457`)
- Deprecated behavior of :meth:`DatetimeIndex.intersection` and :meth:`DatetimeIndex.symmetric_difference` (``union`` behavior was already deprecated in version 1.3.0) with mixed time zones; in a future version both will be cast to UTC instead of object dtype (:issue:`39328`, :issue:`45357`)
- Deprecated :meth:`DataFrame.iteritems`, :meth:`Series.iteritems`, :meth:`HDFStore.iteritems` in favor of :meth:`DataFrame.items`, :meth:`Series.items`, :meth:`HDFStore.items`  (:issue:`45321`)
- Deprecated :meth:`Series.is_monotonic` and :meth:`Index.is_monotonic` in favor of :meth:`Series.is_monotonic_increasing` and :meth:`Index.is_monotonic_increasing` (:issue:`45422`, :issue:`21335`)
- Deprecated behavior of :meth:`DatetimeIndex.astype`, :meth:`TimedeltaIndex.astype`, :meth:`PeriodIndex.astype` when converting to an integer dtype other than ``int64``. In a future version, these will convert to exactly the specified dtype (instead of always ``int64``) and will raise if the conversion overflows (:issue:`45034`)
- Deprecated the ``__array_wrap__`` method of DataFrame and Series, rely on standard numpy ufuncs instead (:issue:`45451`)
- Deprecated treating float-dtype data as wall-times when passed with a timezone to :class:`Series` or :class:`DatetimeIndex` (:issue:`45573`)
- Deprecated the behavior of :meth:`Series.fillna` and :meth:`DataFrame.fillna` with ``timedelta64[ns]`` dtype and incompatible fill value; in a future version this will cast to a common dtype (usually object) instead of raising, matching the behavior of other dtypes (:issue:`45746`)
- Deprecated the ``warn`` parameter in :func:`infer_freq` (:issue:`45947`)
- Deprecated allowing non-keyword arguments in :meth:`ExtensionArray.argsort` (:issue:`46134`)
- Deprecated treating all-bool ``object``-dtype columns as bool-like in :meth:`DataFrame.any` and :meth:`DataFrame.all` with ``bool_only=True``, explicitly cast to bool instead (:issue:`46188`)
-

.. ---------------------------------------------------------------------------
.. _whatsnew_150.performance:

Performance improvements
~~~~~~~~~~~~~~~~~~~~~~~~
- Performance improvement in :meth:`DataFrame.corrwith` for column-wise (axis=0) Pearson and Spearman correlation when other is a :class:`Series` (:issue:`46174`)
- Performance improvement in :meth:`.GroupBy.transform` for some user-defined DataFrame -> Series functions (:issue:`45387`)
- Performance improvement in :meth:`DataFrame.duplicated` when subset consists of only one column (:issue:`45236`)
- Performance improvement in :meth:`.GroupBy.diff` (:issue:`16706`)
- Performance improvement in :meth:`.GroupBy.transform` when broadcasting values for user-defined functions (:issue:`45708`)
- Performance improvement in :meth:`.GroupBy.transform` for user-defined functions when only a single group exists (:issue:`44977`)
- Performance improvement in :meth:`MultiIndex.get_locs` (:issue:`45681`, :issue:`46040`)
- Performance improvement in :func:`merge` when left and/or right are empty (:issue:`45838`)
- Performance improvement in :meth:`DataFrame.join` when left and/or right are empty (:issue:`46015`)
- Performance improvement in :meth:`DataFrame.reindex` and :meth:`Series.reindex` when target is a :class:`MultiIndex` (:issue:`46235`)
- Performance improvement in :func:`factorize` (:issue:`46109`)
- Performance improvement in :class:`DataFrame` and :class:`Series` constructors for extension dtype scalars (:issue:`45854`)

.. ---------------------------------------------------------------------------
.. _whatsnew_150.bug_fixes:

Bug fixes
~~~~~~~~~

Categorical
^^^^^^^^^^^
- Bug in :meth:`Categorical.view` not accepting integer dtypes (:issue:`25464`)
- Bug in :meth:`CategoricalIndex.union` when the index's categories are integer-dtype and the index contains ``NaN`` values incorrectly raising instead of casting to ``float64`` (:issue:`45362`)
-

Datetimelike
^^^^^^^^^^^^
- Bug in :meth:`DataFrame.quantile` with datetime-like dtypes and no rows incorrectly returning ``float64`` dtype instead of retaining datetime-like dtype (:issue:`41544`)
- Bug in :func:`to_datetime` with sequences of ``np.str_`` objects incorrectly raising (:issue:`32264`)
- Bug in :class:`Timestamp` construction when passing datetime components as positional arguments and ``tzinfo`` as a keyword argument incorrectly raising (:issue:`31929`)
- Bug in :meth:`Index.astype` when casting from object dtype to ``timedelta64[ns]`` dtype incorrectly casting ``np.datetime64("NaT")`` values to ``np.timedelta64("NaT")`` instead of raising (:issue:`45722`)
- Bug in :meth:`SeriesGroupBy.value_counts` index when passing categorical column (:issue:`44324`)
-

Timedelta
^^^^^^^^^
- Bug in :func:`astype_nansafe` astype("timedelta64[ns]") fails when np.nan is included (:issue:`45798`)

Time Zones
^^^^^^^^^^
-
-

Numeric
^^^^^^^
- Bug in operations with array-likes with ``dtype="boolean"`` and :attr:`NA` incorrectly altering the array in-place (:issue:`45421`)
- Bug in division, ``pow`` and ``mod`` operations on array-likes with ``dtype="boolean"`` not being like their ``np.bool_`` counterparts (:issue:`46063`)
- Bug in multiplying a :class:`Series` with ``IntegerDtype`` or ``FloatingDtype`` by an array-like with ``timedelta64[ns]`` dtype incorrectly raising (:issue:`45622`)
-

Conversion
^^^^^^^^^^
- Bug in :meth:`DataFrame.astype` not preserving subclasses (:issue:`40810`)
- Bug in constructing a :class:`Series` from a float-containing list or a floating-dtype ndarray-like (e.g. ``dask.Array``) and an integer dtype raising instead of casting like we would with an ``np.ndarray`` (:issue:`40110`)
- Bug in :meth:`Float64Index.astype` to unsigned integer dtype incorrectly casting to ``np.int64`` dtype (:issue:`45309`)
- Bug in :meth:`Series.astype` and :meth:`DataFrame.astype` from floating dtype to unsigned integer dtype failing to raise in the presence of negative values (:issue:`45151`)
- Bug in :func:`array` with ``FloatingDtype`` and values containing float-castable strings incorrectly raising (:issue:`45424`)
- Bug when comparing string and datetime64ns objects causing ``OverflowError`` exception. (:issue:`45506`)

Strings
^^^^^^^
- Bug in :meth:`str.startswith` and :meth:`str.endswith` when using other series as parameter _pat_. Now raises ``TypeError`` (:issue:`3485`)
-

Interval
^^^^^^^^
- Bug in :meth:`IntervalArray.__setitem__` when setting ``np.nan`` into an integer-backed array raising ``ValueError`` instead of ``TypeError`` (:issue:`45484`)
-

Indexing
^^^^^^^^
- Bug in :meth:`loc.__getitem__` with a list of keys causing an internal inconsistency that could lead to a disconnect between ``frame.at[x, y]`` vs ``frame[y].loc[x]`` (:issue:`22372`)
- Bug in :meth:`DataFrame.iloc` where indexing a single row on a :class:`DataFrame` with a single ExtensionDtype column gave a copy instead of a view on the underlying data (:issue:`45241`)
- Bug in :meth:`Series.align` does not create :class:`MultiIndex` with union of levels when both MultiIndexes intersections are identical (:issue:`45224`)
- Bug in setting a NA value (``None`` or ``np.nan``) into a :class:`Series` with int-based :class:`IntervalDtype` incorrectly casting to object dtype instead of a float-based :class:`IntervalDtype` (:issue:`45568`)
- Bug in indexing setting values into an ``ExtensionDtype`` column with ``df.iloc[:, i] = values`` with ``values`` having the same dtype as ``df.iloc[:, i]`` incorrectly inserting a new array instead of setting in-place (:issue:`33457`)
- Bug in :meth:`Series.__setitem__` with a non-integer :class:`Index` when using an integer key to set a value that cannot be set inplace where a ``ValueError`` was raised instead of casting to a common dtype (:issue:`45070`)
- Bug in :meth:`Series.__setitem__` when setting incompatible values into a ``PeriodDtype`` or ``IntervalDtype`` :class:`Series` raising when indexing with a boolean mask but coercing when indexing with otherwise-equivalent indexers; these now consistently coerce, along with :meth:`Series.mask` and :meth:`Series.where` (:issue:`45768`)
- Bug in :meth:`DataFrame.where` with multiple columns with datetime-like dtypes failing to downcast results consistent with other dtypes (:issue:`45837`)
- Bug in :meth:`Series.loc.__setitem__` and :meth:`Series.loc.__getitem__` not raising when using multiple keys without using a :class:`MultiIndex` (:issue:`13831`)
- Bug when setting a value too large for a :class:`Series` dtype failing to coerce to a common type (:issue:`26049`, :issue:`32878`)
- Bug in :meth:`loc.__setitem__` treating ``range`` keys as positional instead of label-based (:issue:`45479`)
- Bug in :meth:`Series.__setitem__` when setting ``boolean`` dtype values containing ``NA`` incorrectly raising instead of casting to ``boolean`` dtype (:issue:`45462`)
- Bug in :meth:`Series.__setitem__` where setting :attr:`NA` into a numeric-dtpye :class:`Series` would incorrectly upcast to object-dtype rather than treating the value as ``np.nan`` (:issue:`44199`)
- Bug in :meth:`Series.__setitem__` with ``datetime64[ns]`` dtype, an all-``False`` boolean mask, and an incompatible value incorrectly casting to ``object`` instead of retaining ``datetime64[ns]`` dtype (:issue:`45967`)
- Bug in :meth:`Index.__getitem__`  raising ``ValueError`` when indexer is from boolean dtype with ``NA`` (:issue:`45806`)
- Bug in :meth:`Series.mask` with ``inplace=True`` or setting values with a boolean mask with small integer dtypes incorrectly raising (:issue:`45750`)
- Bug in :meth:`DataFrame.mask` with ``inplace=True`` and ``ExtensionDtype`` columns incorrectly raising (:issue:`45577`)
- Bug in getting a column from a DataFrame with an object-dtype row index with datetime-like values: the resulting Series now preserves the exact object-dtype Index from the parent DataFrame (:issue:`42950`)
- Bug in indexing on a :class:`DatetimeIndex` with a ``np.str_`` key incorrectly raising (:issue:`45580`)
- Bug in :meth:`CategoricalIndex.get_indexer` when index contains ``NaN`` values, resulting in elements that are in target but not present in the index to be mapped to the index of the NaN element, instead of -1 (:issue:`45361`)
- Bug in setting large integer values into :class:`Series` with ``float32`` or ``float16`` dtype incorrectly altering these values instead of coercing to ``float64`` dtype (:issue:`45844`)
- Bug in :meth:`Series.asof` and :meth:`DataFrame.asof` incorrectly casting bool-dtype results to ``float64`` dtype (:issue:`16063`)
-

Missing
^^^^^^^
- Bug in :meth:`Series.fillna` and :meth:`DataFrame.fillna` with ``downcast`` keyword not being respected in some cases where there are no NA values present (:issue:`45423`)
- Bug in :meth:`Series.fillna` and :meth:`DataFrame.fillna` with :class:`IntervalDtype` and incompatible value raising instead of casting to a common (usually object) dtype (:issue:`45796`)
- Bug in :meth:`DataFrame.interpolate` with object-dtype column not returning a copy with ``inplace=False`` (:issue:`45791`)
-

MultiIndex
^^^^^^^^^^
- Bug in :meth:`Series.to_numpy` where multiindexed Series could not be converted to numpy arrays when an ``na_value`` was supplied (:issue:`45774`)
- Bug in :class:`MultiIndex.equals` not commutative when only one side has extension array dtype (:issue:`46026`)
-

I/O
^^^
- Bug in :meth:`DataFrame.to_stata` where no error is raised if the :class:`DataFrame` contains ``-np.inf`` (:issue:`45350`)
- Bug in :func:`read_excel` results in an infinite loop with certain ``skiprows`` callables (:issue:`45585`)
- Bug in :meth:`DataFrame.info` where a new line at the end of the output is omitted when called on an empty :class:`DataFrame` (:issue:`45494`)
- Bug in :func:`read_csv` not recognizing line break for ``on_bad_lines="warn"`` for ``engine="c"`` (:issue:`41710`)
- Bug in :meth:`DataFrame.to_csv` not respecting ``float_format`` for ``Float64`` dtype (:issue:`45991`)
- Bug in :func:`read_csv` not respecting a specified converter to index columns in all cases (:issue:`40589`)
- Bug in :func:`read_parquet` when ``engine="pyarrow"`` which caused partial write to disk when column of unsupported datatype was passed (:issue:`44914`)
- Bug in :func:`DataFrame.to_excel` and :class:`ExcelWriter` would raise when writing an empty DataFrame to a ``.ods`` file (:issue:`45793`)
- Bug in Parquet roundtrip for Interval dtype with ``datetime64[ns]`` subtype (:issue:`45881`)
- Bug in :func:`read_excel` when reading a ``.ods`` file with newlines between xml elements(:issue:`45598`)

Period
^^^^^^
- Bug in subtraction of :class:`Period` from :class:`PeriodArray` returning wrong results (:issue:`45999`)
-

Plotting
^^^^^^^^
- Bug in :meth:`DataFrame.plot.barh` that prevented labeling the x-axis and ``xlabel`` updating the y-axis label (:issue:`45144`)
- Bug in :meth:`DataFrame.plot.box` that prevented labeling the x-axis (:issue:`45463`)
- Bug in :meth:`DataFrame.boxplot` that prevented passing in ``xlabel`` and ``ylabel`` (:issue:`45463`)
- Bug in :meth:`DataFrame.boxplot` that prevented specifying ``vert=False`` (:issue:`36918`)
- Bug in :meth:`DataFrame.plot.scatter` that prevented specifying ``norm`` (:issue:`45809`)

Groupby/resample/rolling
^^^^^^^^^^^^^^^^^^^^^^^^
- Bug in :meth:`DataFrame.resample` ignoring ``closed="right"`` on :class:`TimedeltaIndex` (:issue:`45414`)
- Bug in :meth:`.DataFrameGroupBy.transform` fails when ``func="size"`` and the input DataFrame has multiple columns (:issue:`27469`)
- Bug in :meth:`.DataFrameGroupBy.size` and :meth:`.DataFrameGroupBy.transform` with ``func="size"`` produced incorrect results when ``axis=1`` (:issue:`45715`)
- Bug in :meth:`.ExponentialMovingWindow.mean` with ``axis=1`` and ``engine='numba'`` when the :class:`DataFrame` has more columns than rows (:issue:`46086`)
- Bug when using ``engine="numba"`` would return the same jitted function when modifying ``engine_kwargs`` (:issue:`46086`)
- Bug in :meth:`.DataFrameGroupby.transform` fails when ``axis=1`` and ``func`` is ``"first"`` or ``"last"`` (:issue:`45986`)
- Bug in :meth:`DataFrameGroupby.cumsum` with ``skipna=False`` giving incorrect results (:issue:`46216`)
- Bug in :meth:`.GroupBy.cumsum` with ``timedelta64[ns]`` dtype failing to recognize ``NaT`` as a null value (:issue:`46216`)
- Bug in :meth:`GroupBy.cummin` and :meth:`GroupBy.cummax` with nullable dtypes incorrectly altering the original data in place (:issue:`46220`)
-

Reshaping
^^^^^^^^^
- Bug in :func:`concat` between a :class:`Series` with integer dtype and another with :class:`CategoricalDtype` with integer categories and containing ``NaN`` values casting to object dtype instead of ``float64`` (:issue:`45359`)
- Bug in :func:`get_dummies` that selected object and categorical dtypes but not string (:issue:`44965`)
- Bug in :meth:`DataFrame.align` when aligning a :class:`MultiIndex` to a :class:`Series` with another :class:`MultiIndex` (:issue:`46001`)
-

Sparse
^^^^^^
- Bug in :meth:`Series.where` and :meth:`DataFrame.where` with ``SparseDtype`` failing to retain the array's ``fill_value`` (:issue:`45691`)
-

ExtensionArray
^^^^^^^^^^^^^^
- Bug in :meth:`IntegerArray.searchsorted` and :meth:`FloatingArray.searchsorted` returning inconsistent results when acting on ``np.nan`` (:issue:`45255`)
-

Styler
^^^^^^
- Bug when attempting to apply styling functions to an empty DataFrame subset (:issue:`45313`)
-

Other
^^^^^

.. ***DO NOT USE THIS SECTION***

-
-

.. ---------------------------------------------------------------------------
.. _whatsnew_150.contributors:

Contributors
~~~~~~~~~~~~<|MERGE_RESOLUTION|>--- conflicted
+++ resolved
@@ -39,11 +39,8 @@
 - :meth:`to_numeric` now preserves float64 arrays when downcasting would generate values not representable in float32 (:issue:`43693`)
 - :meth:`Series.reset_index` and :meth:`DataFrame.reset_index` now support the argument ``allow_duplicates`` (:issue:`44410`)
 - :meth:`.GroupBy.min` and :meth:`.GroupBy.max` now supports `Numba <https://numba.pydata.org/>`_ execution with the ``engine`` keyword (:issue:`45428`)
-<<<<<<< HEAD
+- :meth:`DataFrame.rolling` and :meth:`Series.rolling` now support a ``step`` parameter with fixed-length windows (:issue:`15354`)
 - :func:`read_csv` now supports ``defaultdict`` as a ``dtype`` parameter (:issue:`41574`)
-=======
-- :meth:`DataFrame.rolling` and :meth:`Series.rolling` now support a ``step`` parameter with fixed-length windows (:issue:`15354`)
->>>>>>> 0453fdf4
 - Implemented a ``bool``-dtype :class:`Index`, passing a bool-dtype array-like to ``pd.Index`` will now retain ``bool`` dtype instead of casting to ``object`` (:issue:`45061`)
 - Implemented a complex-dtype :class:`Index`, passing a complex-dtype array-like to ``pd.Index`` will now retain complex dtype instead of casting to ``object`` (:issue:`45845`)
 - Improved error message in :class:`~pandas.core.window.Rolling` when ``window`` is a frequency and ``NaT`` is in the rolling axis (:issue:`46087`)
