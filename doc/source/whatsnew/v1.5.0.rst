--- conflicted
+++ resolved
@@ -689,12 +689,9 @@
 - Deprecated the ``closed`` argument in :class:`IntervalArray` in favor of ``inclusive`` argument; In a future version passing ``closed`` will raise (:issue:`40245`)
 - Deprecated the ``closed`` argument in :class:`intervaltree` in favor of ``inclusive`` argument; In a future version passing ``closed`` will raise (:issue:`40245`)
 - Deprecated the ``closed`` argument in :class:`ArrowInterval` in favor of ``inclusive`` argument; In a future version passing ``closed`` will raise (:issue:`40245`)
-<<<<<<< HEAD
+- Deprecated allowing ``unit="M"`` or ``unit="Y"`` in :class:`Timestamp` constructor with a non-round float value (:issue:`47267`)
 - Deprecated the argument ``na_sentinel`` in :func:`factorize`, :meth:`Index.factorize`, and :meth:`.ExtensionArray.factorize`; pass ``use_na_sentinel=True`` instead to use the sentinel ``-1`` for NaN values and ``use_na_sentinel=False`` instead of ``na_sentinel=None`` to encode NaN values (:issue:`46910`)
-=======
-- Deprecated allowing ``unit="M"`` or ``unit="Y"`` in :class:`Timestamp` constructor with a non-round float value (:issue:`47267`)
--
->>>>>>> a93e8df3
+-
 
 .. ---------------------------------------------------------------------------
 .. _whatsnew_150.performance:
