.. _whatsnew_150:

What's new in 1.5.0 (??)
------------------------

These are the changes in pandas 1.5.0. See :ref:`release` for a full changelog
including other versions of pandas.

{{ header }}

.. ---------------------------------------------------------------------------
.. _whatsnew_150.enhancements:

Enhancements
~~~~~~~~~~~~

.. _whatsnew_150.enhancements.styler:

Styler
^^^^^^

  - New method :meth:`.Styler.to_string` for alternative customisable output methods (:issue:`44502`)
  - Added the ability to render ``border`` and ``border-{side}`` CSS properties in Excel (:issue:`42276`)
  - Added a new method :meth:`.Styler.concat` which allows adding customised footer rows to visualise additional calculations on the data, e.g. totals and counts etc. (:issue:`43875`, :issue:`46186`)
  - :meth:`.Styler.highlight_null` now accepts ``color`` consistently with other builtin methods and deprecates ``null_color`` although this remains backwards compatible (:issue:`45907`)

.. _whatsnew_150.enhancements.resample_group_keys:

Control of index with ``group_keys`` in :meth:`DataFrame.resample`
^^^^^^^^^^^^^^^^^^^^^^^^^^^^^^^^^^^^^^^^^^^^^^^^^^^^^^^^^^^^^^^^^^

The argument ``group_keys`` has been added to the method :meth:`DataFrame.resample`.
As with :meth:`DataFrame.groupby`, this argument controls the whether each group is added
to the index in the resample when :meth:`.Resampler.apply` is used.

.. warning::
   Not specifying the ``group_keys`` argument will retain the
   previous behavior and emit a warning if the result will change
   by specifying ``group_keys=False``. In a future version
   of pandas, not specifying ``group_keys`` will default to
   the same behavior as ``group_keys=False``.

.. ipython:: python

    df = pd.DataFrame(
        {'a': range(6)},
        index=pd.date_range("2021-01-01", periods=6, freq="8H")
    )
    df.resample("D", group_keys=True).apply(lambda x: x)
    df.resample("D", group_keys=False).apply(lambda x: x)

Previously, the resulting index would depend upon the values returned by ``apply``,
as seen in the following example.

.. code-block:: ipython

    In [1]: # pandas 1.3
    In [2]: df.resample("D").apply(lambda x: x)
    Out[2]:
                         a
    2021-01-01 00:00:00  0
    2021-01-01 08:00:00  1
    2021-01-01 16:00:00  2
    2021-01-02 00:00:00  3
    2021-01-02 08:00:00  4
    2021-01-02 16:00:00  5

    In [3]: df.resample("D").apply(lambda x: x.reset_index())
    Out[3]:
                               index  a
    2021-01-01 0 2021-01-01 00:00:00  0
               1 2021-01-01 08:00:00  1
               2 2021-01-01 16:00:00  2
    2021-01-02 0 2021-01-02 00:00:00  3
               1 2021-01-02 08:00:00  4
               2 2021-01-02 16:00:00  5

.. _whatsnew_150.enhancements.other:

Other enhancements
^^^^^^^^^^^^^^^^^^
- :meth:`MultiIndex.to_frame` now supports the argument ``allow_duplicates`` and raises on duplicate labels if it is missing or False (:issue:`45245`)
- :class:`StringArray` now accepts array-likes containing nan-likes (``None``, ``np.nan``) for the ``values`` parameter in its constructor in addition to strings and :attr:`pandas.NA`. (:issue:`40839`)
- Improved the rendering of ``categories`` in :class:`CategoricalIndex` (:issue:`45218`)
- :meth:`to_numeric` now preserves float64 arrays when downcasting would generate values not representable in float32 (:issue:`43693`)
- :meth:`Series.reset_index` and :meth:`DataFrame.reset_index` now support the argument ``allow_duplicates`` (:issue:`44410`)
- :meth:`.GroupBy.min` and :meth:`.GroupBy.max` now supports `Numba <https://numba.pydata.org/>`_ execution with the ``engine`` keyword (:issue:`45428`)
- :class:`NDArrayBackedExtensionArray` now exposed in the public API. (:issue:`45544`)
- :func:`read_csv` now supports ``defaultdict`` as a ``dtype`` parameter (:issue:`41574`)
- :meth:`DataFrame.rolling` and :meth:`Series.rolling` now support a ``step`` parameter with fixed-length windows (:issue:`15354`)
- Implemented a ``bool``-dtype :class:`Index`, passing a bool-dtype array-like to ``pd.Index`` will now retain ``bool`` dtype instead of casting to ``object`` (:issue:`45061`)
- Implemented a complex-dtype :class:`Index`, passing a complex-dtype array-like to ``pd.Index`` will now retain complex dtype instead of casting to ``object`` (:issue:`45845`)
- :class:`Series` and :class:`DataFrame` with ``IntegerDtype`` now supports bitwise operations (:issue:`34463`)
- Add ``milliseconds`` field support for :class:`~pandas.DateOffset` (:issue:`43371`)
- :meth:`DataFrame.reset_index` now accepts a ``names`` argument which renames the index names (:issue:`6878`)
<<<<<<< HEAD
=======
- :meth:`pd.concat` now raises when ``levels`` is given but ``keys`` is None (:issue:`46653`)
- :meth:`pd.concat` now raises when ``levels`` contains duplicate values (:issue:`46653`)
>>>>>>> 361021b5
-

.. ---------------------------------------------------------------------------
.. _whatsnew_150.notable_bug_fixes:

Notable bug fixes
~~~~~~~~~~~~~~~~~

These are bug fixes that might have notable behavior changes.

.. _whatsnew_150.notable_bug_fixes.notable_bug_fix1:

Styler
^^^^^^

- Fixed bug in :class:`CSSToExcelConverter` leading to ``TypeError`` when border color provided without border style for ``xlsxwriter`` engine (:issue:`42276`)

.. _whatsnew_150.notable_bug_fixes.groupby_transform_dropna:

Using ``dropna=True`` with ``groupby`` transforms
^^^^^^^^^^^^^^^^^^^^^^^^^^^^^^^^^^^^^^^^^^^^^^^^^

A transform is an operation whose result has the same size as its input. When the
result is a :class:`DataFrame` or :class:`Series`, it is also required that the
index of the result matches that of the input. In pandas 1.4, using
:meth:`.DataFrameGroupBy.transform` or :meth:`.SeriesGroupBy.transform` with null
values in the groups and ``dropna=True`` gave incorrect results. Demonstrated by the
examples below, the incorrect results either contained incorrect values, or the result
did not have the same index as the input.

.. ipython:: python

    df = pd.DataFrame({'a': [1, 1, np.nan], 'b': [2, 3, 4]})

*Old behavior*:

.. code-block:: ipython

    In [3]: # Value in the last row should be np.nan
            df.groupby('a', dropna=True).transform('sum')
    Out[3]:
       b
    0  5
    1  5
    2  5

    In [3]: # Should have one additional row with the value np.nan
            df.groupby('a', dropna=True).transform(lambda x: x.sum())
    Out[3]:
       b
    0  5
    1  5

    In [3]: # The value in the last row is np.nan interpreted as an integer
            df.groupby('a', dropna=True).transform('ffill')
    Out[3]:
                         b
    0                    2
    1                    3
    2 -9223372036854775808

    In [3]: # Should have one additional row with the value np.nan
            df.groupby('a', dropna=True).transform(lambda x: x)
    Out[3]:
       b
    0  2
    1  3

*New behavior*:

.. ipython:: python

    df.groupby('a', dropna=True).transform('sum')
    df.groupby('a', dropna=True).transform(lambda x: x.sum())
    df.groupby('a', dropna=True).transform('ffill')
    df.groupby('a', dropna=True).transform(lambda x: x)

.. _whatsnew_150.notable_bug_fixes.visualization:

Styler
^^^^^^

- Fix showing "None" as ylabel in :meth:`Series.plot` when not setting ylabel (:issue:`46129`)

.. _whatsnew_150.notable_bug_fixes.notable_bug_fix2:

notable_bug_fix2
^^^^^^^^^^^^^^^^

.. ---------------------------------------------------------------------------
.. _whatsnew_150.api_breaking:

Backwards incompatible API changes
~~~~~~~~~~~~~~~~~~~~~~~~~~~~~~~~~~

.. _whatsnew_150.api_breaking.read_xml_dtypes:

read_xml now supports ``dtype``, ``converters``, and ``parse_dates``
^^^^^^^^^^^^^^^^^^^^^^^^^^^^^^^^^^^^^^^^^^^^^^^^^^^^^^^^^^^^^^^^^^^^

Similar to other IO methods, :func:`pandas.read_xml` now supports assigning specific dtypes to columns,
apply converter methods, and parse dates (:issue:`43567`).

.. ipython:: python

    xml_dates = """<?xml version='1.0' encoding='utf-8'?>
    <data>
      <row>
        <shape>square</shape>
        <degrees>00360</degrees>
        <sides>4.0</sides>
        <date>2020-01-01</date>
       </row>
      <row>
        <shape>circle</shape>
        <degrees>00360</degrees>
        <sides/>
        <date>2021-01-01</date>
      </row>
      <row>
        <shape>triangle</shape>
        <degrees>00180</degrees>
        <sides>3.0</sides>
        <date>2022-01-01</date>
      </row>
    </data>"""

    df = pd.read_xml(
        xml_dates,
        dtype={'sides': 'Int64'},
        converters={'degrees': str},
        parse_dates=['date']
    )
    df
    df.dtypes

.. _whatsnew_150.read_xml_iterparse:

read_xml now supports large XML using ``iterparse``
^^^^^^^^^^^^^^^^^^^^^^^^^^^^^^^^^^^^^^^^^^^^^^^^^^^

For very large XML files that can range in hundreds of megabytes to gigabytes, :func:`pandas.read_xml`
now supports parsing such sizeable files using `lxml's iterparse`_ and `etree's iterparse`_
which are memory-efficient methods to iterate through XML trees and extract specific elements
and attributes without holding entire tree in memory (:issue:`#45442`).

.. code-block:: ipython

    In [1]: df = pd.read_xml(
    ...      "/path/to/downloaded/enwikisource-latest-pages-articles.xml",
    ...      iterparse = {"page": ["title", "ns", "id"]})
    ...  )
    df
    Out[2]:
                                                         title   ns        id
    0                                       Gettysburg Address    0     21450
    1                                                Main Page    0     42950
    2                            Declaration by United Nations    0      8435
    3             Constitution of the United States of America    0      8435
    4                     Declaration of Independence (Israel)    0     17858
    ...                                                    ...  ...       ...
    3578760               Page:Black cat 1897 07 v2 n10.pdf/17  104    219649
    3578761               Page:Black cat 1897 07 v2 n10.pdf/43  104    219649
    3578762               Page:Black cat 1897 07 v2 n10.pdf/44  104    219649
    3578763      The History of Tom Jones, a Foundling/Book IX    0  12084291
    3578764  Page:Shakespeare of Stratford (1926) Yale.djvu/91  104     21450

    [3578765 rows x 3 columns]


.. _`lxml's iterparse`: https://lxml.de/3.2/parsing.html#iterparse-and-iterwalk
.. _`etree's iterparse`: https://docs.python.org/3/library/xml.etree.elementtree.html#xml.etree.ElementTree.iterparse

.. _whatsnew_150.api_breaking.api_breaking2:

api_breaking_change2
^^^^^^^^^^^^^^^^^^^^

.. _whatsnew_150.api_breaking.deps:

Increased minimum versions for dependencies
^^^^^^^^^^^^^^^^^^^^^^^^^^^^^^^^^^^^^^^^^^^
Some minimum supported versions of dependencies were updated.
If installed, we now require:

+-----------------+-----------------+----------+---------+
| Package         | Minimum Version | Required | Changed |
+=================+=================+==========+=========+
| mypy (dev)      | 0.941           |          |    X    |
+-----------------+-----------------+----------+---------+


For `optional libraries <https://pandas.pydata.org/docs/getting_started/install.html>`_ the general recommendation is to use the latest version.
The following table lists the lowest version per library that is currently being tested throughout the development of pandas.
Optional libraries below the lowest tested version may still work, but are not considered supported.

+-----------------+-----------------+---------+
| Package         | Minimum Version | Changed |
+=================+=================+=========+
|                 |                 |    X    |
+-----------------+-----------------+---------+

See :ref:`install.dependencies` and :ref:`install.optional_dependencies` for more.

.. _whatsnew_150.api_breaking.other:

Other API changes
^^^^^^^^^^^^^^^^^

- BigQuery I/O methods :func:`read_gbq` and :meth:`DataFrame.to_gbq` default to
  ``auth_local_webserver = True``. Google has deprecated the
  ``auth_local_webserver = False`` `"out of band" (copy-paste) flow
  <https://developers.googleblog.com/2022/02/making-oauth-flows-safer.html?m=1#disallowed-oob>`_.
  The ``auth_local_webserver = False`` option is planned to stop working in
  October 2022. (:issue:`46312`)
-

.. ---------------------------------------------------------------------------
.. _whatsnew_150.deprecations:

Deprecations
~~~~~~~~~~~~

.. _whatsnew_150.deprecations.int_slicing_series:

In a future version, integer slicing on a :class:`Series` with a :class:`Int64Index` or :class:`RangeIndex` will be treated as *label-based*, not positional. This will make the behavior consistent with other :meth:`Series.__getitem__` and :meth:`Series.__setitem__` behaviors (:issue:`45162`).

For example:

.. ipython:: python

   ser = pd.Series([1, 2, 3, 4, 5], index=[2, 3, 5, 7, 11])

In the old behavior, ``ser[2:4]`` treats the slice as positional:

*Old behavior*:

.. code-block:: ipython

    In [3]: ser[2:4]
    Out[3]:
    5    3
    7    4
    dtype: int64

In a future version, this will be treated as label-based:

*Future behavior*:

.. code-block:: ipython

    In [4]: ser.loc[2:4]
    Out[4]:
    2    1
    3    2
    dtype: int64

To retain the old behavior, use ``series.iloc[i:j]``. To get the future behavior,
use ``series.loc[i:j]``.

Slicing on a :class:`DataFrame` will not be affected.

.. _whatsnew_150.deprecations.excel_writer_attributes:

:class:`ExcelWriter` attributes
^^^^^^^^^^^^^^^^^^^^^^^^^^^^^^^

All attributes of :class:`ExcelWriter` were previously documented as not
public. However some third party Excel engines documented accessing
``ExcelWriter.book`` or ``ExcelWriter.sheets``, and users were utilizing these
and possibly other attributes. Previously these attributes were not safe to use;
e.g. modifications to ``ExcelWriter.book`` would not update ``ExcelWriter.sheets``
and conversely. In order to support this, pandas has made some attributes public
and improved their implementations so that they may now be safely used. (:issue:`45572`)

The following attributes are now public and considered safe to access.

 - ``book``
 - ``check_extension``
 - ``close``
 - ``date_format``
 - ``datetime_format``
 - ``engine``
 - ``if_sheet_exists``
 - ``sheets``
 - ``supported_extensions``

The following attributes have been deprecated. They now raise a ``FutureWarning``
when accessed and will be removed in a future version. Users should be aware
that their usage is considered unsafe, and can lead to unexpected results.

 - ``cur_sheet``
 - ``handles``
 - ``path``
 - ``save``
 - ``write_cells``

See the documentation of :class:`ExcelWriter` for further details.

.. _whatsnew_150.deprecations.group_keys_in_apply:

Using ``group_keys`` with transformers in :meth:`.GroupBy.apply`
^^^^^^^^^^^^^^^^^^^^^^^^^^^^^^^^^^^^^^^^^^^^^^^^^^^^^^^^^^^^^^^^

In previous versions of pandas, if it was inferred that the function passed to
:meth:`.GroupBy.apply` was a transformer (i.e. the resulting index was equal to
the input index), the ``group_keys`` argument of :meth:`DataFrame.groupby` and
:meth:`Series.groupby` was ignored and the group keys would never be added to
the index of the result. In the future, the group keys will be added to the index
when the user specifies ``group_keys=True``.

As ``group_keys=True`` is the default value of :meth:`DataFrame.groupby` and
:meth:`Series.groupby`, not specifying ``group_keys`` with a transformer will
raise a ``FutureWarning``. This can be silenced and the previous behavior
retained by specifying ``group_keys=False``.

.. _whatsnew_150.deprecations.other:

Other Deprecations
^^^^^^^^^^^^^^^^^^
- Deprecated the keyword ``line_terminator`` in :meth:`DataFrame.to_csv` and :meth:`Series.to_csv`, use ``lineterminator`` instead; this is for consistency with :func:`read_csv` and the standard library 'csv' module (:issue:`9568`)
- Deprecated behavior of :meth:`SparseArray.astype`, :meth:`Series.astype`, and :meth:`DataFrame.astype` with :class:`SparseDtype` when passing a non-sparse ``dtype``. In a future version, this will cast to that non-sparse dtype instead of wrapping it in a :class:`SparseDtype` (:issue:`34457`)
- Deprecated behavior of :meth:`DatetimeIndex.intersection` and :meth:`DatetimeIndex.symmetric_difference` (``union`` behavior was already deprecated in version 1.3.0) with mixed time zones; in a future version both will be cast to UTC instead of object dtype (:issue:`39328`, :issue:`45357`)
- Deprecated :meth:`DataFrame.iteritems`, :meth:`Series.iteritems`, :meth:`HDFStore.iteritems` in favor of :meth:`DataFrame.items`, :meth:`Series.items`, :meth:`HDFStore.items`  (:issue:`45321`)
- Deprecated :meth:`Series.is_monotonic` and :meth:`Index.is_monotonic` in favor of :meth:`Series.is_monotonic_increasing` and :meth:`Index.is_monotonic_increasing` (:issue:`45422`, :issue:`21335`)
- Deprecated behavior of :meth:`DatetimeIndex.astype`, :meth:`TimedeltaIndex.astype`, :meth:`PeriodIndex.astype` when converting to an integer dtype other than ``int64``. In a future version, these will convert to exactly the specified dtype (instead of always ``int64``) and will raise if the conversion overflows (:issue:`45034`)
- Deprecated the ``__array_wrap__`` method of DataFrame and Series, rely on standard numpy ufuncs instead (:issue:`45451`)
- Deprecated treating float-dtype data as wall-times when passed with a timezone to :class:`Series` or :class:`DatetimeIndex` (:issue:`45573`)
- Deprecated the behavior of :meth:`Series.fillna` and :meth:`DataFrame.fillna` with ``timedelta64[ns]`` dtype and incompatible fill value; in a future version this will cast to a common dtype (usually object) instead of raising, matching the behavior of other dtypes (:issue:`45746`)
- Deprecated the ``warn`` parameter in :func:`infer_freq` (:issue:`45947`)
- Deprecated allowing non-keyword arguments in :meth:`ExtensionArray.argsort` (:issue:`46134`)
- Deprecated treating all-bool ``object``-dtype columns as bool-like in :meth:`DataFrame.any` and :meth:`DataFrame.all` with ``bool_only=True``, explicitly cast to bool instead (:issue:`46188`)
- Deprecated behavior of method :meth:`DataFrame.quantile`, attribute ``numeric_only`` will default False. Including datetime/timedelta columns in the result (:issue:`7308`).
- Deprecated :attr:`Timedelta.freq` and :attr:`Timedelta.is_populated` (:issue:`46430`)
- Deprecated :attr:`Timedelta.delta` (:issue:`46476`)
- Deprecated the ``closed`` argument in :meth:`interval_range` in favor of ``inclusive`` argument; In a future version passing ``closed`` will raise (:issue:`40245`)
-

.. ---------------------------------------------------------------------------
.. _whatsnew_150.performance:

Performance improvements
~~~~~~~~~~~~~~~~~~~~~~~~
- Performance improvement in :meth:`DataFrame.corrwith` for column-wise (axis=0) Pearson and Spearman correlation when other is a :class:`Series` (:issue:`46174`)
- Performance improvement in :meth:`.GroupBy.transform` for some user-defined DataFrame -> Series functions (:issue:`45387`)
- Performance improvement in :meth:`DataFrame.duplicated` when subset consists of only one column (:issue:`45236`)
- Performance improvement in :meth:`.GroupBy.diff` (:issue:`16706`)
- Performance improvement in :meth:`.GroupBy.transform` when broadcasting values for user-defined functions (:issue:`45708`)
- Performance improvement in :meth:`.GroupBy.transform` for user-defined functions when only a single group exists (:issue:`44977`)
- Performance improvement in :meth:`DataFrame.loc` and :meth:`Series.loc` for tuple-based indexing of a :class:`MultiIndex` (:issue:`45681`, :issue:`46040`, :issue:`46330`)
- Performance improvement in :attr:`MultiIndex.values` when the MultiIndex contains levels of type DatetimeIndex, TimedeltaIndex or ExtensionDtypes (:issue:`46288`)
- Performance improvement in :func:`merge` when left and/or right are empty (:issue:`45838`)
- Performance improvement in :meth:`DataFrame.join` when left and/or right are empty (:issue:`46015`)
- Performance improvement in :meth:`DataFrame.reindex` and :meth:`Series.reindex` when target is a :class:`MultiIndex` (:issue:`46235`)
- Performance improvement when setting values in a pyarrow backed string array (:issue:`46400`)
- Performance improvement in :func:`factorize` (:issue:`46109`)
- Performance improvement in :class:`DataFrame` and :class:`Series` constructors for extension dtype scalars (:issue:`45854`)

.. ---------------------------------------------------------------------------
.. _whatsnew_150.bug_fixes:

Bug fixes
~~~~~~~~~

Categorical
^^^^^^^^^^^
- Bug in :meth:`Categorical.view` not accepting integer dtypes (:issue:`25464`)
- Bug in :meth:`CategoricalIndex.union` when the index's categories are integer-dtype and the index contains ``NaN`` values incorrectly raising instead of casting to ``float64`` (:issue:`45362`)
-

Datetimelike
^^^^^^^^^^^^
- Bug in :meth:`DataFrame.quantile` with datetime-like dtypes and no rows incorrectly returning ``float64`` dtype instead of retaining datetime-like dtype (:issue:`41544`)
- Bug in :func:`to_datetime` with sequences of ``np.str_`` objects incorrectly raising (:issue:`32264`)
- Bug in :class:`Timestamp` construction when passing datetime components as positional arguments and ``tzinfo`` as a keyword argument incorrectly raising (:issue:`31929`)
- Bug in :meth:`Index.astype` when casting from object dtype to ``timedelta64[ns]`` dtype incorrectly casting ``np.datetime64("NaT")`` values to ``np.timedelta64("NaT")`` instead of raising (:issue:`45722`)
- Bug in :meth:`SeriesGroupBy.value_counts` index when passing categorical column (:issue:`44324`)
- Bug in :meth:`DatetimeIndex.tz_localize` localizing to UTC failing to make a copy of the underlying data (:issue:`46460`)
-

Timedelta
^^^^^^^^^
- Bug in :func:`astype_nansafe` astype("timedelta64[ns]") fails when np.nan is included (:issue:`45798`)

Time Zones
^^^^^^^^^^
-
-

Numeric
^^^^^^^
- Bug in operations with array-likes with ``dtype="boolean"`` and :attr:`NA` incorrectly altering the array in-place (:issue:`45421`)
- Bug in division, ``pow`` and ``mod`` operations on array-likes with ``dtype="boolean"`` not being like their ``np.bool_`` counterparts (:issue:`46063`)
- Bug in multiplying a :class:`Series` with ``IntegerDtype`` or ``FloatingDtype`` by an array-like with ``timedelta64[ns]`` dtype incorrectly raising (:issue:`45622`)
-

Conversion
^^^^^^^^^^
- Bug in :meth:`DataFrame.astype` not preserving subclasses (:issue:`40810`)
- Bug in constructing a :class:`Series` from a float-containing list or a floating-dtype ndarray-like (e.g. ``dask.Array``) and an integer dtype raising instead of casting like we would with an ``np.ndarray`` (:issue:`40110`)
- Bug in :meth:`Float64Index.astype` to unsigned integer dtype incorrectly casting to ``np.int64`` dtype (:issue:`45309`)
- Bug in :meth:`Series.astype` and :meth:`DataFrame.astype` from floating dtype to unsigned integer dtype failing to raise in the presence of negative values (:issue:`45151`)
- Bug in :func:`array` with ``FloatingDtype`` and values containing float-castable strings incorrectly raising (:issue:`45424`)
- Bug when comparing string and datetime64ns objects causing ``OverflowError`` exception. (:issue:`45506`)

Strings
^^^^^^^
- Bug in :meth:`str.startswith` and :meth:`str.endswith` when using other series as parameter _pat_. Now raises ``TypeError`` (:issue:`3485`)
-

Interval
^^^^^^^^
- Bug in :meth:`IntervalArray.__setitem__` when setting ``np.nan`` into an integer-backed array raising ``ValueError`` instead of ``TypeError`` (:issue:`45484`)
-

Indexing
^^^^^^^^
- Bug in :meth:`loc.__getitem__` with a list of keys causing an internal inconsistency that could lead to a disconnect between ``frame.at[x, y]`` vs ``frame[y].loc[x]`` (:issue:`22372`)
- Bug in :meth:`DataFrame.iloc` where indexing a single row on a :class:`DataFrame` with a single ExtensionDtype column gave a copy instead of a view on the underlying data (:issue:`45241`)
- Bug in :meth:`Series.align` does not create :class:`MultiIndex` with union of levels when both MultiIndexes intersections are identical (:issue:`45224`)
- Bug in setting a NA value (``None`` or ``np.nan``) into a :class:`Series` with int-based :class:`IntervalDtype` incorrectly casting to object dtype instead of a float-based :class:`IntervalDtype` (:issue:`45568`)
- Bug in indexing setting values into an ``ExtensionDtype`` column with ``df.iloc[:, i] = values`` with ``values`` having the same dtype as ``df.iloc[:, i]`` incorrectly inserting a new array instead of setting in-place (:issue:`33457`)
- Bug in :meth:`Series.__setitem__` with a non-integer :class:`Index` when using an integer key to set a value that cannot be set inplace where a ``ValueError`` was raised instead of casting to a common dtype (:issue:`45070`)
- Bug in :meth:`Series.__setitem__` when setting incompatible values into a ``PeriodDtype`` or ``IntervalDtype`` :class:`Series` raising when indexing with a boolean mask but coercing when indexing with otherwise-equivalent indexers; these now consistently coerce, along with :meth:`Series.mask` and :meth:`Series.where` (:issue:`45768`)
- Bug in :meth:`DataFrame.where` with multiple columns with datetime-like dtypes failing to downcast results consistent with other dtypes (:issue:`45837`)
- Bug in :meth:`Series.loc.__setitem__` and :meth:`Series.loc.__getitem__` not raising when using multiple keys without using a :class:`MultiIndex` (:issue:`13831`)
- Bug in :meth:`Index.reindex` raising ``AssertionError`` when ``level`` was specified but no :class:`MultiIndex` was given; level is ignored now (:issue:`35132`)
- Bug when setting a value too large for a :class:`Series` dtype failing to coerce to a common type (:issue:`26049`, :issue:`32878`)
- Bug in :meth:`loc.__setitem__` treating ``range`` keys as positional instead of label-based (:issue:`45479`)
- Bug in :meth:`Series.__setitem__` when setting ``boolean`` dtype values containing ``NA`` incorrectly raising instead of casting to ``boolean`` dtype (:issue:`45462`)
- Bug in :meth:`Series.__setitem__` where setting :attr:`NA` into a numeric-dtpye :class:`Series` would incorrectly upcast to object-dtype rather than treating the value as ``np.nan`` (:issue:`44199`)
- Bug in :meth:`Series.__setitem__` with ``datetime64[ns]`` dtype, an all-``False`` boolean mask, and an incompatible value incorrectly casting to ``object`` instead of retaining ``datetime64[ns]`` dtype (:issue:`45967`)
- Bug in :meth:`Index.__getitem__`  raising ``ValueError`` when indexer is from boolean dtype with ``NA`` (:issue:`45806`)
- Bug in :meth:`Series.mask` with ``inplace=True`` or setting values with a boolean mask with small integer dtypes incorrectly raising (:issue:`45750`)
- Bug in :meth:`DataFrame.mask` with ``inplace=True`` and ``ExtensionDtype`` columns incorrectly raising (:issue:`45577`)
- Bug in getting a column from a DataFrame with an object-dtype row index with datetime-like values: the resulting Series now preserves the exact object-dtype Index from the parent DataFrame (:issue:`42950`)
- Bug in :meth:`DataFrame.__getattribute__` raising ``AttributeError`` if columns have ``"string"`` dtype (:issue:`46185`)
- Bug in indexing on a :class:`DatetimeIndex` with a ``np.str_`` key incorrectly raising (:issue:`45580`)
- Bug in :meth:`CategoricalIndex.get_indexer` when index contains ``NaN`` values, resulting in elements that are in target but not present in the index to be mapped to the index of the NaN element, instead of -1 (:issue:`45361`)
- Bug in setting large integer values into :class:`Series` with ``float32`` or ``float16`` dtype incorrectly altering these values instead of coercing to ``float64`` dtype (:issue:`45844`)
- Bug in :meth:`Series.asof` and :meth:`DataFrame.asof` incorrectly casting bool-dtype results to ``float64`` dtype (:issue:`16063`)
-

Missing
^^^^^^^
- Bug in :meth:`Series.fillna` and :meth:`DataFrame.fillna` with ``downcast`` keyword not being respected in some cases where there are no NA values present (:issue:`45423`)
- Bug in :meth:`Series.fillna` and :meth:`DataFrame.fillna` with :class:`IntervalDtype` and incompatible value raising instead of casting to a common (usually object) dtype (:issue:`45796`)
- Bug in :meth:`DataFrame.interpolate` with object-dtype column not returning a copy with ``inplace=False`` (:issue:`45791`)
-

MultiIndex
^^^^^^^^^^
- Bug in :meth:`DataFrame.loc` returning empty result when slicing a :class:`MultiIndex` with a negative step size and non-null start/stop values (:issue:`46156`)
- Bug in :meth:`DataFrame.loc` raising when slicing a :class:`MultiIndex` with a negative step size other than -1 (:issue:`46156`)
- Bug in :meth:`DataFrame.loc` raising when slicing a :class:`MultiIndex` with a negative step size and slicing a non-int labeled index level (:issue:`46156`)
- Bug in :meth:`Series.to_numpy` where multiindexed Series could not be converted to numpy arrays when an ``na_value`` was supplied (:issue:`45774`)
- Bug in :class:`MultiIndex.equals` not commutative when only one side has extension array dtype (:issue:`46026`)
- Bug in :meth:`MultiIndex.from_tuples` cannot construct Index of empty tuples (:issue:`45608`)

I/O
^^^
- Bug in :meth:`DataFrame.to_stata` where no error is raised if the :class:`DataFrame` contains ``-np.inf`` (:issue:`45350`)
- Bug in :func:`read_excel` results in an infinite loop with certain ``skiprows`` callables (:issue:`45585`)
- Bug in :meth:`DataFrame.info` where a new line at the end of the output is omitted when called on an empty :class:`DataFrame` (:issue:`45494`)
- Bug in :func:`read_csv` not recognizing line break for ``on_bad_lines="warn"`` for ``engine="c"`` (:issue:`41710`)
- Bug in :meth:`DataFrame.to_csv` not respecting ``float_format`` for ``Float64`` dtype (:issue:`45991`)
- Bug in :func:`read_csv` not respecting a specified converter to index columns in all cases (:issue:`40589`)
- Bug in :func:`read_parquet` when ``engine="pyarrow"`` which caused partial write to disk when column of unsupported datatype was passed (:issue:`44914`)
- Bug in :func:`DataFrame.to_excel` and :class:`ExcelWriter` would raise when writing an empty DataFrame to a ``.ods`` file (:issue:`45793`)
- Bug in Parquet roundtrip for Interval dtype with ``datetime64[ns]`` subtype (:issue:`45881`)
- Bug in :func:`read_excel` when reading a ``.ods`` file with newlines between xml elements (:issue:`45598`)
- Bug in :func:`read_parquet` when ``engine="fastparquet"`` where the file was not closed on error (:issue:`46555`)

Period
^^^^^^
- Bug in subtraction of :class:`Period` from :class:`PeriodArray` returning wrong results (:issue:`45999`)
- Bug in :meth:`Period.strftime` and :meth:`PeriodIndex.strftime`, directives ``%l`` and ``%u`` were giving wrong results (:issue:`46252`)
-

Plotting
^^^^^^^^
- Bug in :meth:`DataFrame.plot.barh` that prevented labeling the x-axis and ``xlabel`` updating the y-axis label (:issue:`45144`)
- Bug in :meth:`DataFrame.plot.box` that prevented labeling the x-axis (:issue:`45463`)
- Bug in :meth:`DataFrame.boxplot` that prevented passing in ``xlabel`` and ``ylabel`` (:issue:`45463`)
- Bug in :meth:`DataFrame.boxplot` that prevented specifying ``vert=False`` (:issue:`36918`)
- Bug in :meth:`DataFrame.plot.scatter` that prevented specifying ``norm`` (:issue:`45809`)

Groupby/resample/rolling
^^^^^^^^^^^^^^^^^^^^^^^^
- Bug in :meth:`DataFrame.resample` ignoring ``closed="right"`` on :class:`TimedeltaIndex` (:issue:`45414`)
- Bug in :meth:`.DataFrameGroupBy.transform` fails when ``func="size"`` and the input DataFrame has multiple columns (:issue:`27469`)
- Bug in :meth:`.DataFrameGroupBy.size` and :meth:`.DataFrameGroupBy.transform` with ``func="size"`` produced incorrect results when ``axis=1`` (:issue:`45715`)
- Bug in :meth:`.ExponentialMovingWindow.mean` with ``axis=1`` and ``engine='numba'`` when the :class:`DataFrame` has more columns than rows (:issue:`46086`)
- Bug when using ``engine="numba"`` would return the same jitted function when modifying ``engine_kwargs`` (:issue:`46086`)
- Bug in :meth:`.DataFrameGroupby.transform` fails when ``axis=1`` and ``func`` is ``"first"`` or ``"last"`` (:issue:`45986`)
- Bug in :meth:`DataFrameGroupby.cumsum` with ``skipna=False`` giving incorrect results (:issue:`46216`)
- Bug in :meth:`.GroupBy.cumsum` with ``timedelta64[ns]`` dtype failing to recognize ``NaT`` as a null value (:issue:`46216`)
- Bug in :meth:`GroupBy.cummin` and :meth:`GroupBy.cummax` with nullable dtypes incorrectly altering the original data in place (:issue:`46220`)
- Bug in :meth:`GroupBy.cummax` with ``int64`` dtype with leading value being the smallest possible int64 (:issue:`46382`)
- Bug in :meth:`GroupBy.max` with empty groups and ``uint64`` dtype incorrectly raising ``RuntimeError`` (:issue:`46408`)
- Bug in :meth:`.GroupBy.apply` would fail when ``func`` was a string and args or kwargs were supplied (:issue:`46479`)
-

Reshaping
^^^^^^^^^
- Bug in :func:`concat` between a :class:`Series` with integer dtype and another with :class:`CategoricalDtype` with integer categories and containing ``NaN`` values casting to object dtype instead of ``float64`` (:issue:`45359`)
- Bug in :func:`get_dummies` that selected object and categorical dtypes but not string (:issue:`44965`)
- Bug in :meth:`DataFrame.align` when aligning a :class:`MultiIndex` to a :class:`Series` with another :class:`MultiIndex` (:issue:`46001`)
- Bug in concanenation with ``IntegerDtype``, or ``FloatingDtype`` arrays where the resulting dtype did not mirror the behavior of the non-nullable dtypes (:issue:`46379`)
- Bug in :func:`concat` with identical key leads to error when indexing :class:`MultiIndex` (:issue:`46519`)
-

Sparse
^^^^^^
- Bug in :meth:`Series.where` and :meth:`DataFrame.where` with ``SparseDtype`` failing to retain the array's ``fill_value`` (:issue:`45691`)
-

ExtensionArray
^^^^^^^^^^^^^^
- Bug in :meth:`IntegerArray.searchsorted` and :meth:`FloatingArray.searchsorted` returning inconsistent results when acting on ``np.nan`` (:issue:`45255`)
-

Styler
^^^^^^
- Bug when attempting to apply styling functions to an empty DataFrame subset (:issue:`45313`)
-

Metadata
^^^^^^^^
- Fixed metadata propagation in :meth:`DataFrame.explode` (:issue:`28283`)
-

Other
^^^^^

.. ***DO NOT USE THIS SECTION***

-
-

.. ---------------------------------------------------------------------------
.. _whatsnew_150.contributors:

Contributors
~~~~~~~~~~~~<|MERGE_RESOLUTION|>--- conflicted
+++ resolved
@@ -93,12 +93,8 @@
 - :class:`Series` and :class:`DataFrame` with ``IntegerDtype`` now supports bitwise operations (:issue:`34463`)
 - Add ``milliseconds`` field support for :class:`~pandas.DateOffset` (:issue:`43371`)
 - :meth:`DataFrame.reset_index` now accepts a ``names`` argument which renames the index names (:issue:`6878`)
-<<<<<<< HEAD
-=======
 - :meth:`pd.concat` now raises when ``levels`` is given but ``keys`` is None (:issue:`46653`)
 - :meth:`pd.concat` now raises when ``levels`` contains duplicate values (:issue:`46653`)
->>>>>>> 361021b5
--
 
 .. ---------------------------------------------------------------------------
 .. _whatsnew_150.notable_bug_fixes:
