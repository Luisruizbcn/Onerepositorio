.. _whatsnew_150:

What's new in 1.5.0 (??)
------------------------

These are the changes in pandas 1.5.0. See :ref:`release` for a full changelog
including other versions of pandas.

{{ header }}

.. ---------------------------------------------------------------------------
.. _whatsnew_150.enhancements:

Enhancements
~~~~~~~~~~~~

.. _whatsnew_150.enhancements.dataframe_exchange:

DataFrame exchange protocol implementation
^^^^^^^^^^^^^^^^^^^^^^^^^^^^^^^^^^^^^^^^^^

Pandas now implement the DataFrame exchange API spec.
See the full details on the API at https://data-apis.org/dataframe-protocol/latest/index.html

The protocol consists of two parts:

  - New method :meth:`DataFrame.__dataframe__` which produces the exchange object.
    It effectively "exports" the Pandas dataframe as an exchange object so
    any other library which has the protocol implemented can "import" that dataframe
    without knowing anything about the producer except that it makes an exchange object.
  - New function :func:`pandas.api.exchange.from_dataframe` which can take
    an arbitrary exchange object from any conformant library and construct a
    Pandas DataFrame out of it.

.. _whatsnew_150.enhancements.styler:

Styler
^^^^^^

The most notable development is the new method :meth:`.Styler.concat` which
allows adding customised footer rows to visualise additional calculations on the data,
e.g. totals and counts etc. (:issue:`43875`, :issue:`46186`)

Additionally there is an alternative output method :meth:`.Styler.to_string`,
which allows using the Styler's formatting methods to create, for example, CSVs (:issue:`44502`).

Minor feature improvements are:

  - Adding the ability to render ``border`` and ``border-{side}`` CSS properties in Excel (:issue:`42276`)
  - Making keyword arguments consist: :meth:`.Styler.highlight_null` now accepts ``color`` and deprecates ``null_color`` although this remains backwards compatible (:issue:`45907`)

.. _whatsnew_150.enhancements.resample_group_keys:

Control of index with ``group_keys`` in :meth:`DataFrame.resample`
^^^^^^^^^^^^^^^^^^^^^^^^^^^^^^^^^^^^^^^^^^^^^^^^^^^^^^^^^^^^^^^^^^

The argument ``group_keys`` has been added to the method :meth:`DataFrame.resample`.
As with :meth:`DataFrame.groupby`, this argument controls the whether each group is added
to the index in the resample when :meth:`.Resampler.apply` is used.

.. warning::
   Not specifying the ``group_keys`` argument will retain the
   previous behavior and emit a warning if the result will change
   by specifying ``group_keys=False``. In a future version
   of pandas, not specifying ``group_keys`` will default to
   the same behavior as ``group_keys=False``.

.. ipython:: python

    df = pd.DataFrame(
        {'a': range(6)},
        index=pd.date_range("2021-01-01", periods=6, freq="8H")
    )
    df.resample("D", group_keys=True).apply(lambda x: x)
    df.resample("D", group_keys=False).apply(lambda x: x)

Previously, the resulting index would depend upon the values returned by ``apply``,
as seen in the following example.

.. code-block:: ipython

    In [1]: # pandas 1.3
    In [2]: df.resample("D").apply(lambda x: x)
    Out[2]:
                         a
    2021-01-01 00:00:00  0
    2021-01-01 08:00:00  1
    2021-01-01 16:00:00  2
    2021-01-02 00:00:00  3
    2021-01-02 08:00:00  4
    2021-01-02 16:00:00  5

    In [3]: df.resample("D").apply(lambda x: x.reset_index())
    Out[3]:
                               index  a
    2021-01-01 0 2021-01-01 00:00:00  0
               1 2021-01-01 08:00:00  1
               2 2021-01-01 16:00:00  2
    2021-01-02 0 2021-01-02 00:00:00  3
               1 2021-01-02 08:00:00  4
               2 2021-01-02 16:00:00  5

.. _whatsnew_150.enhancements.from_dummies:

from_dummies
^^^^^^^^^^^^

Added new function :func:`~pandas.from_dummies` to convert a dummy coded :class:`DataFrame` into a categorical :class:`DataFrame`.

Example::

.. ipython:: python

    import pandas as pd

    df = pd.DataFrame({"col1_a": [1, 0, 1], "col1_b": [0, 1, 0],
                       "col2_a": [0, 1, 0], "col2_b": [1, 0, 0],
                       "col2_c": [0, 0, 1]})

    pd.from_dummies(df, sep="_")

.. _whatsnew_150.enhancements.orc:

Writing to ORC files
^^^^^^^^^^^^^^^^^^^^

The new method :meth:`DataFrame.to_orc` allows writing to ORC files (:issue:`43864`).

This functionality depends the `pyarrow <http://arrow.apache.org/docs/python/>`__ library. For more details, see :ref:`the IO docs on ORC <io.orc>`.

.. warning::

   * It is *highly recommended* to install pyarrow using conda due to some issues occurred by pyarrow.
   * :func:`~pandas.DataFrame.to_orc` requires pyarrow>=7.0.0.
   * :func:`~pandas.DataFrame.to_orc` is not supported on Windows yet, you can find valid environments on :ref:`install optional dependencies <install.warn_orc>`.
   * For supported dtypes please refer to `supported ORC features in Arrow <https://arrow.apache.org/docs/cpp/orc.html#data-types>`__.
   * Currently timezones in datetime columns are not preserved when a dataframe is converted into ORC files.

.. code-block:: python

    df = pd.DataFrame(data={"col1": [1, 2], "col2": [3, 4]})
    df.to_orc("./out.orc")

.. _whatsnew_150.enhancements.tar:

Reading directly from TAR archives
^^^^^^^^^^^^^^^^^^^^^^^^^^^^^^^^^^

I/O methods like :func:`read_csv` or :meth:`DataFrame.to_json` now allow reading and writing
directly on TAR archives (:issue:`44787`).

.. code-block:: python

   df = pd.read_csv("./movement.tar.gz")
   # ...
   df.to_csv("./out.tar.gz")

This supports ``.tar``, ``.tar.gz``, ``.tar.bz`` and ``.tar.xz2`` archives.
The used compression method is inferred from the filename.
If the compression method cannot be inferred, use the ``compression`` argument:

.. code-block:: python

   df = pd.read_csv(some_file_obj, compression={"method": "tar", "mode": "r:gz"}) # noqa F821

(``mode`` being one of ``tarfile.open``'s modes: https://docs.python.org/3/library/tarfile.html#tarfile.open)


.. _whatsnew_150.enhancements.read_xml_dtypes:

read_xml now supports ``dtype``, ``converters``, and ``parse_dates``
^^^^^^^^^^^^^^^^^^^^^^^^^^^^^^^^^^^^^^^^^^^^^^^^^^^^^^^^^^^^^^^^^^^^

Similar to other IO methods, :func:`pandas.read_xml` now supports assigning specific dtypes to columns,
apply converter methods, and parse dates (:issue:`43567`).

.. ipython:: python

    xml_dates = """<?xml version='1.0' encoding='utf-8'?>
    <data>
      <row>
        <shape>square</shape>
        <degrees>00360</degrees>
        <sides>4.0</sides>
        <date>2020-01-01</date>
       </row>
      <row>
        <shape>circle</shape>
        <degrees>00360</degrees>
        <sides/>
        <date>2021-01-01</date>
      </row>
      <row>
        <shape>triangle</shape>
        <degrees>00180</degrees>
        <sides>3.0</sides>
        <date>2022-01-01</date>
      </row>
    </data>"""

    df = pd.read_xml(
        xml_dates,
        dtype={'sides': 'Int64'},
        converters={'degrees': str},
        parse_dates=['date']
    )
    df
    df.dtypes


.. _whatsnew_150.enhancements.read_xml_iterparse:

read_xml now supports large XML using ``iterparse``
^^^^^^^^^^^^^^^^^^^^^^^^^^^^^^^^^^^^^^^^^^^^^^^^^^^

For very large XML files that can range in hundreds of megabytes to gigabytes, :func:`pandas.read_xml`
now supports parsing such sizeable files using `lxml's iterparse`_ and `etree's iterparse`_
which are memory-efficient methods to iterate through XML trees and extract specific elements
and attributes without holding entire tree in memory (:issue:`45442`).

.. code-block:: ipython

    In [1]: df = pd.read_xml(
    ...      "/path/to/downloaded/enwikisource-latest-pages-articles.xml",
    ...      iterparse = {"page": ["title", "ns", "id"]})
    ...  )
    df
    Out[2]:
                                                         title   ns        id
    0                                       Gettysburg Address    0     21450
    1                                                Main Page    0     42950
    2                            Declaration by United Nations    0      8435
    3             Constitution of the United States of America    0      8435
    4                     Declaration of Independence (Israel)    0     17858
    ...                                                    ...  ...       ...
    3578760               Page:Black cat 1897 07 v2 n10.pdf/17  104    219649
    3578761               Page:Black cat 1897 07 v2 n10.pdf/43  104    219649
    3578762               Page:Black cat 1897 07 v2 n10.pdf/44  104    219649
    3578763      The History of Tom Jones, a Foundling/Book IX    0  12084291
    3578764  Page:Shakespeare of Stratford (1926) Yale.djvu/91  104     21450

    [3578765 rows x 3 columns]


.. _`lxml's iterparse`: https://lxml.de/3.2/parsing.html#iterparse-and-iterwalk
.. _`etree's iterparse`: https://docs.python.org/3/library/xml.etree.elementtree.html#xml.etree.ElementTree.iterparse

.. _whatsnew_150.enhancements.other:

Other enhancements
^^^^^^^^^^^^^^^^^^
- :meth:`Series.map` now raises when ``arg`` is dict but ``na_action`` is not either ``None`` or ``'ignore'`` (:issue:`46588`)
- :meth:`MultiIndex.to_frame` now supports the argument ``allow_duplicates`` and raises on duplicate labels if it is missing or False (:issue:`45245`)
- :class:`.StringArray` now accepts array-likes containing nan-likes (``None``, ``np.nan``) for the ``values`` parameter in its constructor in addition to strings and :attr:`pandas.NA`. (:issue:`40839`)
- Improved the rendering of ``categories`` in :class:`CategoricalIndex` (:issue:`45218`)
- :meth:`DataFrame.plot` will now allow the ``subplots`` parameter to be a list of iterables specifying column groups, so that columns may be grouped together in the same subplot (:issue:`29688`).
- :meth:`to_numeric` now preserves float64 arrays when downcasting would generate values not representable in float32 (:issue:`43693`)
- :meth:`Series.reset_index` and :meth:`DataFrame.reset_index` now support the argument ``allow_duplicates`` (:issue:`44410`)
- :meth:`.GroupBy.min` and :meth:`.GroupBy.max` now supports `Numba <https://numba.pydata.org/>`_ execution with the ``engine`` keyword (:issue:`45428`)
- :func:`read_csv` now supports ``defaultdict`` as a ``dtype`` parameter (:issue:`41574`)
- :meth:`DataFrame.rolling` and :meth:`Series.rolling` now support a ``step`` parameter with fixed-length windows (:issue:`15354`)
- Implemented a ``bool``-dtype :class:`Index`, passing a bool-dtype array-like to ``pd.Index`` will now retain ``bool`` dtype instead of casting to ``object`` (:issue:`45061`)
- Implemented a complex-dtype :class:`Index`, passing a complex-dtype array-like to ``pd.Index`` will now retain complex dtype instead of casting to ``object`` (:issue:`45845`)
- :class:`Series` and :class:`DataFrame` with ``IntegerDtype`` now supports bitwise operations (:issue:`34463`)
- Add ``milliseconds`` field support for :class:`.DateOffset` (:issue:`43371`)
- :meth:`DataFrame.reset_index` now accepts a ``names`` argument which renames the index names (:issue:`6878`)
- :func:`concat` now raises when ``levels`` is given but ``keys`` is None (:issue:`46653`)
- :func:`concat` now raises when ``levels`` contains duplicate values (:issue:`46653`)
- Added ``numeric_only`` argument to :meth:`DataFrame.corr`, :meth:`DataFrame.corrwith`, :meth:`DataFrame.cov`, :meth:`DataFrame.idxmin`, :meth:`DataFrame.idxmax`, :meth:`.DataFrameGroupBy.idxmin`, :meth:`.DataFrameGroupBy.idxmax`, :meth:`.GroupBy.var`, :meth:`.GroupBy.std`, :meth:`.GroupBy.sem`, and :meth:`.DataFrameGroupBy.quantile` (:issue:`46560`)
- A :class:`errors.PerformanceWarning` is now thrown when using ``string[pyarrow]`` dtype with methods that don't dispatch to ``pyarrow.compute`` methods (:issue:`42613`, :issue:`46725`)
- Added ``validate`` argument to :meth:`DataFrame.join` (:issue:`46622`)
- A :class:`errors.PerformanceWarning` is now thrown when using ``string[pyarrow]`` dtype with methods that don't dispatch to ``pyarrow.compute`` methods (:issue:`42613`)
- Added ``numeric_only`` argument to :meth:`Resampler.sum`, :meth:`Resampler.prod`, :meth:`Resampler.min`, :meth:`Resampler.max`, :meth:`Resampler.first`, and :meth:`Resampler.last` (:issue:`46442`)
- ``times`` argument in :class:`.ExponentialMovingWindow` now accepts ``np.timedelta64`` (:issue:`47003`)
- :class:`.DataError`, :class:`.SpecificationError`, :class:`.SettingWithCopyError`, :class:`.SettingWithCopyWarning`, :class:`.NumExprClobberingError`, :class:`.UndefinedVariableError`, and :class:`.IndexingError` are now exposed in ``pandas.errors`` (:issue:`27656`)
- Added ``check_like`` argument to :func:`testing.assert_series_equal` (:issue:`47247`)
- Allow reading compressed SAS files with :func:`read_sas` (e.g., ``.sas7bdat.gz`` files)
- :meth:`DatetimeIndex.astype` now supports casting timezone-naive indexes to ``datetime64[s]``, ``datetime64[ms]``, and ``datetime64[us]``, and timezone-aware indexes to the corresponding ``datetime64[unit, tzname]`` dtypes (:issue:`47579`)
- :class:`Series` reducers (e.g. ``min``, ``max``, ``sum``, ``mean``) will now successfully operate when the dtype is numeric and ``numeric_only=True`` is provided; previously this would raise a ``NotImplementedError`` (:issue:`47500`)
-

.. ---------------------------------------------------------------------------
.. _whatsnew_150.notable_bug_fixes:

Notable bug fixes
~~~~~~~~~~~~~~~~~

These are bug fixes that might have notable behavior changes.

.. _whatsnew_150.notable_bug_fixes.groupby_transform_dropna:

Using ``dropna=True`` with ``groupby`` transforms
^^^^^^^^^^^^^^^^^^^^^^^^^^^^^^^^^^^^^^^^^^^^^^^^^

A transform is an operation whose result has the same size as its input. When the
result is a :class:`DataFrame` or :class:`Series`, it is also required that the
index of the result matches that of the input. In pandas 1.4, using
:meth:`.DataFrameGroupBy.transform` or :meth:`.SeriesGroupBy.transform` with null
values in the groups and ``dropna=True`` gave incorrect results. Demonstrated by the
examples below, the incorrect results either contained incorrect values, or the result
did not have the same index as the input.

.. ipython:: python

    df = pd.DataFrame({'a': [1, 1, np.nan], 'b': [2, 3, 4]})

*Old behavior*:

.. code-block:: ipython

    In [3]: # Value in the last row should be np.nan
            df.groupby('a', dropna=True).transform('sum')
    Out[3]:
       b
    0  5
    1  5
    2  5

    In [3]: # Should have one additional row with the value np.nan
            df.groupby('a', dropna=True).transform(lambda x: x.sum())
    Out[3]:
       b
    0  5
    1  5

    In [3]: # The value in the last row is np.nan interpreted as an integer
            df.groupby('a', dropna=True).transform('ffill')
    Out[3]:
                         b
    0                    2
    1                    3
    2 -9223372036854775808

    In [3]: # Should have one additional row with the value np.nan
            df.groupby('a', dropna=True).transform(lambda x: x)
    Out[3]:
       b
    0  2
    1  3

*New behavior*:

.. ipython:: python

    df.groupby('a', dropna=True).transform('sum')
    df.groupby('a', dropna=True).transform(lambda x: x.sum())
    df.groupby('a', dropna=True).transform('ffill')
    df.groupby('a', dropna=True).transform(lambda x: x)

.. _whatsnew_150.notable_bug_fixes.to_json_incorrectly_localizing_naive_timestamps:

Serializing tz-naive Timestamps with to_json() with ``iso_dates=True``
^^^^^^^^^^^^^^^^^^^^^^^^^^^^^^^^^^^^^^^^^^^^^^^^^^^^^^^^^^^^^^^^^^^^^^

:meth:`DataFrame.to_json`, :meth:`Series.to_json`, and :meth:`Index.to_json`
would incorrectly localize DatetimeArrays/DatetimeIndexes with tz-naive Timestamps
to UTC. (:issue:`38760`)

Note that this patch does not fix the localization of tz-aware Timestamps to UTC
upon serialization. (Related issue :issue:`12997`)

*Old Behavior*

.. ipython:: python

    index = pd.date_range(
        start='2020-12-28 00:00:00',
        end='2020-12-28 02:00:00',
        freq='1H',
    )
    a = pd.Series(
        data=range(3),
        index=index,
    )

.. code-block:: ipython

    In [4]: a.to_json(date_format='iso')
    Out[4]: '{"2020-12-28T00:00:00.000Z":0,"2020-12-28T01:00:00.000Z":1,"2020-12-28T02:00:00.000Z":2}'

    In [5]: pd.read_json(a.to_json(date_format='iso'), typ="series").index == a.index
    Out[5]: array([False, False, False])

*New Behavior*

.. ipython:: python

    a.to_json(date_format='iso')
    # Roundtripping now works
    pd.read_json(a.to_json(date_format='iso'), typ="series").index == a.index

.. ---------------------------------------------------------------------------
.. _whatsnew_150.api_breaking:

Backwards incompatible API changes
~~~~~~~~~~~~~~~~~~~~~~~~~~~~~~~~~~

.. _whatsnew_150.api_breaking.api_breaking1:

api_breaking_change1
^^^^^^^^^^^^^^^^^^^^

.. _whatsnew_150.api_breaking.api_breaking2:

api_breaking_change2
^^^^^^^^^^^^^^^^^^^^

.. _whatsnew_150.api_breaking.deps:

Increased minimum versions for dependencies
^^^^^^^^^^^^^^^^^^^^^^^^^^^^^^^^^^^^^^^^^^^
Some minimum supported versions of dependencies were updated.
If installed, we now require:

+-----------------+-----------------+----------+---------+
| Package         | Minimum Version | Required | Changed |
+=================+=================+==========+=========+
| numpy           | 1.19.5          |    X     |    X    |
+-----------------+-----------------+----------+---------+
| mypy (dev)      | 0.960           |          |    X    |
+-----------------+-----------------+----------+---------+
| beautifulsoup4  | 4.9.3           |          |    X    |
+-----------------+-----------------+----------+---------+
| blosc           | 1.21.0          |          |    X    |
+-----------------+-----------------+----------+---------+
| bottleneck      | 1.3.2           |          |    X    |
+-----------------+-----------------+----------+---------+
| fsspec          | 2021.05.0       |          |    X    |
+-----------------+-----------------+----------+---------+
| hypothesis      | 6.13.0          |          |    X    |
+-----------------+-----------------+----------+---------+
| gcsfs           | 2021.05.0       |          |    X    |
+-----------------+-----------------+----------+---------+
| jinja2          | 3.0.0           |          |    X    |
+-----------------+-----------------+----------+---------+
| lxml            | 4.6.3           |          |    X    |
+-----------------+-----------------+----------+---------+
| numba           | 0.53.1          |          |    X    |
+-----------------+-----------------+----------+---------+
| numexpr         | 2.7.3           |          |    X    |
+-----------------+-----------------+----------+---------+
| openpyxl        | 3.0.7           |          |    X    |
+-----------------+-----------------+----------+---------+
| pandas-gbq      | 0.15.0          |          |    X    |
+-----------------+-----------------+----------+---------+
| psycopg2        | 2.8.6           |          |    X    |
+-----------------+-----------------+----------+---------+
| pymysql         | 1.0.2           |          |    X    |
+-----------------+-----------------+----------+---------+
| pyreadstat      | 1.1.2           |          |    X    |
+-----------------+-----------------+----------+---------+
| pyxlsb          | 1.0.8           |          |    X    |
+-----------------+-----------------+----------+---------+
| s3fs            | 2021.05.0       |          |    X    |
+-----------------+-----------------+----------+---------+
| scipy           | 1.7.1           |          |    X    |
+-----------------+-----------------+----------+---------+
| sqlalchemy      | 1.4.16          |          |    X    |
+-----------------+-----------------+----------+---------+
| tabulate        | 0.8.9           |          |    X    |
+-----------------+-----------------+----------+---------+
| xarray          | 0.19.0          |          |    X    |
+-----------------+-----------------+----------+---------+
| xlsxwriter      | 1.4.3           |          |    X    |
+-----------------+-----------------+----------+---------+

For `optional libraries <https://pandas.pydata.org/docs/getting_started/install.html>`_ the general recommendation is to use the latest version.
The following table lists the lowest version per library that is currently being tested throughout the development of pandas.
Optional libraries below the lowest tested version may still work, but are not considered supported.

+-----------------+-----------------+---------+
| Package         | Minimum Version | Changed |
+=================+=================+=========+
|                 |                 |    X    |
+-----------------+-----------------+---------+

See :ref:`install.dependencies` and :ref:`install.optional_dependencies` for more.

.. _whatsnew_150.api_breaking.other:

Other API changes
^^^^^^^^^^^^^^^^^

- BigQuery I/O methods :func:`read_gbq` and :meth:`DataFrame.to_gbq` default to
  ``auth_local_webserver = True``. Google has deprecated the
  ``auth_local_webserver = False`` `"out of band" (copy-paste) flow
  <https://developers.googleblog.com/2022/02/making-oauth-flows-safer.html?m=1#disallowed-oob>`_.
  The ``auth_local_webserver = False`` option is planned to stop working in
  October 2022. (:issue:`46312`)
- :func:`read_json` now raises ``FileNotFoundError`` (previously ``ValueError``) when input is a string ending in ``.json``, ``.json.gz``, ``.json.bz2``, etc. but no such file exists. (:issue:`29102`)
- Operations with :class:`Timestamp` or :class:`Timedelta` that would previously raise ``OverflowError`` instead raise ``OutOfBoundsDatetime`` or ``OutOfBoundsTimedelta`` where appropriate (:issue:`47268`)
- When :func:`read_sas` previously returned ``None``, it now returns an empty :class:`DataFrame` (:issue:`47410`)
-

.. ---------------------------------------------------------------------------
.. _whatsnew_150.deprecations:

Deprecations
~~~~~~~~~~~~

.. _whatsnew_150.deprecations.int_slicing_series:

Label-based integer slicing on a Series with an Int64Index or RangeIndex
^^^^^^^^^^^^^^^^^^^^^^^^^^^^^^^^^^^^^^^^^^^^^^^^^^^^^^^^^^^^^^^^^^^^^^^^

In a future version, integer slicing on a :class:`Series` with a :class:`Int64Index` or :class:`RangeIndex` will be treated as *label-based*, not positional. This will make the behavior consistent with other :meth:`Series.__getitem__` and :meth:`Series.__setitem__` behaviors (:issue:`45162`).

For example:

.. ipython:: python

   ser = pd.Series([1, 2, 3, 4, 5], index=[2, 3, 5, 7, 11])

In the old behavior, ``ser[2:4]`` treats the slice as positional:

*Old behavior*:

.. code-block:: ipython

    In [3]: ser[2:4]
    Out[3]:
    5    3
    7    4
    dtype: int64

In a future version, this will be treated as label-based:

*Future behavior*:

.. code-block:: ipython

    In [4]: ser.loc[2:4]
    Out[4]:
    2    1
    3    2
    dtype: int64

To retain the old behavior, use ``series.iloc[i:j]``. To get the future behavior,
use ``series.loc[i:j]``.

Slicing on a :class:`DataFrame` will not be affected.

.. _whatsnew_150.deprecations.excel_writer_attributes:

:class:`ExcelWriter` attributes
^^^^^^^^^^^^^^^^^^^^^^^^^^^^^^^

All attributes of :class:`ExcelWriter` were previously documented as not
public. However some third party Excel engines documented accessing
``ExcelWriter.book`` or ``ExcelWriter.sheets``, and users were utilizing these
and possibly other attributes. Previously these attributes were not safe to use;
e.g. modifications to ``ExcelWriter.book`` would not update ``ExcelWriter.sheets``
and conversely. In order to support this, pandas has made some attributes public
and improved their implementations so that they may now be safely used. (:issue:`45572`)

The following attributes are now public and considered safe to access.

 - ``book``
 - ``check_extension``
 - ``close``
 - ``date_format``
 - ``datetime_format``
 - ``engine``
 - ``if_sheet_exists``
 - ``sheets``
 - ``supported_extensions``

The following attributes have been deprecated. They now raise a ``FutureWarning``
when accessed and will be removed in a future version. Users should be aware
that their usage is considered unsafe, and can lead to unexpected results.

 - ``cur_sheet``
 - ``handles``
 - ``path``
 - ``save``
 - ``write_cells``

See the documentation of :class:`ExcelWriter` for further details.

.. _whatsnew_150.deprecations.group_keys_in_apply:

Using ``group_keys`` with transformers in :meth:`.GroupBy.apply`
^^^^^^^^^^^^^^^^^^^^^^^^^^^^^^^^^^^^^^^^^^^^^^^^^^^^^^^^^^^^^^^^

In previous versions of pandas, if it was inferred that the function passed to
:meth:`.GroupBy.apply` was a transformer (i.e. the resulting index was equal to
the input index), the ``group_keys`` argument of :meth:`DataFrame.groupby` and
:meth:`Series.groupby` was ignored and the group keys would never be added to
the index of the result. In the future, the group keys will be added to the index
when the user specifies ``group_keys=True``.

As ``group_keys=True`` is the default value of :meth:`DataFrame.groupby` and
:meth:`Series.groupby`, not specifying ``group_keys`` with a transformer will
raise a ``FutureWarning``. This can be silenced and the previous behavior
retained by specifying ``group_keys=False``.

.. _whatsnew_150.deprecations.setitem_column_try_inplace:
   _ see also _whatsnew_130.notable_bug_fixes.setitem_column_try_inplace

Inplace operation when setting values with ``loc`` and ``iloc``
^^^^^^^^^^^^^^^^^^^^^^^^^^^^^^^^^^^^^^^^^^^^^^^^^^^^^^^^^^^^^^^
Most of the time setting values with ``frame.iloc`` attempts to set values
inplace, only falling back to inserting a new array if necessary. There are
some cases where this rule is not followed, for example when setting an entire
column from an array with different dtype:

.. ipython:: python

   df = pd.DataFrame({'price': [11.1, 12.2]}, index=['book1', 'book2'])
   original_prices = df['price']
   new_prices = np.array([98, 99])

*Old behavior*:

.. code-block:: ipython

    In [3]: df.iloc[:, 0] = new_prices
    In [4]: df.iloc[:, 0]
    Out[4]:
    book1    98
    book2    99
    Name: price, dtype: int64
    In [5]: original_prices
    Out[5]:
    book1    11.1
    book2    12.2
    Name: price, float: 64

This behavior is deprecated. In a future version, setting an entire column with
iloc will attempt to operate inplace.

*Future behavior*:

.. code-block:: ipython

    In [3]: df.iloc[:, 0] = new_prices
    In [4]: df.iloc[:, 0]
    Out[4]:
    book1    98.0
    book2    99.0
    Name: price, dtype: float64
    In [5]: original_prices
    Out[5]:
    book1    98.0
    book2    99.0
    Name: price, dtype: float64

To get the old behavior, use :meth:`DataFrame.__setitem__` directly:

.. code-block:: ipython

    In [3]: df[df.columns[0]] = new_prices
    In [4]: df.iloc[:, 0]
    Out[4]
    book1    98
    book2    99
    Name: price, dtype: int64
    In [5]: original_prices
    Out[5]:
    book1    11.1
    book2    12.2
    Name: price, dtype: float64

To get the old behaviour when ``df.columns`` is not unique and you want to
change a single column by index, you can use :meth:`DataFrame.isetitem`, which
has been added in pandas 1.5:

.. code-block:: ipython

    In [3]: df_with_duplicated_cols = pd.concat([df, df], axis='columns')
    In [3]: df_with_duplicated_cols.isetitem(0, new_prices)
    In [4]: df_with_duplicated_cols.iloc[:, 0]
    Out[4]:
    book1    98
    book2    99
    Name: price, dtype: int64
    In [5]: original_prices
    Out[5]:
    book1    11.1
    book2    12.2
    Name: 0, dtype: float64

.. _whatsnew_150.deprecations.numeric_only_default:

``numeric_only`` default value
^^^^^^^^^^^^^^^^^^^^^^^^^^^^^^

Across the :class:`DataFrame`, :class:`.DataFrameGroupBy`, and :class:`.Resampler` operations such as
``min``, ``sum``, and ``idxmax``, the default
value of the ``numeric_only`` argument, if it exists at all, was inconsistent.
Furthermore, operations with the default value ``None`` can lead to surprising
results. (:issue:`46560`)

.. code-block:: ipython

    In [1]: df = pd.DataFrame({"a": [1, 2], "b": ["x", "y"]})

    In [2]: # Reading the next line without knowing the contents of df, one would
            # expect the result to contain the products for both columns a and b.
            df[["a", "b"]].prod()
    Out[2]:
    a    2
    dtype: int64

To avoid this behavior, the specifying the value ``numeric_only=None`` has been
deprecated, and will be removed in a future version of pandas. In the future,
all operations with a ``numeric_only`` argument will default to ``False``. Users
should either call the operation only with columns that can be operated on, or
specify ``numeric_only=True`` to operate only on Boolean, integer, and float columns.

In order to support the transition to the new behavior, the following methods have
gained the ``numeric_only`` argument.

- :meth:`DataFrame.corr`
- :meth:`DataFrame.corrwith`
- :meth:`DataFrame.cov`
- :meth:`DataFrame.idxmin`
- :meth:`DataFrame.idxmax`
- :meth:`.DataFrameGroupBy.cummin`
- :meth:`.DataFrameGroupBy.cummax`
- :meth:`.DataFrameGroupBy.idxmin`
- :meth:`.DataFrameGroupBy.idxmax`
- :meth:`.GroupBy.var`
- :meth:`.GroupBy.std`
- :meth:`.GroupBy.sem`
- :meth:`.DataFrameGroupBy.quantile`
- :meth:`.Resampler.mean`
- :meth:`.Resampler.median`
- :meth:`.Resampler.sem`
- :meth:`.Resampler.std`
- :meth:`.Resampler.var`
- :meth:`DataFrame.rolling` operations
- :meth:`DataFrame.expanding` operations
- :meth:`DataFrame.ewm` operations

.. _whatsnew_150.deprecations.other:

Other Deprecations
^^^^^^^^^^^^^^^^^^
- Deprecated the keyword ``line_terminator`` in :meth:`DataFrame.to_csv` and :meth:`Series.to_csv`, use ``lineterminator`` instead; this is for consistency with :func:`read_csv` and the standard library 'csv' module (:issue:`9568`)
- Deprecated behavior of :meth:`SparseArray.astype`, :meth:`Series.astype`, and :meth:`DataFrame.astype` with :class:`SparseDtype` when passing a non-sparse ``dtype``. In a future version, this will cast to that non-sparse dtype instead of wrapping it in a :class:`SparseDtype` (:issue:`34457`)
- Deprecated behavior of :meth:`DatetimeIndex.intersection` and :meth:`DatetimeIndex.symmetric_difference` (``union`` behavior was already deprecated in version 1.3.0) with mixed time zones; in a future version both will be cast to UTC instead of object dtype (:issue:`39328`, :issue:`45357`)
- Deprecated :meth:`DataFrame.iteritems`, :meth:`Series.iteritems`, :meth:`HDFStore.iteritems` in favor of :meth:`DataFrame.items`, :meth:`Series.items`, :meth:`HDFStore.items`  (:issue:`45321`)
- Deprecated :meth:`Series.is_monotonic` and :meth:`Index.is_monotonic` in favor of :meth:`Series.is_monotonic_increasing` and :meth:`Index.is_monotonic_increasing` (:issue:`45422`, :issue:`21335`)
- Deprecated behavior of :meth:`DatetimeIndex.astype`, :meth:`TimedeltaIndex.astype`, :meth:`PeriodIndex.astype` when converting to an integer dtype other than ``int64``. In a future version, these will convert to exactly the specified dtype (instead of always ``int64``) and will raise if the conversion overflows (:issue:`45034`)
- Deprecated the ``__array_wrap__`` method of DataFrame and Series, rely on standard numpy ufuncs instead (:issue:`45451`)
- Deprecated treating float-dtype data as wall-times when passed with a timezone to :class:`Series` or :class:`DatetimeIndex` (:issue:`45573`)
- Deprecated the behavior of :meth:`Series.fillna` and :meth:`DataFrame.fillna` with ``timedelta64[ns]`` dtype and incompatible fill value; in a future version this will cast to a common dtype (usually object) instead of raising, matching the behavior of other dtypes (:issue:`45746`)
- Deprecated the ``warn`` parameter in :func:`infer_freq` (:issue:`45947`)
- Deprecated allowing non-keyword arguments in :meth:`.ExtensionArray.argsort` (:issue:`46134`)
- Deprecated treating all-bool ``object``-dtype columns as bool-like in :meth:`DataFrame.any` and :meth:`DataFrame.all` with ``bool_only=True``, explicitly cast to bool instead (:issue:`46188`)
- Deprecated behavior of method :meth:`DataFrame.quantile`, attribute ``numeric_only`` will default False. Including datetime/timedelta columns in the result (:issue:`7308`).
- Deprecated :attr:`Timedelta.freq` and :attr:`Timedelta.is_populated` (:issue:`46430`)
- Deprecated :attr:`Timedelta.delta` (:issue:`46476`)
- Deprecated passing arguments as positional in :meth:`DataFrame.any` and :meth:`Series.any` (:issue:`44802`)
- Deprecated the ``closed`` argument in :meth:`interval_range` in favor of ``inclusive`` argument; In a future version passing ``closed`` will raise (:issue:`40245`)
- Deprecated the methods :meth:`DataFrame.mad`, :meth:`Series.mad`, and the corresponding groupby methods (:issue:`11787`)
- Deprecated positional arguments to :meth:`Index.join` except for ``other``, use keyword-only arguments instead of positional arguments (:issue:`46518`)
- Deprecated positional arguments to :meth:`StringMethods.rsplit` and :meth:`StringMethods.split` except for ``pat``, use keyword-only arguments instead of positional arguments (:issue:`47423`)
- Deprecated indexing on a timezone-naive :class:`DatetimeIndex` using a string representing a timezone-aware datetime (:issue:`46903`, :issue:`36148`)
- Deprecated the ``closed`` argument in :class:`Interval` in favor of ``inclusive`` argument; In a future version passing ``closed`` will raise (:issue:`40245`)
- Deprecated the ``closed`` argument in :class:`IntervalIndex` in favor of ``inclusive`` argument; In a future version passing ``closed`` will raise (:issue:`40245`)
- Deprecated the ``closed`` argument in :class:`IntervalDtype` in favor of ``inclusive`` argument; In a future version passing ``closed`` will raise (:issue:`40245`)
- Deprecated the ``closed`` argument in :class:`.IntervalArray` in favor of ``inclusive`` argument; In a future version passing ``closed`` will raise (:issue:`40245`)
- Deprecated the ``closed`` argument in :class:`IntervalTree` in favor of ``inclusive`` argument; In a future version passing ``closed`` will raise (:issue:`40245`)
- Deprecated the ``closed`` argument in :class:`ArrowInterval` in favor of ``inclusive`` argument; In a future version passing ``closed`` will raise (:issue:`40245`)
- Deprecated allowing ``unit="M"`` or ``unit="Y"`` in :class:`Timestamp` constructor with a non-round float value (:issue:`47267`)
- Deprecated the ``display.column_space`` global configuration option (:issue:`7576`)
- Deprecated the argument ``na_sentinel`` in :func:`factorize`, :meth:`Index.factorize`, and :meth:`.ExtensionArray.factorize`; pass ``use_na_sentinel=True`` instead to use the sentinel ``-1`` for NaN values and ``use_na_sentinel=False`` instead of ``na_sentinel=None`` to encode NaN values (:issue:`46910`)
- Deprecated :meth:`DataFrameGroupBy.transform` not aligning the result when the UDF returned DataFrame (:issue:`45648`)
- Clarified warning from :func:`to_datetime` when delimited dates can't be parsed in accordance to specified ``dayfirst`` argument (:issue:`46210`)
- Deprecated :class:`Series` and :class:`Resampler` reducers (e.g. ``min``, ``max``, ``sum``, ``mean``) raising a ``NotImplementedError`` when the dtype is non-numric and ``numeric_only=True`` is provided; this will raise a ``TypeError`` in a future version (:issue:`47500`)
- Deprecated :meth:`Series.rank` returning an empty result when the dtype is non-numeric and ``numeric_only=True`` is provided; this will raise a ``TypeError`` in a future version (:issue:`47500`)

.. ---------------------------------------------------------------------------
.. _whatsnew_150.performance:

Performance improvements
~~~~~~~~~~~~~~~~~~~~~~~~
- Performance improvement in :meth:`DataFrame.corrwith` for column-wise (axis=0) Pearson and Spearman correlation when other is a :class:`Series` (:issue:`46174`)
- Performance improvement in :meth:`.GroupBy.transform` for some user-defined DataFrame -> Series functions (:issue:`45387`)
- Performance improvement in :meth:`DataFrame.duplicated` when subset consists of only one column (:issue:`45236`)
- Performance improvement in :meth:`.GroupBy.diff` (:issue:`16706`)
- Performance improvement in :meth:`.GroupBy.transform` when broadcasting values for user-defined functions (:issue:`45708`)
- Performance improvement in :meth:`.GroupBy.transform` for user-defined functions when only a single group exists (:issue:`44977`)
- Performance improvement in :meth:`.GroupBy.apply` when grouping on a non-unique unsorted index (:issue:`46527`)
- Performance improvement in :meth:`DataFrame.loc` and :meth:`Series.loc` for tuple-based indexing of a :class:`MultiIndex` (:issue:`45681`, :issue:`46040`, :issue:`46330`)
- Performance improvement in :meth:`DataFrame.to_records` when the index is a :class:`MultiIndex` (:issue:`47263`)
- Performance improvement in :attr:`MultiIndex.values` when the MultiIndex contains levels of type DatetimeIndex, TimedeltaIndex or ExtensionDtypes (:issue:`46288`)
- Performance improvement in :func:`merge` when left and/or right are empty (:issue:`45838`)
- Performance improvement in :meth:`DataFrame.join` when left and/or right are empty (:issue:`46015`)
- Performance improvement in :meth:`DataFrame.reindex` and :meth:`Series.reindex` when target is a :class:`MultiIndex` (:issue:`46235`)
- Performance improvement when setting values in a pyarrow backed string array (:issue:`46400`)
- Performance improvement in :func:`factorize` (:issue:`46109`)
- Performance improvement in :class:`DataFrame` and :class:`Series` constructors for extension dtype scalars (:issue:`45854`)
- Performance improvement in :func:`read_excel` when ``nrows`` argument provided (:issue:`32727`)
- Performance improvement in :meth:`.Styler.to_excel` when applying repeated CSS formats (:issue:`47371`)
- Performance improvement in :meth:`MultiIndex.is_monotonic_increasing`  (:issue:`47458`)
- Performance improvement in :class:`BusinessHour` ``str`` and ``repr`` (:issue:`44764`)
- Performance improvement in datetime arrays string formatting when one of the default strftime formats ``"%Y-%m-%d %H:%M:%S"`` or ``"%Y-%m-%d %H:%M:%S.%f"`` is used. (:issue:`44764`)
- Performance improvement in :meth:`Series.to_sql` and :meth:`DataFrame.to_sql` (:class:`SQLiteTable`) when processing time arrays. (:issue:`44764`)
-

.. ---------------------------------------------------------------------------
.. _whatsnew_150.bug_fixes:

Bug fixes
~~~~~~~~~

Categorical
^^^^^^^^^^^
- Bug in :meth:`.Categorical.view` not accepting integer dtypes (:issue:`25464`)
- Bug in :meth:`.CategoricalIndex.union` when the index's categories are integer-dtype and the index contains ``NaN`` values incorrectly raising instead of casting to ``float64`` (:issue:`45362`)
-

Datetimelike
^^^^^^^^^^^^
- Bug in :meth:`DataFrame.quantile` with datetime-like dtypes and no rows incorrectly returning ``float64`` dtype instead of retaining datetime-like dtype (:issue:`41544`)
- Bug in :func:`to_datetime` with sequences of ``np.str_`` objects incorrectly raising (:issue:`32264`)
- Bug in :class:`Timestamp` construction when passing datetime components as positional arguments and ``tzinfo`` as a keyword argument incorrectly raising (:issue:`31929`)
- Bug in :meth:`Index.astype` when casting from object dtype to ``timedelta64[ns]`` dtype incorrectly casting ``np.datetime64("NaT")`` values to ``np.timedelta64("NaT")`` instead of raising (:issue:`45722`)
- Bug in :meth:`SeriesGroupBy.value_counts` index when passing categorical column (:issue:`44324`)
- Bug in :meth:`DatetimeIndex.tz_localize` localizing to UTC failing to make a copy of the underlying data (:issue:`46460`)
- Bug in :meth:`DatetimeIndex.resolution` incorrectly returning "day" instead of "nanosecond" for nanosecond-resolution indexes (:issue:`46903`)
- Bug in :class:`Timestamp` with an integer or float value and ``unit="Y"`` or ``unit="M"`` giving slightly-wrong results (:issue:`47266`)
- Bug in :class:`.DatetimeArray` construction when passed another :class:`.DatetimeArray` and ``freq=None`` incorrectly inferring the freq from the given array (:issue:`47296`)
-

Timedelta
^^^^^^^^^
- Bug in :func:`astype_nansafe` astype("timedelta64[ns]") fails when np.nan is included (:issue:`45798`)
- Bug in constructing a :class:`Timedelta` with a ``np.timedelta64`` object and a ``unit`` sometimes silently overflowing and returning incorrect results instead of raising ``OutOfBoundsTimedelta`` (:issue:`46827`)
- Bug in constructing a :class:`Timedelta` from a large integer or float with ``unit="W"`` silently overflowing and returning incorrect results instead of raising ``OutOfBoundsTimedelta`` (:issue:`47268`)
-

Time Zones
^^^^^^^^^^
- Bug in :class:`Timestamp` constructor raising when passed a ``ZoneInfo`` tzinfo object (:issue:`46425`)
-

Numeric
^^^^^^^
- Bug in operations with array-likes with ``dtype="boolean"`` and :attr:`NA` incorrectly altering the array in-place (:issue:`45421`)
- Bug in division, ``pow`` and ``mod`` operations on array-likes with ``dtype="boolean"`` not being like their ``np.bool_`` counterparts (:issue:`46063`)
- Bug in multiplying a :class:`Series` with ``IntegerDtype`` or ``FloatingDtype`` by an array-like with ``timedelta64[ns]`` dtype incorrectly raising (:issue:`45622`)
-

Conversion
^^^^^^^^^^
- Bug in :meth:`DataFrame.astype` not preserving subclasses (:issue:`40810`)
- Bug in constructing a :class:`Series` from a float-containing list or a floating-dtype ndarray-like (e.g. ``dask.Array``) and an integer dtype raising instead of casting like we would with an ``np.ndarray`` (:issue:`40110`)
- Bug in :meth:`Float64Index.astype` to unsigned integer dtype incorrectly casting to ``np.int64`` dtype (:issue:`45309`)
- Bug in :meth:`Series.astype` and :meth:`DataFrame.astype` from floating dtype to unsigned integer dtype failing to raise in the presence of negative values (:issue:`45151`)
- Bug in :func:`array` with ``FloatingDtype`` and values containing float-castable strings incorrectly raising (:issue:`45424`)
- Bug when comparing string and datetime64ns objects causing ``OverflowError`` exception. (:issue:`45506`)
- Bug in metaclass of generic abstract dtypes causing :meth:`DataFrame.apply` and :meth:`Series.apply` to raise for the built-in function ``type`` (:issue:`46684`)
- Bug in :meth:`DataFrame.to_records` returning inconsistent numpy types if the index was a :class:`MultiIndex` (:issue:`47263`)
- Bug in :meth:`DataFrame.to_dict` for ``orient="list"`` or ``orient="index"`` was not returning native types (:issue:`46751`)
<<<<<<< HEAD
- Bug when inferring the dtype from an iterable that is *not* a NumPy ``ndarray`` consisting of all NumPy unsigned integer scalars did not result in an unsigned integer dtype (:issue:`47294`)
=======
- Bug in :meth:`DataFrame.apply` that returns a :class:`DataFrame` instead of a :class:`Series` when applied to an empty :class:`DataFrame` and ``axis=1`` (:issue:`39111`)
>>>>>>> 9a8b1932

Strings
^^^^^^^
- Bug in :meth:`str.startswith` and :meth:`str.endswith` when using other series as parameter _pat_. Now raises ``TypeError`` (:issue:`3485`)
-

Interval
^^^^^^^^
- Bug in :meth:`IntervalArray.__setitem__` when setting ``np.nan`` into an integer-backed array raising ``ValueError`` instead of ``TypeError`` (:issue:`45484`)
- Bug in :class:`IntervalDtype` when using datetime64[ns, tz] as a dtype string (:issue:`46999`)

Indexing
^^^^^^^^
- Bug in :meth:`loc.__getitem__` with a list of keys causing an internal inconsistency that could lead to a disconnect between ``frame.at[x, y]`` vs ``frame[y].loc[x]`` (:issue:`22372`)
- Bug in :meth:`DataFrame.iloc` where indexing a single row on a :class:`DataFrame` with a single ExtensionDtype column gave a copy instead of a view on the underlying data (:issue:`45241`)
- Bug in :meth:`DataFrame.__getitem__` returning copy when :class:`DataFrame` has duplicated columns even if a unique column is selected (:issue:`45316`, :issue:`41062`)
- Bug in :meth:`Series.align` does not create :class:`MultiIndex` with union of levels when both MultiIndexes intersections are identical (:issue:`45224`)
- Bug in setting a NA value (``None`` or ``np.nan``) into a :class:`Series` with int-based :class:`IntervalDtype` incorrectly casting to object dtype instead of a float-based :class:`IntervalDtype` (:issue:`45568`)
- Bug in indexing setting values into an ``ExtensionDtype`` column with ``df.iloc[:, i] = values`` with ``values`` having the same dtype as ``df.iloc[:, i]`` incorrectly inserting a new array instead of setting in-place (:issue:`33457`)
- Bug in :meth:`Series.__setitem__` with a non-integer :class:`Index` when using an integer key to set a value that cannot be set inplace where a ``ValueError`` was raised instead of casting to a common dtype (:issue:`45070`)
- Bug in :meth:`Series.__setitem__` when setting incompatible values into a ``PeriodDtype`` or ``IntervalDtype`` :class:`Series` raising when indexing with a boolean mask but coercing when indexing with otherwise-equivalent indexers; these now consistently coerce, along with :meth:`Series.mask` and :meth:`Series.where` (:issue:`45768`)
- Bug in :meth:`DataFrame.where` with multiple columns with datetime-like dtypes failing to downcast results consistent with other dtypes (:issue:`45837`)
- Bug in :func:`isin` upcasting to ``float64`` with unsigned integer dtype and list-like argument without a dtype (:issue:`46485`)
- Bug in :meth:`Series.loc.__setitem__` and :meth:`Series.loc.__getitem__` not raising when using multiple keys without using a :class:`MultiIndex` (:issue:`13831`)
- Bug in :meth:`Index.reindex` raising ``AssertionError`` when ``level`` was specified but no :class:`MultiIndex` was given; level is ignored now (:issue:`35132`)
- Bug when setting a value too large for a :class:`Series` dtype failing to coerce to a common type (:issue:`26049`, :issue:`32878`)
- Bug in :meth:`loc.__setitem__` treating ``range`` keys as positional instead of label-based (:issue:`45479`)
- Bug in :meth:`Series.__setitem__` when setting ``boolean`` dtype values containing ``NA`` incorrectly raising instead of casting to ``boolean`` dtype (:issue:`45462`)
- Bug in :meth:`Series.__setitem__` where setting :attr:`NA` into a numeric-dtype :class:`Series` would incorrectly upcast to object-dtype rather than treating the value as ``np.nan`` (:issue:`44199`)
- Bug in :meth:`DataFrame.loc` when setting values to a column and right hand side is a dictionary (:issue:`47216`)
- Bug in :meth:`DataFrame.loc` when setting a :class:`DataFrame` not aligning index in some cases (:issue:`47578`)
- Bug in :meth:`Series.__setitem__` with ``datetime64[ns]`` dtype, an all-``False`` boolean mask, and an incompatible value incorrectly casting to ``object`` instead of retaining ``datetime64[ns]`` dtype (:issue:`45967`)
- Bug in :meth:`Index.__getitem__`  raising ``ValueError`` when indexer is from boolean dtype with ``NA`` (:issue:`45806`)
- Bug in :meth:`Series.__setitem__` losing precision when enlarging :class:`Series` with scalar (:issue:`32346`)
- Bug in :meth:`Series.mask` with ``inplace=True`` or setting values with a boolean mask with small integer dtypes incorrectly raising (:issue:`45750`)
- Bug in :meth:`DataFrame.mask` with ``inplace=True`` and ``ExtensionDtype`` columns incorrectly raising (:issue:`45577`)
- Bug in getting a column from a DataFrame with an object-dtype row index with datetime-like values: the resulting Series now preserves the exact object-dtype Index from the parent DataFrame (:issue:`42950`)
- Bug in :meth:`DataFrame.__getattribute__` raising ``AttributeError`` if columns have ``"string"`` dtype (:issue:`46185`)
- Bug in indexing on a :class:`DatetimeIndex` with a ``np.str_`` key incorrectly raising (:issue:`45580`)
- Bug in :meth:`CategoricalIndex.get_indexer` when index contains ``NaN`` values, resulting in elements that are in target but not present in the index to be mapped to the index of the NaN element, instead of -1 (:issue:`45361`)
- Bug in setting large integer values into :class:`Series` with ``float32`` or ``float16`` dtype incorrectly altering these values instead of coercing to ``float64`` dtype (:issue:`45844`)
- Bug in :meth:`Series.asof` and :meth:`DataFrame.asof` incorrectly casting bool-dtype results to ``float64`` dtype (:issue:`16063`)
- Bug in :meth:`NDFrame.xs`, :meth:`DataFrame.iterrows`, :meth:`DataFrame.loc` and :meth:`DataFrame.iloc` not always propagating metadata (:issue:`28283`)
- Bug in :meth:`DataFrame.sum` min_count changes dtype if input contains NaNs (:issue:`46947`)
- Bug in :class:`IntervalTree` that lead to an infinite recursion. (:issue:`46658`)
-

Missing
^^^^^^^
- Bug in :meth:`Series.fillna` and :meth:`DataFrame.fillna` with ``downcast`` keyword not being respected in some cases where there are no NA values present (:issue:`45423`)
- Bug in :meth:`Series.fillna` and :meth:`DataFrame.fillna` with :class:`IntervalDtype` and incompatible value raising instead of casting to a common (usually object) dtype (:issue:`45796`)
- Bug in :meth:`DataFrame.interpolate` with object-dtype column not returning a copy with ``inplace=False`` (:issue:`45791`)
- Bug in :meth:`DataFrame.dropna` allows to set both ``how`` and ``thresh`` incompatible arguments (:issue:`46575`)

MultiIndex
^^^^^^^^^^
- Bug in :meth:`DataFrame.loc` returning empty result when slicing a :class:`MultiIndex` with a negative step size and non-null start/stop values (:issue:`46156`)
- Bug in :meth:`DataFrame.loc` raising when slicing a :class:`MultiIndex` with a negative step size other than -1 (:issue:`46156`)
- Bug in :meth:`DataFrame.loc` raising when slicing a :class:`MultiIndex` with a negative step size and slicing a non-int labeled index level (:issue:`46156`)
- Bug in :meth:`Series.to_numpy` where multiindexed Series could not be converted to numpy arrays when an ``na_value`` was supplied (:issue:`45774`)
- Bug in :class:`MultiIndex.equals` not commutative when only one side has extension array dtype (:issue:`46026`)
- Bug in :meth:`MultiIndex.from_tuples` cannot construct Index of empty tuples (:issue:`45608`)

I/O
^^^
- Bug in :meth:`DataFrame.to_stata` where no error is raised if the :class:`DataFrame` contains ``-np.inf`` (:issue:`45350`)
- Bug in :func:`read_excel` results in an infinite loop with certain ``skiprows`` callables (:issue:`45585`)
- Bug in :meth:`DataFrame.info` where a new line at the end of the output is omitted when called on an empty :class:`DataFrame` (:issue:`45494`)
- Bug in :func:`read_csv` not recognizing line break for ``on_bad_lines="warn"`` for ``engine="c"`` (:issue:`41710`)
- Bug in :meth:`DataFrame.to_csv` not respecting ``float_format`` for ``Float64`` dtype (:issue:`45991`)
- Bug in :func:`read_csv` not respecting a specified converter to index columns in all cases (:issue:`40589`)
- Bug in :func:`read_csv` interpreting second row as :class:`Index` names even when ``index_col=False`` (:issue:`46569`)
- Bug in :func:`read_parquet` when ``engine="pyarrow"`` which caused partial write to disk when column of unsupported datatype was passed (:issue:`44914`)
- Bug in :func:`DataFrame.to_excel` and :class:`ExcelWriter` would raise when writing an empty DataFrame to a ``.ods`` file (:issue:`45793`)
- Bug in :func:`read_csv` ignoring non-existing header row for ``engine="python"`` (:issue:`47400`)
- Bug in :func:`read_excel` raising uncontrolled ``IndexError`` when ``header`` references non-existing rows (:issue:`43143`)
- Bug in :func:`read_html` where elements surrounding ``<br>`` were joined without a space between them (:issue:`29528`)
- Bug in :func:`read_csv` when data is longer than header leading to issues with callables in ``usecols`` expecting strings (:issue:`46997`)
- Bug in Parquet roundtrip for Interval dtype with ``datetime64[ns]`` subtype (:issue:`45881`)
- Bug in :func:`read_excel` when reading a ``.ods`` file with newlines between xml elements (:issue:`45598`)
- Bug in :func:`read_parquet` when ``engine="fastparquet"`` where the file was not closed on error (:issue:`46555`)
- :meth:`to_html` now excludes the ``border`` attribute from ``<table>`` elements when ``border`` keyword is set to ``False``.
- Bug in :func:`read_sas` with certain types of compressed SAS7BDAT files (:issue:`35545`)
- Bug in :func:`read_excel` not forward filling :class:`MultiIndex` when no names were given (:issue:`47487`)
- Bug in :func:`read_sas` returned ``None`` rather than an empty DataFrame for SAS7BDAT files with zero rows (:issue:`18198`)
- Bug in :class:`StataWriter` where value labels were always written with default encoding (:issue:`46750`)
- Bug in :class:`StataWriterUTF8` where some valid characters were removed from variable names (:issue:`47276`)
- Bug in :meth:`DataFrame.to_excel` when writing an empty dataframe with :class:`MultiIndex` (:issue:`19543`)
- Bug in :func:`read_sas` with RLE-compressed SAS7BDAT files that contain 0x40 control bytes (:issue:`31243`)
- Bug in :func:`read_sas` that scrambled column names (:issue:`31243`)
- Bug in :func:`read_sas` with RLE-compressed SAS7BDAT files that contain 0x00 control bytes (:issue:`47099`)
-

Period
^^^^^^
- Bug in subtraction of :class:`Period` from :class:`.PeriodArray` returning wrong results (:issue:`45999`)
- Bug in :meth:`Period.strftime` and :meth:`PeriodIndex.strftime`, directives ``%l`` and ``%u`` were giving wrong results (:issue:`46252`)
- Bug in inferring an incorrect ``freq`` when passing a string to :class:`Period` microseconds that are a multiple of 1000 (:issue:`46811`)
- Bug in constructing a :class:`Period` from a :class:`Timestamp` or ``np.datetime64`` object with non-zero nanoseconds and ``freq="ns"`` incorrectly truncating the nanoseconds (:issue:`46811`)
- Bug in adding ``np.timedelta64("NaT", "ns")`` to a :class:`Period` with a timedelta-like freq incorrectly raising ``IncompatibleFrequency`` instead of returning ``NaT`` (:issue:`47196`)
- Bug in adding an array of integers to an array with :class:`PeriodDtype` giving incorrect results when ``dtype.freq.n > 1`` (:issue:`47209`)
- Bug in subtracting a :class:`Period` from an array with :class:`PeriodDtype` returning incorrect results instead of raising ``OverflowError`` when the operation overflows (:issue:`47538`)
-

Plotting
^^^^^^^^
- Bug in :meth:`DataFrame.plot.barh` that prevented labeling the x-axis and ``xlabel`` updating the y-axis label (:issue:`45144`)
- Bug in :meth:`DataFrame.plot.box` that prevented labeling the x-axis (:issue:`45463`)
- Bug in :meth:`DataFrame.boxplot` that prevented passing in ``xlabel`` and ``ylabel`` (:issue:`45463`)
- Bug in :meth:`DataFrame.boxplot` that prevented specifying ``vert=False`` (:issue:`36918`)
- Bug in :meth:`DataFrame.plot.scatter` that prevented specifying ``norm`` (:issue:`45809`)
- The function :meth:`DataFrame.plot.scatter` now accepts ``color`` as an alias for ``c`` and ``size`` as an alias for ``s`` for consistency to other plotting functions (:issue:`44670`)
- Fix showing "None" as ylabel in :meth:`Series.plot` when not setting ylabel (:issue:`46129`)

Groupby/resample/rolling
^^^^^^^^^^^^^^^^^^^^^^^^
- Bug in :meth:`DataFrame.resample` ignoring ``closed="right"`` on :class:`TimedeltaIndex` (:issue:`45414`)
- Bug in :meth:`.DataFrameGroupBy.transform` fails when ``func="size"`` and the input DataFrame has multiple columns (:issue:`27469`)
- Bug in :meth:`.DataFrameGroupBy.size` and :meth:`.DataFrameGroupBy.transform` with ``func="size"`` produced incorrect results when ``axis=1`` (:issue:`45715`)
- Bug in :meth:`.ExponentialMovingWindow.mean` with ``axis=1`` and ``engine='numba'`` when the :class:`DataFrame` has more columns than rows (:issue:`46086`)
- Bug when using ``engine="numba"`` would return the same jitted function when modifying ``engine_kwargs`` (:issue:`46086`)
- Bug in :meth:`.DataFrameGroupBy.transform` fails when ``axis=1`` and ``func`` is ``"first"`` or ``"last"`` (:issue:`45986`)
- Bug in :meth:`DataFrameGroupBy.cumsum` with ``skipna=False`` giving incorrect results (:issue:`46216`)
- Bug in :meth:`.GroupBy.cumsum` with ``timedelta64[ns]`` dtype failing to recognize ``NaT`` as a null value (:issue:`46216`)
- Bug in :meth:`.GroupBy.cummin` and :meth:`.GroupBy.cummax` with nullable dtypes incorrectly altering the original data in place (:issue:`46220`)
- Bug in :meth:`DataFrame.groupby` raising error when ``None`` is in first level of :class:`MultiIndex` (:issue:`47348`)
- Bug in :meth:`.GroupBy.cummax` with ``int64`` dtype with leading value being the smallest possible int64 (:issue:`46382`)
- Bug in :meth:`.GroupBy.max` with empty groups and ``uint64`` dtype incorrectly raising ``RuntimeError`` (:issue:`46408`)
- Bug in :meth:`.GroupBy.apply` would fail when ``func`` was a string and args or kwargs were supplied (:issue:`46479`)
- Bug in :meth:`SeriesGroupBy.apply` would incorrectly name its result when there was a unique group (:issue:`46369`)
- Bug in :meth:`.Rolling.sum` and :meth:`.Rolling.mean` would give incorrect result with window of same values (:issue:`42064`, :issue:`46431`)
- Bug in :meth:`.Rolling.var` and :meth:`.Rolling.std` would give non-zero result with window of same values (:issue:`42064`)
- Bug in :meth:`.Rolling.skew` and :meth:`.Rolling.kurt` would give NaN with window of same values (:issue:`30993`)
- Bug in :meth:`.Rolling.var` would segfault calculating weighted variance when window size was larger than data size (:issue:`46760`)
- Bug in :meth:`Grouper.__repr__` where ``dropna`` was not included. Now it is (:issue:`46754`)
- Bug in :meth:`DataFrame.rolling` gives ValueError when center=True, axis=1 and win_type is specified (:issue:`46135`)
- Bug in :meth:`.DataFrameGroupBy.describe` and :meth:`.SeriesGroupBy.describe` produces inconsistent results for empty datasets (:issue:`41575`)
- Bug in :meth:`DataFrame.resample` reduction methods when used with ``on`` would attempt to aggregate the provided column (:issue:`47079`)
- Bug in :meth:`DataFrame.groupby` and :meth:`Series.groupby` would not respect ``dropna=False`` when the input DataFrame/Series had a NaN values in a :class:`MultiIndex` (:issue:`46783`)

Reshaping
^^^^^^^^^
- Bug in :func:`concat` between a :class:`Series` with integer dtype and another with :class:`CategoricalDtype` with integer categories and containing ``NaN`` values casting to object dtype instead of ``float64`` (:issue:`45359`)
- Bug in :func:`get_dummies` that selected object and categorical dtypes but not string (:issue:`44965`)
- Bug in :meth:`DataFrame.align` when aligning a :class:`MultiIndex` to a :class:`Series` with another :class:`MultiIndex` (:issue:`46001`)
- Bug in concatenation with ``IntegerDtype``, or ``FloatingDtype`` arrays where the resulting dtype did not mirror the behavior of the non-nullable dtypes (:issue:`46379`)
- Bug in :func:`concat` losing dtype of columns when ``join="outer"`` and ``sort=True`` (:issue:`47329`)
- Bug in :func:`concat` not sorting the column names when ``None`` is included (:issue:`47331`)
- Bug in :func:`concat` with identical key leads to error when indexing :class:`MultiIndex` (:issue:`46519`)
- Bug in :meth:`DataFrame.join` with a list when using suffixes to join DataFrames with duplicate column names (:issue:`46396`)
- Bug in :meth:`DataFrame.pivot_table` with ``sort=False`` results in sorted index (:issue:`17041`)
-

Sparse
^^^^^^
- Bug in :meth:`Series.where` and :meth:`DataFrame.where` with ``SparseDtype`` failing to retain the array's ``fill_value`` (:issue:`45691`)
-

ExtensionArray
^^^^^^^^^^^^^^
- Bug in :meth:`IntegerArray.searchsorted` and :meth:`FloatingArray.searchsorted` returning inconsistent results when acting on ``np.nan`` (:issue:`45255`)
-

Styler
^^^^^^
- Bug when attempting to apply styling functions to an empty DataFrame subset (:issue:`45313`)
- Bug in :class:`CSSToExcelConverter` leading to ``TypeError`` when border color provided without border style for ``xlsxwriter`` engine (:issue:`42276`)
- Bug in :meth:`Styler.set_sticky` leading to white text on white background in dark mode (:issue:`46984`)
- Bug in :meth:`Styler.to_latex` causing ``UnboundLocalError`` when ``clines="all;data"`` and the ``DataFrame`` has no rows. (:issue:`47203`)
- Bug in :meth:`Styler.to_excel` when using ``vertical-align: middle;`` with ``xlsxwriter`` engine (:issue:`30107`)

Metadata
^^^^^^^^
- Fixed metadata propagation in :meth:`DataFrame.melt` (:issue:`28283`)
- Fixed metadata propagation in :meth:`DataFrame.explode` (:issue:`28283`)
-

Other
^^^^^

.. ***DO NOT USE THIS SECTION***

- Bug in :func:`.assert_index_equal` with ``names=True`` and ``check_order=False`` not checking names (:issue:`47328`)
-

.. ---------------------------------------------------------------------------
.. _whatsnew_150.contributors:

Contributors
~~~~~~~~~~~~<|MERGE_RESOLUTION|>--- conflicted
+++ resolved
@@ -856,11 +856,8 @@
 - Bug in metaclass of generic abstract dtypes causing :meth:`DataFrame.apply` and :meth:`Series.apply` to raise for the built-in function ``type`` (:issue:`46684`)
 - Bug in :meth:`DataFrame.to_records` returning inconsistent numpy types if the index was a :class:`MultiIndex` (:issue:`47263`)
 - Bug in :meth:`DataFrame.to_dict` for ``orient="list"`` or ``orient="index"`` was not returning native types (:issue:`46751`)
-<<<<<<< HEAD
+- Bug in :meth:`DataFrame.apply` that returns a :class:`DataFrame` instead of a :class:`Series` when applied to an empty :class:`DataFrame` and ``axis=1`` (:issue:`39111`)
 - Bug when inferring the dtype from an iterable that is *not* a NumPy ``ndarray`` consisting of all NumPy unsigned integer scalars did not result in an unsigned integer dtype (:issue:`47294`)
-=======
-- Bug in :meth:`DataFrame.apply` that returns a :class:`DataFrame` instead of a :class:`Series` when applied to an empty :class:`DataFrame` and ``axis=1`` (:issue:`39111`)
->>>>>>> 9a8b1932
 
 Strings
 ^^^^^^^
