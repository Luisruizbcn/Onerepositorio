.. _whatsnew_150:

What's new in 1.5.0 (??)
------------------------

These are the changes in pandas 1.5.0. See :ref:`release` for a full changelog
including other versions of pandas.

{{ header }}

.. ---------------------------------------------------------------------------
.. _whatsnew_150.enhancements:

Enhancements
~~~~~~~~~~~~

.. _whatsnew_150.enhancements.dataframe_interchange:

DataFrame interchange protocol implementation
^^^^^^^^^^^^^^^^^^^^^^^^^^^^^^^^^^^^^^^^^^^^^

Pandas now implement the DataFrame interchange API spec.
See the full details on the API at https://data-apis.org/dataframe-protocol/latest/index.html

The protocol consists of two parts:

- New method :meth:`DataFrame.__dataframe__` which produces the interchange object.
  It effectively "exports" the pandas dataframe as an interchange object so
  any other library which has the protocol implemented can "import" that dataframe
  without knowing anything about the producer except that it makes an interchange object.
- New function :func:`pandas.api.interchange.from_dataframe` which can take
  an arbitrary interchange object from any conformant library and construct a
  pandas DataFrame out of it.

.. _whatsnew_150.enhancements.styler:

Styler
^^^^^^

The most notable development is the new method :meth:`.Styler.concat` which
allows adding customised footer rows to visualise additional calculations on the data,
e.g. totals and counts etc. (:issue:`43875`, :issue:`46186`)

Additionally there is an alternative output method :meth:`.Styler.to_string`,
which allows using the Styler's formatting methods to create, for example, CSVs (:issue:`44502`).

A new feature :meth:`.Styler.relabel_index` is also made available to provide full customisation of the display of
index or column headers (:issue:`47864`)

Minor feature improvements are:

  - Adding the ability to render ``border`` and ``border-{side}`` CSS properties in Excel (:issue:`42276`)
  - Making keyword arguments consist: :meth:`.Styler.highlight_null` now accepts ``color`` and deprecates ``null_color`` although this remains backwards compatible (:issue:`45907`)

.. _whatsnew_150.enhancements.resample_group_keys:

Control of index with ``group_keys`` in :meth:`DataFrame.resample`
^^^^^^^^^^^^^^^^^^^^^^^^^^^^^^^^^^^^^^^^^^^^^^^^^^^^^^^^^^^^^^^^^^

The argument ``group_keys`` has been added to the method :meth:`DataFrame.resample`.
As with :meth:`DataFrame.groupby`, this argument controls the whether each group is added
to the index in the resample when :meth:`.Resampler.apply` is used.

.. warning::
   Not specifying the ``group_keys`` argument will retain the
   previous behavior and emit a warning if the result will change
   by specifying ``group_keys=False``. In a future version
   of pandas, not specifying ``group_keys`` will default to
   the same behavior as ``group_keys=False``.

.. ipython:: python

    df = pd.DataFrame(
        {'a': range(6)},
        index=pd.date_range("2021-01-01", periods=6, freq="8H")
    )
    df.resample("D", group_keys=True).apply(lambda x: x)
    df.resample("D", group_keys=False).apply(lambda x: x)

Previously, the resulting index would depend upon the values returned by ``apply``,
as seen in the following example.

.. code-block:: ipython

    In [1]: # pandas 1.3
    In [2]: df.resample("D").apply(lambda x: x)
    Out[2]:
                         a
    2021-01-01 00:00:00  0
    2021-01-01 08:00:00  1
    2021-01-01 16:00:00  2
    2021-01-02 00:00:00  3
    2021-01-02 08:00:00  4
    2021-01-02 16:00:00  5

    In [3]: df.resample("D").apply(lambda x: x.reset_index())
    Out[3]:
                               index  a
    2021-01-01 0 2021-01-01 00:00:00  0
               1 2021-01-01 08:00:00  1
               2 2021-01-01 16:00:00  2
    2021-01-02 0 2021-01-02 00:00:00  3
               1 2021-01-02 08:00:00  4
               2 2021-01-02 16:00:00  5

.. _whatsnew_150.enhancements.from_dummies:

from_dummies
^^^^^^^^^^^^

Added new function :func:`~pandas.from_dummies` to convert a dummy coded :class:`DataFrame` into a categorical :class:`DataFrame`.

Example::

.. ipython:: python

    import pandas as pd

    df = pd.DataFrame({"col1_a": [1, 0, 1], "col1_b": [0, 1, 0],
                       "col2_a": [0, 1, 0], "col2_b": [1, 0, 0],
                       "col2_c": [0, 0, 1]})

    pd.from_dummies(df, sep="_")

.. _whatsnew_150.enhancements.orc:

Writing to ORC files
^^^^^^^^^^^^^^^^^^^^

The new method :meth:`DataFrame.to_orc` allows writing to ORC files (:issue:`43864`).

This functionality depends the `pyarrow <http://arrow.apache.org/docs/python/>`__ library. For more details, see :ref:`the IO docs on ORC <io.orc>`.

.. warning::

   * It is *highly recommended* to install pyarrow using conda due to some issues occurred by pyarrow.
   * :func:`~pandas.DataFrame.to_orc` requires pyarrow>=7.0.0.
   * :func:`~pandas.DataFrame.to_orc` is not supported on Windows yet, you can find valid environments on :ref:`install optional dependencies <install.warn_orc>`.
   * For supported dtypes please refer to `supported ORC features in Arrow <https://arrow.apache.org/docs/cpp/orc.html#data-types>`__.
   * Currently timezones in datetime columns are not preserved when a dataframe is converted into ORC files.

.. code-block:: python

    df = pd.DataFrame(data={"col1": [1, 2], "col2": [3, 4]})
    df.to_orc("./out.orc")

.. _whatsnew_150.enhancements.tar:

Reading directly from TAR archives
^^^^^^^^^^^^^^^^^^^^^^^^^^^^^^^^^^

I/O methods like :func:`read_csv` or :meth:`DataFrame.to_json` now allow reading and writing
directly on TAR archives (:issue:`44787`).

.. code-block:: python

   df = pd.read_csv("./movement.tar.gz")
   # ...
   df.to_csv("./out.tar.gz")

This supports ``.tar``, ``.tar.gz``, ``.tar.bz`` and ``.tar.xz2`` archives.
The used compression method is inferred from the filename.
If the compression method cannot be inferred, use the ``compression`` argument:

.. code-block:: python

   df = pd.read_csv(some_file_obj, compression={"method": "tar", "mode": "r:gz"}) # noqa F821

(``mode`` being one of ``tarfile.open``'s modes: https://docs.python.org/3/library/tarfile.html#tarfile.open)


.. _whatsnew_150.enhancements.read_xml_dtypes:

read_xml now supports ``dtype``, ``converters``, and ``parse_dates``
^^^^^^^^^^^^^^^^^^^^^^^^^^^^^^^^^^^^^^^^^^^^^^^^^^^^^^^^^^^^^^^^^^^^

Similar to other IO methods, :func:`pandas.read_xml` now supports assigning specific dtypes to columns,
apply converter methods, and parse dates (:issue:`43567`).

.. ipython:: python

    xml_dates = """<?xml version='1.0' encoding='utf-8'?>
    <data>
      <row>
        <shape>square</shape>
        <degrees>00360</degrees>
        <sides>4.0</sides>
        <date>2020-01-01</date>
       </row>
      <row>
        <shape>circle</shape>
        <degrees>00360</degrees>
        <sides/>
        <date>2021-01-01</date>
      </row>
      <row>
        <shape>triangle</shape>
        <degrees>00180</degrees>
        <sides>3.0</sides>
        <date>2022-01-01</date>
      </row>
    </data>"""

    df = pd.read_xml(
        xml_dates,
        dtype={'sides': 'Int64'},
        converters={'degrees': str},
        parse_dates=['date']
    )
    df
    df.dtypes


.. _whatsnew_150.enhancements.read_xml_iterparse:

read_xml now supports large XML using ``iterparse``
^^^^^^^^^^^^^^^^^^^^^^^^^^^^^^^^^^^^^^^^^^^^^^^^^^^

For very large XML files that can range in hundreds of megabytes to gigabytes, :func:`pandas.read_xml`
now supports parsing such sizeable files using `lxml's iterparse`_ and `etree's iterparse`_
which are memory-efficient methods to iterate through XML trees and extract specific elements
and attributes without holding entire tree in memory (:issue:`45442`).

.. code-block:: ipython

    In [1]: df = pd.read_xml(
    ...      "/path/to/downloaded/enwikisource-latest-pages-articles.xml",
    ...      iterparse = {"page": ["title", "ns", "id"]})
    ...  )
    df
    Out[2]:
                                                         title   ns        id
    0                                       Gettysburg Address    0     21450
    1                                                Main Page    0     42950
    2                            Declaration by United Nations    0      8435
    3             Constitution of the United States of America    0      8435
    4                     Declaration of Independence (Israel)    0     17858
    ...                                                    ...  ...       ...
    3578760               Page:Black cat 1897 07 v2 n10.pdf/17  104    219649
    3578761               Page:Black cat 1897 07 v2 n10.pdf/43  104    219649
    3578762               Page:Black cat 1897 07 v2 n10.pdf/44  104    219649
    3578763      The History of Tom Jones, a Foundling/Book IX    0  12084291
    3578764  Page:Shakespeare of Stratford (1926) Yale.djvu/91  104     21450

    [3578765 rows x 3 columns]


.. _`lxml's iterparse`: https://lxml.de/3.2/parsing.html#iterparse-and-iterwalk
.. _`etree's iterparse`: https://docs.python.org/3/library/xml.etree.elementtree.html#xml.etree.ElementTree.iterparse

.. _whatsnew_150.enhancements.other:

Other enhancements
^^^^^^^^^^^^^^^^^^
- :meth:`Series.map` now raises when ``arg`` is dict but ``na_action`` is not either ``None`` or ``'ignore'`` (:issue:`46588`)
- :meth:`MultiIndex.to_frame` now supports the argument ``allow_duplicates`` and raises on duplicate labels if it is missing or False (:issue:`45245`)
- :class:`.StringArray` now accepts array-likes containing nan-likes (``None``, ``np.nan``) for the ``values`` parameter in its constructor in addition to strings and :attr:`pandas.NA`. (:issue:`40839`)
- Improved the rendering of ``categories`` in :class:`CategoricalIndex` (:issue:`45218`)
- :meth:`DataFrame.plot` will now allow the ``subplots`` parameter to be a list of iterables specifying column groups, so that columns may be grouped together in the same subplot (:issue:`29688`).
- :meth:`to_numeric` now preserves float64 arrays when downcasting would generate values not representable in float32 (:issue:`43693`)
- :meth:`Series.reset_index` and :meth:`DataFrame.reset_index` now support the argument ``allow_duplicates`` (:issue:`44410`)
- :meth:`.GroupBy.min` and :meth:`.GroupBy.max` now supports `Numba <https://numba.pydata.org/>`_ execution with the ``engine`` keyword (:issue:`45428`)
- :func:`read_csv` now supports ``defaultdict`` as a ``dtype`` parameter (:issue:`41574`)
- :meth:`DataFrame.rolling` and :meth:`Series.rolling` now support a ``step`` parameter with fixed-length windows (:issue:`15354`)
- Implemented a ``bool``-dtype :class:`Index`, passing a bool-dtype array-like to ``pd.Index`` will now retain ``bool`` dtype instead of casting to ``object`` (:issue:`45061`)
- Implemented a complex-dtype :class:`Index`, passing a complex-dtype array-like to ``pd.Index`` will now retain complex dtype instead of casting to ``object`` (:issue:`45845`)
- :class:`Series` and :class:`DataFrame` with ``IntegerDtype`` now supports bitwise operations (:issue:`34463`)
- Add ``milliseconds`` field support for :class:`.DateOffset` (:issue:`43371`)
- :meth:`DataFrame.reset_index` now accepts a ``names`` argument which renames the index names (:issue:`6878`)
- :func:`concat` now raises when ``levels`` is given but ``keys`` is None (:issue:`46653`)
- :func:`concat` now raises when ``levels`` contains duplicate values (:issue:`46653`)
- Added ``numeric_only`` argument to :meth:`DataFrame.corr`, :meth:`DataFrame.corrwith`, :meth:`DataFrame.cov`, :meth:`DataFrame.idxmin`, :meth:`DataFrame.idxmax`, :meth:`.DataFrameGroupBy.idxmin`, :meth:`.DataFrameGroupBy.idxmax`, :meth:`.GroupBy.var`, :meth:`.GroupBy.std`, :meth:`.GroupBy.sem`, and :meth:`.DataFrameGroupBy.quantile` (:issue:`46560`)
- A :class:`errors.PerformanceWarning` is now thrown when using ``string[pyarrow]`` dtype with methods that don't dispatch to ``pyarrow.compute`` methods (:issue:`42613`, :issue:`46725`)
- Added ``validate`` argument to :meth:`DataFrame.join` (:issue:`46622`)
- A :class:`errors.PerformanceWarning` is now thrown when using ``string[pyarrow]`` dtype with methods that don't dispatch to ``pyarrow.compute`` methods (:issue:`42613`)
- Added ``numeric_only`` argument to :meth:`Resampler.sum`, :meth:`Resampler.prod`, :meth:`Resampler.min`, :meth:`Resampler.max`, :meth:`Resampler.first`, and :meth:`Resampler.last` (:issue:`46442`)
- ``times`` argument in :class:`.ExponentialMovingWindow` now accepts ``np.timedelta64`` (:issue:`47003`)
- :class:`.DataError`, :class:`.SpecificationError`, :class:`.SettingWithCopyError`, :class:`.SettingWithCopyWarning`, :class:`.NumExprClobberingError`, :class:`.UndefinedVariableError`, :class:`.IndexingError`, :class:`.PyperclipException`, :class:`.PyperclipWindowsException`, :class:`.CSSWarning`, :class:`.PossibleDataLossError`, :class:`.ClosedFileError`, :class:`.IncompatibilityWarning`, :class:`.AttributeConflictWarning`, :class:`.DatabaseError, :class:`.PossiblePrecisionLoss, :class:`.ValueLabelTypeMismatch, :class:`.InvalidColumnName, and :class:`.CategoricalConversionWarning` are now exposed in ``pandas.errors`` (:issue:`27656`)
- Added ``check_like`` argument to :func:`testing.assert_series_equal` (:issue:`47247`)
- Allow reading compressed SAS files with :func:`read_sas` (e.g., ``.sas7bdat.gz`` files)
- :meth:`DatetimeIndex.astype` now supports casting timezone-naive indexes to ``datetime64[s]``, ``datetime64[ms]``, and ``datetime64[us]``, and timezone-aware indexes to the corresponding ``datetime64[unit, tzname]`` dtypes (:issue:`47579`)
- :class:`Series` reducers (e.g. ``min``, ``max``, ``sum``, ``mean``) will now successfully operate when the dtype is numeric and ``numeric_only=True`` is provided; previously this would raise a ``NotImplementedError`` (:issue:`47500`)
- :meth:`RangeIndex.union` now can return a :class:`RangeIndex` instead of a :class:`Int64Index` if the resulting values are equally spaced (:issue:`47557`, :issue:`43885`)
- :meth:`DataFrame.compare` now accepts an argument ``result_names`` to allow the user to specify the result's names of both left and right DataFrame which are being compared. This is by default ``'self'`` and ``'other'`` (:issue:`44354`)

.. ---------------------------------------------------------------------------
.. _whatsnew_150.notable_bug_fixes:

Notable bug fixes
~~~~~~~~~~~~~~~~~

These are bug fixes that might have notable behavior changes.

.. _whatsnew_150.notable_bug_fixes.groupby_transform_dropna:

Using ``dropna=True`` with ``groupby`` transforms
^^^^^^^^^^^^^^^^^^^^^^^^^^^^^^^^^^^^^^^^^^^^^^^^^

A transform is an operation whose result has the same size as its input. When the
result is a :class:`DataFrame` or :class:`Series`, it is also required that the
index of the result matches that of the input. In pandas 1.4, using
:meth:`.DataFrameGroupBy.transform` or :meth:`.SeriesGroupBy.transform` with null
values in the groups and ``dropna=True`` gave incorrect results. Demonstrated by the
examples below, the incorrect results either contained incorrect values, or the result
did not have the same index as the input.

.. ipython:: python

    df = pd.DataFrame({'a': [1, 1, np.nan], 'b': [2, 3, 4]})

*Old behavior*:

.. code-block:: ipython

    In [3]: # Value in the last row should be np.nan
            df.groupby('a', dropna=True).transform('sum')
    Out[3]:
       b
    0  5
    1  5
    2  5

    In [3]: # Should have one additional row with the value np.nan
            df.groupby('a', dropna=True).transform(lambda x: x.sum())
    Out[3]:
       b
    0  5
    1  5

    In [3]: # The value in the last row is np.nan interpreted as an integer
            df.groupby('a', dropna=True).transform('ffill')
    Out[3]:
                         b
    0                    2
    1                    3
    2 -9223372036854775808

    In [3]: # Should have one additional row with the value np.nan
            df.groupby('a', dropna=True).transform(lambda x: x)
    Out[3]:
       b
    0  2
    1  3

*New behavior*:

.. ipython:: python

    df.groupby('a', dropna=True).transform('sum')
    df.groupby('a', dropna=True).transform(lambda x: x.sum())
    df.groupby('a', dropna=True).transform('ffill')
    df.groupby('a', dropna=True).transform(lambda x: x)

.. _whatsnew_150.notable_bug_fixes.to_json_incorrectly_localizing_naive_timestamps:

Serializing tz-naive Timestamps with to_json() with ``iso_dates=True``
^^^^^^^^^^^^^^^^^^^^^^^^^^^^^^^^^^^^^^^^^^^^^^^^^^^^^^^^^^^^^^^^^^^^^^

:meth:`DataFrame.to_json`, :meth:`Series.to_json`, and :meth:`Index.to_json`
would incorrectly localize DatetimeArrays/DatetimeIndexes with tz-naive Timestamps
to UTC. (:issue:`38760`)

Note that this patch does not fix the localization of tz-aware Timestamps to UTC
upon serialization. (Related issue :issue:`12997`)

*Old Behavior*

.. ipython:: python

    index = pd.date_range(
        start='2020-12-28 00:00:00',
        end='2020-12-28 02:00:00',
        freq='1H',
    )
    a = pd.Series(
        data=range(3),
        index=index,
    )

.. code-block:: ipython

    In [4]: a.to_json(date_format='iso')
    Out[4]: '{"2020-12-28T00:00:00.000Z":0,"2020-12-28T01:00:00.000Z":1,"2020-12-28T02:00:00.000Z":2}'

    In [5]: pd.read_json(a.to_json(date_format='iso'), typ="series").index == a.index
    Out[5]: array([False, False, False])

*New Behavior*

.. ipython:: python

    a.to_json(date_format='iso')
    # Roundtripping now works
    pd.read_json(a.to_json(date_format='iso'), typ="series").index == a.index


.. _whatsnew_150.notable_bug_fixes.groupby_value_counts_categorical:

DataFrameGroupBy.value_counts with non-grouping categorical columns and ``observed=True``
^^^^^^^^^^^^^^^^^^^^^^^^^^^^^^^^^^^^^^^^^^^^^^^^^^^^^^^^^^^^^^^^^^^^^^^^^^^^^^^^^^^^^^^^^

Calling :meth:`.DataFrameGroupBy.value_counts` with ``observed=True`` would incorrectly drop non-observed categories of non-grouping columns (:issue:`46357`).

.. code-block:: ipython

    In [6]: df = pd.DataFrame(["a", "b", "c"], dtype="category").iloc[0:2]
    In [7]: df
    Out[7]:
       0
    0  a
    1  b

*Old Behavior*

.. code-block:: ipython

    In [8]: df.groupby(level=0, observed=True).value_counts()
    Out[8]:
    0  a    1
    1  b    1
    dtype: int64


*New Behavior*

.. code-block:: ipython

    In [9]: df.groupby(level=0, observed=True).value_counts()
    Out[9]:
    0  a    1
    1  a    0
       b    1
    0  b    0
       c    0
    1  c    0
    dtype: int64

.. ---------------------------------------------------------------------------
.. _whatsnew_150.api_breaking:

Backwards incompatible API changes
~~~~~~~~~~~~~~~~~~~~~~~~~~~~~~~~~~

.. _whatsnew_150.api_breaking.api_breaking1:

api_breaking_change1
^^^^^^^^^^^^^^^^^^^^

.. _whatsnew_150.api_breaking.api_breaking2:

api_breaking_change2
^^^^^^^^^^^^^^^^^^^^

.. _whatsnew_150.api_breaking.deps:

Increased minimum versions for dependencies
^^^^^^^^^^^^^^^^^^^^^^^^^^^^^^^^^^^^^^^^^^^
Some minimum supported versions of dependencies were updated.
If installed, we now require:

+-----------------+-----------------+----------+---------+
| Package         | Minimum Version | Required | Changed |
+=================+=================+==========+=========+
| numpy           | 1.20.3          |    X     |    X    |
+-----------------+-----------------+----------+---------+
| mypy (dev)      | 0.971           |          |    X    |
+-----------------+-----------------+----------+---------+
| beautifulsoup4  | 4.9.3           |          |    X    |
+-----------------+-----------------+----------+---------+
| blosc           | 1.21.0          |          |    X    |
+-----------------+-----------------+----------+---------+
| bottleneck      | 1.3.2           |          |    X    |
+-----------------+-----------------+----------+---------+
| fsspec          | 2021.05.0       |          |    X    |
+-----------------+-----------------+----------+---------+
| hypothesis      | 6.13.0          |          |    X    |
+-----------------+-----------------+----------+---------+
| gcsfs           | 2021.05.0       |          |    X    |
+-----------------+-----------------+----------+---------+
| jinja2          | 3.0.0           |          |    X    |
+-----------------+-----------------+----------+---------+
| lxml            | 4.6.3           |          |    X    |
+-----------------+-----------------+----------+---------+
| numba           | 0.53.1          |          |    X    |
+-----------------+-----------------+----------+---------+
| numexpr         | 2.7.3           |          |    X    |
+-----------------+-----------------+----------+---------+
| openpyxl        | 3.0.7           |          |    X    |
+-----------------+-----------------+----------+---------+
| pandas-gbq      | 0.15.0          |          |    X    |
+-----------------+-----------------+----------+---------+
| psycopg2        | 2.8.6           |          |    X    |
+-----------------+-----------------+----------+---------+
| pymysql         | 1.0.2           |          |    X    |
+-----------------+-----------------+----------+---------+
| pyreadstat      | 1.1.2           |          |    X    |
+-----------------+-----------------+----------+---------+
| pyxlsb          | 1.0.8           |          |    X    |
+-----------------+-----------------+----------+---------+
| s3fs            | 2021.05.0       |          |    X    |
+-----------------+-----------------+----------+---------+
| scipy           | 1.7.1           |          |    X    |
+-----------------+-----------------+----------+---------+
| sqlalchemy      | 1.4.16          |          |    X    |
+-----------------+-----------------+----------+---------+
| tabulate        | 0.8.9           |          |    X    |
+-----------------+-----------------+----------+---------+
| xarray          | 0.19.0          |          |    X    |
+-----------------+-----------------+----------+---------+
| xlsxwriter      | 1.4.3           |          |    X    |
+-----------------+-----------------+----------+---------+

For `optional libraries <https://pandas.pydata.org/docs/getting_started/install.html>`_ the general recommendation is to use the latest version.
The following table lists the lowest version per library that is currently being tested throughout the development of pandas.
Optional libraries below the lowest tested version may still work, but are not considered supported.

+-----------------+-----------------+---------+
| Package         | Minimum Version | Changed |
+=================+=================+=========+
|                 |                 |    X    |
+-----------------+-----------------+---------+

See :ref:`install.dependencies` and :ref:`install.optional_dependencies` for more.

.. _whatsnew_150.api_breaking.other:

Other API changes
^^^^^^^^^^^^^^^^^

- BigQuery I/O methods :func:`read_gbq` and :meth:`DataFrame.to_gbq` default to
  ``auth_local_webserver = True``. Google has deprecated the
  ``auth_local_webserver = False`` `"out of band" (copy-paste) flow
  <https://developers.googleblog.com/2022/02/making-oauth-flows-safer.html?m=1#disallowed-oob>`_.
  The ``auth_local_webserver = False`` option is planned to stop working in
  October 2022. (:issue:`46312`)
- :func:`read_json` now raises ``FileNotFoundError`` (previously ``ValueError``) when input is a string ending in ``.json``, ``.json.gz``, ``.json.bz2``, etc. but no such file exists. (:issue:`29102`)
- Operations with :class:`Timestamp` or :class:`Timedelta` that would previously raise ``OverflowError`` instead raise ``OutOfBoundsDatetime`` or ``OutOfBoundsTimedelta`` where appropriate (:issue:`47268`)
- When :func:`read_sas` previously returned ``None``, it now returns an empty :class:`DataFrame` (:issue:`47410`)
- :class:`DataFrame` constructor raises if ``index`` or ``columns`` arguments are sets (:issue:`47215`)

.. ---------------------------------------------------------------------------
.. _whatsnew_150.deprecations:

Deprecations
~~~~~~~~~~~~

.. _whatsnew_150.deprecations.int_slicing_series:

Label-based integer slicing on a Series with an Int64Index or RangeIndex
^^^^^^^^^^^^^^^^^^^^^^^^^^^^^^^^^^^^^^^^^^^^^^^^^^^^^^^^^^^^^^^^^^^^^^^^

In a future version, integer slicing on a :class:`Series` with a :class:`Int64Index` or :class:`RangeIndex` will be treated as *label-based*, not positional. This will make the behavior consistent with other :meth:`Series.__getitem__` and :meth:`Series.__setitem__` behaviors (:issue:`45162`).

For example:

.. ipython:: python

   ser = pd.Series([1, 2, 3, 4, 5], index=[2, 3, 5, 7, 11])

In the old behavior, ``ser[2:4]`` treats the slice as positional:

*Old behavior*:

.. code-block:: ipython

    In [3]: ser[2:4]
    Out[3]:
    5    3
    7    4
    dtype: int64

In a future version, this will be treated as label-based:

*Future behavior*:

.. code-block:: ipython

    In [4]: ser.loc[2:4]
    Out[4]:
    2    1
    3    2
    dtype: int64

To retain the old behavior, use ``series.iloc[i:j]``. To get the future behavior,
use ``series.loc[i:j]``.

Slicing on a :class:`DataFrame` will not be affected.

.. _whatsnew_150.deprecations.excel_writer_attributes:

:class:`ExcelWriter` attributes
^^^^^^^^^^^^^^^^^^^^^^^^^^^^^^^

All attributes of :class:`ExcelWriter` were previously documented as not
public. However some third party Excel engines documented accessing
``ExcelWriter.book`` or ``ExcelWriter.sheets``, and users were utilizing these
and possibly other attributes. Previously these attributes were not safe to use;
e.g. modifications to ``ExcelWriter.book`` would not update ``ExcelWriter.sheets``
and conversely. In order to support this, pandas has made some attributes public
and improved their implementations so that they may now be safely used. (:issue:`45572`)

The following attributes are now public and considered safe to access.

 - ``book``
 - ``check_extension``
 - ``close``
 - ``date_format``
 - ``datetime_format``
 - ``engine``
 - ``if_sheet_exists``
 - ``sheets``
 - ``supported_extensions``

The following attributes have been deprecated. They now raise a ``FutureWarning``
when accessed and will be removed in a future version. Users should be aware
that their usage is considered unsafe, and can lead to unexpected results.

 - ``cur_sheet``
 - ``handles``
 - ``path``
 - ``save``
 - ``write_cells``

See the documentation of :class:`ExcelWriter` for further details.

.. _whatsnew_150.deprecations.group_keys_in_apply:

Using ``group_keys`` with transformers in :meth:`.GroupBy.apply`
^^^^^^^^^^^^^^^^^^^^^^^^^^^^^^^^^^^^^^^^^^^^^^^^^^^^^^^^^^^^^^^^

In previous versions of pandas, if it was inferred that the function passed to
:meth:`.GroupBy.apply` was a transformer (i.e. the resulting index was equal to
the input index), the ``group_keys`` argument of :meth:`DataFrame.groupby` and
:meth:`Series.groupby` was ignored and the group keys would never be added to
the index of the result. In the future, the group keys will be added to the index
when the user specifies ``group_keys=True``.

As ``group_keys=True`` is the default value of :meth:`DataFrame.groupby` and
:meth:`Series.groupby`, not specifying ``group_keys`` with a transformer will
raise a ``FutureWarning``. This can be silenced and the previous behavior
retained by specifying ``group_keys=False``.

.. _whatsnew_150.deprecations.setitem_column_try_inplace:
   _ see also _whatsnew_130.notable_bug_fixes.setitem_column_try_inplace

Inplace operation when setting values with ``loc`` and ``iloc``
^^^^^^^^^^^^^^^^^^^^^^^^^^^^^^^^^^^^^^^^^^^^^^^^^^^^^^^^^^^^^^^
Most of the time setting values with ``frame.iloc`` attempts to set values
inplace, only falling back to inserting a new array if necessary. There are
some cases where this rule is not followed, for example when setting an entire
column from an array with different dtype:

.. ipython:: python

   df = pd.DataFrame({'price': [11.1, 12.2]}, index=['book1', 'book2'])
   original_prices = df['price']
   new_prices = np.array([98, 99])

*Old behavior*:

.. code-block:: ipython

    In [3]: df.iloc[:, 0] = new_prices
    In [4]: df.iloc[:, 0]
    Out[4]:
    book1    98
    book2    99
    Name: price, dtype: int64
    In [5]: original_prices
    Out[5]:
    book1    11.1
    book2    12.2
    Name: price, float: 64

This behavior is deprecated. In a future version, setting an entire column with
iloc will attempt to operate inplace.

*Future behavior*:

.. code-block:: ipython

    In [3]: df.iloc[:, 0] = new_prices
    In [4]: df.iloc[:, 0]
    Out[4]:
    book1    98.0
    book2    99.0
    Name: price, dtype: float64
    In [5]: original_prices
    Out[5]:
    book1    98.0
    book2    99.0
    Name: price, dtype: float64

To get the old behavior, use :meth:`DataFrame.__setitem__` directly:

.. code-block:: ipython

    In [3]: df[df.columns[0]] = new_prices
    In [4]: df.iloc[:, 0]
    Out[4]
    book1    98
    book2    99
    Name: price, dtype: int64
    In [5]: original_prices
    Out[5]:
    book1    11.1
    book2    12.2
    Name: price, dtype: float64

To get the old behaviour when ``df.columns`` is not unique and you want to
change a single column by index, you can use :meth:`DataFrame.isetitem`, which
has been added in pandas 1.5:

.. code-block:: ipython

    In [3]: df_with_duplicated_cols = pd.concat([df, df], axis='columns')
    In [3]: df_with_duplicated_cols.isetitem(0, new_prices)
    In [4]: df_with_duplicated_cols.iloc[:, 0]
    Out[4]:
    book1    98
    book2    99
    Name: price, dtype: int64
    In [5]: original_prices
    Out[5]:
    book1    11.1
    book2    12.2
    Name: 0, dtype: float64

.. _whatsnew_150.deprecations.numeric_only_default:

``numeric_only`` default value
^^^^^^^^^^^^^^^^^^^^^^^^^^^^^^

Across the :class:`DataFrame`, :class:`.DataFrameGroupBy`, and :class:`.Resampler` operations such as
``min``, ``sum``, and ``idxmax``, the default
value of the ``numeric_only`` argument, if it exists at all, was inconsistent.
Furthermore, operations with the default value ``None`` can lead to surprising
results. (:issue:`46560`)

.. code-block:: ipython

    In [1]: df = pd.DataFrame({"a": [1, 2], "b": ["x", "y"]})

    In [2]: # Reading the next line without knowing the contents of df, one would
            # expect the result to contain the products for both columns a and b.
            df[["a", "b"]].prod()
    Out[2]:
    a    2
    dtype: int64

To avoid this behavior, the specifying the value ``numeric_only=None`` has been
deprecated, and will be removed in a future version of pandas. In the future,
all operations with a ``numeric_only`` argument will default to ``False``. Users
should either call the operation only with columns that can be operated on, or
specify ``numeric_only=True`` to operate only on Boolean, integer, and float columns.

In order to support the transition to the new behavior, the following methods have
gained the ``numeric_only`` argument.

- :meth:`DataFrame.corr`
- :meth:`DataFrame.corrwith`
- :meth:`DataFrame.cov`
- :meth:`DataFrame.idxmin`
- :meth:`DataFrame.idxmax`
- :meth:`.DataFrameGroupBy.cummin`
- :meth:`.DataFrameGroupBy.cummax`
- :meth:`.DataFrameGroupBy.idxmin`
- :meth:`.DataFrameGroupBy.idxmax`
- :meth:`.GroupBy.var`
- :meth:`.GroupBy.std`
- :meth:`.GroupBy.sem`
- :meth:`.DataFrameGroupBy.quantile`
- :meth:`.Resampler.mean`
- :meth:`.Resampler.median`
- :meth:`.Resampler.sem`
- :meth:`.Resampler.std`
- :meth:`.Resampler.var`
- :meth:`DataFrame.rolling` operations
- :meth:`DataFrame.expanding` operations
- :meth:`DataFrame.ewm` operations

.. _whatsnew_150.deprecations.other:

Other Deprecations
^^^^^^^^^^^^^^^^^^
- Deprecated the keyword ``line_terminator`` in :meth:`DataFrame.to_csv` and :meth:`Series.to_csv`, use ``lineterminator`` instead; this is for consistency with :func:`read_csv` and the standard library 'csv' module (:issue:`9568`)
- Deprecated behavior of :meth:`SparseArray.astype`, :meth:`Series.astype`, and :meth:`DataFrame.astype` with :class:`SparseDtype` when passing a non-sparse ``dtype``. In a future version, this will cast to that non-sparse dtype instead of wrapping it in a :class:`SparseDtype` (:issue:`34457`)
- Deprecated behavior of :meth:`DatetimeIndex.intersection` and :meth:`DatetimeIndex.symmetric_difference` (``union`` behavior was already deprecated in version 1.3.0) with mixed time zones; in a future version both will be cast to UTC instead of object dtype (:issue:`39328`, :issue:`45357`)
- Deprecated :meth:`DataFrame.iteritems`, :meth:`Series.iteritems`, :meth:`HDFStore.iteritems` in favor of :meth:`DataFrame.items`, :meth:`Series.items`, :meth:`HDFStore.items`  (:issue:`45321`)
- Deprecated :meth:`Series.is_monotonic` and :meth:`Index.is_monotonic` in favor of :meth:`Series.is_monotonic_increasing` and :meth:`Index.is_monotonic_increasing` (:issue:`45422`, :issue:`21335`)
- Deprecated behavior of :meth:`DatetimeIndex.astype`, :meth:`TimedeltaIndex.astype`, :meth:`PeriodIndex.astype` when converting to an integer dtype other than ``int64``. In a future version, these will convert to exactly the specified dtype (instead of always ``int64``) and will raise if the conversion overflows (:issue:`45034`)
- Deprecated the ``__array_wrap__`` method of DataFrame and Series, rely on standard numpy ufuncs instead (:issue:`45451`)
- Deprecated treating float-dtype data as wall-times when passed with a timezone to :class:`Series` or :class:`DatetimeIndex` (:issue:`45573`)
- Deprecated the behavior of :meth:`Series.fillna` and :meth:`DataFrame.fillna` with ``timedelta64[ns]`` dtype and incompatible fill value; in a future version this will cast to a common dtype (usually object) instead of raising, matching the behavior of other dtypes (:issue:`45746`)
- Deprecated the ``warn`` parameter in :func:`infer_freq` (:issue:`45947`)
- Deprecated allowing non-keyword arguments in :meth:`.ExtensionArray.argsort` (:issue:`46134`)
- Deprecated treating all-bool ``object``-dtype columns as bool-like in :meth:`DataFrame.any` and :meth:`DataFrame.all` with ``bool_only=True``, explicitly cast to bool instead (:issue:`46188`)
- Deprecated behavior of method :meth:`DataFrame.quantile`, attribute ``numeric_only`` will default False. Including datetime/timedelta columns in the result (:issue:`7308`).
- Deprecated :attr:`Timedelta.freq` and :attr:`Timedelta.is_populated` (:issue:`46430`)
- Deprecated :attr:`Timedelta.delta` (:issue:`46476`)
- Deprecated passing arguments as positional in :meth:`DataFrame.any` and :meth:`Series.any` (:issue:`44802`)
- Deprecated the ``closed`` argument in :meth:`interval_range` in favor of ``inclusive`` argument; In a future version passing ``closed`` will raise (:issue:`40245`)
- Deprecated the methods :meth:`DataFrame.mad`, :meth:`Series.mad`, and the corresponding groupby methods (:issue:`11787`)
- Deprecated positional arguments to :meth:`Index.join` except for ``other``, use keyword-only arguments instead of positional arguments (:issue:`46518`)
- Deprecated positional arguments to :meth:`StringMethods.rsplit` and :meth:`StringMethods.split` except for ``pat``, use keyword-only arguments instead of positional arguments (:issue:`47423`)
- Deprecated indexing on a timezone-naive :class:`DatetimeIndex` using a string representing a timezone-aware datetime (:issue:`46903`, :issue:`36148`)
- Deprecated the ``closed`` argument in :class:`Interval` in favor of ``inclusive`` argument; In a future version passing ``closed`` will raise (:issue:`40245`)
- Deprecated the ``closed`` argument in :class:`IntervalIndex` in favor of ``inclusive`` argument; In a future version passing ``closed`` will raise (:issue:`40245`)
- Deprecated the ``closed`` argument in :class:`IntervalDtype` in favor of ``inclusive`` argument; In a future version passing ``closed`` will raise (:issue:`40245`)
- Deprecated the ``closed`` argument in :class:`.IntervalArray` in favor of ``inclusive`` argument; In a future version passing ``closed`` will raise (:issue:`40245`)
- Deprecated :meth:`.IntervalArray.set_closed` and :meth:`.IntervalIndex.set_closed` in favor of ``set_inclusive``; In a future version ``set_closed`` will get removed (:issue:`40245`)
- Deprecated the ``closed`` argument in :class:`ArrowInterval` in favor of ``inclusive`` argument; In a future version passing ``closed`` will raise (:issue:`40245`)
- Deprecated allowing ``unit="M"`` or ``unit="Y"`` in :class:`Timestamp` constructor with a non-round float value (:issue:`47267`)
- Deprecated the ``display.column_space`` global configuration option (:issue:`7576`)
- Deprecated the argument ``na_sentinel`` in :func:`factorize`, :meth:`Index.factorize`, and :meth:`.ExtensionArray.factorize`; pass ``use_na_sentinel=True`` instead to use the sentinel ``-1`` for NaN values and ``use_na_sentinel=False`` instead of ``na_sentinel=None`` to encode NaN values (:issue:`46910`)
- Deprecated :meth:`DataFrameGroupBy.transform` not aligning the result when the UDF returned DataFrame (:issue:`45648`)
- Clarified warning from :func:`to_datetime` when delimited dates can't be parsed in accordance to specified ``dayfirst`` argument (:issue:`46210`)
- Emit warning from :func:`to_datetime` when delimited dates can't be parsed in accordance to specified ``dayfirst`` argument even for dates where leading zero is omitted (e.g. ``31/1/2001``) (:issue:`47880`)
- Deprecated :class:`Series` and :class:`Resampler` reducers (e.g. ``min``, ``max``, ``sum``, ``mean``) raising a ``NotImplementedError`` when the dtype is non-numric and ``numeric_only=True`` is provided; this will raise a ``TypeError`` in a future version (:issue:`47500`)
- Deprecated :meth:`Series.rank` returning an empty result when the dtype is non-numeric and ``numeric_only=True`` is provided; this will raise a ``TypeError`` in a future version (:issue:`47500`)
- Deprecated argument ``errors`` for :meth:`Series.mask`, :meth:`Series.where`, :meth:`DataFrame.mask`, and :meth:`DataFrame.where` as ``errors`` had no effect on this methods (:issue:`47728`)
- Deprecated arguments ``*args`` and ``**kwargs`` in :class:`Rolling`, :class:`Expanding`, and :class:`ExponentialMovingWindow` ops. (:issue:`47836`)
- Deprecated the ``inplace`` keyword in :meth:`Categorical.set_ordered`, :meth:`Categorical.as_ordered`, and :meth:`Categorical.as_unordered` (:issue:`37643`)
- Deprecated setting a categorical's categories with ``cat.categories = ['a', 'b', 'c']``, use :meth:`Categorical.rename_categories` instead (:issue:`37643`)
- Deprecated unused arguments ``encoding`` and ``verbose`` in :meth:`Series.to_excel` and :meth:`DataFrame.to_excel` (:issue:`47912`)
- Deprecated producing a single element when iterating over a :class:`DataFrameGroupBy` or a :class:`SeriesGroupBy` that has been grouped by a list of length 1; A tuple of length one will be returned instead (:issue:`42795`)

.. ---------------------------------------------------------------------------
.. _whatsnew_150.performance:

Performance improvements
~~~~~~~~~~~~~~~~~~~~~~~~
- Performance improvement in :meth:`DataFrame.corrwith` for column-wise (axis=0) Pearson and Spearman correlation when other is a :class:`Series` (:issue:`46174`)
- Performance improvement in :meth:`.GroupBy.transform` for some user-defined DataFrame -> Series functions (:issue:`45387`)
- Performance improvement in :meth:`DataFrame.duplicated` when subset consists of only one column (:issue:`45236`)
- Performance improvement in :meth:`.GroupBy.diff` (:issue:`16706`)
- Performance improvement in :meth:`.GroupBy.transform` when broadcasting values for user-defined functions (:issue:`45708`)
- Performance improvement in :meth:`.GroupBy.transform` for user-defined functions when only a single group exists (:issue:`44977`)
- Performance improvement in :meth:`.GroupBy.apply` when grouping on a non-unique unsorted index (:issue:`46527`)
- Performance improvement in :meth:`DataFrame.loc` and :meth:`Series.loc` for tuple-based indexing of a :class:`MultiIndex` (:issue:`45681`, :issue:`46040`, :issue:`46330`)
- Performance improvement in :meth:`DataFrame.to_records` when the index is a :class:`MultiIndex` (:issue:`47263`)
- Performance improvement in :attr:`MultiIndex.values` when the MultiIndex contains levels of type DatetimeIndex, TimedeltaIndex or ExtensionDtypes (:issue:`46288`)
- Performance improvement in :func:`merge` when left and/or right are empty (:issue:`45838`)
- Performance improvement in :meth:`DataFrame.join` when left and/or right are empty (:issue:`46015`)
- Performance improvement in :meth:`DataFrame.reindex` and :meth:`Series.reindex` when target is a :class:`MultiIndex` (:issue:`46235`)
- Performance improvement when setting values in a pyarrow backed string array (:issue:`46400`)
- Performance improvement in :func:`factorize` (:issue:`46109`)
- Performance improvement in :class:`DataFrame` and :class:`Series` constructors for extension dtype scalars (:issue:`45854`)
- Performance improvement in :func:`read_excel` when ``nrows`` argument provided (:issue:`32727`)
- Performance improvement in :meth:`.Styler.to_excel` when applying repeated CSS formats (:issue:`47371`)
- Performance improvement in :meth:`MultiIndex.is_monotonic_increasing`  (:issue:`47458`)
- Performance improvement in :class:`BusinessHour` ``str`` and ``repr`` (:issue:`44764`)
- Performance improvement in datetime arrays string formatting when one of the default strftime formats ``"%Y-%m-%d %H:%M:%S"`` or ``"%Y-%m-%d %H:%M:%S.%f"`` is used. (:issue:`44764`)
- Performance improvement in :meth:`Series.to_sql` and :meth:`DataFrame.to_sql` (:class:`SQLiteTable`) when processing time arrays. (:issue:`44764`)
- Performance improvements to :func:`read_sas` (:issue:`47403`, :issue:`47404`, :issue:`47405`)
- Performance improvement in ``argmax`` and ``argmin`` for :class:`arrays.SparseArray` (:issue:`34197`)
-

.. ---------------------------------------------------------------------------
.. _whatsnew_150.bug_fixes:

Bug fixes
~~~~~~~~~

Categorical
^^^^^^^^^^^
- Bug in :meth:`Categorical.view` not accepting integer dtypes (:issue:`25464`)
- Bug in :meth:`CategoricalIndex.union` when the index's categories are integer-dtype and the index contains ``NaN`` values incorrectly raising instead of casting to ``float64`` (:issue:`45362`)

Datetimelike
^^^^^^^^^^^^
- Bug in :meth:`DataFrame.quantile` with datetime-like dtypes and no rows incorrectly returning ``float64`` dtype instead of retaining datetime-like dtype (:issue:`41544`)
- Bug in :func:`to_datetime` with sequences of ``np.str_`` objects incorrectly raising (:issue:`32264`)
- Bug in :class:`Timestamp` construction when passing datetime components as positional arguments and ``tzinfo`` as a keyword argument incorrectly raising (:issue:`31929`)
- Bug in :meth:`Index.astype` when casting from object dtype to ``timedelta64[ns]`` dtype incorrectly casting ``np.datetime64("NaT")`` values to ``np.timedelta64("NaT")`` instead of raising (:issue:`45722`)
- Bug in :meth:`SeriesGroupBy.value_counts` index when passing categorical column (:issue:`44324`)
- Bug in :meth:`DatetimeIndex.tz_localize` localizing to UTC failing to make a copy of the underlying data (:issue:`46460`)
- Bug in :meth:`DatetimeIndex.resolution` incorrectly returning "day" instead of "nanosecond" for nanosecond-resolution indexes (:issue:`46903`)
- Bug in :class:`Timestamp` with an integer or float value and ``unit="Y"`` or ``unit="M"`` giving slightly-wrong results (:issue:`47266`)
- Bug in :class:`.DatetimeArray` construction when passed another :class:`.DatetimeArray` and ``freq=None`` incorrectly inferring the freq from the given array (:issue:`47296`)
-

Timedelta
^^^^^^^^^
- Bug in :func:`astype_nansafe` astype("timedelta64[ns]") fails when np.nan is included (:issue:`45798`)
- Bug in constructing a :class:`Timedelta` with a ``np.timedelta64`` object and a ``unit`` sometimes silently overflowing and returning incorrect results instead of raising ``OutOfBoundsTimedelta`` (:issue:`46827`)
- Bug in constructing a :class:`Timedelta` from a large integer or float with ``unit="W"`` silently overflowing and returning incorrect results instead of raising ``OutOfBoundsTimedelta`` (:issue:`47268`)
-

Time Zones
^^^^^^^^^^
- Bug in :class:`Timestamp` constructor raising when passed a ``ZoneInfo`` tzinfo object (:issue:`46425`)
-

Numeric
^^^^^^^
- Bug in operations with array-likes with ``dtype="boolean"`` and :attr:`NA` incorrectly altering the array in-place (:issue:`45421`)
- Bug in division, ``pow`` and ``mod`` operations on array-likes with ``dtype="boolean"`` not being like their ``np.bool_`` counterparts (:issue:`46063`)
- Bug in multiplying a :class:`Series` with ``IntegerDtype`` or ``FloatingDtype`` by an array-like with ``timedelta64[ns]`` dtype incorrectly raising (:issue:`45622`)
- Bug in :meth:`mean` where the optional dependency ``bottleneck`` causes precision loss linear in the length of the array. ``bottleneck`` has been disabled for :meth:`mean` improving the loss to log-linear but may result in a performance decrease. (:issue:`42878`)

Conversion
^^^^^^^^^^
- Bug in :meth:`DataFrame.astype` not preserving subclasses (:issue:`40810`)
- Bug in constructing a :class:`Series` from a float-containing list or a floating-dtype ndarray-like (e.g. ``dask.Array``) and an integer dtype raising instead of casting like we would with an ``np.ndarray`` (:issue:`40110`)
- Bug in :meth:`Float64Index.astype` to unsigned integer dtype incorrectly casting to ``np.int64`` dtype (:issue:`45309`)
- Bug in :meth:`Series.astype` and :meth:`DataFrame.astype` from floating dtype to unsigned integer dtype failing to raise in the presence of negative values (:issue:`45151`)
- Bug in :func:`array` with ``FloatingDtype`` and values containing float-castable strings incorrectly raising (:issue:`45424`)
- Bug when comparing string and datetime64ns objects causing ``OverflowError`` exception. (:issue:`45506`)
- Bug in metaclass of generic abstract dtypes causing :meth:`DataFrame.apply` and :meth:`Series.apply` to raise for the built-in function ``type`` (:issue:`46684`)
- Bug in :meth:`DataFrame.to_records` returning inconsistent numpy types if the index was a :class:`MultiIndex` (:issue:`47263`)
- Bug in :meth:`DataFrame.to_dict` for ``orient="list"`` or ``orient="index"`` was not returning native types (:issue:`46751`)
- Bug in :meth:`DataFrame.apply` that returns a :class:`DataFrame` instead of a :class:`Series` when applied to an empty :class:`DataFrame` and ``axis=1`` (:issue:`39111`)
- Bug when inferring the dtype from an iterable that is *not* a NumPy ``ndarray`` consisting of all NumPy unsigned integer scalars did not result in an unsigned integer dtype (:issue:`47294`)

Strings
^^^^^^^
- Bug in :meth:`str.startswith` and :meth:`str.endswith` when using other series as parameter _pat_. Now raises ``TypeError`` (:issue:`3485`)
- Bug in :meth:`Series.str.zfill` when strings contain leading signs, padding '0' before the sign character rather than after as ``str.zfill`` from standard library (:issue:`20868`)
-

Interval
^^^^^^^^
- Bug in :meth:`IntervalArray.__setitem__` when setting ``np.nan`` into an integer-backed array raising ``ValueError`` instead of ``TypeError`` (:issue:`45484`)
- Bug in :class:`IntervalDtype` when using datetime64[ns, tz] as a dtype string (:issue:`46999`)

Indexing
^^^^^^^^
- Bug in :meth:`DataFrame.iloc` where indexing a single row on a :class:`DataFrame` with a single ExtensionDtype column gave a copy instead of a view on the underlying data (:issue:`45241`)
- Bug in :meth:`DataFrame.__getitem__` returning copy when :class:`DataFrame` has duplicated columns even if a unique column is selected (:issue:`45316`, :issue:`41062`)
- Bug in :meth:`Series.align` does not create :class:`MultiIndex` with union of levels when both MultiIndexes intersections are identical (:issue:`45224`)
- Bug in setting a NA value (``None`` or ``np.nan``) into a :class:`Series` with int-based :class:`IntervalDtype` incorrectly casting to object dtype instead of a float-based :class:`IntervalDtype` (:issue:`45568`)
- Bug in indexing setting values into an ``ExtensionDtype`` column with ``df.iloc[:, i] = values`` with ``values`` having the same dtype as ``df.iloc[:, i]`` incorrectly inserting a new array instead of setting in-place (:issue:`33457`)
- Bug in :meth:`Series.__setitem__` with a non-integer :class:`Index` when using an integer key to set a value that cannot be set inplace where a ``ValueError`` was raised instead of casting to a common dtype (:issue:`45070`)
- Bug in :meth:`DataFrame.loc` raising ``NotImplementedError`` when setting value into one column :class:`DataFrame` with all null slice as column indexer (:issue:`45469`)
- Bug in :meth:`DataFrame.loc` not casting ``None`` to ``NA`` when setting value a list into :class:`DataFrame` (:issue:`47987`)
- Bug in :meth:`Series.__setitem__` when setting incompatible values into a ``PeriodDtype`` or ``IntervalDtype`` :class:`Series` raising when indexing with a boolean mask but coercing when indexing with otherwise-equivalent indexers; these now consistently coerce, along with :meth:`Series.mask` and :meth:`Series.where` (:issue:`45768`)
- Bug in :meth:`DataFrame.where` with multiple columns with datetime-like dtypes failing to downcast results consistent with other dtypes (:issue:`45837`)
- Bug in :func:`isin` upcasting to ``float64`` with unsigned integer dtype and list-like argument without a dtype (:issue:`46485`)
- Bug in :meth:`Series.loc.__setitem__` and :meth:`Series.loc.__getitem__` not raising when using multiple keys without using a :class:`MultiIndex` (:issue:`13831`)
- Bug in :meth:`Index.reindex` raising ``AssertionError`` when ``level`` was specified but no :class:`MultiIndex` was given; level is ignored now (:issue:`35132`)
- Bug when setting a value too large for a :class:`Series` dtype failing to coerce to a common type (:issue:`26049`, :issue:`32878`)
- Bug in :meth:`loc.__setitem__` treating ``range`` keys as positional instead of label-based (:issue:`45479`)
- Bug in :meth:`Series.__setitem__` when setting ``boolean`` dtype values containing ``NA`` incorrectly raising instead of casting to ``boolean`` dtype (:issue:`45462`)
- Bug in :meth:`Series.loc` raising with boolean indexer containing ``NA`` when :class:`Index` did not match (:issue:`46551`)
- Bug in :meth:`Series.__setitem__` where setting :attr:`NA` into a numeric-dtype :class:`Series` would incorrectly upcast to object-dtype rather than treating the value as ``np.nan`` (:issue:`44199`)
- Bug in :meth:`DataFrame.loc` when setting values to a column and right hand side is a dictionary (:issue:`47216`)
- Bug in :meth:`Series.__setitem__` with ``datetime64[ns]`` dtype, an all-``False`` boolean mask, and an incompatible value incorrectly casting to ``object`` instead of retaining ``datetime64[ns]`` dtype (:issue:`45967`)
- Bug in :meth:`Index.__getitem__`  raising ``ValueError`` when indexer is from boolean dtype with ``NA`` (:issue:`45806`)
- Bug in :meth:`Series.__setitem__` losing precision when enlarging :class:`Series` with scalar (:issue:`32346`)
- Bug in :meth:`Series.mask` with ``inplace=True`` or setting values with a boolean mask with small integer dtypes incorrectly raising (:issue:`45750`)
- Bug in :meth:`DataFrame.mask` with ``inplace=True`` and ``ExtensionDtype`` columns incorrectly raising (:issue:`45577`)
- Bug in getting a column from a DataFrame with an object-dtype row index with datetime-like values: the resulting Series now preserves the exact object-dtype Index from the parent DataFrame (:issue:`42950`)
- Bug in :meth:`DataFrame.__getattribute__` raising ``AttributeError`` if columns have ``"string"`` dtype (:issue:`46185`)
- Bug in :meth:`DataFrame.compare` returning all ``NaN`` column when comparing extension array dtype and numpy dtype (:issue:`44014`)
- Bug in :meth:`DataFrame.where` setting wrong values with ``"boolean"`` mask for numpy dtype (:issue:`44014`)
- Bug in indexing on a :class:`DatetimeIndex` with a ``np.str_`` key incorrectly raising (:issue:`45580`)
- Bug in :meth:`CategoricalIndex.get_indexer` when index contains ``NaN`` values, resulting in elements that are in target but not present in the index to be mapped to the index of the NaN element, instead of -1 (:issue:`45361`)
- Bug in setting large integer values into :class:`Series` with ``float32`` or ``float16`` dtype incorrectly altering these values instead of coercing to ``float64`` dtype (:issue:`45844`)
- Bug in :meth:`Series.asof` and :meth:`DataFrame.asof` incorrectly casting bool-dtype results to ``float64`` dtype (:issue:`16063`)
- Bug in :meth:`NDFrame.xs`, :meth:`DataFrame.iterrows`, :meth:`DataFrame.loc` and :meth:`DataFrame.iloc` not always propagating metadata (:issue:`28283`)
- Bug in :meth:`DataFrame.sum` min_count changes dtype if input contains NaNs (:issue:`46947`)
- Bug in :class:`IntervalTree` that lead to an infinite recursion. (:issue:`46658`)
- Bug in :class:`PeriodIndex` raising ``AttributeError`` when indexing on ``NA``, rather than putting ``NaT`` in its place. (:issue:`46673`)
-

Missing
^^^^^^^
- Bug in :meth:`Series.fillna` and :meth:`DataFrame.fillna` with ``downcast`` keyword not being respected in some cases where there are no NA values present (:issue:`45423`)
- Bug in :meth:`Series.fillna` and :meth:`DataFrame.fillna` with :class:`IntervalDtype` and incompatible value raising instead of casting to a common (usually object) dtype (:issue:`45796`)
- Bug in :meth:`Series.map` not respecting ``na_action`` argument if mapper is a ``dict`` or :class:`Series` (:issue:`47527`)
- Bug in :meth:`DataFrame.interpolate` with object-dtype column not returning a copy with ``inplace=False`` (:issue:`45791`)
- Bug in :meth:`DataFrame.dropna` allows to set both ``how`` and ``thresh`` incompatible arguments (:issue:`46575`)
- Bug in :meth:`DataFrame.fillna` ignored ``axis`` when :class:`DataFrame` is single block (:issue:`47713`)

MultiIndex
^^^^^^^^^^
- Bug in :meth:`DataFrame.loc` returning empty result when slicing a :class:`MultiIndex` with a negative step size and non-null start/stop values (:issue:`46156`)
- Bug in :meth:`DataFrame.loc` raising when slicing a :class:`MultiIndex` with a negative step size other than -1 (:issue:`46156`)
- Bug in :meth:`DataFrame.loc` raising when slicing a :class:`MultiIndex` with a negative step size and slicing a non-int labeled index level (:issue:`46156`)
- Bug in :meth:`Series.to_numpy` where multiindexed Series could not be converted to numpy arrays when an ``na_value`` was supplied (:issue:`45774`)
- Bug in :class:`MultiIndex.equals` not commutative when only one side has extension array dtype (:issue:`46026`)
- Bug in :meth:`MultiIndex.from_tuples` cannot construct Index of empty tuples (:issue:`45608`)

I/O
^^^
- Bug in :meth:`DataFrame.to_stata` where no error is raised if the :class:`DataFrame` contains ``-np.inf`` (:issue:`45350`)
- Bug in :func:`read_excel` results in an infinite loop with certain ``skiprows`` callables (:issue:`45585`)
- Bug in :meth:`DataFrame.info` where a new line at the end of the output is omitted when called on an empty :class:`DataFrame` (:issue:`45494`)
- Bug in :func:`read_csv` not recognizing line break for ``on_bad_lines="warn"`` for ``engine="c"`` (:issue:`41710`)
- Bug in :meth:`DataFrame.to_csv` not respecting ``float_format`` for ``Float64`` dtype (:issue:`45991`)
- Bug in :func:`read_csv` not respecting a specified converter to index columns in all cases (:issue:`40589`)
- Bug in :func:`read_csv` interpreting second row as :class:`Index` names even when ``index_col=False`` (:issue:`46569`)
- Bug in :func:`read_parquet` when ``engine="pyarrow"`` which caused partial write to disk when column of unsupported datatype was passed (:issue:`44914`)
- Bug in :func:`DataFrame.to_excel` and :class:`ExcelWriter` would raise when writing an empty DataFrame to a ``.ods`` file (:issue:`45793`)
- Bug in :func:`read_csv` ignoring non-existing header row for ``engine="python"`` (:issue:`47400`)
- Bug in :func:`read_excel` raising uncontrolled ``IndexError`` when ``header`` references non-existing rows (:issue:`43143`)
- Bug in :func:`read_html` where elements surrounding ``<br>`` were joined without a space between them (:issue:`29528`)
- Bug in :func:`read_csv` when data is longer than header leading to issues with callables in ``usecols`` expecting strings (:issue:`46997`)
- Bug in Parquet roundtrip for Interval dtype with ``datetime64[ns]`` subtype (:issue:`45881`)
- Bug in :func:`read_excel` when reading a ``.ods`` file with newlines between xml elements (:issue:`45598`)
- Bug in :func:`read_parquet` when ``engine="fastparquet"`` where the file was not closed on error (:issue:`46555`)
- :meth:`to_html` now excludes the ``border`` attribute from ``<table>`` elements when ``border`` keyword is set to ``False``.
- Bug in :func:`read_sas` with certain types of compressed SAS7BDAT files (:issue:`35545`)
- Bug in :func:`read_excel` not forward filling :class:`MultiIndex` when no names were given (:issue:`47487`)
- Bug in :func:`read_sas` returned ``None`` rather than an empty DataFrame for SAS7BDAT files with zero rows (:issue:`18198`)
- Bug in :meth:`DataFrame.to_string` using wrong missing value with extension arrays in :class:`MultiIndex` (:issue:`47986`)
- Bug in :class:`StataWriter` where value labels were always written with default encoding (:issue:`46750`)
- Bug in :class:`StataWriterUTF8` where some valid characters were removed from variable names (:issue:`47276`)
- Bug in :meth:`DataFrame.to_excel` when writing an empty dataframe with :class:`MultiIndex` (:issue:`19543`)
- Bug in :func:`read_sas` with RLE-compressed SAS7BDAT files that contain 0x40 control bytes (:issue:`31243`)
- Bug in :func:`read_sas` that scrambled column names (:issue:`31243`)
- Bug in :func:`read_sas` with RLE-compressed SAS7BDAT files that contain 0x00 control bytes (:issue:`47099`)
- Bug in :func:`read_parquet` with ``use_nullable_dtypes=True`` where ``float64`` dtype was returned instead of nullable ``Float64`` dtype (:issue:`45694`)
- Bug in :meth:`DataFrame.to_json` where ``PeriodDtype`` would not make the serialization roundtrip when read back with :meth:`read_json` (:issue:`44720`)
<<<<<<< HEAD
- Bug in :func:`read_csv` with specified (non-extension) integer ``dtype`` can cause silent overflow or unexpected return dtype (:issue:`47167`)
- Bug in :func:`read_csv` with specified (non-extension) integer ``dtype`` and ``engine="python"`` can cause silent lossy float coercion (:issue:`47167`)
=======
- Bug in :func:`read_xml` when reading XML files with Chinese character tags and would raise ``XMLSyntaxError`` (:issue:`47902`)
>>>>>>> 46c615d4

Period
^^^^^^
- Bug in subtraction of :class:`Period` from :class:`.PeriodArray` returning wrong results (:issue:`45999`)
- Bug in :meth:`Period.strftime` and :meth:`PeriodIndex.strftime`, directives ``%l`` and ``%u`` were giving wrong results (:issue:`46252`)
- Bug in inferring an incorrect ``freq`` when passing a string to :class:`Period` microseconds that are a multiple of 1000 (:issue:`46811`)
- Bug in constructing a :class:`Period` from a :class:`Timestamp` or ``np.datetime64`` object with non-zero nanoseconds and ``freq="ns"`` incorrectly truncating the nanoseconds (:issue:`46811`)
- Bug in adding ``np.timedelta64("NaT", "ns")`` to a :class:`Period` with a timedelta-like freq incorrectly raising ``IncompatibleFrequency`` instead of returning ``NaT`` (:issue:`47196`)
- Bug in adding an array of integers to an array with :class:`PeriodDtype` giving incorrect results when ``dtype.freq.n > 1`` (:issue:`47209`)
- Bug in subtracting a :class:`Period` from an array with :class:`PeriodDtype` returning incorrect results instead of raising ``OverflowError`` when the operation overflows (:issue:`47538`)
-

Plotting
^^^^^^^^
- Bug in :meth:`DataFrame.plot.barh` that prevented labeling the x-axis and ``xlabel`` updating the y-axis label (:issue:`45144`)
- Bug in :meth:`DataFrame.plot.box` that prevented labeling the x-axis (:issue:`45463`)
- Bug in :meth:`DataFrame.boxplot` that prevented passing in ``xlabel`` and ``ylabel`` (:issue:`45463`)
- Bug in :meth:`DataFrame.boxplot` that prevented specifying ``vert=False`` (:issue:`36918`)
- Bug in :meth:`DataFrame.plot.scatter` that prevented specifying ``norm`` (:issue:`45809`)
- The function :meth:`DataFrame.plot.scatter` now accepts ``color`` as an alias for ``c`` and ``size`` as an alias for ``s`` for consistency to other plotting functions (:issue:`44670`)
- Fix showing "None" as ylabel in :meth:`Series.plot` when not setting ylabel (:issue:`46129`)
- Bug in :meth:`DataFrame.plot` that led to xticks and vertical grids being improperly placed when plotting a quarterly series (:issue:`47602`)
- Bug in :meth:`DataFrame.plot` that prevented setting y-axis label, limits and ticks for a secondary y-axis (:issue:`47753`)

Groupby/resample/rolling
^^^^^^^^^^^^^^^^^^^^^^^^
- Bug in :meth:`DataFrame.resample` ignoring ``closed="right"`` on :class:`TimedeltaIndex` (:issue:`45414`)
- Bug in :meth:`.DataFrameGroupBy.transform` fails when ``func="size"`` and the input DataFrame has multiple columns (:issue:`27469`)
- Bug in :meth:`.DataFrameGroupBy.size` and :meth:`.DataFrameGroupBy.transform` with ``func="size"`` produced incorrect results when ``axis=1`` (:issue:`45715`)
- Bug in :meth:`.ExponentialMovingWindow.mean` with ``axis=1`` and ``engine='numba'`` when the :class:`DataFrame` has more columns than rows (:issue:`46086`)
- Bug when using ``engine="numba"`` would return the same jitted function when modifying ``engine_kwargs`` (:issue:`46086`)
- Bug in :meth:`.DataFrameGroupBy.transform` fails when ``axis=1`` and ``func`` is ``"first"`` or ``"last"`` (:issue:`45986`)
- Bug in :meth:`DataFrameGroupBy.cumsum` with ``skipna=False`` giving incorrect results (:issue:`46216`)
- Bug in :meth:`.GroupBy.cumsum` with ``timedelta64[ns]`` dtype failing to recognize ``NaT`` as a null value (:issue:`46216`)
- Bug in :meth:`.GroupBy.cummin` and :meth:`.GroupBy.cummax` with nullable dtypes incorrectly altering the original data in place (:issue:`46220`)
- Bug in :meth:`DataFrame.groupby` raising error when ``None`` is in first level of :class:`MultiIndex` (:issue:`47348`)
- Bug in :meth:`.GroupBy.cummax` with ``int64`` dtype with leading value being the smallest possible int64 (:issue:`46382`)
- Bug in :meth:`.GroupBy.max` with empty groups and ``uint64`` dtype incorrectly raising ``RuntimeError`` (:issue:`46408`)
- Bug in :meth:`.GroupBy.apply` would fail when ``func`` was a string and args or kwargs were supplied (:issue:`46479`)
- Bug in :meth:`SeriesGroupBy.apply` would incorrectly name its result when there was a unique group (:issue:`46369`)
- Bug in :meth:`.Rolling.sum` and :meth:`.Rolling.mean` would give incorrect result with window of same values (:issue:`42064`, :issue:`46431`)
- Bug in :meth:`.Rolling.var` and :meth:`.Rolling.std` would give non-zero result with window of same values (:issue:`42064`)
- Bug in :meth:`.Rolling.skew` and :meth:`.Rolling.kurt` would give NaN with window of same values (:issue:`30993`)
- Bug in :meth:`.Rolling.var` would segfault calculating weighted variance when window size was larger than data size (:issue:`46760`)
- Bug in :meth:`Grouper.__repr__` where ``dropna`` was not included. Now it is (:issue:`46754`)
- Bug in :meth:`DataFrame.rolling` gives ValueError when center=True, axis=1 and win_type is specified (:issue:`46135`)
- Bug in :meth:`.DataFrameGroupBy.describe` and :meth:`.SeriesGroupBy.describe` produces inconsistent results for empty datasets (:issue:`41575`)
- Bug in :meth:`DataFrame.resample` reduction methods when used with ``on`` would attempt to aggregate the provided column (:issue:`47079`)
- Bug in :meth:`DataFrame.groupby` and :meth:`Series.groupby` would not respect ``dropna=False`` when the input DataFrame/Series had a NaN values in a :class:`MultiIndex` (:issue:`46783`)
- Bug in :meth:`DataFrameGroupBy.resample` raises ``KeyError`` when getting the result from a key list which misses the resample key (:issue:`47362`)
-

Reshaping
^^^^^^^^^
- Bug in :func:`concat` between a :class:`Series` with integer dtype and another with :class:`CategoricalDtype` with integer categories and containing ``NaN`` values casting to object dtype instead of ``float64`` (:issue:`45359`)
- Bug in :func:`get_dummies` that selected object and categorical dtypes but not string (:issue:`44965`)
- Bug in :meth:`DataFrame.align` when aligning a :class:`MultiIndex` to a :class:`Series` with another :class:`MultiIndex` (:issue:`46001`)
- Bug in concatenation with ``IntegerDtype``, or ``FloatingDtype`` arrays where the resulting dtype did not mirror the behavior of the non-nullable dtypes (:issue:`46379`)
- Bug in :func:`concat` losing dtype of columns when ``join="outer"`` and ``sort=True`` (:issue:`47329`)
- Bug in :func:`concat` not sorting the column names when ``None`` is included (:issue:`47331`)
- Bug in :func:`concat` with identical key leads to error when indexing :class:`MultiIndex` (:issue:`46519`)
- Bug in :func:`pivot_table` raising ``TypeError`` when ``dropna=True`` and aggregation column has extension array dtype (:issue:`47477`)
- Bug in :meth:`DataFrame.join` with a list when using suffixes to join DataFrames with duplicate column names (:issue:`46396`)
- Bug in :meth:`DataFrame.pivot_table` with ``sort=False`` results in sorted index (:issue:`17041`)
- Bug in :meth:`concat` when ``axis=1`` and ``sort=False`` where the resulting Index was a :class:`Int64Index` instead of a :class:`RangeIndex` (:issue:`46675`)
- Bug in :meth:`wide_to_long` raises when ``stubnames`` is missing in columns and ``i`` contains string dtype column (:issue:`46044`)
- Bug in :meth:`DataFrame.join` with categorical index results in unexpected reordering (:issue:`47812`)

Sparse
^^^^^^
- Bug in :meth:`Series.where` and :meth:`DataFrame.where` with ``SparseDtype`` failing to retain the array's ``fill_value`` (:issue:`45691`)
- Bug in :meth:`SparseArray.unique` fails to keep original elements order (:issue:`47809`)
-

ExtensionArray
^^^^^^^^^^^^^^
- Bug in :meth:`IntegerArray.searchsorted` and :meth:`FloatingArray.searchsorted` returning inconsistent results when acting on ``np.nan`` (:issue:`45255`)
-

Styler
^^^^^^
- Bug when attempting to apply styling functions to an empty DataFrame subset (:issue:`45313`)
- Bug in :class:`CSSToExcelConverter` leading to ``TypeError`` when border color provided without border style for ``xlsxwriter`` engine (:issue:`42276`)
- Bug in :meth:`Styler.set_sticky` leading to white text on white background in dark mode (:issue:`46984`)
- Bug in :meth:`Styler.to_latex` causing ``UnboundLocalError`` when ``clines="all;data"`` and the ``DataFrame`` has no rows. (:issue:`47203`)
- Bug in :meth:`Styler.to_excel` when using ``vertical-align: middle;`` with ``xlsxwriter`` engine (:issue:`30107`)
- Bug when applying styles to a DataFrame with boolean column labels (:issue:`47838`)

Metadata
^^^^^^^^
- Fixed metadata propagation in :meth:`DataFrame.melt` (:issue:`28283`)
- Fixed metadata propagation in :meth:`DataFrame.explode` (:issue:`28283`)
-

Other
^^^^^

.. ***DO NOT USE THIS SECTION***

- Bug in :func:`.assert_index_equal` with ``names=True`` and ``check_order=False`` not checking names (:issue:`47328`)
-

.. ---------------------------------------------------------------------------
.. _whatsnew_150.contributors:

Contributors
~~~~~~~~~~~~<|MERGE_RESOLUTION|>--- conflicted
+++ resolved
@@ -1013,12 +1013,9 @@
 - Bug in :func:`read_sas` with RLE-compressed SAS7BDAT files that contain 0x00 control bytes (:issue:`47099`)
 - Bug in :func:`read_parquet` with ``use_nullable_dtypes=True`` where ``float64`` dtype was returned instead of nullable ``Float64`` dtype (:issue:`45694`)
 - Bug in :meth:`DataFrame.to_json` where ``PeriodDtype`` would not make the serialization roundtrip when read back with :meth:`read_json` (:issue:`44720`)
-<<<<<<< HEAD
+- Bug in :func:`read_xml` when reading XML files with Chinese character tags and would raise ``XMLSyntaxError`` (:issue:`47902`)
 - Bug in :func:`read_csv` with specified (non-extension) integer ``dtype`` can cause silent overflow or unexpected return dtype (:issue:`47167`)
 - Bug in :func:`read_csv` with specified (non-extension) integer ``dtype`` and ``engine="python"`` can cause silent lossy float coercion (:issue:`47167`)
-=======
-- Bug in :func:`read_xml` when reading XML files with Chinese character tags and would raise ``XMLSyntaxError`` (:issue:`47902`)
->>>>>>> 46c615d4
 
 Period
 ^^^^^^
