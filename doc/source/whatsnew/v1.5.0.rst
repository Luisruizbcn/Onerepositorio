--- conflicted
+++ resolved
@@ -86,16 +86,14 @@
 - :meth:`Series.reset_index` and :meth:`DataFrame.reset_index` now support the argument ``allow_duplicates`` (:issue:`44410`)
 - :meth:`.GroupBy.min` and :meth:`.GroupBy.max` now supports `Numba <https://numba.pydata.org/>`_ execution with the ``engine`` keyword (:issue:`45428`)
 - :class:`NDArrayBackedExtensionArray` now exposed in the public API. (:issue:`45544`)
-<<<<<<< HEAD
 - :func:`read_csv` now supports ``defaultdict`` as a ``dtype`` parameter (:issue:`41574`)
-=======
->>>>>>> 827f483f
 - :meth:`DataFrame.rolling` and :meth:`Series.rolling` now support a ``step`` parameter with fixed-length windows (:issue:`15354`)
 - Implemented a ``bool``-dtype :class:`Index`, passing a bool-dtype array-like to ``pd.Index`` will now retain ``bool`` dtype instead of casting to ``object`` (:issue:`45061`)
 - Implemented a complex-dtype :class:`Index`, passing a complex-dtype array-like to ``pd.Index`` will now retain complex dtype instead of casting to ``object`` (:issue:`45845`)
 - :class:`Series` and :class:`DataFrame` with ``IntegerDtype`` now supports bitwise operations (:issue:`34463`)
 - Add ``milliseconds`` field support for :class:`~pandas.DateOffset` (:issue:`43371`)
 - :meth:`DataFrame.reset_index` now accepts a ``names`` argument which renames the index names (:issue:`6878`)
+-
 
 .. ---------------------------------------------------------------------------
 .. _whatsnew_150.notable_bug_fixes:
