--- conflicted
+++ resolved
@@ -606,11 +606,8 @@
 - :func:`Series.to_csv` now accepts a ``compression`` argument that works in the same way as the ``compression`` argument in :func:`DataFrame.to_csv` (:issue:`18958`)
 - Set operations (union, difference...) on :class:`IntervalIndex` with incompatible index types will now raise a ``TypeError`` rather than a ``ValueError`` (:issue:`19329`)
 - :class:`DateOffset` objects render more simply, e.g. ``<DateOffset: days=1>`` instead of ``<DateOffset: kwds={'days': 1}>`` (:issue:`19403`)
-<<<<<<< HEAD
 - Boolean operations ``&, |, ^`` between a ``Series`` and an ``Index`` will no longer raise ``TypeError`` (:issue:`19792`)
-=======
 - ``Categorical.fillna`` now validates its ``value`` and ``method`` keyword arguments. It now raises when both or none are specified, matching the behavior of :meth:`Series.fillna` (:issue:`19682`)
->>>>>>> 3b135c3c
 
 .. _whatsnew_0230.deprecations:
 
