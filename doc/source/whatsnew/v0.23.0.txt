--- conflicted
+++ resolved
@@ -890,11 +890,9 @@
   of the ``Series`` and ``Index`` classes have been deprecated and will be
   removed in a future version (:issue:`20419`).
 - ``DatetimeIndex.offset`` is deprecated. Use ``DatetimeIndex.freq`` instead (:issue:`20716`)
-<<<<<<< HEAD
-- Setting ``PeriodIndex.freq`` is deprecated. Use :meth:`PeriodIndex.asfreq` instead (:issue:`20678`)
-=======
+- Setting ``PeriodIndex.freq`` (which was not guaranteed to work correctly) is deprecated. Use :meth:`PeriodIndex.asfreq` instead (:issue:`20678`)
 - ``Index.get_duplicates()`` is deprecated and will be removed in a future version (:issue:`20239`)
->>>>>>> 563a6ad1
+
 
 .. _whatsnew_0230.prior_deprecations:
 
