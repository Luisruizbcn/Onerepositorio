--- conflicted
+++ resolved
@@ -1124,11 +1124,8 @@
 - Timezone converting a tz-aware ``datetime.datetime`` or :class:`Timestamp` with :class:`Timestamp` and the ``tz`` argument is now deprecated. Instead, use :meth:`Timestamp.tz_convert` (:issue:`23579`)
 - :func:`pandas.types.is_period` is deprecated in favor of `pandas.types.is_period_dtype` (:issue:`23917`)
 - :func:`pandas.types.is_datetimetz` is deprecated in favor of `pandas.types.is_datetime64tz` (:issue:`23917`)
-<<<<<<< HEAD
+- Creating a :class:`TimedeltaIndex` or :class:`DatetimeIndex` by passing range arguments `start`, `end`, and `periods` is deprecated in favor of :func:`timedelta_range` and :func:`date_range` (:issue:`23919`)
 - A timedelta passed a number string without a defined unit is deprecated (:issue:`12136`)
-=======
-- Creating a :class:`TimedeltaIndex` or :class:`DatetimeIndex` by passing range arguments `start`, `end`, and `periods` is deprecated in favor of :func:`timedelta_range` and :func:`date_range` (:issue:`23919`)
->>>>>>> b7bdf7cd
 
 .. _whatsnew_0240.deprecations.datetimelike_int_ops:
 
@@ -1311,10 +1308,7 @@
 - Bug in :class:`TimedeltaIndex` where adding ``np.timedelta64('NaT')`` incorrectly returned an all-`NaT` :class:`DatetimeIndex` instead of an all-`NaT` :class:`TimedeltaIndex` (:issue:`23215`)
 - Bug in :class:`Timedelta` (and :func: `to_timedelta`) where passing a string of a pure number would not take the unit into account. Now raises for an ambiguous or duplicate unit specification.(:issue:`12136`)
 - Bug in :class:`Timedelta` and :func:`to_timedelta()` have inconsistencies in supported unit string (:issue:`21762`)
-<<<<<<< HEAD
-=======
 - Bug in :class:`TimedeltaIndex` division where dividing by another :class:`TimedeltaIndex` raised ``TypeError`` instead of returning a :class:`Float64Index` (:issue:`23829`, :issue:`22631`)
->>>>>>> b7bdf7cd
 
 Timezones
 ^^^^^^^^^
