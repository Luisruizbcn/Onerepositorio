--- conflicted
+++ resolved
@@ -1817,11 +1817,8 @@
 - Bug in :func:`DataFrame.unstack` where a ``ValueError`` was raised when unstacking timezone aware values (:issue:`18338`)
 - Bug in :func:`DataFrame.stack` where timezone aware values were converted to timezone naive values (:issue:`19420`)
 - Bug in :func:`merge_asof` where a ``TypeError`` was raised when ``by_col`` were timezone aware values (:issue:`21184`)
-<<<<<<< HEAD
 - Bug in :func:`merge` when merging by index name would sometimes result in an incorrectly numbered index (:issue:`24212`)
-=======
 - Bug showing an incorrect shape when throwing error during ``DataFrame`` construction. (:issue:`20742`)
->>>>>>> f4458c18
 
 .. _whatsnew_0240.bug_fixes.sparse:
 
