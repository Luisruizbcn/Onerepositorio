--- conflicted
+++ resolved
@@ -132,17 +132,14 @@
 - Improved wording of ``ValueError`` raised in :func:`to_datetime` when ``unit=`` is passed with a non-convertible value (:issue:`14350`)
 - :func:`Series.fillna` now accepts a Series or a dict as a ``value`` for a categorical dtype (:issue:`17033`)
 - :func:`pandas.read_clipboard` updated to use qtpy, falling back to PyQt5 and then PyQt4, adding compatibility with Python3 and multiple python-qt bindings (:issue:`17722`)
-<<<<<<< HEAD
-- :meth: groupby.is_monotonic_increasing and :meth: .is_monotonic_decreasing extend :meth: Series.is_monotonic_increasing to groups, returning whether each group is monotonically increasing or decreasing, respectively. (:issue:`17015`)
--
-=======
 - Improved wording of ``ValueError`` raised in :func:`read_csv` when the ``usecols`` argument cannot match all columns. (:issue:`17301`)
 - :func:`DataFrame.corrwith` now silently drops non-numeric columns when passed a Series. Before, an exception was raised (:issue:`18570`).
 - :class:`IntervalIndex` now supports time zone aware ``Interval`` objects (:issue:`18537`, :issue:`18538`)
 - :func:`Series` / :func:`DataFrame` tab completion also returns identifiers in the first level of a :func:`MultiIndex`. (:issue:`16326`)
 - :func:`read_excel()` has gained the ``nrows`` parameter (:issue:`16645`)
 - :func:``DataFrame.to_json`` and ``Series.to_json`` now accept an ``index`` argument which allows the user to exclude the index from the JSON output (:issue:`17394`)
->>>>>>> 4091f64d
+- :meth: groupby.is_monotonic_increasing and :meth: .is_monotonic_decreasing extend :meth: Series.is_monotonic_increasing to groups, returning whether each group is monotonically increasing or decreasing, respectively. (:issue:`17015`)
+- 
 
 .. _whatsnew_0220.api_breaking:
 
