--- conflicted
+++ resolved
@@ -179,35 +179,8 @@
 
 .. ipython:: python
 
-<<<<<<< HEAD
-    s.rank(na_option='top')
-
-.. _whatsnew_0220.enhancements.other:
-
-Other Enhancements
-^^^^^^^^^^^^^^^^^^
-
-- Better support for :func:`Dataframe.style.to_excel` output with the ``xlsxwriter`` engine. (:issue:`16149`)
-- :func:`pandas.tseries.frequencies.to_offset` now accepts leading '+' signs e.g. '+1h'. (:issue:`18171`)
-- :func:`MultiIndex.unique` now supports the ``level=`` argument, to get unique values from a specific index level (:issue:`17896`)
-- :class:`pandas.io.formats.style.Styler` now has method ``hide_index()`` to determine whether the index will be rendered in ouptut (:issue:`14194`)
-- :class:`pandas.io.formats.style.Styler` now has method ``hide_columns()`` to determine whether columns will be hidden in output (:issue:`14194`)
-- Improved wording of ``ValueError`` raised in :func:`to_datetime` when ``unit=`` is passed with a non-convertible value (:issue:`14350`)
-- :func:`Series.fillna` now accepts a Series or a dict as a ``value`` for a categorical dtype (:issue:`17033`)
-- :func:`pandas.read_clipboard` updated to use qtpy, falling back to PyQt5 and then PyQt4, adding compatibility with Python3 and multiple python-qt bindings (:issue:`17722`)
-- Improved wording of ``ValueError`` raised in :func:`read_csv` when the ``usecols`` argument cannot match all columns. (:issue:`17301`)
-- :func:`DataFrame.corrwith` now silently drops non-numeric columns when passed a Series. Before, an exception was raised (:issue:`18570`).
-- :class:`IntervalIndex` now supports time zone aware ``Interval`` objects (:issue:`18537`, :issue:`18538`)
-- :func:`Series` / :func:`DataFrame` tab completion also returns identifiers in the first level of a :func:`MultiIndex`. (:issue:`16326`)
-- :func:`read_excel()` has gained the ``nrows`` parameter (:issue:`16645`)
-- :func:``DataFrame.to_json`` and ``Series.to_json`` now accept an ``index`` argument which allows the user to exclude the index from the JSON output (:issue:`17394`)
-- ``IntervalIndex.to_tuples()`` has gained the ``na_tuple`` parameter to control whether NA is returned as a tuple of NA, or NA itself (:issue:`18756`)
-- :func:`DataFrame.pivot` now accepts a list of values (:issue:`17160`).
-
-=======
    idx = pd.DatetimeIndex(['2017-01-01', '2017-01-02'])
    pd.Series([1, 2], index=idx).resample("12H").sum()
->>>>>>> 04beec77
 
 Once again, the ``min_count`` keyword is available to restore the 0.21 behavior.
 
