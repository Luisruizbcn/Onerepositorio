.. _whatsnew_130:

What's new in 1.3.0 (??)
------------------------

These are the changes in pandas 1.3.0. See :ref:`release` for a full changelog
including other versions of pandas.

{{ header }}

.. warning::

   When reading new Excel 2007+ (``.xlsx``) files, the default argument
   ``engine=None`` to :func:`~pandas.read_excel` will now result in using the
   `openpyxl <https://openpyxl.readthedocs.io/en/stable/>`_ engine in all cases
   when the option :attr:`io.excel.xlsx.reader` is set to ``"auto"``.
   Previously, some cases would use the
   `xlrd <https://xlrd.readthedocs.io/en/latest/>`_ engine instead. See
   :ref:`What's new 1.2.0 <whatsnew_120>` for background on this change.

.. ---------------------------------------------------------------------------

Enhancements
~~~~~~~~~~~~

.. _whatsnew_130.read_csv_json_http_headers:

Custom HTTP(s) headers when reading csv or json files
^^^^^^^^^^^^^^^^^^^^^^^^^^^^^^^^^^^^^^^^^^^^^^^^^^^^^

When reading from a remote URL that is not handled by fsspec (ie. HTTP and
HTTPS) the dictionary passed to ``storage_options`` will be used to create the
headers included in the request.  This can be used to control the User-Agent
header or send other custom headers (:issue:`36688`).
For example:

.. ipython:: python

    headers = {"User-Agent": "pandas"}
    df = pd.read_csv(
        "https://download.bls.gov/pub/time.series/cu/cu.item",
        sep="\t",
        storage_options=headers
    )

.. _whatsnew_130.read_to_xml:

Read and write XML documents
^^^^^^^^^^^^^^^^^^^^^^^^^^^^

We added I/O support to read and render shallow versions of `XML`_ documents with
:func:`pandas.read_xml` and :meth:`DataFrame.to_xml`. Using `lxml`_ as parser,
both XPath 1.0 and XSLT 1.0 is available. (:issue:`27554`)

.. _XML: https://www.w3.org/standards/xml/core
.. _lxml: https://lxml.de

.. code-block:: ipython

    In [1]: xml = """<?xml version='1.0' encoding='utf-8'?>
       ...: <data>
       ...:  <row>
       ...:     <shape>square</shape>
       ...:     <degrees>360</degrees>
       ...:     <sides>4.0</sides>
       ...:  </row>
       ...:  <row>
       ...:     <shape>circle</shape>
       ...:     <degrees>360</degrees>
       ...:     <sides/>
       ...:  </row>
       ...:  <row>
       ...:     <shape>triangle</shape>
       ...:     <degrees>180</degrees>
       ...:     <sides>3.0</sides>
       ...:  </row>
       ...:  </data>"""

    In [2]: df = pd.read_xml(xml)
    In [3]: df
    Out[3]:
          shape  degrees  sides
    0    square      360    4.0
    1    circle      360    NaN
    2  triangle      180    3.0

    In [4]: df.to_xml()
    Out[4]:
    <?xml version='1.0' encoding='utf-8'?>
    <data>
      <row>
        <index>0</index>
        <shape>square</shape>
        <degrees>360</degrees>
        <sides>4.0</sides>
      </row>
      <row>
        <index>1</index>
        <shape>circle</shape>
        <degrees>360</degrees>
        <sides/>
      </row>
      <row>
        <index>2</index>
        <shape>triangle</shape>
        <degrees>180</degrees>
        <sides>3.0</sides>
      </row>
    </data>

For more, see :ref:`io.xml` in the user guide on IO tools.

Styler Upgrades
^^^^^^^^^^^^^^^

We provided some focused development on :class:`.Styler`, including altering methods
to accept more universal CSS language for arguments, such as ``'color:red;'`` instead of
``[('color', 'red')]`` (:issue:`39564`). This is also added to the built-in methods
to allow custom CSS highlighting instead of default background coloring (:issue:`40242`).
Enhancements to other built-in methods include extending the :meth:`.Styler.background_gradient`
method to shade elements based on a given gradient map and not be restricted only to
values in the DataFrame (:issue:`39930` :issue:`22727` :issue:`28901`). Additional
built-in methods such as :meth:`.Styler.highlight_between` and :meth:`.Styler.highlight_quantile`
have been added (:issue:`39821` and :issue:`40926`).

The :meth:`.Styler.apply` now consistently allows functions with ``ndarray`` output to
allow more flexible development of UDFs when ``axis`` is ``None`` ``0`` or ``1`` (:issue:`39393`).

:meth:`.Styler.set_tooltips` is a new method that allows adding on hover tooltips to
enhance interactive displays (:issue:`35643`). :meth:`.Styler.set_td_classes`, which was recently
introduced in v1.2.0 (:issue:`36159`) to allow adding specific CSS classes to data cells, has
been made as performant as :meth:`.Styler.apply` and :meth:`.Styler.applymap` (:issue:`40453`),
if not more performant in some cases. The overall performance of HTML
render times has been considerably improved to
match :meth:`DataFrame.to_html` (:issue:`39952` :issue:`37792` :issue:`40425`).

The :meth:`.Styler.format` has had upgrades to easily format missing data,
precision, and perform HTML escaping (:issue:`40437` :issue:`40134`). There have been numerous other bug fixes to
properly format HTML and eliminate some inconsistencies (:issue:`39942` :issue:`40356` :issue:`39807` :issue:`39889` :issue:`39627`)

:class:`.Styler` has also been compatible with non-unique index or columns, at least for as many features as are fully compatible, others made only partially compatible (:issue:`41269`).

Documentation has also seen major revisions in light of new features (:issue:`39720` :issue:`39317` :issue:`40493`)

.. _whatsnew_130.dataframe_honors_copy_with_dict:

DataFrame constructor honors ``copy=False`` with dict
^^^^^^^^^^^^^^^^^^^^^^^^^^^^^^^^^^^^^^^^^^^^^^^^^^^^^

When passing a dictionary to :class:`DataFrame` with ``copy=False``,
a copy will no longer be made (:issue:`32960`)

.. ipython:: python

    arr = np.array([1, 2, 3])
    df = pd.DataFrame({"A": arr, "B": arr.copy()}, copy=False)
    df

``df["A"]`` remains a view on ``arr``:

.. ipython:: python

    arr[0] = 0
    assert df.iloc[0, 0] == 0

The default behavior when not passing ``copy`` will remain unchanged, i.e.
a copy will be made.

Centered Datetime-Like Rolling Windows
^^^^^^^^^^^^^^^^^^^^^^^^^^^^^^^^^^^^^^

When performing rolling calculations on :class:`DataFrame` and :class:`Series`
objects with a datetime-like index, a centered datetime-like window can now be
used (:issue:`38780`).
For example:

.. ipython:: python

    df = pd.DataFrame(
        {"A": [0, 1, 2, 3, 4]}, index=pd.date_range("2020", periods=5, freq="1D")
    )
    df
    df.rolling("2D", center=True).mean()


.. _whatsnew_130.enhancements.other:

Other enhancements
^^^^^^^^^^^^^^^^^^

- :class:`Rolling` and :class:`Expanding` now support a ``method`` argument with a ``'table'`` option that performs the windowing operation over an entire :class:`DataFrame`. See ref:`window.overview` for performance and functional benefits (:issue:`15095`, :issue:`38995`)
- Added :meth:`MultiIndex.dtypes` (:issue:`37062`)
- Added ``end`` and ``end_day`` options for ``origin`` in :meth:`DataFrame.resample` (:issue:`37804`)
- Improve error message when ``usecols`` and ``names`` do not match for :func:`read_csv` and ``engine="c"`` (:issue:`29042`)
- Improved consistency of error message when passing an invalid ``win_type`` argument in :class:`Window` (:issue:`15969`)
- :func:`pandas.read_sql_query` now accepts a ``dtype`` argument to cast the columnar data from the SQL database based on user input (:issue:`10285`)
- Improved integer type mapping from pandas to SQLAlchemy when using :meth:`DataFrame.to_sql` (:issue:`35076`)
- :func:`to_numeric` now supports downcasting of nullable ``ExtensionDtype`` objects (:issue:`33013`)
- Add support for dict-like names in :class:`MultiIndex.set_names` and :class:`MultiIndex.rename` (:issue:`20421`)
- :func:`pandas.read_excel` can now auto detect .xlsb files (:issue:`35416`)
- :class:`pandas.ExcelWriter` now accepts an ``if_sheet_exists`` parameter to control the behaviour of append mode when writing to existing sheets (:issue:`40230`)
- :meth:`.Rolling.sum`, :meth:`.Expanding.sum`, :meth:`.Rolling.mean`, :meth:`.Expanding.mean`, :meth:`.ExponentialMovingWindow.mean`, :meth:`.Rolling.median`, :meth:`.Expanding.median`, :meth:`.Rolling.max`, :meth:`.Expanding.max`, :meth:`.Rolling.min`, and :meth:`.Expanding.min` now support ``Numba`` execution with the ``engine`` keyword (:issue:`38895`, :issue:`41267`)
- :meth:`DataFrame.apply` can now accept NumPy unary operators as strings, e.g. ``df.apply("sqrt")``, which was already the case for :meth:`Series.apply` (:issue:`39116`)
- :meth:`DataFrame.apply` can now accept non-callable DataFrame properties as strings, e.g. ``df.apply("size")``, which was already the case for :meth:`Series.apply` (:issue:`39116`)
- :meth:`DataFrame.applymap` can now accept kwargs to pass on to func (:issue:`39987`)
- Disallow :class:`DataFrame` indexer for ``iloc`` for :meth:`Series.__getitem__` and :meth:`DataFrame.__getitem__`, (:issue:`39004`)
- :meth:`Series.apply` can now accept list-like or dictionary-like arguments that aren't lists or dictionaries, e.g. ``ser.apply(np.array(["sum", "mean"]))``, which was already the case for :meth:`DataFrame.apply` (:issue:`39140`)
- :meth:`DataFrame.plot.scatter` can now accept a categorical column as the argument to ``c`` (:issue:`12380`, :issue:`31357`)
- :meth:`.Styler.set_tooltips` allows on hover tooltips to be added to styled HTML dataframes (:issue:`35643`, :issue:`21266`, :issue:`39317`, :issue:`39708`, :issue:`40284`)
- :meth:`.Styler.set_table_styles` amended to optionally allow certain css-string input arguments (:issue:`39564`)
- :meth:`.Styler.apply` now more consistently accepts ndarray function returns, i.e. in all cases for ``axis`` is ``0, 1 or None`` (:issue:`39359`)
- :meth:`.Styler.apply` and :meth:`.Styler.applymap` now raise errors if wrong format CSS is passed on render (:issue:`39660`)
- :meth:`.Styler.format` adds keyword argument ``escape`` for optional HTML escaping (:issue:`40437`)
- :meth:`.Styler.background_gradient` now allows the ability to supply a specific gradient map (:issue:`22727`)
- :meth:`.Styler.clear` now clears :attr:`Styler.hidden_index` and :attr:`Styler.hidden_columns` as well (:issue:`40484`)
- Builtin highlighting methods in :class:`Styler` have a more consistent signature and css customisability (:issue:`40242`)
- :meth:`.Styler.highlight_between` added to list of builtin styling methods (:issue:`39821`)
- :meth:`Series.loc.__getitem__` and :meth:`Series.loc.__setitem__` with :class:`MultiIndex` now raising helpful error message when indexer has too many dimensions (:issue:`35349`)
- :meth:`pandas.read_stata` and :class:`StataReader` support reading data from compressed files.
- Add support for parsing ``ISO 8601``-like timestamps with negative signs to :meth:`pandas.Timedelta` (:issue:`37172`)
- Add support for unary operators in :class:`FloatingArray` (:issue:`38749`)
- :class:`RangeIndex` can now be constructed by passing a ``range`` object directly e.g. ``pd.RangeIndex(range(3))`` (:issue:`12067`)
- :meth:`round` being enabled for the nullable integer and floating dtypes (:issue:`38844`)
- :meth:`pandas.read_csv` and :meth:`pandas.read_json` expose the argument ``encoding_errors`` to control how encoding errors are handled (:issue:`39450`)
- :meth:`.GroupBy.any` and :meth:`.GroupBy.all` use Kleene logic with nullable data types (:issue:`37506`)
- :meth:`.GroupBy.any` and :meth:`.GroupBy.all` return a ``BooleanDtype`` for columns with nullable data types (:issue:`33449`)
- Constructing a :class:`DataFrame` or :class:`Series` with the ``data`` argument being a Python iterable that is *not* a NumPy ``ndarray`` consisting of NumPy scalars will now result in a dtype with a precision the maximum of the NumPy scalars; this was already the case when ``data`` is a NumPy ``ndarray`` (:issue:`40908`)
- Add keyword ``sort`` to :func:`pivot_table` to allow non-sorting of the result (:issue:`39143`)
-

.. ---------------------------------------------------------------------------

.. _whatsnew_130.notable_bug_fixes:

Notable bug fixes
~~~~~~~~~~~~~~~~~

These are bug fixes that might have notable behavior changes.

``Categorical.unique`` now always maintains same dtype as original
^^^^^^^^^^^^^^^^^^^^^^^^^^^^^^^^^^^^^^^^^^^^^^^^^^^^^^^^^^^^^^^^^^

Previously, when calling :meth:`~Categorical.unique` with categorical data, unused categories in the new array
would be removed, meaning that the dtype of the new array would be different than the
original, if some categories are not present in the unique array (:issue:`18291`)

As an example of this, given:

.. ipython:: python

        dtype = pd.CategoricalDtype(['bad', 'neutral', 'good'], ordered=True)
        cat = pd.Categorical(['good', 'good', 'bad', 'bad'], dtype=dtype)
        original = pd.Series(cat)
        unique = original.unique()

*pandas < 1.3.0*:

.. code-block:: ipython

    In [1]: unique
    ['good', 'bad']
    Categories (2, object): ['bad' < 'good']
    In [2]: original.dtype == unique.dtype
    False

*pandas >= 1.3.0*

.. ipython:: python

        unique
        original.dtype == unique.dtype

Preserve dtypes in  :meth:`~pandas.DataFrame.combine_first`
^^^^^^^^^^^^^^^^^^^^^^^^^^^^^^^^^^^^^^^^^^^^^^^^^^^^^^^^^^^

:meth:`~pandas.DataFrame.combine_first` will now preserve dtypes (:issue:`7509`)

.. ipython:: python

   df1 = pd.DataFrame({"A": [1, 2, 3], "B": [1, 2, 3]}, index=[0, 1, 2])
   df1
   df2 = pd.DataFrame({"B": [4, 5, 6], "C": [1, 2, 3]}, index=[2, 3, 4])
   df2
   combined = df1.combine_first(df2)

*pandas 1.2.x*

.. code-block:: ipython

   In [1]: combined.dtypes
   Out[2]:
   A    float64
   B    float64
   C    float64
   dtype: object

*pandas 1.3.0*

.. ipython:: python

   combined.dtypes

Group by methods agg and transform no longer changes return dtype for callables
^^^^^^^^^^^^^^^^^^^^^^^^^^^^^^^^^^^^^^^^^^^^^^^^^^^^^^^^^^^^^^^^^^^^^^^^^^^^^^^

Previously the methods :meth:`.DataFrameGroupBy.aggregate`,
:meth:`.SeriesGroupBy.aggregate`, :meth:`.DataFrameGroupBy.transform`, and
:meth:`.SeriesGroupBy.transform` might cast the result dtype when the argument ``func``
is callable, possibly leading to undesirable results (:issue:`21240`). The cast would
occur if the result is numeric and casting back to the input dtype does not change any
values as measured by ``np.allclose``. Now no such casting occurs.

.. ipython:: python

    df = pd.DataFrame({'key': [1, 1], 'a': [True, False], 'b': [True, True]})
    df

*pandas 1.2.x*

.. code-block:: ipython

    In [5]: df.groupby('key').agg(lambda x: x.sum())
    Out[5]:
            a  b
    key
    1    True  2

*pandas 1.3.0*

.. ipython:: python

    df.groupby('key').agg(lambda x: x.sum())

Try operating inplace when setting values with ``loc`` and ``iloc``
^^^^^^^^^^^^^^^^^^^^^^^^^^^^^^^^^^^^^^^^^^^^^^^^^^^^^^^^^^^^^^^^^^^

When setting an entire column using ``loc`` or ``iloc``, pandas will try to
insert the values into the existing data rather than create an entirely new array.

.. ipython:: python

   df = pd.DataFrame(range(3), columns=["A"], dtype="float64")
   values = df.values
   new = np.array([5, 6, 7], dtype="int64")
   df.loc[[0, 1, 2], "A"] = new

In both the new and old behavior, the data in ``values`` is overwritten, but in
the old behavior the dtype of ``df["A"]`` changed to ``int64``.

*pandas 1.2.x*

.. code-block:: ipython

   In [1]: df.dtypes
   Out[1]:
   A    int64
   dtype: object
   In [2]: np.shares_memory(df["A"].values, new)
   Out[2]: False
   In [3]: np.shares_memory(df["A"].values, values)
   Out[3]: False

In pandas 1.3.0, ``df`` continues to share data with ``values``

*pandas 1.3.0*

.. ipython:: python

   df.dtypes
   np.shares_memory(df["A"], new)
   np.shares_memory(df["A"], values)


.. _whatsnew_130.notable_bug_fixes.setitem_never_inplace:

Never Operate Inplace When Setting ``frame[keys] = values``
^^^^^^^^^^^^^^^^^^^^^^^^^^^^^^^^^^^^^^^^^^^^^^^^^^^^^^^^^^^

When setting multiple columns using ``frame[keys] = values`` new arrays will
replace pre-existing arrays for these keys, which will *not* be over-written
(:issue:`39510`).  As a result, the columns will retain the dtype(s) of ``values``,
never casting to the dtypes of the existing arrays.

.. ipython:: python

   df = pd.DataFrame(range(3), columns=["A"], dtype="float64")
   df[["A"]] = 5

In the old behavior, ``5`` was cast to ``float64`` and inserted into the existing
array backing ``df``:

*pandas 1.2.x*

.. code-block:: ipython

   In [1]: df.dtypes
   Out[1]:
   A    float64

In the new behavior, we get a new array, and retain an integer-dtyped ``5``:

*pandas 1.3.0*

.. ipython:: python

   df.dtypes


.. _whatsnew_130.notable_bug_fixes.setitem_with_bool_casting:

Consistent Casting With Setting Into Boolean Series
^^^^^^^^^^^^^^^^^^^^^^^^^^^^^^^^^^^^^^^^^^^^^^^^^^^

Setting non-boolean values into a :class:`Series with ``dtype=bool`` consistently
cast to ``dtype=object`` (:issue:`38709`)

.. ipython:: python

   orig = pd.Series([True, False])
   ser = orig.copy()
   ser.iloc[1] = np.nan
   ser2 = orig.copy()
   ser2.iloc[1] = 2.0

*pandas 1.2.x*

.. code-block:: ipython

   In [1]: ser
   Out [1]:
   0    1.0
   1    NaN
   dtype: float64

   In [2]:ser2
   Out [2]:
   0    True
   1     2.0
   dtype: object

*pandas 1.3.0*

.. ipython:: python

   ser
   ser2


.. _whatsnew_130.notable_bug_fixes.rolling_groupby_column:

GroupBy.rolling no longer returns grouped-by column in values
^^^^^^^^^^^^^^^^^^^^^^^^^^^^^^^^^^^^^^^^^^^^^^^^^^^^^^^^^^^^^

The group-by column will now be dropped from the result of a
``groupby.rolling`` operation (:issue:`32262`)

.. ipython:: python

    df = pd.DataFrame({"A": [1, 1, 2, 3], "B": [0, 1, 2, 3]})
    df

*Previous behavior*:

.. code-block:: ipython

    In [1]: df.groupby("A").rolling(2).sum()
    Out[1]:
           A    B
    A
    1 0  NaN  NaN
    1    2.0  1.0
    2 2  NaN  NaN
    3 3  NaN  NaN

*New behavior*:

.. ipython:: python

    df.groupby("A").rolling(2).sum()

.. _whatsnew_130.notable_bug_fixes.rolling_var_precision:

Removed artificial truncation in rolling variance and standard deviation
^^^^^^^^^^^^^^^^^^^^^^^^^^^^^^^^^^^^^^^^^^^^^^^^^^^^^^^^^^^^^^^^^^^^^^^^

:meth:`core.window.Rolling.std` and :meth:`core.window.Rolling.var` will no longer
artificially truncate results that are less than ``~1e-8`` and ``~1e-15`` respectively to
zero (:issue:`37051`, :issue:`40448`, :issue:`39872`).

However, floating point artifacts may now exist in the results when rolling over larger values.

.. ipython:: python

   s = pd.Series([7, 5, 5, 5])
   s.rolling(3).var()

.. _whatsnew_130.notable_bug_fixes.rolling_groupby_multiindex:

GroupBy.rolling with MultiIndex no longer drops levels in the result
^^^^^^^^^^^^^^^^^^^^^^^^^^^^^^^^^^^^^^^^^^^^^^^^^^^^^^^^^^^^^^^^^^^^

:class:`core.window.rolling.RollingGroupby` will no longer drop levels of a :class:`DataFrame`
with a :class:`MultiIndex` in the result. This can lead to a perceived duplication of levels in the resulting
:class:`MultiIndex`, but this change restores the behavior that was present in version 1.1.3 (:issue:`38787`, :issue:`38523`).


.. ipython:: python

   index = pd.MultiIndex.from_tuples([('idx1', 'idx2')], names=['label1', 'label2'])
   df = pd.DataFrame({'a': [1], 'b': [2]}, index=index)
   df

*Previous behavior*:

.. code-block:: ipython

    In [1]: df.groupby('label1').rolling(1).sum()
    Out[1]:
              a    b
    label1
    idx1    1.0  2.0

*New behavior*:

.. ipython:: python

    df.groupby('label1').rolling(1).sum()


.. _whatsnew_130.api_breaking.deps:

Increased minimum versions for dependencies
^^^^^^^^^^^^^^^^^^^^^^^^^^^^^^^^^^^^^^^^^^^
Some minimum supported versions of dependencies were updated.
If installed, we now require:

+-----------------+-----------------+----------+---------+
| Package         | Minimum Version | Required | Changed |
+=================+=================+==========+=========+
| numpy           | 1.17.3          |    X     |    X    |
+-----------------+-----------------+----------+---------+
| pytz            | 2017.3          |    X     |         |
+-----------------+-----------------+----------+---------+
| python-dateutil | 2.7.3           |    X     |         |
+-----------------+-----------------+----------+---------+
| bottleneck      | 1.2.1           |          |         |
+-----------------+-----------------+----------+---------+
| numexpr         | 2.6.8           |          |         |
+-----------------+-----------------+----------+---------+
| pytest (dev)    | 6.0             |          |    X    |
+-----------------+-----------------+----------+---------+
| mypy (dev)      | 0.800           |          |    X    |
+-----------------+-----------------+----------+---------+
| setuptools      | 38.6.0          |          |    X    |
+-----------------+-----------------+----------+---------+

For `optional libraries <https://pandas.pydata.org/docs/getting_started/install.html>`_ the general recommendation is to use the latest version.
The following table lists the lowest version per library that is currently being tested throughout the development of pandas.
Optional libraries below the lowest tested version may still work, but are not considered supported.

+-----------------+-----------------+---------+
| Package         | Minimum Version | Changed |
+=================+=================+=========+
| beautifulsoup4  | 4.6.0           |         |
+-----------------+-----------------+---------+
| fastparquet     | 0.4.0           |    X    |
+-----------------+-----------------+---------+
| fsspec          | 0.7.4           |         |
+-----------------+-----------------+---------+
| gcsfs           | 0.6.0           |         |
+-----------------+-----------------+---------+
| lxml            | 4.3.0           |         |
+-----------------+-----------------+---------+
| matplotlib      | 2.2.3           |         |
+-----------------+-----------------+---------+
| numba           | 0.46.0          |         |
+-----------------+-----------------+---------+
| openpyxl        | 3.0.0           |    X    |
+-----------------+-----------------+---------+
| pyarrow         | 0.15.0          |         |
+-----------------+-----------------+---------+
| pymysql         | 0.8.1           |    X    |
+-----------------+-----------------+---------+
| pytables        | 3.5.1           |         |
+-----------------+-----------------+---------+
| s3fs            | 0.4.0           |         |
+-----------------+-----------------+---------+
| scipy           | 1.2.0           |         |
+-----------------+-----------------+---------+
| sqlalchemy      | 1.2.8           |         |
+-----------------+-----------------+---------+
| tabulate        | 0.8.7           |    X    |
+-----------------+-----------------+---------+
| xarray          | 0.12.0          |         |
+-----------------+-----------------+---------+
| xlrd            | 1.2.0           |         |
+-----------------+-----------------+---------+
| xlsxwriter      | 1.0.2           |         |
+-----------------+-----------------+---------+
| xlwt            | 1.3.0           |         |
+-----------------+-----------------+---------+
| pandas-gbq      | 0.12.0          |         |
+-----------------+-----------------+---------+

See :ref:`install.dependencies` and :ref:`install.optional_dependencies` for more.

.. _whatsnew_130.api.other:

Other API changes
^^^^^^^^^^^^^^^^^
- Partially initialized :class:`CategoricalDtype` (i.e. those with ``categories=None`` objects will no longer compare as equal to fully initialized dtype objects.
- Accessing ``_constructor_expanddim`` on a :class:`DataFrame` and ``_constructor_sliced`` on a :class:`Series` now raise an ``AttributeError``. Previously a ``NotImplementedError`` was raised (:issue:`38782`)
- Added new ``engine`` and ``**engine_kwargs`` parameters to :meth:`DataFrame.to_sql` to support other future "SQL engines". Currently we still only use ``SQLAlchemy`` under the hood, but more engines are planned to be supported such as ``turbodbc`` (:issue:`36893`)

Build
=====

- Documentation in ``.pptx`` and ``.pdf`` formats are no longer included in wheels or source distributions. (:issue:`30741`)

.. ---------------------------------------------------------------------------

.. _whatsnew_130.deprecations:

Deprecations
~~~~~~~~~~~~
- Deprecated allowing scalars to be passed to the :class:`Categorical` constructor (:issue:`38433`)
- Deprecated allowing subclass-specific keyword arguments in the :class:`Index` constructor, use the specific subclass directly instead (:issue:`14093`, :issue:`21311`, :issue:`22315`, :issue:`26974`)
- Deprecated ``astype`` of datetimelike (``timedelta64[ns]``, ``datetime64[ns]``, ``Datetime64TZDtype``, ``PeriodDtype``) to integer dtypes, use ``values.view(...)`` instead (:issue:`38544`)
- Deprecated :meth:`MultiIndex.is_lexsorted` and :meth:`MultiIndex.lexsort_depth`, use :meth:`MultiIndex.is_monotonic_increasing` instead (:issue:`32259`)
- Deprecated keyword ``try_cast`` in :meth:`Series.where`, :meth:`Series.mask`, :meth:`DataFrame.where`, :meth:`DataFrame.mask`; cast results manually if desired (:issue:`38836`)
- Deprecated comparison of :class:`Timestamp` object with ``datetime.date`` objects.  Instead of e.g. ``ts <= mydate`` use ``ts <= pd.Timestamp(mydate)`` or ``ts.date() <= mydate`` (:issue:`36131`)
- Deprecated :attr:`Rolling.win_type` returning ``"freq"`` (:issue:`38963`)
- Deprecated :attr:`Rolling.is_datetimelike` (:issue:`38963`)
- Deprecated :class:`DataFrame` indexer for :meth:`Series.__setitem__` and :meth:`DataFrame.__setitem__` (:issue:`39004`)
- Deprecated :meth:`core.window.ewm.ExponentialMovingWindow.vol` (:issue:`39220`)
- Using ``.astype`` to convert between ``datetime64[ns]`` dtype and :class:`DatetimeTZDtype` is deprecated and will raise in a future version, use ``obj.tz_localize`` or ``obj.dt.tz_localize`` instead (:issue:`38622`)
- Deprecated casting ``datetime.date`` objects to ``datetime64`` when used as ``fill_value`` in :meth:`DataFrame.unstack`, :meth:`DataFrame.shift`, :meth:`Series.shift`, and :meth:`DataFrame.reindex`, pass ``pd.Timestamp(dateobj)`` instead (:issue:`39767`)
- Deprecated :meth:`.Styler.set_na_rep` and :meth:`.Styler.set_precision` in favour of :meth:`.Styler.format` with ``na_rep`` and ``precision`` as existing and new input arguments respectively (:issue:`40134`, :issue:`40425`)
- Deprecated allowing partial failure in :meth:`Series.transform` and :meth:`DataFrame.transform` when ``func`` is list-like or dict-like and raises anything but ``TypeError``; ``func`` raising anything but a ``TypeError`` will raise in a future version (:issue:`40211`)
- Deprecated support for ``np.ma.mrecords.MaskedRecords`` in the :class:`DataFrame` constructor, pass ``{name: data[name] for name in data.dtype.names}`` instead (:issue:`40363`)
- Deprecated using :func:`merge` or :func:`join` on a different number of levels (:issue:`34862`)
- Deprecated the use of ``**kwargs`` in :class:`.ExcelWriter`; use the keyword argument ``engine_kwargs`` instead (:issue:`40430`)
<<<<<<< HEAD
- Deprecated boolean arguments of ``inclusive`` in :meth:`Series.between` to have ``{"left", "right", "neither", "both"}`` as standard argument values (:issue:`40628`)
=======
- Deprecated the ``level`` keyword for :class:`DataFrame` and :class:`Series` aggregations; use groupby instead (:issue:`39983`)
- The ``inplace`` parameter of :meth:`Categorical.remove_categories`, :meth:`Categorical.add_categories`, :meth:`Categorical.reorder_categories`, :meth:`Categorical.rename_categories`, :meth:`Categorical.set_categories` is deprecated and will be removed in a future version (:issue:`37643`)
- Deprecated :func:`merge` producing duplicated columns through the ``suffixes`` keyword  and already existing columns (:issue:`22818`)
>>>>>>> 67c93857

.. ---------------------------------------------------------------------------


.. _whatsnew_130.performance:

Performance improvements
~~~~~~~~~~~~~~~~~~~~~~~~
- Performance improvement in :meth:`IntervalIndex.isin` (:issue:`38353`)
- Performance improvement in :meth:`Series.mean` for nullable data types (:issue:`34814`)
- Performance improvement in :meth:`Series.isin` for nullable data types (:issue:`38340`)
- Performance improvement in :meth:`DataFrame.fillna` with ``method="pad|backfill"`` for nullable floating and nullable integer dtypes (:issue:`39953`)
- Performance improvement in :meth:`DataFrame.corr` for method=kendall (:issue:`28329`)
- Performance improvement in :meth:`core.window.rolling.Rolling.corr` and :meth:`core.window.rolling.Rolling.cov` (:issue:`39388`)
- Performance improvement in :meth:`core.window.rolling.RollingGroupby.corr`, :meth:`core.window.expanding.ExpandingGroupby.corr`, :meth:`core.window.expanding.ExpandingGroupby.corr` and :meth:`core.window.expanding.ExpandingGroupby.cov` (:issue:`39591`)
- Performance improvement in :func:`unique` for object data type (:issue:`37615`)
- Performance improvement in :func:`pd.json_normalize` for basic cases (including separators) (:issue:`40035` :issue:`15621`)
- Performance improvement in :class:`core.window.rolling.ExpandingGroupby` aggregation methods (:issue:`39664`)
- Performance improvement in :class:`Styler` where render times are more than 50% reduced (:issue:`39972` :issue:`39952`)
- Performance improvement in :meth:`core.window.ewm.ExponentialMovingWindow.mean` with ``times`` (:issue:`39784`)
- Performance improvement in :meth:`.GroupBy.apply` when requiring the python fallback implementation (:issue:`40176`)
- Performance improvement in the conversion of pyarrow boolean array to a pandas nullable boolean array (:issue:`41051`)
- Performance improvement for concatenation of data with type :class:`CategoricalDtype` (:issue:`40193`)
- Performance improvement in :meth:`.GroupBy.cummin` and :meth:`.GroupBy.cummax` with nullable data types (:issue:`37493`)
- Performance improvement in :meth:`Series.nunique` with nan values (:issue:`40865`)

.. ---------------------------------------------------------------------------

.. _whatsnew_130.bug_fixes:

Bug fixes
~~~~~~~~~

Categorical
^^^^^^^^^^^
- Bug in :class:`CategoricalIndex` incorrectly failing to raise ``TypeError`` when scalar data is passed (:issue:`38614`)
- Bug in ``CategoricalIndex.reindex`` failed when ``Index`` passed with elements all in category (:issue:`28690`)
- Bug where constructing a :class:`Categorical` from an object-dtype array of ``date`` objects did not round-trip correctly with ``astype`` (:issue:`38552`)
- Bug in constructing a :class:`DataFrame` from an ``ndarray`` and a :class:`CategoricalDtype` (:issue:`38857`)
- Bug in :meth:`DataFrame.reindex` was throwing ``IndexError`` when new index contained duplicates and old index was :class:`CategoricalIndex` (:issue:`38906`)
- Bug in setting categorical values into an object-dtype column in a :class:`DataFrame` (:issue:`39136`)
- Bug in :meth:`DataFrame.reindex` was raising ``IndexError`` when new index contained duplicates and old index was :class:`CategoricalIndex` (:issue:`38906`)

Datetimelike
^^^^^^^^^^^^
- Bug in :class:`DataFrame` and :class:`Series` constructors sometimes dropping nanoseconds from :class:`Timestamp` (resp. :class:`Timedelta`) ``data``, with ``dtype=datetime64[ns]`` (resp. ``timedelta64[ns]``) (:issue:`38032`)
- Bug in :meth:`DataFrame.first` and :meth:`Series.first` returning two months for offset one month when first day is last calendar day (:issue:`29623`)
- Bug in constructing a :class:`DataFrame` or :class:`Series` with mismatched ``datetime64`` data and ``timedelta64`` dtype, or vice-versa, failing to raise ``TypeError`` (:issue:`38575`, :issue:`38764`, :issue:`38792`)
- Bug in constructing a :class:`Series` or :class:`DataFrame` with a ``datetime`` object out of bounds for ``datetime64[ns]`` dtype or a ``timedelta`` object out of bounds for ``timedelta64[ns]`` dtype (:issue:`38792`, :issue:`38965`)
- Bug in :meth:`DatetimeIndex.intersection`, :meth:`DatetimeIndex.symmetric_difference`, :meth:`PeriodIndex.intersection`, :meth:`PeriodIndex.symmetric_difference` always returning object-dtype when operating with :class:`CategoricalIndex` (:issue:`38741`)
- Bug in :meth:`Series.where` incorrectly casting ``datetime64`` values to ``int64`` (:issue:`37682`)
- Bug in :class:`Categorical` incorrectly typecasting ``datetime`` object to ``Timestamp`` (:issue:`38878`)
- Bug in comparisons between :class:`Timestamp` object and ``datetime64`` objects just outside the implementation bounds for nanosecond ``datetime64`` (:issue:`39221`)
- Bug in :meth:`Timestamp.round`, :meth:`Timestamp.floor`, :meth:`Timestamp.ceil` for values near the implementation bounds of :class:`Timestamp` (:issue:`39244`)
- Bug in :meth:`Timedelta.round`, :meth:`Timedelta.floor`, :meth:`Timedelta.ceil` for values near the implementation bounds of :class:`Timedelta` (:issue:`38964`)
- Bug in :func:`date_range` incorrectly creating :class:`DatetimeIndex` containing ``NaT`` instead of raising ``OutOfBoundsDatetime`` in corner cases (:issue:`24124`)
- Bug in :func:`infer_freq` incorrectly fails to infer 'H' frequency of :class:`DatetimeIndex` if the latter has a timezone and crosses DST boundaries (:issue:`39556`)

Timedelta
^^^^^^^^^
- Bug in constructing :class:`Timedelta` from ``np.timedelta64`` objects with non-nanosecond units that are out of bounds for ``timedelta64[ns]`` (:issue:`38965`)
- Bug in constructing a :class:`TimedeltaIndex` incorrectly accepting ``np.datetime64("NaT")`` objects (:issue:`39462`)
- Bug in constructing :class:`Timedelta` from input string with only symbols and no digits failed to raise an error (:issue:`39710`)
- Bug in :class:`TimedeltaIndex` and :func:`to_timedelta` failing to raise when passed non-nanosecond ``timedelta64`` arrays that overflow when converting to ``timedelta64[ns]`` (:issue:`40008`)

Timezones
^^^^^^^^^
- Bug in different ``tzinfo`` objects representing UTC not being treated as equivalent (:issue:`39216`)
- Bug in ``dateutil.tz.gettz("UTC")`` not being recognized as equivalent to other UTC-representing tzinfos (:issue:`39276`)
-

Numeric
^^^^^^^
- Bug in :meth:`DataFrame.quantile`, :meth:`DataFrame.sort_values` causing incorrect subsequent indexing behavior (:issue:`38351`)
- Bug in :meth:`DataFrame.sort_values` raising an :class:`IndexError` for empty ``by`` (:issue:`40258`)
- Bug in :meth:`DataFrame.select_dtypes` with ``include=np.number`` now retains numeric ``ExtensionDtype`` columns (:issue:`35340`)
- Bug in :meth:`DataFrame.mode` and :meth:`Series.mode` not keeping consistent integer :class:`Index` for empty input (:issue:`33321`)
- Bug in :meth:`DataFrame.rank` with ``np.inf`` and mixture of ``np.nan`` and ``np.inf`` (:issue:`32593`)
- Bug in :meth:`DataFrame.rank` with ``axis=0`` and columns holding incomparable types raising ``IndexError`` (:issue:`38932`)
- Bug in ``rank`` method for :class:`Series`, :class:`DataFrame`, :class:`DataFrameGroupBy`, and :class:`SeriesGroupBy` treating the most negative ``int64`` value as missing (:issue:`32859`)
- Bug in :func:`select_dtypes` different behavior between Windows and Linux with ``include="int"`` (:issue:`36569`)
- Bug in :meth:`DataFrame.apply` and :meth:`DataFrame.agg` when passed argument ``func="size"`` would operate on the entire ``DataFrame`` instead of rows or columns (:issue:`39934`)
- Bug in :meth:`DataFrame.transform` would raise ``SpecificationError`` when passed a dictionary and columns were missing; will now raise a ``KeyError`` instead (:issue:`40004`)
- Bug in :meth:`DataFrameGroupBy.rank` giving incorrect results with ``pct=True`` and equal values between consecutive groups (:issue:`40518`)
- Bug in :meth:`Series.count` would result in an ``int32`` result on 32-bit platforms when argument ``level=None`` (:issue:`40908`)
- Bug in :class:`Series` and :class:`DataFrame` reductions with methods ``any`` and ``all`` not returning boolean results for object data (:issue:`12863`, :issue:`35450`, :issue:`27709`)
- Bug in :meth:`Series.clip` would fail if series contains NA values and has nullable int or float as a data type (:issue:`40851`)

Conversion
^^^^^^^^^^
- Bug in :meth:`Series.to_dict` with ``orient='records'`` now returns python native types (:issue:`25969`)
- Bug in :meth:`Series.view` and :meth:`Index.view` when converting between datetime-like (``datetime64[ns]``, ``datetime64[ns, tz]``, ``timedelta64``, ``period``) dtypes (:issue:`39788`)
- Bug in creating a :class:`DataFrame` from an empty ``np.recarray`` not retaining the original dtypes (:issue:`40121`)
- Bug in :class:`DataFrame` failing to raise ``TypeError`` when constructing from a ``frozenset`` (:issue:`40163`)
- Bug in :class:`Index` construction silently ignoring a passed ``dtype`` when the data cannot be cast to that dtype (:issue:`21311`)
- Bug in :meth:`StringArray.astype` falling back to numpy and raising when converting to ``dtype='categorical'`` (:issue:`40450`)
- Bug in :func:`factorize` where, when given an array with a numeric numpy dtype lower than int64, uint64 and float64, the unique values did not keep their original dtype (:issue:`41132`)
- Bug in :class:`DataFrame` construction with a dictionary containing an arraylike with ``ExtensionDtype`` and ``copy=True`` failing to make a copy (:issue:`38939`)
- Bug in :meth:`qcut` raising error when taking ``Float64DType`` as input (:issue:`40730`)

Strings
^^^^^^^

- Bug in the conversion from ``pyarrow.ChunkedArray`` to :class:`~arrays.StringArray` when the original had zero chunks (:issue:`41040`)
-

Interval
^^^^^^^^
- Bug in :meth:`IntervalIndex.intersection` and :meth:`IntervalIndex.symmetric_difference` always returning object-dtype when operating with :class:`CategoricalIndex` (:issue:`38653`, :issue:`38741`)
- Bug in :meth:`IntervalIndex.intersection` returning duplicates when at least one of both Indexes has duplicates which are present in the other (:issue:`38743`)
- :meth:`IntervalIndex.union`, :meth:`IntervalIndex.intersection`, :meth:`IntervalIndex.difference`, and :meth:`IntervalIndex.symmetric_difference` now cast to the appropriate dtype instead of raising ``TypeError`` when operating with another :class:`IntervalIndex` with incompatible dtype (:issue:`39267`)
- :meth:`PeriodIndex.union`, :meth:`PeriodIndex.intersection`, :meth:`PeriodIndex.symmetric_difference`, :meth:`PeriodIndex.difference` now cast to object dtype instead of raising ``IncompatibleFrequency`` when operating with another :class:`PeriodIndex` with incompatible dtype (:issue:`??`)

Indexing
^^^^^^^^

- Bug in :meth:`Index.union` dropping duplicate ``Index`` values when ``Index`` was not monotonic or ``sort`` was set to ``False`` (:issue:`36289`, :issue:`31326`, :issue:`40862`)
- Bug in :meth:`CategoricalIndex.get_indexer` failing to raise ``InvalidIndexError`` when non-unique (:issue:`38372`)
- Bug in inserting many new columns into a :class:`DataFrame` causing incorrect subsequent indexing behavior (:issue:`38380`)
- Bug in :meth:`DataFrame.__setitem__` raising ``ValueError`` when setting multiple values to duplicate columns (:issue:`15695`)
- Bug in :meth:`DataFrame.loc`, :meth:`Series.loc`, :meth:`DataFrame.__getitem__` and :meth:`Series.__getitem__` returning incorrect elements for non-monotonic :class:`DatetimeIndex` for string slices (:issue:`33146`)
- Bug in :meth:`DataFrame.reindex` and :meth:`Series.reindex` with timezone aware indexes raising ``TypeError`` for ``method="ffill"`` and ``method="bfill"`` and specified ``tolerance`` (:issue:`38566`)
- Bug in :meth:`DataFrame.reindex` with ``datetime64[ns]`` or ``timedelta64[ns]`` incorrectly casting to integers when the ``fill_value`` requires casting to object dtype (:issue:`39755`)
- Bug in :meth:`DataFrame.__setitem__` raising ``ValueError`` with empty :class:`DataFrame` and specified columns for string indexer and non empty :class:`DataFrame` to set (:issue:`38831`)
- Bug in :meth:`DataFrame.loc.__setitem__` raising ValueError when expanding unique column for :class:`DataFrame` with duplicate columns (:issue:`38521`)
- Bug in :meth:`DataFrame.iloc.__setitem__` and :meth:`DataFrame.loc.__setitem__` with mixed dtypes when setting with a dictionary value (:issue:`38335`)
- Bug in :meth:`Series.loc.__setitem__` and :meth:`DataFrame.loc.__setitem__` raising ``KeyError`` for boolean Iterator indexer (:issue:`39614`)
- Bug in :meth:`Series.iloc` and :meth:`DataFrame.iloc` raising ``KeyError`` for Iterator indexer (:issue:`39614`)
- Bug in :meth:`DataFrame.__setitem__` not raising ``ValueError`` when right hand side is a :class:`DataFrame` with wrong number of columns (:issue:`38604`)
- Bug in :meth:`Series.__setitem__` raising ``ValueError`` when setting a :class:`Series` with a scalar indexer (:issue:`38303`)
- Bug in :meth:`DataFrame.loc` dropping levels of :class:`MultiIndex` when :class:`DataFrame` used as input has only one row (:issue:`10521`)
- Bug in :meth:`DataFrame.__getitem__` and :meth:`Series.__getitem__` always raising ``KeyError`` when slicing with existing strings an :class:`Index` with milliseconds (:issue:`33589`)
- Bug in setting ``timedelta64`` or ``datetime64`` values into numeric :class:`Series` failing to cast to object dtype (:issue:`39086`, issue:`39619`)
- Bug in setting :class:`Interval` values into a :class:`Series` or :class:`DataFrame` with mismatched :class:`IntervalDtype` incorrectly casting the new values to the existing dtype (:issue:`39120`)
- Bug in setting ``datetime64`` values into a :class:`Series` with integer-dtype incorrect casting the datetime64 values to integers (:issue:`39266`)
- Bug in setting ``np.datetime64("NaT")`` into a :class:`Series` with :class:`Datetime64TZDtype` incorrectly treating the timezone-naive value as timezone-aware (:issue:`39769`)
- Bug in :meth:`Index.get_loc` not raising ``KeyError`` when method is specified for ``NaN`` value when ``NaN`` is not in :class:`Index` (:issue:`39382`)
- Bug in :meth:`DatetimeIndex.insert` when inserting ``np.datetime64("NaT")`` into a timezone-aware index incorrectly treating the timezone-naive value as timezone-aware (:issue:`39769`)
- Bug in incorrectly raising in :meth:`Index.insert`, when setting a new column that cannot be held in the existing ``frame.columns``, or in :meth:`Series.reset_index` or :meth:`DataFrame.reset_index` instead of casting to a compatible dtype (:issue:`39068`)
- Bug in :meth:`RangeIndex.append` where a single object of length 1 was concatenated incorrectly (:issue:`39401`)
- Bug in :meth:`RangeIndex.astype` where when converting to :class:`CategoricalIndex`, the categories became a :class:`Int64Index` instead of a :class:`RangeIndex` (:issue:`41263`)
- Bug in setting ``numpy.timedelta64`` values into an object-dtype :class:`Series` using a boolean indexer (:issue:`39488`)
- Bug in setting numeric values into a into a boolean-dtypes :class:`Series` using ``at`` or ``iat`` failing to cast to object-dtype (:issue:`39582`)
- Bug in :meth:`DataFrame.__setitem__` and :meth:`DataFrame.iloc.__setitem__` raising ``ValueError`` when trying to index with a row-slice and setting a list as values (:issue:`40440`)
- Bug in :meth:`DataFrame.loc.__setitem__` when setting-with-expansion incorrectly raising when the index in the expanding axis contains duplicates (:issue:`40096`)
- Bug in :meth:`DataFrame.loc` incorrectly matching non-boolean index elements (:issue:`20432`)
- Bug in :meth:`Series.__delitem__` with ``ExtensionDtype`` incorrectly casting to ``ndarray`` (:issue:`40386`)

Missing
^^^^^^^

- Bug in :class:`Grouper` now correctly propagates ``dropna`` argument and :meth:`DataFrameGroupBy.transform` now correctly handles missing values for ``dropna=True`` (:issue:`35612`)
- Bug in :func:`isna`, and :meth:`Series.isna`, :meth:`Index.isna`, :meth:`DataFrame.isna` (and the corresponding ``notna`` functions) not recognizing ``Decimal("NaN")`` objects (:issue:`39409`)
- Bug in :meth:`DataFrame.fillna` not accepting dictionary for ``downcast`` keyword (:issue:`40809`)
- Bug in :func:`isna` not returning a copy of the mask for nullable types, causing any subsequent mask modification to change the original array (:issue:`40935`)

MultiIndex
^^^^^^^^^^

- Bug in :meth:`DataFrame.drop` raising ``TypeError`` when :class:`MultiIndex` is non-unique and ``level`` is not provided (:issue:`36293`)
- Bug in :meth:`MultiIndex.intersection` duplicating ``NaN`` in result (:issue:`38623`)
- Bug in :meth:`MultiIndex.equals` incorrectly returning ``True`` when :class:`MultiIndex` containing ``NaN`` even when they are differently ordered (:issue:`38439`)
- Bug in :meth:`MultiIndex.intersection` always returning empty when intersecting with :class:`CategoricalIndex` (:issue:`38653`)

I/O
^^^

- Bug in :meth:`Index.__repr__` when ``display.max_seq_items=1`` (:issue:`38415`)
- Bug in :func:`read_csv` not recognizing scientific notation if decimal is set for ``engine="python"`` (:issue:`31920`)
- Bug in :func:`read_csv` interpreting ``NA`` value as comment, when ``NA`` does contain the comment string fixed for ``engine="python"`` (:issue:`34002`)
- Bug in :func:`read_csv` raising ``IndexError`` with multiple header columns and ``index_col`` specified when file has no data rows (:issue:`38292`)
- Bug in :func:`read_csv` not accepting ``usecols`` with different length than ``names`` for ``engine="python"`` (:issue:`16469`)
- Bug in :meth:`read_csv` returning object dtype when ``delimiter=","`` with ``usecols`` and ``parse_dates`` specified for ``engine="python"`` (:issue:`35873`)
- Bug in :func:`read_csv` raising ``TypeError`` when ``names`` and ``parse_dates`` is specified for ``engine="c"`` (:issue:`33699`)
- Bug in :func:`read_clipboard`, :func:`DataFrame.to_clipboard` not working in WSL (:issue:`38527`)
- Allow custom error values for parse_dates argument of :func:`read_sql`, :func:`read_sql_query` and :func:`read_sql_table` (:issue:`35185`)
- Bug in :func:`to_hdf` raising ``KeyError`` when trying to apply for subclasses of ``DataFrame`` or ``Series`` (:issue:`33748`)
- Bug in :meth:`~HDFStore.put` raising a wrong ``TypeError`` when saving a DataFrame with non-string dtype (:issue:`34274`)
- Bug in :func:`json_normalize` resulting in the first element of a generator object not being included in the returned ``DataFrame`` (:issue:`35923`)
- Bug in :func:`read_csv` applying thousands separator to date columns when column should be parsed for dates and ``usecols`` is specified for ``engine="python"`` (:issue:`39365`)
- Bug in :func:`read_excel` forward filling :class:`MultiIndex` names with multiple header and index columns specified (:issue:`34673`)
- :func:`read_excel` now respects :func:`set_option` (:issue:`34252`)
- Bug in :func:`read_csv` not switching ``true_values`` and ``false_values`` for nullable ``boolean`` dtype (:issue:`34655`)
- Bug in :func:`read_json` when ``orient="split"`` does not maintain numeric string index (:issue:`28556`)
- :meth:`read_sql` returned an empty generator if ``chunksize`` was no-zero and the query returned no results. Now returns a generator with a single empty dataframe (:issue:`34411`)
- Bug in :func:`read_hdf` returning unexpected records when filtering on categorical string columns using ``where`` parameter (:issue:`39189`)
- Bug in :func:`read_sas` raising ``ValueError`` when ``datetimes`` were null (:issue:`39725`)
- Bug in :func:`read_excel` dropping empty values from single-column spreadsheets (:issue:`39808`)
- Bug in :func:`read_excel` loading trailing empty rows/columns for some filetypes (:issue:`41167`)
- Bug in :func:`read_excel` raising ``AttributeError`` with ``MultiIndex`` header followed by two empty rows and no index, and bug affecting :func:`read_excel`, :func:`read_csv`, :func:`read_table`, :func:`read_fwf`, and :func:`read_clipboard` where one blank row after a ``MultiIndex`` header with no index would be dropped (:issue:`40442`)
- Bug in :meth:`DataFrame.to_string` misplacing the truncation column when ``index=False`` (:issue:`40907`)
- Bug in :func:`read_orc` always raising ``AttributeError`` (:issue:`40918`)
- Bug in :func:`read_csv` and :func:`read_table` misinterpreting arguments when ``sys.setprofile`` had been previously called (:issue:`41069`)
- Bug in the conversion from pyarrow to pandas (e.g. for reading Parquet) with nullable dtypes and a pyarrow array whose data buffer size is not a multiple of dtype size (:issue:`40896`)

Period
^^^^^^
- Comparisons of :class:`Period` objects or :class:`Index`, :class:`Series`, or :class:`DataFrame` with mismatched ``PeriodDtype`` now behave like other mismatched-type comparisons, returning ``False`` for equals, ``True`` for not-equal, and raising ``TypeError`` for inequality checks (:issue:`39274`)
-
-

Plotting
^^^^^^^^

- Bug in :func:`scatter_matrix` raising when 2d ``ax`` argument passed (:issue:`16253`)
- Prevent warnings when matplotlib's ``constrained_layout`` is enabled (:issue:`25261`)
- Bug in :func:`DataFrame.plot` was showing the wrong colors in the legend if the function was called repeatedly and some calls used ``yerr`` while others didn't (partial fix of :issue:`39522`)
- Bug in :func:`DataFrame.plot` was showing the wrong colors in the legend if the function was called repeatedly and some calls used ``secondary_y`` and others use ``legend=False`` (:issue:`40044`)


Groupby/resample/rolling
^^^^^^^^^^^^^^^^^^^^^^^^
- Bug in :meth:`DataFrameGroupBy.agg` and :meth:`SeriesGroupBy.agg` with :class:`PeriodDtype` columns incorrectly casting results too aggressively (:issue:`38254`)
- Bug in :meth:`SeriesGroupBy.value_counts` where unobserved categories in a grouped categorical series were not tallied (:issue:`38672`)
- Bug in :meth:`SeriesGroupBy.value_counts` where error was raised on an empty series (:issue:`39172`)
- Bug in :meth:`.GroupBy.indices` would contain non-existent indices when null values were present in the groupby keys (:issue:`9304`)
- Fixed bug in :meth:`DataFrameGroupBy.sum` and :meth:`SeriesGroupBy.sum` causing loss of precision through using Kahan summation (:issue:`38778`)
- Fixed bug in :meth:`DataFrameGroupBy.cumsum`, :meth:`SeriesGroupBy.cumsum`, :meth:`DataFrameGroupBy.mean` and :meth:`SeriesGroupBy.mean` causing loss of precision through using Kahan summation (:issue:`38934`)
- Bug in :meth:`.Resampler.aggregate` and :meth:`DataFrame.transform` raising ``TypeError`` instead of ``SpecificationError`` when missing keys had mixed dtypes (:issue:`39025`)
- Bug in :meth:`.DataFrameGroupBy.idxmin` and :meth:`.DataFrameGroupBy.idxmax` with ``ExtensionDtype`` columns (:issue:`38733`)
- Bug in :meth:`Series.resample` would raise when the index was a :class:`PeriodIndex` consisting of ``NaT`` (:issue:`39227`)
- Bug in :meth:`core.window.rolling.RollingGroupby.corr` and :meth:`core.window.expanding.ExpandingGroupby.corr` where the groupby column would return 0 instead of ``np.nan`` when providing ``other`` that was longer than each group (:issue:`39591`)
- Bug in :meth:`core.window.expanding.ExpandingGroupby.corr` and :meth:`core.window.expanding.ExpandingGroupby.cov` where 1 would be returned instead of ``np.nan`` when providing ``other`` that was longer than each group (:issue:`39591`)
- Bug in :meth:`.GroupBy.mean`, :meth:`.GroupBy.median` and :meth:`DataFrame.pivot_table` not propagating metadata (:issue:`28283`)
- Bug in :meth:`Series.rolling` and :meth:`DataFrame.rolling` not calculating window bounds correctly when window is an offset and dates are in descending order (:issue:`40002`)
- Bug in :class:`SeriesGroupBy` and :class:`DataFrameGroupBy` on an empty ``Series`` or ``DataFrame`` would lose index, columns, and/or data types when directly using the methods ``idxmax``, ``idxmin``, ``mad``, ``min``, ``max``, ``sum``, ``prod``, and ``skew`` or using them through ``apply``, ``aggregate``, or ``resample`` (:issue:`26411`)
- Bug in :meth:`DataFrameGroupBy.apply` where a :class:`MultiIndex` would be created instead of an :class:`Index` if a :class:`:meth:`core.window.rolling.RollingGroupby` object was created (:issue:`39732`)
- Bug in :meth:`DataFrameGroupBy.sample` where error was raised when ``weights`` was specified and the index was an :class:`Int64Index` (:issue:`39927`)
- Bug in :meth:`DataFrameGroupBy.aggregate` and :meth:`.Resampler.aggregate` would sometimes raise ``SpecificationError`` when passed a dictionary and columns were missing; will now always raise a ``KeyError`` instead (:issue:`40004`)
- Bug in :meth:`DataFrameGroupBy.sample` where column selection was not applied to sample result (:issue:`39928`)
- Bug in :class:`core.window.ewm.ExponentialMovingWindow` when calling ``__getitem__`` would incorrectly raise a ``ValueError`` when providing ``times`` (:issue:`40164`)
- Bug in :class:`core.window.ewm.ExponentialMovingWindow` when calling ``__getitem__`` would not retain ``com``, ``span``, ``alpha`` or ``halflife`` attributes  (:issue:`40164`)
- :class:`core.window.ewm.ExponentialMovingWindow` now raises a ``NotImplementedError`` when specifying ``times`` with ``adjust=False`` due to an incorrect calculation (:issue:`40098`)
- Bug in :meth:`core.window.ewm.ExponentialMovingWindowGroupby.mean` where the times argument was ignored when ``engine='numba'`` (:issue:`40951`)
- Bug in :meth:`core.window.ewm.ExponentialMovingWindowGroupby.mean` where the wrong times were used in case of multiple groups (:issue:`40951`)
- Bug in :class:`core.window.ewm.ExponentialMovingWindowGroupby` where the times vector and values became out of sync for non-trivial groups (:issue:`40951`)
- Bug in :meth:`Series.asfreq` and :meth:`DataFrame.asfreq` dropping rows when the index is not sorted (:issue:`39805`)
- Bug in aggregation functions for :class:`DataFrame` not respecting ``numeric_only`` argument when ``level`` keyword was given (:issue:`40660`)
- Bug in :meth:`SeriesGroupBy.aggregate` where using a user-defined function to aggregate a ``Series`` with an object-typed :class:`Index` causes an incorrect :class:`Index` shape (issue:`40014`)
- Bug in :class:`core.window.RollingGroupby` where ``as_index=False`` argument in ``groupby`` was ignored (:issue:`39433`)
- Bug in :meth:`.GroupBy.any` and :meth:`.GroupBy.all` raising ``ValueError`` when using with nullable type columns holding ``NA`` even with ``skipna=True`` (:issue:`40585`)
- Bug in :meth:`GroupBy.cummin` and :meth:`GroupBy.cummax` incorrectly rounding integer values near the ``int64`` implementations bounds (:issue:`40767`)
- Bug in :meth:`.GroupBy.rank` with nullable dtypes incorrectly raising ``TypeError`` (:issue:`41010`)
- Bug in :meth:`.GroupBy.cummin` and :meth:`.GroupBy.cummax` computing wrong result with nullable data types too large to roundtrip when casting to float (:issue:`37493`)
- Bug in :meth:`DataFrame.rolling` returning mean zero for all ``NaN`` window with ``min_periods=0`` if calculation is not numerical stable (:issue:`41053`)
- Bug in :meth:`DataFrame.rolling` returning sum not zero for all ``NaN`` window with ``min_periods=0`` if calculation is not numerical stable (:issue:`41053`)
- Bug in :meth:`SeriesGroupBy.agg` failing to retain ordered :class:`CategoricalDtype` on order-preserving aggregations (:issue:`41147`)
- Bug in :meth:`DataFrameGroupBy.min` and :meth:`DataFrameGroupBy.max` with multiple object-dtype columns and ``numeric_only=False`` incorrectly raising ``ValueError`` (:issue:41111`)
- Bug in :meth:`DataFrameGroupBy.rank` with the GroupBy object's ``axis=0`` and the ``rank`` method's keyword ``axis=1`` (:issue:`41320`)

Reshaping
^^^^^^^^^
- Bug in :func:`merge` raising error when performing an inner join with partial index and ``right_index`` when no overlap between indices (:issue:`33814`)
- Bug in :meth:`DataFrame.unstack` with missing levels led to incorrect index names (:issue:`37510`)
- Bug in :func:`merge_asof` propagating the right Index with ``left_index=True`` and ``right_on`` specification instead of left Index (:issue:`33463`)
- Bug in :func:`join` over :class:`MultiIndex` returned wrong result, when one of both indexes had only one level (:issue:`36909`)
- :meth:`merge_asof` raises ``ValueError`` instead of cryptic ``TypeError`` in case of non-numerical merge columns (:issue:`29130`)
- Bug in :meth:`DataFrame.join` not assigning values correctly when having :class:`MultiIndex` where at least one dimension is from dtype ``Categorical`` with non-alphabetically sorted categories (:issue:`38502`)
- :meth:`Series.value_counts` and :meth:`Series.mode` return consistent keys in original order (:issue:`12679`, :issue:`11227` and :issue:`39007`)
- Bug in :meth:`DataFrame.stack` not handling ``NaN`` in :class:`MultiIndex` columns correct (:issue:`39481`)
- Bug in :meth:`DataFrame.apply` would give incorrect results when used with a string argument and ``axis=1`` when the axis argument was not supported and now raises a ``ValueError`` instead (:issue:`39211`)
- Bug in :meth:`DataFrame.sort_values` not reshaping index correctly after sorting on columns, when ``ignore_index=True`` (:issue:`39464`)
- Bug in :meth:`DataFrame.append` returning incorrect dtypes with combinations of ``ExtensionDtype`` dtypes (:issue:`39454`)
- Bug in :meth:`DataFrame.append` returning incorrect dtypes with combinations of ``datetime64`` and ``timedelta64`` dtypes (:issue:`39574`)
- Bug in :meth:`DataFrame.pivot_table` returning a ``MultiIndex`` for a single value when operating on and empty ``DataFrame`` (:issue:`13483`)
- Allow :class:`Index` to be passed to the :func:`numpy.all` function (:issue:`40180`)
- Bug in :meth:`DataFrame.stack` not preserving ``CategoricalDtype`` in a ``MultiIndex`` (:issue:`36991`)
- Bug in :func:`to_datetime` raising error when input sequence contains unhashable items (:issue:`39756`)
- Bug in :meth:`Series.explode` preserving index when ``ignore_index`` was ``True`` and values were scalars (:issue:`40487`)
- Bug in :func:`to_datetime` raising ``ValueError`` when :class:`Series` contains ``None`` and ``NaT`` and has more than 50 elements (:issue:`39882`)

Sparse
^^^^^^

- Bug in :meth:`DataFrame.sparse.to_coo` raising ``KeyError`` with columns that are a numeric :class:`Index` without a 0 (:issue:`18414`)
- Bug in :meth:`SparseArray.astype` with ``copy=False`` producing incorrect results when going from integer dtype to floating dtype (:issue:`34456`)
- Implemented :meth:`SparseArray.max` and :meth:`SparseArray.min` (:issue:`40921`)

ExtensionArray
^^^^^^^^^^^^^^

- Bug in :meth:`DataFrame.where` when ``other`` is a :class:`Series` with :class:`ExtensionArray` dtype (:issue:`38729`)
- Fixed bug where :meth:`Series.idxmax`, :meth:`Series.idxmin` and ``argmax/min`` fail when the underlying data is :class:`ExtensionArray` (:issue:`32749`, :issue:`33719`, :issue:`36566`)
- Fixed a bug where some properties of subclasses of :class:`PandasExtensionDtype` where improperly cached (:issue:`40329`)
- Bug in :meth:`DataFrame.mask` where masking a :class:`Dataframe` with an :class:`ExtensionArray` dtype raises ``ValueError`` (:issue:`40941`)

Styler
^^^^^^

- Bug in :class:`Styler` where ``subset`` arg in methods raised an error for some valid multiindex slices (:issue:`33562`)
- :class:`Styler` rendered HTML output minor alterations to support w3 good code standard (:issue:`39626`)
- Bug in :class:`Styler` where rendered HTML was missing a column class identifier for certain header cells (:issue:`39716`)
- Bug in :meth:`Styler.background_gradient` where text-color was not determined correctly (:issue:`39888`)
- Bug in :class:`Styler` where multiple elements in CSS-selectors were not correctly added to ``table_styles`` (:issue:`39942`)
- Bug in :class:`.Styler` where copying from Jupyter dropped top left cell and misaligned headers (:issue:`12147`)
- Bug in :class:`.Styler.where` where ``kwargs`` were not passed to the applicable callable (:issue:`40845`)
- Bug in :class:`Styler` which caused CSS to duplicate on multiple renders. (:issue:`39395`, :issue:`40334`)


Other
^^^^^
- Bug in :class:`Index` constructor sometimes silently ignoring a specified ``dtype`` (:issue:`38879`)
- Bug in :func:`pandas.api.types.infer_dtype` not recognizing Series, Index or array with a period dtype (:issue:`23553`)
- Bug in :func:`pandas.api.types.infer_dtype` raising an error for general :class:`.ExtensionArray` objects. It will now return ``"unknown-array"`` instead of raising (:issue:`37367`)
- Bug in constructing a :class:`Series` from a list and a :class:`PandasDtype` (:issue:`39357`)
- ``inspect.getmembers(Series)`` no longer raises an ``AbstractMethodError`` (:issue:`38782`)
- Bug in :meth:`Series.where` with numeric dtype and ``other = None`` not casting to ``nan`` (:issue:`39761`)
- :meth:`Index.where` behavior now mirrors :meth:`Index.putmask` behavior, i.e. ``index.where(mask, other)`` matches ``index.putmask(~mask, other)`` (:issue:`39412`)
- Bug in :func:`pandas.testing.assert_series_equal`, :func:`pandas.testing.assert_frame_equal`, :func:`pandas.testing.assert_index_equal` and :func:`pandas.testing.assert_extension_array_equal` incorrectly raising when an attribute has an unrecognized NA type (:issue:`39461`)
- Bug in :func:`pandas.testing.assert_index_equal` with ``exact=True`` not raising when comparing :class:`CategoricalIndex` instances with ``Int64Index`` and ``RangeIndex`` categories (:issue:`41263`)
- Bug in :meth:`DataFrame.equals`, :meth:`Series.equals`, :meth:`Index.equals` with object-dtype containing ``np.datetime64("NaT")`` or ``np.timedelta64("NaT")`` (:issue:`39650`)
- Bug in :func:`pandas.util.show_versions` where console JSON output was not proper JSON (:issue:`39701`)
- Bug in :meth:`DataFrame.convert_dtypes` incorrectly raised ValueError when called on an empty DataFrame (:issue:`40393`)
- Bug in :meth:`DataFrame.clip` not interpreting missing values as no threshold (:issue:`40420`)

.. ---------------------------------------------------------------------------

.. _whatsnew_130.contributors:

Contributors
~~~~~~~~~~~~<|MERGE_RESOLUTION|>--- conflicted
+++ resolved
@@ -640,13 +640,10 @@
 - Deprecated support for ``np.ma.mrecords.MaskedRecords`` in the :class:`DataFrame` constructor, pass ``{name: data[name] for name in data.dtype.names}`` instead (:issue:`40363`)
 - Deprecated using :func:`merge` or :func:`join` on a different number of levels (:issue:`34862`)
 - Deprecated the use of ``**kwargs`` in :class:`.ExcelWriter`; use the keyword argument ``engine_kwargs`` instead (:issue:`40430`)
-<<<<<<< HEAD
-- Deprecated boolean arguments of ``inclusive`` in :meth:`Series.between` to have ``{"left", "right", "neither", "both"}`` as standard argument values (:issue:`40628`)
-=======
 - Deprecated the ``level`` keyword for :class:`DataFrame` and :class:`Series` aggregations; use groupby instead (:issue:`39983`)
 - The ``inplace`` parameter of :meth:`Categorical.remove_categories`, :meth:`Categorical.add_categories`, :meth:`Categorical.reorder_categories`, :meth:`Categorical.rename_categories`, :meth:`Categorical.set_categories` is deprecated and will be removed in a future version (:issue:`37643`)
 - Deprecated :func:`merge` producing duplicated columns through the ``suffixes`` keyword  and already existing columns (:issue:`22818`)
->>>>>>> 67c93857
+- Deprecated boolean arguments of ``inclusive`` in :meth:`Series.between` to have ``{"left", "right", "neither", "both"}`` as standard argument values (:issue:`40628`)
 
 .. ---------------------------------------------------------------------------
 
