--- conflicted
+++ resolved
@@ -419,11 +419,8 @@
 - Bug in :meth:`Index.get_loc` not raising ``KeyError`` when method is specified for ``NaN`` value when ``NaN`` is not in :class:`Index` (:issue:`39382`)
 - Bug in incorrectly raising in :meth:`Index.insert`, when setting a new column that cannot be held in the existing ``frame.columns``, or in :meth:`Series.reset_index` or :meth:`DataFrame.reset_index` instead of casting to a compatible dtype (:issue:`39068`)
 - Bug in :meth:`RangeIndex.append` where a single object of length 1 was concatenated incorrectly (:issue:`39401`)
-<<<<<<< HEAD
--
-=======
 - Bug in setting ``numpy.timedelta64`` values into an object-dtype :class:`Series` using a boolean indexer (:issue:`39488`)
->>>>>>> 9a52a81f
+-
 
 Missing
 ^^^^^^^
