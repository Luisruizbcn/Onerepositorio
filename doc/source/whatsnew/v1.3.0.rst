.. _whatsnew_130:

What's new in 1.3.0 (??)
------------------------

These are the changes in pandas 1.3.0. See :ref:`release` for a full changelog
including other versions of pandas.

{{ header }}

.. ---------------------------------------------------------------------------

Enhancements
~~~~~~~~~~~~


.. _whatsnew_130.enhancements.other:

Other enhancements
^^^^^^^^^^^^^^^^^^

-
-

.. ---------------------------------------------------------------------------

.. _whatsnew_130.notable_bug_fixes:

Notable bug fixes
~~~~~~~~~~~~~~~~~

These are bug fixes that might have notable behavior changes.



.. _whatsnew_130.api_breaking.deps:

Increased minimum versions for dependencies
^^^^^^^^^^^^^^^^^^^^^^^^^^^^^^^^^^^^^^^^^^^


.. _whatsnew_130.api.other:

Other API changes
^^^^^^^^^^^^^^^^^

-
-

.. ---------------------------------------------------------------------------

.. _whatsnew_130.deprecations:

Deprecations
~~~~~~~~~~~~

-
-

.. ---------------------------------------------------------------------------


.. _whatsnew_130.performance:

Performance improvements
~~~~~~~~~~~~~~~~~~~~~~~~

-
-

.. ---------------------------------------------------------------------------

.. _whatsnew_130.bug_fixes:

Bug fixes
~~~~~~~~~

-
-

Categorical
^^^^^^^^^^^

-
-

Datetimelike
^^^^^^^^^^^^

-
-

Timedelta
^^^^^^^^^

-
-

Timezones
^^^^^^^^^

-
-

Numeric
^^^^^^^
- Bug in :meth:`DataFrame.quantile`, :meth:`DataFrame.sort_values` causing incorrect subsequent indexing behavior (:issue:`38351`)
-
-

Conversion
^^^^^^^^^^
-
-

Strings
^^^^^^^

-
-

Interval
^^^^^^^^

-
-

Indexing
^^^^^^^^
<<<<<<< HEAD
- Bug in :meth:`CategoricalIndex.get_indexer` failing to raise ``InvalidIndexError`` when non-unique (:issue:`38372`)
=======
- Bug in inserting many new columns into a :class:`DataFrame` causing incorrect subsequent indexing behavior (:issue:`38380`)
>>>>>>> d0db0098
-
-

Missing
^^^^^^^

-
-

MultiIndex
^^^^^^^^^^

-
-

I/O
^^^

-
-

Period
^^^^^^

-
-

Plotting
^^^^^^^^

-
-

Groupby/resample/rolling
^^^^^^^^^^^^^^^^^^^^^^^^

-
-

Reshaping
^^^^^^^^^

-
-

Sparse
^^^^^^

-
-

ExtensionArray
^^^^^^^^^^^^^^

-
-

Other
^^^^^

-
-

.. ---------------------------------------------------------------------------

.. _whatsnew_130.contributors:

Contributors
~~~~~~~~~~~~<|MERGE_RESOLUTION|>--- conflicted
+++ resolved
@@ -127,11 +127,8 @@
 
 Indexing
 ^^^^^^^^
-<<<<<<< HEAD
 - Bug in :meth:`CategoricalIndex.get_indexer` failing to raise ``InvalidIndexError`` when non-unique (:issue:`38372`)
-=======
 - Bug in inserting many new columns into a :class:`DataFrame` causing incorrect subsequent indexing behavior (:issue:`38380`)
->>>>>>> d0db0098
 -
 -
 
