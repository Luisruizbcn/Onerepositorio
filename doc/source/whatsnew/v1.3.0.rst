--- conflicted
+++ resolved
@@ -479,11 +479,9 @@
 - Bug in :meth:`Series.view` and :meth:`Index.view` when converting between datetime-like (``datetime64[ns]``, ``datetime64[ns, tz]``, ``timedelta64``, ``period``) dtypes (:issue:`39788`)
 - Bug in creating a :class:`DataFrame` from an empty ``np.recarray`` not retaining the original dtypes (:issue:`40121`)
 - Bug in :class:`DataFrame` failing to raise ``TypeError`` when constructing from a ``frozenset`` (:issue:`40163`)
-<<<<<<< HEAD
+- Bug in :class:`Index` construction silently ignoring a passed ``dtype`` when the data cannot be cast to that dtype (:issue:`21311`)
 - Bug in :class:`DataFrame` construction with a dictionary containing an arraylike with ``ExtensionDtype`` and ``copy=True`` failing to make a copy (:issue:`38939`)
-=======
-- Bug in :class:`Index` construction silently ignoring a passed ``dtype`` when the data cannot be cast to that dtype (:issue:`21311`)
->>>>>>> b92526b8
+-
 
 Strings
 ^^^^^^^
