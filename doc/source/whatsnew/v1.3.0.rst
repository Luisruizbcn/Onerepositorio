.. _whatsnew_130:

What's new in 1.3.0 (??)
------------------------

These are the changes in pandas 1.3.0. See :ref:`release` for a full changelog
including other versions of pandas.

{{ header }}

.. ---------------------------------------------------------------------------

Enhancements
~~~~~~~~~~~~

.. _whatsnew_130.read_csv_json_http_headers:

Custom HTTP(s) headers when reading csv or json files
^^^^^^^^^^^^^^^^^^^^^^^^^^^^^^^^^^^^^^^^^^^^^^^^^^^^^

When reading from a remote URL that is not handled by fsspec (ie. HTTP and
HTTPS) the dictionary passed to ``storage_options`` will be used to create the
headers included in the request.  This can be used to control the User-Agent
header or send other custom headers (:issue:`36688`).
For example:

.. ipython:: python

    headers = {"User-Agent": "pandas"}
    df = pd.read_csv(
        "https://download.bls.gov/pub/time.series/cu/cu.item",
        sep="\t",
        storage_options=headers
    )


.. _whatsnew_130.enhancements.other:

Other enhancements
^^^^^^^^^^^^^^^^^^

<<<<<<< HEAD
- :func:`pandas.read_sql_query` now accepts a ``dtype`` argument to cast the columnar data from the SQL database based on user input (:issue:`10285`)
-
=======
- Added :meth:`MultiIndex.dtypes` (:issue:`37062`)
- Improve error message when ``usecols`` and ``names`` do not match for :func:`read_csv` and ``engine="c"`` (:issue:`29042`)
>>>>>>> dc4eaf31

.. ---------------------------------------------------------------------------

.. _whatsnew_130.notable_bug_fixes:

Notable bug fixes
~~~~~~~~~~~~~~~~~

These are bug fixes that might have notable behavior changes.



.. _whatsnew_130.api_breaking.deps:

Increased minimum versions for dependencies
^^^^^^^^^^^^^^^^^^^^^^^^^^^^^^^^^^^^^^^^^^^
Some minimum supported versions of dependencies were updated.
If installed, we now require:

+-----------------+-----------------+----------+---------+
| Package         | Minimum Version | Required | Changed |
+=================+=================+==========+=========+
| numpy           | 1.16.5          |    X     |         |
+-----------------+-----------------+----------+---------+
| pytz            | 2017.3          |    X     |         |
+-----------------+-----------------+----------+---------+
| python-dateutil | 2.7.3           |    X     |         |
+-----------------+-----------------+----------+---------+
| bottleneck      | 1.2.1           |          |         |
+-----------------+-----------------+----------+---------+
| numexpr         | 2.6.8           |          |         |
+-----------------+-----------------+----------+---------+
| pytest (dev)    | 5.0.1           |          |         |
+-----------------+-----------------+----------+---------+
| mypy (dev)      | 0.782           |          |         |
+-----------------+-----------------+----------+---------+

For `optional libraries <https://dev.pandas.io/docs/install.html#dependencies>`_ the general recommendation is to use the latest version.
The following table lists the lowest version per library that is currently being tested throughout the development of pandas.
Optional libraries below the lowest tested version may still work, but are not considered supported.

+-----------------+-----------------+---------+
| Package         | Minimum Version | Changed |
+=================+=================+=========+
| beautifulsoup4  | 4.6.0           |         |
+-----------------+-----------------+---------+
| fastparquet     | 0.3.2           |         |
+-----------------+-----------------+---------+
| fsspec          | 0.7.4           |         |
+-----------------+-----------------+---------+
| gcsfs           | 0.6.0           |         |
+-----------------+-----------------+---------+
| lxml            | 4.3.0           |         |
+-----------------+-----------------+---------+
| matplotlib      | 2.2.3           |         |
+-----------------+-----------------+---------+
| numba           | 0.46.0          |         |
+-----------------+-----------------+---------+
| openpyxl        | 2.6.0           |         |
+-----------------+-----------------+---------+
| pyarrow         | 0.15.0          |         |
+-----------------+-----------------+---------+
| pymysql         | 0.7.11          |         |
+-----------------+-----------------+---------+
| pytables        | 3.5.1           |         |
+-----------------+-----------------+---------+
| s3fs            | 0.4.0           |         |
+-----------------+-----------------+---------+
| scipy           | 1.2.0           |         |
+-----------------+-----------------+---------+
| sqlalchemy      | 1.2.8           |         |
+-----------------+-----------------+---------+
| tabulate        | 0.8.7           |    X    |
+-----------------+-----------------+---------+
| xarray          | 0.12.0          |         |
+-----------------+-----------------+---------+
| xlrd            | 1.2.0           |         |
+-----------------+-----------------+---------+
| xlsxwriter      | 1.0.2           |         |
+-----------------+-----------------+---------+
| xlwt            | 1.3.0           |         |
+-----------------+-----------------+---------+
| pandas-gbq      | 0.12.0          |         |
+-----------------+-----------------+---------+

See :ref:`install.dependencies` and :ref:`install.optional_dependencies` for more.

.. _whatsnew_130.api.other:

Other API changes
^^^^^^^^^^^^^^^^^

-
-

.. ---------------------------------------------------------------------------

.. _whatsnew_130.deprecations:

Deprecations
~~~~~~~~~~~~

-
-

.. ---------------------------------------------------------------------------


.. _whatsnew_130.performance:

Performance improvements
~~~~~~~~~~~~~~~~~~~~~~~~
- Performance improvement in :meth:`IntervalIndex.isin` (:issue:`38353`)
-
-

.. ---------------------------------------------------------------------------

.. _whatsnew_130.bug_fixes:

Bug fixes
~~~~~~~~~

-
-

Categorical
^^^^^^^^^^^

-
-

Datetimelike
^^^^^^^^^^^^
- Bug in :class:`DataFrame` and :class:`Series` constructors sometimes dropping nanoseconds from :class:`Timestamp` (resp. :class:`Timedelta`) ``data``, with ``dtype=datetime64[ns]`` (resp. ``timedelta64[ns]``) (:issue:`38032`)
-
-

Timedelta
^^^^^^^^^

-
-

Timezones
^^^^^^^^^

-
-

Numeric
^^^^^^^
- Bug in :meth:`DataFrame.quantile`, :meth:`DataFrame.sort_values` causing incorrect subsequent indexing behavior (:issue:`38351`)
- Bug in :meth:`DataFrame.select_dtypes` with ``include=np.number`` now retains numeric ``ExtensionDtype`` columns (:issue:`35340`)
-

Conversion
^^^^^^^^^^
-
-

Strings
^^^^^^^

-
-

Interval
^^^^^^^^

-
-

Indexing
^^^^^^^^
- Bug in :meth:`CategoricalIndex.get_indexer` failing to raise ``InvalidIndexError`` when non-unique (:issue:`38372`)
- Bug in inserting many new columns into a :class:`DataFrame` causing incorrect subsequent indexing behavior (:issue:`38380`)
- Bug in :meth:`DataFrame.iloc.__setitem__` and :meth:`DataFrame.loc.__setitem__` with mixed dtypes when setting with a dictionary value (:issue:`38335`)
-
-

Missing
^^^^^^^

-
-

MultiIndex
^^^^^^^^^^

- Bug in :meth:`DataFrame.drop` raising ``TypeError`` when :class:`MultiIndex` is non-unique and no level is provided (:issue:`36293`)
-

I/O
^^^

- Bug in :func:`read_csv` interpreting ``NA`` value as comment, when ``NA`` does contain the comment string fixed for ``engine="python"`` (:issue:`34002`)
- Bug in :func:`read_csv` raising ``IndexError`` with multiple header columns and ``index_col`` specified when file has no data rows (:issue:`38292`)
- Bug in :func:`read_csv` not accepting ``usecols`` with different length than ``names`` for ``engine="python"`` (:issue:`16469`)
- Bug in :func:`read_csv` raising ``TypeError`` when ``names`` and ``parse_dates`` is specified for ``engine="c"`` (:issue:`33699`)
- Allow custom error values for parse_dates argument of :func:`read_sql`, :func:`read_sql_query` and :func:`read_sql_table` (:issue:`35185`)
-

Period
^^^^^^

-
-

Plotting
^^^^^^^^

-
-

Groupby/resample/rolling
^^^^^^^^^^^^^^^^^^^^^^^^

-
-

Reshaping
^^^^^^^^^

-
-

Sparse
^^^^^^

-
-

ExtensionArray
^^^^^^^^^^^^^^

-
-

Other
^^^^^

-
-

.. ---------------------------------------------------------------------------

.. _whatsnew_130.contributors:

Contributors
~~~~~~~~~~~~<|MERGE_RESOLUTION|>--- conflicted
+++ resolved
@@ -39,13 +39,9 @@
 Other enhancements
 ^^^^^^^^^^^^^^^^^^
 
-<<<<<<< HEAD
-- :func:`pandas.read_sql_query` now accepts a ``dtype`` argument to cast the columnar data from the SQL database based on user input (:issue:`10285`)
--
-=======
 - Added :meth:`MultiIndex.dtypes` (:issue:`37062`)
 - Improve error message when ``usecols`` and ``names`` do not match for :func:`read_csv` and ``engine="c"`` (:issue:`29042`)
->>>>>>> dc4eaf31
+- :func:`pandas.read_sql_query` now accepts a ``dtype`` argument to cast the columnar data from the SQL database based on user input (:issue:`10285`)
 
 .. ---------------------------------------------------------------------------
 
