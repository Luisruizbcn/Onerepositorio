--- conflicted
+++ resolved
@@ -324,11 +324,8 @@
 - Bug in :meth:`DataFrame.rank` with ``np.inf`` and mixture of ``np.nan`` and ``np.inf`` (:issue:`32593`)
 - Bug in :meth:`DataFrame.rank` with ``axis=0`` and columns holding incomparable types raising ``IndexError`` (:issue:`38932`)
 - Bug in :func:`select_dtypes` different behavior between Windows and Linux with ``include="int"`` (:issue:`36569`)
-<<<<<<< HEAD
+- Bug in :meth:`DataFrame.apply` and :meth:`DataFrame.agg` when passed argument ``func="size"`` would operate on the entire ``DataFrame`` instead of rows or columns (:issue:`39934`)
 - Bug in :meth:`DataFrame.transform` would raise ``SpecificationError`` when passed a dictionary and columns were missing; will now raise a ``KeyError`` instead (:issue:`40004`)
-=======
-- Bug in :meth:`DataFrame.apply` and :meth:`DataFrame.agg` when passed argument ``func="size"`` would operate on the entire ``DataFrame`` instead of rows or columns (:issue:`39934`)
->>>>>>> 4502c2e2
 -
 
 Conversion
@@ -445,12 +442,9 @@
 - Bug in :meth:`core.window.expanding.ExpandingGroupby.corr` and :meth:`core.window.expanding.ExpandingGroupby.cov` where 1 would be returned instead of ``np.nan`` when providing ``other`` that was longer than each group (:issue:`39591`)
 - Bug in :meth:`.GroupBy.mean`, :meth:`.GroupBy.median` and :meth:`DataFrame.pivot_table` not propagating metadata (:issue:`28283`)
 - Bug in :meth:`Series.rolling` and :meth:`DataFrame.rolling` not calculating window bounds correctly when window is an offset and dates are in descending order (:issue:`40002`)
-<<<<<<< HEAD
-- Bug in :meth:`DataFrameGroupBy.aggregate` and :meth:`.Resampler.aggregate` would sometimes raise ``SpecificationError`` when passed a dictionary and columns were missing; will now always raise a ``KeyError`` instead (:issue:`40004`)
-=======
 - Bug in :class:`SeriesGroupBy` and :class:`DataFrameGroupBy` on an empty ``Series`` or ``DataFrame`` would lose index, columns, and/or data types when directly using the methods ``idxmax``, ``idxmin``, ``mad``, ``min``, ``max``, ``sum``, ``prod``, and ``skew`` or using them through ``apply``, ``aggregate``, or ``resample`` (:issue:`26411`)
 - Bug in :meth:`DataFrameGroupBy.sample` where error was raised when ``weights`` was specified and the index was an :class:`Int64Index` (:issue:`39927`)
->>>>>>> 4502c2e2
+- Bug in :meth:`DataFrameGroupBy.aggregate` and :meth:`.Resampler.aggregate` would sometimes raise ``SpecificationError`` when passed a dictionary and columns were missing; will now always raise a ``KeyError`` instead (:issue:`40004`)
 -
 
 Reshaping
