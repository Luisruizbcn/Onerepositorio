--- conflicted
+++ resolved
@@ -643,11 +643,8 @@
 - Partially initialized :class:`CategoricalDtype` (i.e. those with ``categories=None`` objects will no longer compare as equal to fully initialized dtype objects.
 - Accessing ``_constructor_expanddim`` on a :class:`DataFrame` and ``_constructor_sliced`` on a :class:`Series` now raise an ``AttributeError``. Previously a ``NotImplementedError`` was raised (:issue:`38782`)
 - Added new ``engine`` and ``**engine_kwargs`` parameters to :meth:`DataFrame.to_sql` to support other future "SQL engines". Currently we still only use ``SQLAlchemy`` under the hood, but more engines are planned to be supported such as ``turbodbc`` (:issue:`36893`)
-<<<<<<< HEAD
-- :attr:`ExtensionArray._can_hold_na` should now be implemented on the :class:`ExtensionDtype` subclass as ``can_hold_na`` (:issue:`40574`)
-=======
 - Removed redundant ``freq`` from :class:`PeriodIndex` string representation (:issue:`41653`)
->>>>>>> a8b313f8
+- :attr:`ExtensionArray._can_hold_na` should now be implemented on the :class:`ExtensionDtype` subclass as ``_can_hold_na`` (:issue:`40574`)
 
 Build
 =====
