--- conflicted
+++ resolved
@@ -217,12 +217,9 @@
 I/O
 ^^^
 
-<<<<<<< HEAD
 - Bug in :meth:`read_csv` returning object dtype when ``delimiter=","`` with ``usecols`` and ``parse_dates`` specified for ``engine="python"`` (:issue:`35873`)
-=======
 - Bug in :func:`read_csv` not accepting ``usecols`` with different length than ``names`` for ``engine="python"`` (:issue:`16469`)
 - Bug in :func:`read_csv` raising ``TypeError`` when ``names`` and ``parse_dates`` is specified for ``engine="c"`` (:issue:`33699`)
->>>>>>> a3dc788c
 -
 
 Period
