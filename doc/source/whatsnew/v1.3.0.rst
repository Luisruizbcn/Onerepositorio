--- conflicted
+++ resolved
@@ -1116,11 +1116,7 @@
 - Prevent warnings when Matplotlib's ``constrained_layout`` is enabled (:issue:`25261`)
 - Bug in :func:`DataFrame.plot` was showing the wrong colors in the legend if the function was called repeatedly and some calls used ``yerr`` while others didn't (:issue:`39522`)
 - Bug in :func:`DataFrame.plot` was showing the wrong colors in the legend if the function was called repeatedly and some calls used ``secondary_y`` and others use ``legend=False`` (:issue:`40044`)
-<<<<<<< HEAD
-- Bug in :func:`DataFrame.plot` was not raising for invalid ``xlim`` and ``ylim`` dtypes (:issue:`40781`)
-=======
 - Bug in :meth:`DataFrame.plot.box` when ``dark_background`` theme was selected, caps or min/max markers for the plot were not visible (:issue:`40769`)
->>>>>>> f4e7fdcd
 
 Groupby/resample/rolling
 ^^^^^^^^^^^^^^^^^^^^^^^^
