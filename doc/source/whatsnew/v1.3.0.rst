--- conflicted
+++ resolved
@@ -674,13 +674,9 @@
 - Deprecated setting :attr:`Categorical._codes`, create a new :class:`Categorical` with the desired codes instead (:issue:`40606`)
 - Deprecated behavior of :meth:`DatetimeIndex.union` with mixed timezones; in a future version both will be cast to UTC instead of object dtype (:issue:`39328`)
 - Deprecated using ``usecols`` with out of bounds indices for ``read_csv`` with ``engine="c"`` (:issue:`25623`)
-<<<<<<< HEAD
-- Deprecated passing arguments as positional in (:issue:`41485`) :
-  - :meth:`DataFrame.interpolate` (other than ``"method"``) and :meth:`Series.interpolate`
-  - :meth:`DataFrame.set_index` (other than ``"keys"``)
-=======
 - Deprecated special treatment of lists with first element a Categorical in the :class:`DataFrame` constructor; pass as ``pd.DataFrame({col: categorical, ...})`` instead (:issue:`38845`)
 - Deprecated passing arguments as positional (except for ``"method"``) in :meth:`DataFrame.interpolate` and :meth:`Series.interpolate` (:issue:`41485`)
+- Deprecated passing arguments as positional in :meth:`DataFrame.set_index` (other than ``"keys"``) (:issue:`41485`)
 - Deprecated passing arguments (apart from ``value``) as positional in :meth:`DataFrame.fillna` and :meth:`Series.fillna` (:issue:`41485`)
 - Deprecated construction of :class:`Series` or :class:`DataFrame` with ``DatetimeTZDtype`` data and ``datetime64[ns]`` dtype.  Use ``Series(data).dt.tz_localize(None)`` instead (:issue:`41555`,:issue:`33401`)
 
@@ -724,7 +720,6 @@
     Out[5]:
     A    24
     dtype: int64
->>>>>>> 34573591
 
 .. ---------------------------------------------------------------------------
 
