.. _whatsnew_130:

What's new in 1.3.0 (??)
------------------------

These are the changes in pandas 1.3.0. See :ref:`release` for a full changelog
including other versions of pandas.

{{ header }}

.. ---------------------------------------------------------------------------

Enhancements
~~~~~~~~~~~~

.. _whatsnew_130.read_csv_json_http_headers:

Custom HTTP(s) headers when reading csv or json files
^^^^^^^^^^^^^^^^^^^^^^^^^^^^^^^^^^^^^^^^^^^^^^^^^^^^^

When reading from a remote URL that is not handled by fsspec (ie. HTTP and
HTTPS) the dictionary passed to ``storage_options`` will be used to create the
headers included in the request.  This can be used to control the User-Agent
header or send other custom headers (:issue:`36688`).
For example:

.. ipython:: python

    headers = {"User-Agent": "pandas"}
    df = pd.read_csv(
        "https://download.bls.gov/pub/time.series/cu/cu.item",
        sep="\t",
        storage_options=headers
    )

.. _whatsnew_130.window_method_table:

:class:`Rolling` and :class:`Expanding` now support a ``method`` argument with a
``'table'`` option that performs the windowing operation over an entire :class:`DataFrame`.
See ref:`window.overview` for performance and functional benefits. (:issue:`15095`)

.. _whatsnew_130.enhancements.other:

Other enhancements
^^^^^^^^^^^^^^^^^^

- Added :meth:`MultiIndex.dtypes` (:issue:`37062`)
- Added ``end`` and ``end_day`` options for ``origin`` in :meth:`DataFrame.resample` (:issue:`37804`)
- Improve error message when ``usecols`` and ``names`` do not match for :func:`read_csv` and ``engine="c"`` (:issue:`29042`)
- Improved consistency of error message when passing an invalid ``win_type`` argument in :class:`Window` (:issue:`15969`)
- :func:`pandas.read_sql_query` now accepts a ``dtype`` argument to cast the columnar data from the SQL database based on user input (:issue:`10285`)
- Improved integer type mapping from pandas to SQLAlchemy when using :meth:`DataFrame.to_sql` (:issue:`35076`)
- :func:`to_numeric` now supports downcasting of nullable ``ExtensionDtype`` objects (:issue:`33013`)
<<<<<<< HEAD
- Added HTML representation for grouped DataFrame and Series (:issue:`34926`)
=======
- :func:`pandas.read_excel` can now auto detect .xlsb files (:issue:`35416`)
>>>>>>> b5707d6b

.. ---------------------------------------------------------------------------

.. _whatsnew_130.notable_bug_fixes:

Notable bug fixes
~~~~~~~~~~~~~~~~~

These are bug fixes that might have notable behavior changes.



.. _whatsnew_130.api_breaking.deps:

Increased minimum versions for dependencies
^^^^^^^^^^^^^^^^^^^^^^^^^^^^^^^^^^^^^^^^^^^
Some minimum supported versions of dependencies were updated.
If installed, we now require:

+-----------------+-----------------+----------+---------+
| Package         | Minimum Version | Required | Changed |
+=================+=================+==========+=========+
| numpy           | 1.16.5          |    X     |         |
+-----------------+-----------------+----------+---------+
| pytz            | 2017.3          |    X     |         |
+-----------------+-----------------+----------+---------+
| python-dateutil | 2.7.3           |    X     |         |
+-----------------+-----------------+----------+---------+
| bottleneck      | 1.2.1           |          |         |
+-----------------+-----------------+----------+---------+
| numexpr         | 2.6.8           |          |         |
+-----------------+-----------------+----------+---------+
| pytest (dev)    | 5.0.1           |          |         |
+-----------------+-----------------+----------+---------+
| mypy (dev)      | 0.782           |          |         |
+-----------------+-----------------+----------+---------+

For `optional libraries <https://dev.pandas.io/docs/install.html#dependencies>`_ the general recommendation is to use the latest version.
The following table lists the lowest version per library that is currently being tested throughout the development of pandas.
Optional libraries below the lowest tested version may still work, but are not considered supported.

+-----------------+-----------------+---------+
| Package         | Minimum Version | Changed |
+=================+=================+=========+
| beautifulsoup4  | 4.6.0           |         |
+-----------------+-----------------+---------+
| fastparquet     | 0.3.2           |         |
+-----------------+-----------------+---------+
| fsspec          | 0.7.4           |         |
+-----------------+-----------------+---------+
| gcsfs           | 0.6.0           |         |
+-----------------+-----------------+---------+
| lxml            | 4.3.0           |         |
+-----------------+-----------------+---------+
| matplotlib      | 2.2.3           |         |
+-----------------+-----------------+---------+
| numba           | 0.46.0          |         |
+-----------------+-----------------+---------+
| openpyxl        | 2.6.0           |         |
+-----------------+-----------------+---------+
| pyarrow         | 0.15.0          |         |
+-----------------+-----------------+---------+
| pymysql         | 0.7.11          |         |
+-----------------+-----------------+---------+
| pytables        | 3.5.1           |         |
+-----------------+-----------------+---------+
| s3fs            | 0.4.0           |         |
+-----------------+-----------------+---------+
| scipy           | 1.2.0           |         |
+-----------------+-----------------+---------+
| sqlalchemy      | 1.2.8           |         |
+-----------------+-----------------+---------+
| tabulate        | 0.8.7           |    X    |
+-----------------+-----------------+---------+
| xarray          | 0.12.0          |         |
+-----------------+-----------------+---------+
| xlrd            | 1.2.0           |         |
+-----------------+-----------------+---------+
| xlsxwriter      | 1.0.2           |         |
+-----------------+-----------------+---------+
| xlwt            | 1.3.0           |         |
+-----------------+-----------------+---------+
| pandas-gbq      | 0.12.0          |         |
+-----------------+-----------------+---------+

See :ref:`install.dependencies` and :ref:`install.optional_dependencies` for more.

.. _whatsnew_130.api.other:

Other API changes
^^^^^^^^^^^^^^^^^
- Partially initialized :class:`CategoricalDtype` (i.e. those with ``categories=None`` objects will no longer compare as equal to fully initialized dtype objects.
-
-

.. ---------------------------------------------------------------------------

.. _whatsnew_130.deprecations:

Deprecations
~~~~~~~~~~~~
- Deprecating allowing scalars passed to the :class:`Categorical` constructor (:issue:`38433`)
- Deprecated allowing subclass-specific keyword arguments in the :class:`Index` constructor, use the specific subclass directly instead (:issue:`14093`,:issue:`21311`,:issue:`22315`,:issue:`26974`)
- Deprecated ``astype`` of datetimelike (``timedelta64[ns]``, ``datetime64[ns]``, ``Datetime64TZDtype``, ``PeriodDtype``) to integer dtypes, use ``values.view(...)`` instead (:issue:`38544`)
- Deprecated keyword ``try_cast`` in :meth:`Series.where`, :meth:`Series.mask`, :meth:`DataFrame.where`, :meth:`DataFrame.mask`; cast results manually if desired (:issue:`38836`)
- Deprecated comparison of :class:`Timestamp` object with ``datetime.date`` objects.  Instead of e.g. ``ts <= mydate`` use ``ts <= pd.Timestamp(mydate)`` or ``ts.date() <= mydate`` (:issue:`36131`)
-

.. ---------------------------------------------------------------------------


.. _whatsnew_130.performance:

Performance improvements
~~~~~~~~~~~~~~~~~~~~~~~~
- Performance improvement in :meth:`IntervalIndex.isin` (:issue:`38353`)
- Performance improvement in :meth:`Series.mean` for nullable data types (:issue:`34814`)
-

.. ---------------------------------------------------------------------------

.. _whatsnew_130.bug_fixes:

Bug fixes
~~~~~~~~~

-
-

Categorical
^^^^^^^^^^^
- Bug in :class:`CategoricalIndex` incorrectly failing to raise ``TypeError`` when scalar data is passed (:issue:`38614`)
- Bug in ``CategoricalIndex.reindex`` failed when ``Index`` passed with elements all in category (:issue:`28690`)
- Bug where constructing a :class:`Categorical` from an object-dtype array of ``date`` objects did not round-trip correctly with ``astype`` (:issue:`38552`)
- Bug in constructing a :class:`DataFrame` from an ``ndarray`` and a :class:`CategoricalDtype` (:issue:`38857`)

Datetimelike
^^^^^^^^^^^^
- Bug in :class:`DataFrame` and :class:`Series` constructors sometimes dropping nanoseconds from :class:`Timestamp` (resp. :class:`Timedelta`) ``data``, with ``dtype=datetime64[ns]`` (resp. ``timedelta64[ns]``) (:issue:`38032`)
- Bug in :meth:`DataFrame.first` and :meth:`Series.first` returning two months for offset one month when first day is last calendar day (:issue:`29623`)
- Bug in constructing a :class:`DataFrame` or :class:`Series` with mismatched ``datetime64`` data and ``timedelta64`` dtype, or vice-versa, failing to raise ``TypeError`` (:issue:`38575`, :issue:`38764`, :issue:`38792`)
- Bug in constructing a :class:`Series` or :class:`DataFrame` with a ``datetime`` object out of bounds for ``datetime64[ns]`` dtype (:issue:`38792`)
- Bug in :meth:`DatetimeIndex.intersection`, :meth:`DatetimeIndex.symmetric_difference`, :meth:`PeriodIndex.intersection`, :meth:`PeriodIndex.symmetric_difference` always returning object-dtype when operating with :class:`CategoricalIndex` (:issue:`38741`)
- Bug in :meth:`Series.where` incorrectly casting ``datetime64`` values to ``int64`` (:issue:`37682`)
-

Timedelta
^^^^^^^^^

-
-

Timezones
^^^^^^^^^

-
-

Numeric
^^^^^^^
- Bug in :meth:`DataFrame.quantile`, :meth:`DataFrame.sort_values` causing incorrect subsequent indexing behavior (:issue:`38351`)
- Bug in :meth:`DataFrame.select_dtypes` with ``include=np.number`` now retains numeric ``ExtensionDtype`` columns (:issue:`35340`)
- Bug in :meth:`DataFrame.mode` and :meth:`Series.mode` not keeping consistent integer :class:`Index` for empty input (:issue:`33321`)
- Bug in :meth:`DataFrame.rank` with ``np.inf`` and mixture of ``np.nan`` and ``np.inf`` (:issue:`32593`)

Conversion
^^^^^^^^^^
-
-

Strings
^^^^^^^

-
-

Interval
^^^^^^^^
- Bug in :meth:`IntervalIndex.intersection` and :meth:`IntervalIndex.symmetric_difference` always returning object-dtype when operating with :class:`CategoricalIndex` (:issue:`38653`, :issue:`38741`)
- Bug in :meth:`IntervalIndex.intersection` returning duplicates when at least one of both Indexes has duplicates which are present in the other (:issue:`38743`)
-

Indexing
^^^^^^^^
- Bug in :meth:`CategoricalIndex.get_indexer` failing to raise ``InvalidIndexError`` when non-unique (:issue:`38372`)
- Bug in inserting many new columns into a :class:`DataFrame` causing incorrect subsequent indexing behavior (:issue:`38380`)
- Bug in :meth:`DataFrame.iloc.__setitem__` and :meth:`DataFrame.loc.__setitem__` with mixed dtypes when setting with a dictionary value (:issue:`38335`)
- Bug in :meth:`DataFrame.loc` dropping levels of :class:`MultiIndex` when :class:`DataFrame` used as input has only one row (:issue:`10521`)
-

Missing
^^^^^^^

- Bug in :class:`Grouper` now correctly propagates ``dropna`` argument and :meth:`DataFrameGroupBy.transform` now correctly handles missing values for ``dropna=True`` (:issue:`35612`)
-
-

MultiIndex
^^^^^^^^^^

- Bug in :meth:`DataFrame.drop` raising ``TypeError`` when :class:`MultiIndex` is non-unique and no level is provided (:issue:`36293`)
- Bug in :meth:`MultiIndex.equals` incorrectly returning ``True`` when :class:`MultiIndex` containing ``NaN`` even when they are differntly ordered (:issue:`38439`)
- Bug in :meth:`MultiIndex.intersection` always returning empty when intersecting with :class:`CategoricalIndex` (:issue:`38653`)

I/O
^^^

- Bug in :meth:`Index.__repr__` when ``display.max_seq_items=1`` (:issue:`38415`)
- Bug in :func:`read_csv` not recognizing scientific notation if decimal is set for ``engine="python"`` (:issue:`31920`)
- Bug in :func:`read_csv` interpreting ``NA`` value as comment, when ``NA`` does contain the comment string fixed for ``engine="python"`` (:issue:`34002`)
- Bug in :func:`read_csv` raising ``IndexError`` with multiple header columns and ``index_col`` specified when file has no data rows (:issue:`38292`)
- Bug in :func:`read_csv` not accepting ``usecols`` with different length than ``names`` for ``engine="python"`` (:issue:`16469`)
- Bug in :func:`read_csv` raising ``TypeError`` when ``names`` and ``parse_dates`` is specified for ``engine="c"`` (:issue:`33699`)
- Bug in :func:`read_clipboard`, :func:`DataFrame.to_clipboard` not working in WSL (:issue:`38527`)
- Allow custom error values for parse_dates argument of :func:`read_sql`, :func:`read_sql_query` and :func:`read_sql_table` (:issue:`35185`)
- Bug in :func:`to_hdf` raising ``KeyError`` when trying to apply
  for subclasses of ``DataFrame`` or ``Series`` (:issue:`33748`).
- Bug in :func:`json_normalize` resulting in the first element of a generator object not being included in the returned ``DataFrame`` (:issue:`35923`)
- Bug in :func:`read_excel` forward filling :class:`MultiIndex` names with multiple header and index columns specified (:issue:`34673`)
- :func:`pandas.read_excel` now respects :func:``pandas.set_option`` (:issue:`34252`)

Period
^^^^^^

-
-

Plotting
^^^^^^^^

- Bug in :func:`scatter_matrix` raising when 2d ``ax`` argument passed (:issue:`16253`)
-
-

Groupby/resample/rolling
^^^^^^^^^^^^^^^^^^^^^^^^

- Bug in :meth:`SeriesGroupBy.value_counts` where unobserved categories in a grouped categorical series were not tallied (:issue:`38672`)
- Bug in :meth:`.GroupBy.indices` would contain non-existent indices when null values were present in the groupby keys (:issue:`9304`)
-

Reshaping
^^^^^^^^^
- Bug in :meth:`DataFrame.unstack` with missing levels led to incorrect index names (:issue:`37510`)
- Bug in :func:`concat` incorrectly casting to ``object`` dtype in some cases when one or more of the operands is empty (:issue:`38843`, :issue:`38907`)
-


Sparse
^^^^^^

- Bug in :meth:`DataFrame.sparse.to_coo` raising ``KeyError`` with columns that are a numeric :class:`Index` without a 0 (:issue:`18414`)
- Bug in :meth:`SparseArray.astype` with ``copy=False`` producing incorrect results when going from integer dtype to floating dtype (:issue:`34456`)
-

ExtensionArray
^^^^^^^^^^^^^^

- Bug in :meth:`DataFrame.where` when ``other`` is a :class:`Series` with ExtensionArray dtype (:issue:`38729`)
- Fixed bug where :meth:`Series.idxmax`, :meth:`Series.idxmin` and ``argmax/min`` fail when the underlying data is :class:`ExtensionArray` (:issue:`32749`, :issue:`33719`, :issue:`36566`)
-

Other
^^^^^
- Bug in :class:`Index` constructor sometimes silently ignorning a a specified ``dtype`` (:issue:`38879`)
-
-

.. ---------------------------------------------------------------------------

.. _whatsnew_130.contributors:

Contributors
~~~~~~~~~~~~<|MERGE_RESOLUTION|>--- conflicted
+++ resolved
@@ -51,11 +51,8 @@
 - :func:`pandas.read_sql_query` now accepts a ``dtype`` argument to cast the columnar data from the SQL database based on user input (:issue:`10285`)
 - Improved integer type mapping from pandas to SQLAlchemy when using :meth:`DataFrame.to_sql` (:issue:`35076`)
 - :func:`to_numeric` now supports downcasting of nullable ``ExtensionDtype`` objects (:issue:`33013`)
-<<<<<<< HEAD
 - Added HTML representation for grouped DataFrame and Series (:issue:`34926`)
-=======
 - :func:`pandas.read_excel` can now auto detect .xlsb files (:issue:`35416`)
->>>>>>> b5707d6b
 
 .. ---------------------------------------------------------------------------
 
