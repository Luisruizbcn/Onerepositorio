.. _whatsnew_130:

What's new in 1.3.0 (??)
------------------------

These are the changes in pandas 1.3.0. See :ref:`release` for a full changelog
including other versions of pandas.

{{ header }}

.. warning::

   When reading new Excel 2007+ (``.xlsx``) files, the default argument
   ``engine=None`` to :func:`~pandas.read_excel` will now result in using the
   `openpyxl <https://openpyxl.readthedocs.io/en/stable/>`_ engine in all cases
   when the option :attr:`io.excel.xlsx.reader` is set to ``"auto"``.
   Previously, some cases would use the
   `xlrd <https://xlrd.readthedocs.io/en/latest/>`_ engine instead. See
   :ref:`What's new 1.2.0 <whatsnew_120>` for background on this change.

.. ---------------------------------------------------------------------------

Enhancements
~~~~~~~~~~~~

.. _whatsnew_130.read_csv_json_http_headers:

Custom HTTP(s) headers when reading csv or json files
^^^^^^^^^^^^^^^^^^^^^^^^^^^^^^^^^^^^^^^^^^^^^^^^^^^^^

When reading from a remote URL that is not handled by fsspec (ie. HTTP and
HTTPS) the dictionary passed to ``storage_options`` will be used to create the
headers included in the request.  This can be used to control the User-Agent
header or send other custom headers (:issue:`36688`).
For example:

.. ipython:: python

    headers = {"User-Agent": "pandas"}
    df = pd.read_csv(
        "https://download.bls.gov/pub/time.series/cu/cu.item",
        sep="\t",
        storage_options=headers
    )

<<<<<<< HEAD
Centered Datetime-Like Rolling Windows
^^^^^^^^^^^^^^^^^^^^^^^^^^^^^^^^^^^^^^

When performing rolling calculations on :class:`DataFrame` and :class:`Series`
objects with a datetime-like index, a centered datetime-like window can now be
used (:issue:`38780`).
For example:

.. code-block:: ipython

   In [1]: df = DataFrame(
              {"A": [0, 1, 2, 3, 4]},
              index=date_range("2020", periods=5, freq="1D")
           )

   In [2]: df.rolling("2D", center=True).mean()
   Out [2]:
                    A
      2020-01-01	0.5
      2020-01-02	1.5
      2020-01-03	2.5
      2020-01-04	3.5
      2020-01-05	4.0
=======
.. _whatsnew_130.read_to_xml:

Read and write XML documents
^^^^^^^^^^^^^^^^^^^^^^^^^^^^

We added I/O support to read and render shallow versions of `XML`_ documents with
:func:`pandas.read_xml` and :meth:`DataFrame.to_xml`. Using `lxml`_ as parser,
both XPath 1.0 and XSLT 1.0 is available. (:issue:`27554`)

.. _XML: https://www.w3.org/standards/xml/core
.. _lxml: https://lxml.de

.. code-block:: ipython

    In [1]: xml = """<?xml version='1.0' encoding='utf-8'?>
       ...: <data>
       ...:  <row>
       ...:     <shape>square</shape>
       ...:     <degrees>360</degrees>
       ...:     <sides>4.0</sides>
       ...:  </row>
       ...:  <row>
       ...:     <shape>circle</shape>
       ...:     <degrees>360</degrees>
       ...:     <sides/>
       ...:  </row>
       ...:  <row>
       ...:     <shape>triangle</shape>
       ...:     <degrees>180</degrees>
       ...:     <sides>3.0</sides>
       ...:  </row>
       ...:  </data>"""

    In [2]: df = pd.read_xml(xml)
    In [3]: df
    Out[3]:
          shape  degrees  sides
    0    square      360    4.0
    1    circle      360    NaN
    2  triangle      180    3.0

    In [4]: df.to_xml()
    Out[4]:
    <?xml version='1.0' encoding='utf-8'?>
    <data>
      <row>
        <index>0</index>
        <shape>square</shape>
        <degrees>360</degrees>
        <sides>4.0</sides>
      </row>
      <row>
        <index>1</index>
        <shape>circle</shape>
        <degrees>360</degrees>
        <sides/>
      </row>
      <row>
        <index>2</index>
        <shape>triangle</shape>
        <degrees>180</degrees>
        <sides>3.0</sides>
      </row>
    </data>

For more, see :ref:`io.xml` in the user guide on IO tools.
>>>>>>> 5282bef8

.. _whatsnew_130.enhancements.other:

Other enhancements
^^^^^^^^^^^^^^^^^^

- :class:`Rolling` and :class:`Expanding` now support a ``method`` argument with a ``'table'`` option that performs the windowing operation over an entire :class:`DataFrame`. See ref:`window.overview` for performance and functional benefits (:issue:`15095`, :issue:`38995`)
- Added :meth:`MultiIndex.dtypes` (:issue:`37062`)
- Added ``end`` and ``end_day`` options for ``origin`` in :meth:`DataFrame.resample` (:issue:`37804`)
- Improve error message when ``usecols`` and ``names`` do not match for :func:`read_csv` and ``engine="c"`` (:issue:`29042`)
- Improved consistency of error message when passing an invalid ``win_type`` argument in :class:`Window` (:issue:`15969`)
- :func:`pandas.read_sql_query` now accepts a ``dtype`` argument to cast the columnar data from the SQL database based on user input (:issue:`10285`)
- Improved integer type mapping from pandas to SQLAlchemy when using :meth:`DataFrame.to_sql` (:issue:`35076`)
- :func:`to_numeric` now supports downcasting of nullable ``ExtensionDtype`` objects (:issue:`33013`)
- Add support for dict-like names in :class:`MultiIndex.set_names` and :class:`MultiIndex.rename` (:issue:`20421`)
- :func:`pandas.read_excel` can now auto detect .xlsb files (:issue:`35416`)
- :meth:`.Rolling.sum`, :meth:`.Expanding.sum`, :meth:`.Rolling.mean`, :meth:`.Expanding.mean`, :meth:`.Rolling.median`, :meth:`.Expanding.median`, :meth:`.Rolling.max`, :meth:`.Expanding.max`, :meth:`.Rolling.min`, and :meth:`.Expanding.min` now support ``Numba`` execution with the ``engine`` keyword (:issue:`38895`)
- :meth:`DataFrame.apply` can now accept NumPy unary operators as strings, e.g. ``df.apply("sqrt")``, which was already the case for :meth:`Series.apply` (:issue:`39116`)
- :meth:`DataFrame.apply` can now accept non-callable DataFrame properties as strings, e.g. ``df.apply("size")``, which was already the case for :meth:`Series.apply` (:issue:`39116`)
- :meth:`DataFrame.applymap` can now accept kwargs to pass on to func (:issue:`39987`)
- Disallow :class:`DataFrame` indexer for ``iloc`` for :meth:`Series.__getitem__` and :meth:`DataFrame.__getitem__`, (:issue:`39004`)
- :meth:`Series.apply` can now accept list-like or dictionary-like arguments that aren't lists or dictionaries, e.g. ``ser.apply(np.array(["sum", "mean"]))``, which was already the case for :meth:`DataFrame.apply` (:issue:`39140`)
- :meth:`DataFrame.plot.scatter` can now accept a categorical column as the argument to ``c`` (:issue:`12380`, :issue:`31357`)
- :meth:`.Styler.set_tooltips` allows on hover tooltips to be added to styled HTML dataframes (:issue:`35643`, :issue:`21266`, :issue:`39317`, :issue:`39708`, :issue:`40284`)
- :meth:`.Styler.set_table_styles` amended to optionally allow certain css-string input arguments (:issue:`39564`)
- :meth:`.Styler.apply` now more consistently accepts ndarray function returns, i.e. in all cases for ``axis`` is ``0, 1 or None`` (:issue:`39359`)
- :meth:`.Styler.apply` and :meth:`.Styler.applymap` now raise errors if wrong format CSS is passed on render (:issue:`39660`)
- :meth:`.Styler.format` adds keyword argument ``escape`` for optional HTML escaping (:issue:`40437`)
- Builtin highlighting methods in :class:`Styler` have a more consistent signature and css customisability (:issue:`40242`)
- :meth:`Series.loc.__getitem__` and :meth:`Series.loc.__setitem__` with :class:`MultiIndex` now raising helpful error message when indexer has too many dimensions (:issue:`35349`)
- :meth:`pandas.read_stata` and :class:`StataReader` support reading data from compressed files.
- Add support for parsing ``ISO 8601``-like timestamps with negative signs to :meth:`pandas.Timedelta` (:issue:`37172`)
- Add support for unary operators in :class:`FloatingArray` (:issue:`38749`)
- :class:`RangeIndex` can now be constructed by passing a ``range`` object directly e.g. ``pd.RangeIndex(range(3))`` (:issue:`12067`)
- :meth:`round` being enabled for the nullable integer and floating dtypes (:issue:`38844`)
- :meth:`pandas.read_csv` and :meth:`pandas.read_json` expose the argument ``encoding_errors`` to control how encoding errors are handled (:issue:`39450`)

.. ---------------------------------------------------------------------------

.. _whatsnew_130.notable_bug_fixes:

Notable bug fixes
~~~~~~~~~~~~~~~~~

These are bug fixes that might have notable behavior changes.


Preserve dtypes in  :meth:`~pandas.DataFrame.combine_first`
^^^^^^^^^^^^^^^^^^^^^^^^^^^^^^^^^^^^^^^^^^^^^^^^^^^^^^^^^^^

:meth:`~pandas.DataFrame.combine_first` will now preserve dtypes (:issue:`7509`)

.. ipython:: python

   df1 = pd.DataFrame({"A": [1, 2, 3], "B": [1, 2, 3]}, index=[0, 1, 2])
   df1
   df2 = pd.DataFrame({"B": [4, 5, 6], "C": [1, 2, 3]}, index=[2, 3, 4])
   df2
   combined = df1.combine_first(df2)

*pandas 1.2.x*

.. code-block:: ipython

   In [1]: combined.dtypes
   Out[2]:
   A    float64
   B    float64
   C    float64
   dtype: object

*pandas 1.3.0*

.. ipython:: python

   combined.dtypes


Try operating inplace when setting values with ``loc`` and ``iloc``
^^^^^^^^^^^^^^^^^^^^^^^^^^^^^^^^^^^^^^^^^^^^^^^^^^^^^^^^^^^^^^^^^^^

When setting an entire column using ``loc`` or ``iloc``, pandas will try to
insert the values into the existing data rather than create an entirely new array.

.. ipython:: python

   df = pd.DataFrame(range(3), columns=["A"], dtype="float64")
   values = df.values
   new = np.array([5, 6, 7], dtype="int64")
   df.loc[[0, 1, 2], "A"] = new

In both the new and old behavior, the data in ``values`` is overwritten, but in
the old behavior the dtype of ``df["A"]`` changed to ``int64``.

*pandas 1.2.x*

.. code-block:: ipython

   In [1]: df.dtypes
   Out[1]:
   A    int64
   dtype: object
   In [2]: np.shares_memory(df["A"].values, new)
   Out[2]: False
   In [3]: np.shares_memory(df["A"].values, values)
   Out[3]: False

In pandas 1.3.0, ``df`` continues to share data with ``values``

*pandas 1.3.0*

.. ipython:: python

   df.dtypes
   np.shares_memory(df["A"], new)
   np.shares_memory(df["A"], values)


.. _whatsnew_130.notable_bug_fixes.setitem_never_inplace:

Never Operate Inplace When Setting ``frame[keys] = values``
^^^^^^^^^^^^^^^^^^^^^^^^^^^^^^^^^^^^^^^^^^^^^^^^^^^^^^^^^^^

When setting multiple columns using ``frame[keys] = values`` new arrays will
replace pre-existing arrays for these keys, which will *not* be over-written
(:issue:`39510`).  As a result, the columns will retain the dtype(s) of ``values``,
never casting to the dtypes of the existing arrays.

.. ipython:: python

   df = pd.DataFrame(range(3), columns=["A"], dtype="float64")
   df[["A"]] = 5

In the old behavior, ``5`` was cast to ``float64`` and inserted into the existing
array backing ``df``:

*pandas 1.2.x*

.. code-block:: ipython

   In [1]: df.dtypes
   Out[1]:
   A    float64

In the new behavior, we get a new array, and retain an integer-dtyped ``5``:

*pandas 1.3.0*

.. ipython:: python

   df.dtypes


.. _whatsnew_130.notable_bug_fixes.setitem_with_bool_casting:

Consistent Casting With Setting Into Boolean Series
^^^^^^^^^^^^^^^^^^^^^^^^^^^^^^^^^^^^^^^^^^^^^^^^^^^

Setting non-boolean values into a :class:`Series with ``dtype=bool`` consistently
cast to ``dtype=object`` (:issue:`38709`)

.. ipython:: python

   orig = pd.Series([True, False])
   ser = orig.copy()
   ser.iloc[1] = np.nan
   ser2 = orig.copy()
   ser2.iloc[1] = 2.0

*pandas 1.2.x*

.. code-block:: ipython

   In [1]: ser
   Out [1]:
   0    1.0
   1    NaN
   dtype: float64

   In [2]:ser2
   Out [2]:
   0    True
   1     2.0
   dtype: object

*pandas 1.3.0*

.. ipython:: python

   ser
   ser2


.. _whatsnew_130.notable_bug_fixes.rolling_var_precision:

Removed artificial truncation in rolling variance and standard deviation
^^^^^^^^^^^^^^^^^^^^^^^^^^^^^^^^^^^^^^^^^^^^^^^^^^^^^^^^^^^^^^^^^^^^^^^^

:meth:`core.window.Rolling.std` and :meth:`core.window.Rolling.var` will no longer
artificially truncate results that are less than ``~1e-8`` and ``~1e-15`` respectively to
zero (:issue:`37051`, :issue:`40448`, :issue:`39872`).

However, floating point artifacts may now exist in the results when rolling over larger values.

.. ipython:: python

   s = pd.Series([7, 5, 5, 5])
   s.rolling(3).var()


.. _whatsnew_130.api_breaking.deps:

Increased minimum versions for dependencies
^^^^^^^^^^^^^^^^^^^^^^^^^^^^^^^^^^^^^^^^^^^
Some minimum supported versions of dependencies were updated.
If installed, we now require:

+-----------------+-----------------+----------+---------+
| Package         | Minimum Version | Required | Changed |
+=================+=================+==========+=========+
| numpy           | 1.16.5          |    X     |         |
+-----------------+-----------------+----------+---------+
| pytz            | 2017.3          |    X     |         |
+-----------------+-----------------+----------+---------+
| python-dateutil | 2.7.3           |    X     |         |
+-----------------+-----------------+----------+---------+
| bottleneck      | 1.2.1           |          |         |
+-----------------+-----------------+----------+---------+
| numexpr         | 2.6.8           |          |         |
+-----------------+-----------------+----------+---------+
| pytest (dev)    | 5.0.1           |          |         |
+-----------------+-----------------+----------+---------+
| mypy (dev)      | 0.800           |          |    X    |
+-----------------+-----------------+----------+---------+
| setuptools      | 38.6.0          |          |    X    |
+-----------------+-----------------+----------+---------+

For `optional libraries <https://pandas.pydata.org/docs/getting_started/install.html>`_ the general recommendation is to use the latest version.
The following table lists the lowest version per library that is currently being tested throughout the development of pandas.
Optional libraries below the lowest tested version may still work, but are not considered supported.

+-----------------+-----------------+---------+
| Package         | Minimum Version | Changed |
+=================+=================+=========+
| beautifulsoup4  | 4.6.0           |         |
+-----------------+-----------------+---------+
| fastparquet     | 0.4.0           |    X    |
+-----------------+-----------------+---------+
| fsspec          | 0.7.4           |         |
+-----------------+-----------------+---------+
| gcsfs           | 0.6.0           |         |
+-----------------+-----------------+---------+
| lxml            | 4.3.0           |         |
+-----------------+-----------------+---------+
| matplotlib      | 2.2.3           |         |
+-----------------+-----------------+---------+
| numba           | 0.46.0          |         |
+-----------------+-----------------+---------+
| openpyxl        | 3.0.0           |    X    |
+-----------------+-----------------+---------+
| pyarrow         | 0.15.0          |         |
+-----------------+-----------------+---------+
| pymysql         | 0.7.11          |         |
+-----------------+-----------------+---------+
| pytables        | 3.5.1           |         |
+-----------------+-----------------+---------+
| s3fs            | 0.4.0           |         |
+-----------------+-----------------+---------+
| scipy           | 1.2.0           |         |
+-----------------+-----------------+---------+
| sqlalchemy      | 1.2.8           |         |
+-----------------+-----------------+---------+
| tabulate        | 0.8.7           |    X    |
+-----------------+-----------------+---------+
| xarray          | 0.12.0          |         |
+-----------------+-----------------+---------+
| xlrd            | 1.2.0           |         |
+-----------------+-----------------+---------+
| xlsxwriter      | 1.0.2           |         |
+-----------------+-----------------+---------+
| xlwt            | 1.3.0           |         |
+-----------------+-----------------+---------+
| pandas-gbq      | 0.12.0          |         |
+-----------------+-----------------+---------+

See :ref:`install.dependencies` and :ref:`install.optional_dependencies` for more.

.. _whatsnew_130.api.other:

Other API changes
^^^^^^^^^^^^^^^^^
- Partially initialized :class:`CategoricalDtype` (i.e. those with ``categories=None`` objects will no longer compare as equal to fully initialized dtype objects.
- Accessing ``_constructor_expanddim`` on a :class:`DataFrame` and ``_constructor_sliced`` on a :class:`Series` now raise an ``AttributeError``. Previously a ``NotImplementedError`` was raised (:issue:`38782`)
-

.. ---------------------------------------------------------------------------

.. _whatsnew_130.deprecations:

Deprecations
~~~~~~~~~~~~
- Deprecated allowing scalars to be passed to the :class:`Categorical` constructor (:issue:`38433`)
- Deprecated allowing subclass-specific keyword arguments in the :class:`Index` constructor, use the specific subclass directly instead (:issue:`14093`, :issue:`21311`, :issue:`22315`, :issue:`26974`)
- Deprecated ``astype`` of datetimelike (``timedelta64[ns]``, ``datetime64[ns]``, ``Datetime64TZDtype``, ``PeriodDtype``) to integer dtypes, use ``values.view(...)`` instead (:issue:`38544`)
- Deprecated :meth:`MultiIndex.is_lexsorted` and :meth:`MultiIndex.lexsort_depth`, use :meth:`MultiIndex.is_monotonic_increasing` instead (:issue:`32259`)
- Deprecated keyword ``try_cast`` in :meth:`Series.where`, :meth:`Series.mask`, :meth:`DataFrame.where`, :meth:`DataFrame.mask`; cast results manually if desired (:issue:`38836`)
- Deprecated comparison of :class:`Timestamp` object with ``datetime.date`` objects.  Instead of e.g. ``ts <= mydate`` use ``ts <= pd.Timestamp(mydate)`` or ``ts.date() <= mydate`` (:issue:`36131`)
- Deprecated :attr:`Rolling.win_type` returning ``"freq"`` (:issue:`38963`)
- Deprecated :attr:`Rolling.is_datetimelike` (:issue:`38963`)
- Deprecated :class:`DataFrame` indexer for :meth:`Series.__setitem__` and :meth:`DataFrame.__setitem__` (:issue:`39004`)
- Deprecated :meth:`core.window.ewm.ExponentialMovingWindow.vol` (:issue:`39220`)
- Using ``.astype`` to convert between ``datetime64[ns]`` dtype and :class:`DatetimeTZDtype` is deprecated and will raise in a future version, use ``obj.tz_localize`` or ``obj.dt.tz_localize`` instead (:issue:`38622`)
- Deprecated casting ``datetime.date`` objects to ``datetime64`` when used as ``fill_value`` in :meth:`DataFrame.unstack`, :meth:`DataFrame.shift`, :meth:`Series.shift`, and :meth:`DataFrame.reindex`, pass ``pd.Timestamp(dateobj)`` instead (:issue:`39767`)
- Deprecated :meth:`.Styler.set_na_rep` and :meth:`.Styler.set_precision` in favour of :meth:`.Styler.format` with ``na_rep`` and ``precision`` as existing and new input arguments respectively (:issue:`40134`, :issue:`40425`)
- Deprecated allowing partial failure in :meth:`Series.transform` and :meth:`DataFrame.transform` when ``func`` is list-like or dict-like and raises anything but ``TypeError``; ``func`` raising anything but a ``TypeError`` will raise in a future version (:issue:`40211`)
- Deprecated support for ``np.ma.mrecords.MaskedRecords`` in the :class:`DataFrame` constructor, pass ``{name: data[name] for name in data.dtype.names}`` instead (:issue:`40363`)
- Deprecated the use of ``**kwargs`` in :class:`.ExcelWriter`; use the keyword argument ``engine_kwargs`` instead (:issue:`40430`)

.. ---------------------------------------------------------------------------


.. _whatsnew_130.performance:

Performance improvements
~~~~~~~~~~~~~~~~~~~~~~~~
- Performance improvement in :meth:`IntervalIndex.isin` (:issue:`38353`)
- Performance improvement in :meth:`Series.mean` for nullable data types (:issue:`34814`)
- Performance improvement in :meth:`Series.isin` for nullable data types (:issue:`38340`)
- Performance improvement in :meth:`DataFrame.fillna` with ``method="pad|backfill"`` for nullable floating and nullable integer dtypes (:issue:`39953`)
- Performance improvement in :meth:`DataFrame.corr` for method=kendall (:issue:`28329`)
- Performance improvement in :meth:`core.window.rolling.Rolling.corr` and :meth:`core.window.rolling.Rolling.cov` (:issue:`39388`)
- Performance improvement in :meth:`core.window.rolling.RollingGroupby.corr`, :meth:`core.window.expanding.ExpandingGroupby.corr`, :meth:`core.window.expanding.ExpandingGroupby.corr` and :meth:`core.window.expanding.ExpandingGroupby.cov` (:issue:`39591`)
- Performance improvement in :func:`unique` for object data type (:issue:`37615`)
- Performance improvement in :func:`pd.json_normalize` for basic cases (including separators) (:issue:`40035` :issue:`15621`)
- Performance improvement in :class:`core.window.rolling.ExpandingGroupby` aggregation methods (:issue:`39664`)
- Performance improvement in :class:`Styler` where render times are more than 50% reduced (:issue:`39972` :issue:`39952`)
- Performance improvement in :meth:`core.window.ewm.ExponentialMovingWindow.mean` with ``times`` (:issue:`39784`)
- Performance improvement in :meth:`.GroupBy.apply` when requiring the python fallback implementation (:issue:`40176`)

.. ---------------------------------------------------------------------------

.. _whatsnew_130.bug_fixes:

Bug fixes
~~~~~~~~~

Categorical
^^^^^^^^^^^
- Bug in :class:`CategoricalIndex` incorrectly failing to raise ``TypeError`` when scalar data is passed (:issue:`38614`)
- Bug in ``CategoricalIndex.reindex`` failed when ``Index`` passed with elements all in category (:issue:`28690`)
- Bug where constructing a :class:`Categorical` from an object-dtype array of ``date`` objects did not round-trip correctly with ``astype`` (:issue:`38552`)
- Bug in constructing a :class:`DataFrame` from an ``ndarray`` and a :class:`CategoricalDtype` (:issue:`38857`)
- Bug in :meth:`DataFrame.reindex` was throwing ``IndexError`` when new index contained duplicates and old index was :class:`CategoricalIndex` (:issue:`38906`)
- Bug in setting categorical values into an object-dtype column in a :class:`DataFrame` (:issue:`39136`)
- Bug in :meth:`DataFrame.reindex` was raising ``IndexError`` when new index contained duplicates and old index was :class:`CategoricalIndex` (:issue:`38906`)

Datetimelike
^^^^^^^^^^^^
- Bug in :class:`DataFrame` and :class:`Series` constructors sometimes dropping nanoseconds from :class:`Timestamp` (resp. :class:`Timedelta`) ``data``, with ``dtype=datetime64[ns]`` (resp. ``timedelta64[ns]``) (:issue:`38032`)
- Bug in :meth:`DataFrame.first` and :meth:`Series.first` returning two months for offset one month when first day is last calendar day (:issue:`29623`)
- Bug in constructing a :class:`DataFrame` or :class:`Series` with mismatched ``datetime64`` data and ``timedelta64`` dtype, or vice-versa, failing to raise ``TypeError`` (:issue:`38575`, :issue:`38764`, :issue:`38792`)
- Bug in constructing a :class:`Series` or :class:`DataFrame` with a ``datetime`` object out of bounds for ``datetime64[ns]`` dtype or a ``timedelta`` object out of bounds for ``timedelta64[ns]`` dtype (:issue:`38792`, :issue:`38965`)
- Bug in :meth:`DatetimeIndex.intersection`, :meth:`DatetimeIndex.symmetric_difference`, :meth:`PeriodIndex.intersection`, :meth:`PeriodIndex.symmetric_difference` always returning object-dtype when operating with :class:`CategoricalIndex` (:issue:`38741`)
- Bug in :meth:`Series.where` incorrectly casting ``datetime64`` values to ``int64`` (:issue:`37682`)
- Bug in :class:`Categorical` incorrectly typecasting ``datetime`` object to ``Timestamp`` (:issue:`38878`)
- Bug in comparisons between :class:`Timestamp` object and ``datetime64`` objects just outside the implementation bounds for nanosecond ``datetime64`` (:issue:`39221`)
- Bug in :meth:`Timestamp.round`, :meth:`Timestamp.floor`, :meth:`Timestamp.ceil` for values near the implementation bounds of :class:`Timestamp` (:issue:`39244`)
- Bug in :meth:`Timedelta.round`, :meth:`Timedelta.floor`, :meth:`Timedelta.ceil` for values near the implementation bounds of :class:`Timedelta` (:issue:`38964`)
- Bug in :func:`date_range` incorrectly creating :class:`DatetimeIndex` containing ``NaT`` instead of raising ``OutOfBoundsDatetime`` in corner cases (:issue:`24124`)
- Bug in :func:`infer_freq` incorrectly fails to infer 'H' frequency of :class:`DatetimeIndex` if the latter has a timezone and crosses DST boundaries (:issue:`39556`)

Timedelta
^^^^^^^^^
- Bug in constructing :class:`Timedelta` from ``np.timedelta64`` objects with non-nanosecond units that are out of bounds for ``timedelta64[ns]`` (:issue:`38965`)
- Bug in constructing a :class:`TimedeltaIndex` incorrectly accepting ``np.datetime64("NaT")`` objects (:issue:`39462`)
- Bug in constructing :class:`Timedelta` from input string with only symbols and no digits failed to raise an error (:issue:`39710`)
- Bug in :class:`TimedeltaIndex` and :func:`to_timedelta` failing to raise when passed non-nanosecond ``timedelta64`` arrays that overflow when converting to ``timedelta64[ns]`` (:issue:`40008`)

Timezones
^^^^^^^^^
- Bug in different ``tzinfo`` objects representing UTC not being treated as equivalent (:issue:`39216`)
- Bug in ``dateutil.tz.gettz("UTC")`` not being recognized as equivalent to other UTC-representing tzinfos (:issue:`39276`)
-

Numeric
^^^^^^^
- Bug in :meth:`DataFrame.quantile`, :meth:`DataFrame.sort_values` causing incorrect subsequent indexing behavior (:issue:`38351`)
- Bug in :meth:`DataFrame.sort_values` raising an :class:`IndexError` for empty ``by`` (:issue:`40258`)
- Bug in :meth:`DataFrame.select_dtypes` with ``include=np.number`` now retains numeric ``ExtensionDtype`` columns (:issue:`35340`)
- Bug in :meth:`DataFrame.mode` and :meth:`Series.mode` not keeping consistent integer :class:`Index` for empty input (:issue:`33321`)
- Bug in :meth:`DataFrame.rank` with ``np.inf`` and mixture of ``np.nan`` and ``np.inf`` (:issue:`32593`)
- Bug in :meth:`DataFrame.rank` with ``axis=0`` and columns holding incomparable types raising ``IndexError`` (:issue:`38932`)
- Bug in :func:`select_dtypes` different behavior between Windows and Linux with ``include="int"`` (:issue:`36569`)
- Bug in :meth:`DataFrame.apply` and :meth:`DataFrame.agg` when passed argument ``func="size"`` would operate on the entire ``DataFrame`` instead of rows or columns (:issue:`39934`)
- Bug in :meth:`DataFrame.transform` would raise ``SpecificationError`` when passed a dictionary and columns were missing; will now raise a ``KeyError`` instead (:issue:`40004`)
-

Conversion
^^^^^^^^^^
- Bug in :meth:`Series.to_dict` with ``orient='records'`` now returns python native types (:issue:`25969`)
- Bug in :meth:`Series.view` and :meth:`Index.view` when converting between datetime-like (``datetime64[ns]``, ``datetime64[ns, tz]``, ``timedelta64``, ``period``) dtypes (:issue:`39788`)
- Bug in creating a :class:`DataFrame` from an empty ``np.recarray`` not retaining the original dtypes (:issue:`40121`)
- Bug in :class:`DataFrame` failing to raise ``TypeError`` when constructing from a ``frozenset`` (:issue:`40163`)
- Bug in :class:`Index` construction silently ignoring a passed ``dtype`` when the data cannot be cast to that dtype (:issue:`21311`)

Strings
^^^^^^^

-
-

Interval
^^^^^^^^
- Bug in :meth:`IntervalIndex.intersection` and :meth:`IntervalIndex.symmetric_difference` always returning object-dtype when operating with :class:`CategoricalIndex` (:issue:`38653`, :issue:`38741`)
- Bug in :meth:`IntervalIndex.intersection` returning duplicates when at least one of both Indexes has duplicates which are present in the other (:issue:`38743`)
- :meth:`IntervalIndex.union`, :meth:`IntervalIndex.intersection`, :meth:`IntervalIndex.difference`, and :meth:`IntervalIndex.symmetric_difference` now cast to the appropriate dtype instead of raising ``TypeError`` when operating with another :class:`IntervalIndex` with incompatible dtype (:issue:`39267`)
- :meth:`PeriodIndex.union`, :meth:`PeriodIndex.intersection`, :meth:`PeriodIndex.symmetric_difference`, :meth:`PeriodIndex.difference` now cast to object dtype instead of raising ``IncompatibleFrequency`` when operating with another :class:`PeriodIndex` with incompatible dtype (:issue:`??`)

Indexing
^^^^^^^^

- Bug in :meth:`Index.union` dropping duplicate ``Index`` values when ``Index`` was not monotonic or ``sort`` was set to ``False`` (:issue:`36289`, :issue:`31326`)
- Bug in :meth:`CategoricalIndex.get_indexer` failing to raise ``InvalidIndexError`` when non-unique (:issue:`38372`)
- Bug in inserting many new columns into a :class:`DataFrame` causing incorrect subsequent indexing behavior (:issue:`38380`)
- Bug in :meth:`DataFrame.__setitem__` raising ``ValueError`` when setting multiple values to duplicate columns (:issue:`15695`)
- Bug in :meth:`DataFrame.loc`, :meth:`Series.loc`, :meth:`DataFrame.__getitem__` and :meth:`Series.__getitem__` returning incorrect elements for non-monotonic :class:`DatetimeIndex` for string slices (:issue:`33146`)
- Bug in :meth:`DataFrame.reindex` and :meth:`Series.reindex` with timezone aware indexes raising ``TypeError`` for ``method="ffill"`` and ``method="bfill"`` and specified ``tolerance`` (:issue:`38566`)
- Bug in :meth:`DataFrame.reindex` with ``datetime64[ns]`` or ``timedelta64[ns]`` incorrectly casting to integers when the ``fill_value`` requires casting to object dtype (:issue:`39755`)
- Bug in :meth:`DataFrame.__setitem__` raising ``ValueError`` with empty :class:`DataFrame` and specified columns for string indexer and non empty :class:`DataFrame` to set (:issue:`38831`)
- Bug in :meth:`DataFrame.loc.__setitem__` raising ValueError when expanding unique column for :class:`DataFrame` with duplicate columns (:issue:`38521`)
- Bug in :meth:`DataFrame.iloc.__setitem__` and :meth:`DataFrame.loc.__setitem__` with mixed dtypes when setting with a dictionary value (:issue:`38335`)
- Bug in :meth:`DataFrame.__setitem__` not raising ``ValueError`` when right hand side is a :class:`DataFrame` with wrong number of columns (:issue:`38604`)
- Bug in :meth:`Series.__setitem__` raising ``ValueError`` when setting a :class:`Series` with a scalar indexer (:issue:`38303`)
- Bug in :meth:`DataFrame.loc` dropping levels of :class:`MultiIndex` when :class:`DataFrame` used as input has only one row (:issue:`10521`)
- Bug in :meth:`DataFrame.__getitem__` and :meth:`Series.__getitem__` always raising ``KeyError`` when slicing with existing strings an :class:`Index` with milliseconds (:issue:`33589`)
- Bug in setting ``timedelta64`` or ``datetime64`` values into numeric :class:`Series` failing to cast to object dtype (:issue:`39086`, issue:`39619`)
- Bug in setting :class:`Interval` values into a :class:`Series` or :class:`DataFrame` with mismatched :class:`IntervalDtype` incorrectly casting the new values to the existing dtype (:issue:`39120`)
- Bug in setting ``datetime64`` values into a :class:`Series` with integer-dtype incorrect casting the datetime64 values to integers (:issue:`39266`)
- Bug in setting ``np.datetime64("NaT")`` into a :class:`Series` with :class:`Datetime64TZDtype` incorrectly treating the timezone-naive value as timezone-aware (:issue:`39769`)
- Bug in :meth:`Index.get_loc` not raising ``KeyError`` when method is specified for ``NaN`` value when ``NaN`` is not in :class:`Index` (:issue:`39382`)
- Bug in :meth:`DatetimeIndex.insert` when inserting ``np.datetime64("NaT")`` into a timezone-aware index incorrectly treating the timezone-naive value as timezone-aware (:issue:`39769`)
- Bug in incorrectly raising in :meth:`Index.insert`, when setting a new column that cannot be held in the existing ``frame.columns``, or in :meth:`Series.reset_index` or :meth:`DataFrame.reset_index` instead of casting to a compatible dtype (:issue:`39068`)
- Bug in :meth:`RangeIndex.append` where a single object of length 1 was concatenated incorrectly (:issue:`39401`)
- Bug in setting ``numpy.timedelta64`` values into an object-dtype :class:`Series` using a boolean indexer (:issue:`39488`)
- Bug in setting numeric values into a into a boolean-dtypes :class:`Series` using ``at`` or ``iat`` failing to cast to object-dtype (:issue:`39582`)
- Bug in :meth:`DataFrame.loc.__setitem__` when setting-with-expansion incorrectly raising when the index in the expanding axis contains duplicates (:issue:`40096`)

Missing
^^^^^^^

- Bug in :class:`Grouper` now correctly propagates ``dropna`` argument and :meth:`DataFrameGroupBy.transform` now correctly handles missing values for ``dropna=True`` (:issue:`35612`)
- Bug in :func:`isna`, and :meth:`Series.isna`, :meth:`Index.isna`, :meth:`DataFrame.isna` (and the corresponding ``notna`` functions) not recognizing ``Decimal("NaN")`` objects (:issue:`39409`)
-

MultiIndex
^^^^^^^^^^

- Bug in :meth:`DataFrame.drop` raising ``TypeError`` when :class:`MultiIndex` is non-unique and ``level`` is not provided (:issue:`36293`)
- Bug in :meth:`MultiIndex.intersection` duplicating ``NaN`` in result (:issue:`38623`)
- Bug in :meth:`MultiIndex.equals` incorrectly returning ``True`` when :class:`MultiIndex` containing ``NaN`` even when they are differently ordered (:issue:`38439`)
- Bug in :meth:`MultiIndex.intersection` always returning empty when intersecting with :class:`CategoricalIndex` (:issue:`38653`)

I/O
^^^

- Bug in :meth:`Index.__repr__` when ``display.max_seq_items=1`` (:issue:`38415`)
- Bug in :func:`read_csv` not recognizing scientific notation if decimal is set for ``engine="python"`` (:issue:`31920`)
- Bug in :func:`read_csv` interpreting ``NA`` value as comment, when ``NA`` does contain the comment string fixed for ``engine="python"`` (:issue:`34002`)
- Bug in :func:`read_csv` raising ``IndexError`` with multiple header columns and ``index_col`` specified when file has no data rows (:issue:`38292`)
- Bug in :func:`read_csv` not accepting ``usecols`` with different length than ``names`` for ``engine="python"`` (:issue:`16469`)
- Bug in :meth:`read_csv` returning object dtype when ``delimiter=","`` with ``usecols`` and ``parse_dates`` specified for ``engine="python"`` (:issue:`35873`)
- Bug in :func:`read_csv` raising ``TypeError`` when ``names`` and ``parse_dates`` is specified for ``engine="c"`` (:issue:`33699`)
- Bug in :func:`read_clipboard`, :func:`DataFrame.to_clipboard` not working in WSL (:issue:`38527`)
- Allow custom error values for parse_dates argument of :func:`read_sql`, :func:`read_sql_query` and :func:`read_sql_table` (:issue:`35185`)
- Bug in :func:`to_hdf` raising ``KeyError`` when trying to apply for subclasses of ``DataFrame`` or ``Series`` (:issue:`33748`)
- Bug in :meth:`~HDFStore.put` raising a wrong ``TypeError`` when saving a DataFrame with non-string dtype (:issue:`34274`)
- Bug in :func:`json_normalize` resulting in the first element of a generator object not being included in the returned ``DataFrame`` (:issue:`35923`)
- Bug in :func:`read_csv` applying thousands separator to date columns when column should be parsed for dates and ``usecols`` is specified for ``engine="python"`` (:issue:`39365`)
- Bug in :func:`read_excel` forward filling :class:`MultiIndex` names with multiple header and index columns specified (:issue:`34673`)
- :func:`read_excel` now respects :func:`set_option` (:issue:`34252`)
- Bug in :func:`read_csv` not switching ``true_values`` and ``false_values`` for nullable ``boolean`` dtype (:issue:`34655`)
- Bug in :func:`read_json` when ``orient="split"`` does not maintain numeric string index (:issue:`28556`)
- :meth:`read_sql` returned an empty generator if ``chunksize`` was no-zero and the query returned no results. Now returns a generator with a single empty dataframe (:issue:`34411`)
- Bug in :func:`read_hdf` returning unexpected records when filtering on categorical string columns using ``where`` parameter (:issue:`39189`)
- Bug in :func:`read_sas` raising ``ValueError`` when ``datetimes`` were null (:issue:`39725`)
- Bug in :func:`read_excel` dropping empty values from single-column spreadsheets (:issue:`39808`)

Period
^^^^^^
- Comparisons of :class:`Period` objects or :class:`Index`, :class:`Series`, or :class:`DataFrame` with mismatched ``PeriodDtype`` now behave like other mismatched-type comparisons, returning ``False`` for equals, ``True`` for not-equal, and raising ``TypeError`` for inequality checks (:issue:`39274`)
-
-

Plotting
^^^^^^^^

- Bug in :func:`scatter_matrix` raising when 2d ``ax`` argument passed (:issue:`16253`)
- Prevent warnings when matplotlib's ``constrained_layout`` is enabled (:issue:`25261`)
-

Groupby/resample/rolling
^^^^^^^^^^^^^^^^^^^^^^^^
- Bug in :meth:`DataFrameGroupBy.agg` and :meth:`SeriesGroupBy.agg` with :class:`PeriodDtype` columns incorrectly casting results too aggressively (:issue:`38254`)
- Bug in :meth:`SeriesGroupBy.value_counts` where unobserved categories in a grouped categorical series were not tallied (:issue:`38672`)
- Bug in :meth:`SeriesGroupBy.value_counts` where error was raised on an empty series (:issue:`39172`)
- Bug in :meth:`.GroupBy.indices` would contain non-existent indices when null values were present in the groupby keys (:issue:`9304`)
- Fixed bug in :meth:`DataFrameGroupBy.sum` and :meth:`SeriesGroupBy.sum` causing loss of precision through using Kahan summation (:issue:`38778`)
- Fixed bug in :meth:`DataFrameGroupBy.cumsum`, :meth:`SeriesGroupBy.cumsum`, :meth:`DataFrameGroupBy.mean` and :meth:`SeriesGroupBy.mean` causing loss of precision through using Kahan summation (:issue:`38934`)
- Bug in :meth:`.Resampler.aggregate` and :meth:`DataFrame.transform` raising ``TypeError`` instead of ``SpecificationError`` when missing keys had mixed dtypes (:issue:`39025`)
- Bug in :meth:`.DataFrameGroupBy.idxmin` and :meth:`.DataFrameGroupBy.idxmax` with ``ExtensionDtype`` columns (:issue:`38733`)
- Bug in :meth:`Series.resample` would raise when the index was a :class:`PeriodIndex` consisting of ``NaT`` (:issue:`39227`)
- Bug in :meth:`core.window.rolling.RollingGroupby.corr` and :meth:`core.window.expanding.ExpandingGroupby.corr` where the groupby column would return 0 instead of ``np.nan`` when providing ``other`` that was longer than each group (:issue:`39591`)
- Bug in :meth:`core.window.expanding.ExpandingGroupby.corr` and :meth:`core.window.expanding.ExpandingGroupby.cov` where 1 would be returned instead of ``np.nan`` when providing ``other`` that was longer than each group (:issue:`39591`)
- Bug in :meth:`.GroupBy.mean`, :meth:`.GroupBy.median` and :meth:`DataFrame.pivot_table` not propagating metadata (:issue:`28283`)
- Bug in :meth:`Series.rolling` and :meth:`DataFrame.rolling` not calculating window bounds correctly when window is an offset and dates are in descending order (:issue:`40002`)
- Bug in :class:`SeriesGroupBy` and :class:`DataFrameGroupBy` on an empty ``Series`` or ``DataFrame`` would lose index, columns, and/or data types when directly using the methods ``idxmax``, ``idxmin``, ``mad``, ``min``, ``max``, ``sum``, ``prod``, and ``skew`` or using them through ``apply``, ``aggregate``, or ``resample`` (:issue:`26411`)
- Bug in :meth:`DataFrameGroupBy.apply` where a :class:`MultiIndex` would be created instead of an :class:`Index` if a :class:`:meth:`core.window.rolling.RollingGroupby` object was created (:issue:`39732`)
- Bug in :meth:`DataFrameGroupBy.sample` where error was raised when ``weights`` was specified and the index was an :class:`Int64Index` (:issue:`39927`)
- Bug in :meth:`DataFrameGroupBy.aggregate` and :meth:`.Resampler.aggregate` would sometimes raise ``SpecificationError`` when passed a dictionary and columns were missing; will now always raise a ``KeyError`` instead (:issue:`40004`)
- Bug in :meth:`DataFrameGroupBy.sample` where column selection was not applied to sample result (:issue:`39928`)
- Bug in :class:`core.window.ewm.ExponentialMovingWindow` when calling ``__getitem__`` would incorrectly raise a ``ValueError`` when providing ``times`` (:issue:`40164`)
- Bug in :class:`core.window.ewm.ExponentialMovingWindow` when calling ``__getitem__`` would not retain ``com``, ``span``, ``alpha`` or ``halflife`` attributes  (:issue:`40164`)
- :class:`core.window.ewm.ExponentialMovingWindow` now raises a ``NotImplementedError`` when specifying ``times`` with ``adjust=False`` due to an incorrect calculation (:issue:`40098`)
- Bug in :meth:`Series.asfreq` and :meth:`DataFrame.asfreq` dropping rows when the index is not sorted (:issue:`39805`)

Reshaping
^^^^^^^^^
- Bug in :func:`merge` raising error when performing an inner join with partial index and ``right_index`` when no overlap between indices (:issue:`33814`)
- Bug in :meth:`DataFrame.unstack` with missing levels led to incorrect index names (:issue:`37510`)
- Bug in :func:`join` over :class:`MultiIndex` returned wrong result, when one of both indexes had only one level (:issue:`36909`)
- :meth:`merge_asof` raises ``ValueError`` instead of cryptic ``TypeError`` in case of non-numerical merge columns (:issue:`29130`)
- Bug in :meth:`DataFrame.join` not assigning values correctly when having :class:`MultiIndex` where at least one dimension is from dtype ``Categorical`` with non-alphabetically sorted categories (:issue:`38502`)
- :meth:`Series.value_counts` and :meth:`Series.mode` return consistent keys in original order (:issue:`12679`, :issue:`11227` and :issue:`39007`)
- Bug in :meth:`DataFrame.stack` not handling ``NaN`` in :class:`MultiIndex` columns correct (:issue:`39481`)
- Bug in :meth:`DataFrame.apply` would give incorrect results when used with a string argument and ``axis=1`` when the axis argument was not supported and now raises a ``ValueError`` instead (:issue:`39211`)
- Bug in :meth:`DataFrame.sort_values` not reshaping index correctly after sorting on columns, when ``ignore_index=True`` (:issue:`39464`)
- Bug in :meth:`DataFrame.append` returning incorrect dtypes with combinations of ``ExtensionDtype`` dtypes (:issue:`39454`)
- Bug in :meth:`DataFrame.append` returning incorrect dtypes with combinations of ``datetime64`` and ``timedelta64`` dtypes (:issue:`39574`)
- Bug in :meth:`DataFrame.pivot_table` returning a ``MultiIndex`` for a single value when operating on and empty ``DataFrame`` (:issue:`13483`)
- Allow :class:`Index` to be passed to the :func:`numpy.all` function (:issue:`40180`)
- Bug in :meth:`DataFrame.stack` not preserving ``CategoricalDtype`` in a ``MultiIndex`` (:issue:`36991`)
- Bug in :func:`to_datetime` raising error when input sequence contains unhashable items (:issue:`39756`)
- Bug in :meth:`Series.explode` preserving index when ``ignore_index`` was ``True`` and values were scalars (:issue:`40487`)

Sparse
^^^^^^

- Bug in :meth:`DataFrame.sparse.to_coo` raising ``KeyError`` with columns that are a numeric :class:`Index` without a 0 (:issue:`18414`)
- Bug in :meth:`SparseArray.astype` with ``copy=False`` producing incorrect results when going from integer dtype to floating dtype (:issue:`34456`)
-

ExtensionArray
^^^^^^^^^^^^^^

- Bug in :meth:`DataFrame.where` when ``other`` is a :class:`Series` with :class:`ExtensionArray` dtype (:issue:`38729`)
- Fixed bug where :meth:`Series.idxmax`, :meth:`Series.idxmin` and ``argmax/min`` fail when the underlying data is :class:`ExtensionArray` (:issue:`32749`, :issue:`33719`, :issue:`36566`)
-

Other
^^^^^
- Bug in :class:`Index` constructor sometimes silently ignoring a specified ``dtype`` (:issue:`38879`)
- Bug in :func:`pandas.api.types.infer_dtype` not recognizing Series, Index or array with a period dtype (:issue:`23553`)
- Bug in :func:`pandas.api.types.infer_dtype` raising an error for general :class:`.ExtensionArray` objects. It will now return ``"unknown-array"`` instead of raising (:issue:`37367`)
- Bug in constructing a :class:`Series` from a list and a :class:`PandasDtype` (:issue:`39357`)
- Bug in :class:`Styler` which caused CSS to duplicate on multiple renders. (:issue:`39395`, :issue:`40334`)
- ``inspect.getmembers(Series)`` no longer raises an ``AbstractMethodError`` (:issue:`38782`)
- Bug in :meth:`Series.where` with numeric dtype and ``other = None`` not casting to ``nan`` (:issue:`39761`)
- :meth:`Index.where` behavior now mirrors :meth:`Index.putmask` behavior, i.e. ``index.where(mask, other)`` matches ``index.putmask(~mask, other)`` (:issue:`39412`)
- Bug in :func:`pandas.testing.assert_series_equal`, :func:`pandas.testing.assert_frame_equal`, :func:`pandas.testing.assert_index_equal` and :func:`pandas.testing.assert_extension_array_equal` incorrectly raising when an attribute has an unrecognized NA type (:issue:`39461`)
- Bug in :class:`Styler` where ``subset`` arg in methods raised an error for some valid multiindex slices (:issue:`33562`)
- :class:`Styler` rendered HTML output minor alterations to support w3 good code standard (:issue:`39626`)
- Bug in :class:`Styler` where rendered HTML was missing a column class identifier for certain header cells (:issue:`39716`)
- Bug in :meth:`Styler.background_gradient` where text-color was not determined correctly (:issue:`39888`)
- Bug in :class:`Styler` where multiple elements in CSS-selectors were not correctly added to ``table_styles`` (:issue:`39942`)
- Bug in :class:`.Styler` where copying from Jupyter dropped top left cell and misaligned headers (:issue:`12147`)
- Bug in :meth:`DataFrame.equals`, :meth:`Series.equals`, :meth:`Index.equals` with object-dtype containing ``np.datetime64("NaT")`` or ``np.timedelta64("NaT")`` (:issue:`39650`)
- Bug in :func:`pandas.util.show_versions` where console JSON output was not proper JSON (:issue:`39701`)
- Bug in :meth:`DataFrame.convert_dtypes` incorrectly raised ValueError when called on an empty DataFrame (:issue:`40393`)


.. ---------------------------------------------------------------------------

.. _whatsnew_130.contributors:

Contributors
~~~~~~~~~~~~<|MERGE_RESOLUTION|>--- conflicted
+++ resolved
@@ -43,31 +43,6 @@
         storage_options=headers
     )
 
-<<<<<<< HEAD
-Centered Datetime-Like Rolling Windows
-^^^^^^^^^^^^^^^^^^^^^^^^^^^^^^^^^^^^^^
-
-When performing rolling calculations on :class:`DataFrame` and :class:`Series`
-objects with a datetime-like index, a centered datetime-like window can now be
-used (:issue:`38780`).
-For example:
-
-.. code-block:: ipython
-
-   In [1]: df = DataFrame(
-              {"A": [0, 1, 2, 3, 4]},
-              index=date_range("2020", periods=5, freq="1D")
-           )
-
-   In [2]: df.rolling("2D", center=True).mean()
-   Out [2]:
-                    A
-      2020-01-01	0.5
-      2020-01-02	1.5
-      2020-01-03	2.5
-      2020-01-04	3.5
-      2020-01-05	4.0
-=======
 .. _whatsnew_130.read_to_xml:
 
 Read and write XML documents
@@ -134,7 +109,6 @@
     </data>
 
 For more, see :ref:`io.xml` in the user guide on IO tools.
->>>>>>> 5282bef8
 
 .. _whatsnew_130.enhancements.other:
 
