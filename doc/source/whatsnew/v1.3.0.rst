.. _whatsnew_130:

What's new in 1.3.0 (??)
------------------------

These are the changes in pandas 1.3.0. See :ref:`release` for a full changelog
including other versions of pandas.

{{ header }}

.. ---------------------------------------------------------------------------

Enhancements
~~~~~~~~~~~~

.. _whatsnew_130.read_csv_json_http_headers:

Custom HTTP(s) headers when reading csv or json files
^^^^^^^^^^^^^^^^^^^^^^^^^^^^^^^^^^^^^^^^^^^^^^^^^^^^^

When reading from a remote URL that is not handled by fsspec (ie. HTTP and
HTTPS) the dictionary passed to ``storage_options`` will be used to create the
headers included in the request.  This can be used to control the User-Agent
header or send other custom headers (:issue:`36688`).
For example:

.. ipython:: python

    headers = {"User-Agent": "pandas"}
    df = pd.read_csv(
        "https://download.bls.gov/pub/time.series/cu/cu.item",
        sep="\t",
        storage_options=headers
    )

.. _whatsnew_130.enhancements.other:

Other enhancements
^^^^^^^^^^^^^^^^^^

- :class:`Rolling` and :class:`Expanding` now support a ``method`` argument with a ``'table'`` option that performs the windowing operation over an entire :class:`DataFrame`. See ref:`window.overview` for performance and functional benefits (:issue:`15095`, :issue:`38995`)
- Added :meth:`MultiIndex.dtypes` (:issue:`37062`)
- Added ``end`` and ``end_day`` options for ``origin`` in :meth:`DataFrame.resample` (:issue:`37804`)
- Improve error message when ``usecols`` and ``names`` do not match for :func:`read_csv` and ``engine="c"`` (:issue:`29042`)
- Improved consistency of error message when passing an invalid ``win_type`` argument in :class:`Window` (:issue:`15969`)
- :func:`pandas.read_sql_query` now accepts a ``dtype`` argument to cast the columnar data from the SQL database based on user input (:issue:`10285`)
- Improved integer type mapping from pandas to SQLAlchemy when using :meth:`DataFrame.to_sql` (:issue:`35076`)
- :func:`to_numeric` now supports downcasting of nullable ``ExtensionDtype`` objects (:issue:`33013`)
- Add support for dict-like names in :class:`MultiIndex.set_names` and :class:`MultiIndex.rename` (:issue:`20421`)
- :func:`pandas.read_excel` can now auto detect .xlsb files (:issue:`35416`)
- :meth:`.Rolling.sum`, :meth:`.Expanding.sum`, :meth:`.Rolling.mean`, :meth:`.Expanding.mean`, :meth:`.Rolling.median`, :meth:`.Expanding.median`, :meth:`.Rolling.max`, :meth:`.Expanding.max`, :meth:`.Rolling.min`, and :meth:`.Expanding.min` now support ``Numba`` execution with the ``engine`` keyword (:issue:`38895`)
- :meth:`DataFrame.apply` can now accept NumPy unary operators as strings, e.g. ``df.apply("sqrt")``, which was already the case for :meth:`Series.apply` (:issue:`39116`)
- :meth:`DataFrame.apply` can now accept non-callable DataFrame properties as strings, e.g. ``df.apply("size")``, which was already the case for :meth:`Series.apply` (:issue:`39116`)
- :meth:`Series.apply` can now accept list-like or dictionary-like arguments that aren't lists or dictionaries, e.g. ``ser.apply(np.array(["sum", "mean"]))``, which was already the case for :meth:`DataFrame.apply` (:issue:`39140`)
- :meth:`.Styler.set_tooltips` allows on hover tooltips to be added to styled HTML dataframes.

.. ---------------------------------------------------------------------------

.. _whatsnew_130.notable_bug_fixes:

Notable bug fixes
~~~~~~~~~~~~~~~~~

These are bug fixes that might have notable behavior changes.

Assigning with ``DataFrame.__setitem__`` consistently creates a new array
^^^^^^^^^^^^^^^^^^^^^^^^^^^^^^^^^^^^^^^^^^^^^^^^^^^^^^^^^^^^^^^^^^^^^^^^^

Assigning values with ``DataFrame.__setitem__`` now consistently assigns a new array, rather than mutating inplace (:issue:`33457`, :issue:`35271`, :issue:`35266`)

Previously, ``DataFrame.__setitem__`` would sometimes operate inplace on the
underlying array, and sometimes assign a new array. Fixing this inconsistency
can have behavior-changing implications for workloads that relied on inplace
mutation. The two most common cases are creating a ``DataFrame`` from an array
and slicing a ``DataFrame``.

*Previous Behavior*

The array would be mutated inplace for some dtypes, like NumPy's ``int64`` dtype.

.. code-block:: python

   >>> import pandas as pd
   >>> import numpy as np
   >>> a = np.array([1, 2, 3])
   >>> df = pd.DataFrame(a, columns=['a'])
   >>> df['a'] = 0
   >>> a  # mutated inplace
   array([0, 0, 0])

But not others, like :class:`Int64Dtype`.

.. code-block:: python

   >>> import pandas as pd
   >>> import numpy as np
   >>> a = pd.array([1, 2, 3], dtype="Int64")
   >>> df = pd.DataFrame(a, columns=['a'])
   >>> df['a'] = 0
   >>> a  # not mutated
   <IntegerArray>
   [1, 2, 3]
   Length: 3, dtype: Int64


*New Behavior*

In pandas 1.3.0, ``DataFrame.__setitem__`` consistently sets on a new array rather than
mutating the existing array inplace.

For NumPy's int64 dtype

.. ipython:: python

   import pandas as pd
   import numpy as np
   a = np.array([1, 2, 3])
   df = pd.DataFrame(a, columns=['a'])
   df['a'] = 0
   a  # not mutated

For :class:`Int64Dtype`.

.. ipython:: python

   import pandas as pd
   import numpy as np
   a = pd.array([1, 2, 3], dtype="Int64")
   df = pd.DataFrame(a, columns=['a'])
   df['a'] = 0
   a  # not mutated

This also affects cases where a second ``Series`` or ``DataFrame`` is a view on a first ``DataFrame``.

.. code-block:: python

   df = pd.DataFrame({"A": [1, 2, 3]})
   df2 = df[['A']]
   df['A'] = np.array([0, 0, 0])

Previously, whether ``df2`` was mutated depending on the dtype of the array being assigned to. Now, a new array is consistently assigned, so ``df2`` is not mutated.


Preserve dtypes in  :meth:`~pandas.DataFrame.combine_first`
^^^^^^^^^^^^^^^^^^^^^^^^^^^^^^^^^^^^^^^^^^^^^^^^^^^^^^^^^^^

:meth:`~pandas.DataFrame.combine_first` will now preserve dtypes (:issue:`7509`)

.. ipython:: python

   df1 = pd.DataFrame({"A": [1, 2, 3], "B": [1, 2, 3]}, index=[0, 1, 2])
   df1
   df2 = pd.DataFrame({"B": [4, 5, 6], "C": [1, 2, 3]}, index=[2, 3, 4])
   df2
   combined = df1.combine_first(df2)

*pandas 1.2.x*

.. code-block:: ipython

   In [1]: combined.dtypes
   Out[2]:
   A    float64
   B    float64
   C    float64
   dtype: object

*pandas 1.3.0*

.. ipython:: python

   combined.dtypes


.. _whatsnew_130.api_breaking.deps:

Increased minimum versions for dependencies
^^^^^^^^^^^^^^^^^^^^^^^^^^^^^^^^^^^^^^^^^^^
Some minimum supported versions of dependencies were updated.
If installed, we now require:

+-----------------+-----------------+----------+---------+
| Package         | Minimum Version | Required | Changed |
+=================+=================+==========+=========+
| numpy           | 1.16.5          |    X     |         |
+-----------------+-----------------+----------+---------+
| pytz            | 2017.3          |    X     |         |
+-----------------+-----------------+----------+---------+
| python-dateutil | 2.7.3           |    X     |         |
+-----------------+-----------------+----------+---------+
| bottleneck      | 1.2.1           |          |         |
+-----------------+-----------------+----------+---------+
| numexpr         | 2.6.8           |          |         |
+-----------------+-----------------+----------+---------+
| pytest (dev)    | 5.0.1           |          |         |
+-----------------+-----------------+----------+---------+
| mypy (dev)      | 0.790           |          |    X    |
+-----------------+-----------------+----------+---------+

For `optional libraries <https://pandas.pydata.org/docs/getting_started/install.html>`_ the general recommendation is to use the latest version.
The following table lists the lowest version per library that is currently being tested throughout the development of pandas.
Optional libraries below the lowest tested version may still work, but are not considered supported.

+-----------------+-----------------+---------+
| Package         | Minimum Version | Changed |
+=================+=================+=========+
| beautifulsoup4  | 4.6.0           |         |
+-----------------+-----------------+---------+
| fastparquet     | 0.3.2           |         |
+-----------------+-----------------+---------+
| fsspec          | 0.7.4           |         |
+-----------------+-----------------+---------+
| gcsfs           | 0.6.0           |         |
+-----------------+-----------------+---------+
| lxml            | 4.3.0           |         |
+-----------------+-----------------+---------+
| matplotlib      | 2.2.3           |         |
+-----------------+-----------------+---------+
| numba           | 0.46.0          |         |
+-----------------+-----------------+---------+
| openpyxl        | 2.6.0           |         |
+-----------------+-----------------+---------+
| pyarrow         | 0.15.0          |         |
+-----------------+-----------------+---------+
| pymysql         | 0.7.11          |         |
+-----------------+-----------------+---------+
| pytables        | 3.5.1           |         |
+-----------------+-----------------+---------+
| s3fs            | 0.4.0           |         |
+-----------------+-----------------+---------+
| scipy           | 1.2.0           |         |
+-----------------+-----------------+---------+
| sqlalchemy      | 1.2.8           |         |
+-----------------+-----------------+---------+
| tabulate        | 0.8.7           |    X    |
+-----------------+-----------------+---------+
| xarray          | 0.12.0          |         |
+-----------------+-----------------+---------+
| xlrd            | 1.2.0           |         |
+-----------------+-----------------+---------+
| xlsxwriter      | 1.0.2           |         |
+-----------------+-----------------+---------+
| xlwt            | 1.3.0           |         |
+-----------------+-----------------+---------+
| pandas-gbq      | 0.12.0          |         |
+-----------------+-----------------+---------+

See :ref:`install.dependencies` and :ref:`install.optional_dependencies` for more.

.. _whatsnew_130.api.other:

Other API changes
^^^^^^^^^^^^^^^^^
- Partially initialized :class:`CategoricalDtype` (i.e. those with ``categories=None`` objects will no longer compare as equal to fully initialized dtype objects.
-
-

.. ---------------------------------------------------------------------------

.. _whatsnew_130.deprecations:

Deprecations
~~~~~~~~~~~~
- Deprecated allowing scalars to be passed to the :class:`Categorical` constructor (:issue:`38433`)
- Deprecated allowing subclass-specific keyword arguments in the :class:`Index` constructor, use the specific subclass directly instead (:issue:`14093`, :issue:`21311`, :issue:`22315`, :issue:`26974`)
- Deprecated ``astype`` of datetimelike (``timedelta64[ns]``, ``datetime64[ns]``, ``Datetime64TZDtype``, ``PeriodDtype``) to integer dtypes, use ``values.view(...)`` instead (:issue:`38544`)
- Deprecated :meth:`MultiIndex.is_lexsorted` and :meth:`MultiIndex.lexsort_depth`, use :meth:`MultiIndex.is_monotonic_increasing` instead (:issue:`32259`)
- Deprecated keyword ``try_cast`` in :meth:`Series.where`, :meth:`Series.mask`, :meth:`DataFrame.where`, :meth:`DataFrame.mask`; cast results manually if desired (:issue:`38836`)
- Deprecated comparison of :class:`Timestamp` object with ``datetime.date`` objects.  Instead of e.g. ``ts <= mydate`` use ``ts <= pd.Timestamp(mydate)`` or ``ts.date() <= mydate`` (:issue:`36131`)
- Deprecated :attr:`Rolling.win_type` returning ``"freq"`` (:issue:`38963`)
- Deprecated :attr:`Rolling.is_datetimelike` (:issue:`38963`)
- Deprecated :meth:`core.window.ewm.ExponentialMovingWindow.vol` (:issue:`39220`)
- Using ``.astype`` to convert between ``datetime64[ns]`` dtype and :class:`DatetimeTZDtype` is deprecated and will raise in a future version, use ``obj.tz_localize`` or ``obj.dt.tz_localize`` instead (:issue:`38622`)
-

.. ---------------------------------------------------------------------------


.. _whatsnew_130.performance:

Performance improvements
~~~~~~~~~~~~~~~~~~~~~~~~
- Performance improvement in :meth:`IntervalIndex.isin` (:issue:`38353`)
- Performance improvement in :meth:`Series.mean` for nullable data types (:issue:`34814`)
- Performance improvement in :meth:`Series.isin` for nullable data types (:issue:`38340`)
- Performance improvement in :meth:`DataFrame.corr` for method=kendall (:issue:`28329`)
- Performance improvement in :meth:`core.window.Rolling.corr` and :meth:`core.window.Rolling.cov` (:issue:`39388`)

.. ---------------------------------------------------------------------------

.. _whatsnew_130.bug_fixes:

Bug fixes
~~~~~~~~~

Categorical
^^^^^^^^^^^
- Bug in :class:`CategoricalIndex` incorrectly failing to raise ``TypeError`` when scalar data is passed (:issue:`38614`)
- Bug in ``CategoricalIndex.reindex`` failed when ``Index`` passed with elements all in category (:issue:`28690`)
- Bug where constructing a :class:`Categorical` from an object-dtype array of ``date`` objects did not round-trip correctly with ``astype`` (:issue:`38552`)
- Bug in constructing a :class:`DataFrame` from an ``ndarray`` and a :class:`CategoricalDtype` (:issue:`38857`)
- Bug in :meth:`DataFrame.reindex` was throwing ``IndexError`` when new index contained duplicates and old index was :class:`CategoricalIndex` (:issue:`38906`)
- Bug in setting categorical values into an object-dtype column in a :class:`DataFrame` (:issue:`39136`)
- Bug in :meth:`DataFrame.reindex` was raising ``IndexError`` when new index contained duplicates and old index was :class:`CategoricalIndex` (:issue:`38906`)

Datetimelike
^^^^^^^^^^^^
- Bug in :class:`DataFrame` and :class:`Series` constructors sometimes dropping nanoseconds from :class:`Timestamp` (resp. :class:`Timedelta`) ``data``, with ``dtype=datetime64[ns]`` (resp. ``timedelta64[ns]``) (:issue:`38032`)
- Bug in :meth:`DataFrame.first` and :meth:`Series.first` returning two months for offset one month when first day is last calendar day (:issue:`29623`)
- Bug in constructing a :class:`DataFrame` or :class:`Series` with mismatched ``datetime64`` data and ``timedelta64`` dtype, or vice-versa, failing to raise ``TypeError`` (:issue:`38575`, :issue:`38764`, :issue:`38792`)
- Bug in constructing a :class:`Series` or :class:`DataFrame` with a ``datetime`` object out of bounds for ``datetime64[ns]`` dtype or a ``timedelta`` object out of bounds for ``timedelta64[ns]`` dtype (:issue:`38792`, :issue:`38965`)
- Bug in :meth:`DatetimeIndex.intersection`, :meth:`DatetimeIndex.symmetric_difference`, :meth:`PeriodIndex.intersection`, :meth:`PeriodIndex.symmetric_difference` always returning object-dtype when operating with :class:`CategoricalIndex` (:issue:`38741`)
- Bug in :meth:`Series.where` incorrectly casting ``datetime64`` values to ``int64`` (:issue:`37682`)
- Bug in :class:`Categorical` incorrectly typecasting ``datetime`` object to ``Timestamp`` (:issue:`38878`)
- Bug in comparisons between :class:`Timestamp` object and ``datetime64`` objects just outside the implementation bounds for nanosecond ``datetime64`` (:issue:`39221`)
- Bug in :meth:`Timestamp.round`, :meth:`Timestamp.floor`, :meth:`Timestamp.ceil` for values near the implementation bounds of :class:`Timestamp` (:issue:`39244`)
- Bug in :func:`date_range` incorrectly creating :class:`DatetimeIndex` containing ``NaT`` instead of raising ``OutOfBoundsDatetime`` in corner cases (:issue:`24124`)

Timedelta
^^^^^^^^^
- Bug in constructing :class:`Timedelta` from ``np.timedelta64`` objects with non-nanosecond units that are out of bounds for ``timedelta64[ns]`` (:issue:`38965`)
-
-

Timezones
^^^^^^^^^
- Bug in different ``tzinfo`` objects representing UTC not being treated as equivalent (:issue:`39216`)
- Bug in ``dateutil.tz.gettz("UTC")`` not being recognized as equivalent to other UTC-representing tzinfos (:issue:`39276`)
-

Numeric
^^^^^^^
- Bug in :meth:`DataFrame.quantile`, :meth:`DataFrame.sort_values` causing incorrect subsequent indexing behavior (:issue:`38351`)
- Bug in :meth:`DataFrame.select_dtypes` with ``include=np.number`` now retains numeric ``ExtensionDtype`` columns (:issue:`35340`)
- Bug in :meth:`DataFrame.mode` and :meth:`Series.mode` not keeping consistent integer :class:`Index` for empty input (:issue:`33321`)
- Bug in :meth:`DataFrame.rank` with ``np.inf`` and mixture of ``np.nan`` and ``np.inf`` (:issue:`32593`)
- Bug in :meth:`DataFrame.rank` with ``axis=0`` and columns holding incomparable types raising ``IndexError`` (:issue:`38932`)
-

Conversion
^^^^^^^^^^
-
-

Strings
^^^^^^^

-
-

Interval
^^^^^^^^
- Bug in :meth:`IntervalIndex.intersection` and :meth:`IntervalIndex.symmetric_difference` always returning object-dtype when operating with :class:`CategoricalIndex` (:issue:`38653`, :issue:`38741`)
- Bug in :meth:`IntervalIndex.intersection` returning duplicates when at least one of both Indexes has duplicates which are present in the other (:issue:`38743`)
- :meth:`IntervalIndex.union`, :meth:`IntervalIndex.intersection`, :meth:`IntervalIndex.difference`, and :meth:`IntervalIndex.symmetric_difference` now cast to the appropriate dtype instead of raising ``TypeError`` when operating with another :class:`IntervalIndex` with incompatible dtype (:issue:`39267`)
- :meth:`PeriodIndex.union`, :meth:`PeriodIndex.intersection`, :meth:`PeriodIndex.symmetric_difference`, :meth:`PeriodIndex.difference` now cast to object dtype instead of raising ``IncompatibleFrequency`` when opearting with another :class:`PeriodIndex` with incompatible dtype (:issue:`??`)

Indexing
^^^^^^^^
- Bug in :meth:`CategoricalIndex.get_indexer` failing to raise ``InvalidIndexError`` when non-unique (:issue:`38372`)
- Bug in inserting many new columns into a :class:`DataFrame` causing incorrect subsequent indexing behavior (:issue:`38380`)
- Bug in :meth:`DataFrame.__setitem__` raising ``ValueError`` when setting multiple values to duplicate columns (:issue:`15695`)
- Bug in :meth:`DataFrame.loc`, :meth:`Series.loc`, :meth:`DataFrame.__getitem__` and :meth:`Series.__getitem__` returning incorrect elements for non-monotonic :class:`DatetimeIndex` for string slices (:issue:`33146`)
- Bug in :meth:`DataFrame.iloc.__setitem__` creating a new array instead of overwriting ``Categorical`` values in-place (:issue:`35417`)
- Bug in :meth:`DataFrame.reindex` and :meth:`Series.reindex` with timezone aware indexes raising ``TypeError`` for ``method="ffill"`` and ``method="bfill"`` and specified ``tolerance`` (:issue:`38566`)
- Bug in :meth:`DataFrame.__setitem__` raising ``ValueError`` with empty :class:`DataFrame` and specified columns for string indexer and non empty :class:`DataFrame` to set (:issue:`38831`)
- Bug in :meth:`DataFrame.loc.__setitem__` raising ValueError when expanding unique column for :class:`DataFrame` with duplicate columns (:issue:`38521`)
- Bug in :meth:`DataFrame.iloc.__setitem__` and :meth:`DataFrame.loc.__setitem__` with mixed dtypes when setting with a dictionary value (:issue:`38335`)
- Bug in :meth:`DataFrame.__setitem__` not raising ``ValueError`` when right hand side is a :class:`DataFrame` with wrong number of columns (:issue:`38604`)
- Bug in :meth:`DataFrame.loc` dropping levels of :class:`MultiIndex` when :class:`DataFrame` used as input has only one row (:issue:`10521`)
<<<<<<< HEAD
- Bug in incorrectly raising in :meth:`Index.insert`, when setting a new column that cannot be held in the existing ``frame.columns``, or in :meth:`Series.reset_index` or :meth:`DataFrame.reset_index` instead of casting to a compatible dtype (:issue:`39068`)
=======
- Bug in :meth:`DataFrame.__getitem__` and :meth:`Series.__getitem__` always raising ``KeyError`` when slicing with existing strings an :class:`Index` with milliseconds (:issue:`33589`)
>>>>>>> 799143d2
- Bug in setting ``timedelta64`` values into numeric :class:`Series` failing to cast to object dtype (:issue:`39086`)
- Bug in setting :class:`Interval` values into a :class:`Series` or :class:`DataFrame` with mismatched :class:`IntervalDtype` incorrectly casting the new values to the existing dtype (:issue:`39120`)
-

Missing
^^^^^^^

- Bug in :class:`Grouper` now correctly propagates ``dropna`` argument and :meth:`DataFrameGroupBy.transform` now correctly handles missing values for ``dropna=True`` (:issue:`35612`)
-
-

MultiIndex
^^^^^^^^^^

- Bug in :meth:`DataFrame.drop` raising ``TypeError`` when :class:`MultiIndex` is non-unique and ``level`` is not provided (:issue:`36293`)
- Bug in :meth:`MultiIndex.intersection` duplicating ``NaN`` in result (:issue:`38623`)
- Bug in :meth:`MultiIndex.equals` incorrectly returning ``True`` when :class:`MultiIndex` containing ``NaN`` even when they are differently ordered (:issue:`38439`)
- Bug in :meth:`MultiIndex.intersection` always returning empty when intersecting with :class:`CategoricalIndex` (:issue:`38653`)

I/O
^^^

- Bug in :meth:`Index.__repr__` when ``display.max_seq_items=1`` (:issue:`38415`)
- Bug in :func:`read_csv` not recognizing scientific notation if decimal is set for ``engine="python"`` (:issue:`31920`)
- Bug in :func:`read_csv` interpreting ``NA`` value as comment, when ``NA`` does contain the comment string fixed for ``engine="python"`` (:issue:`34002`)
- Bug in :func:`read_csv` raising ``IndexError`` with multiple header columns and ``index_col`` specified when file has no data rows (:issue:`38292`)
- Bug in :func:`read_csv` not accepting ``usecols`` with different length than ``names`` for ``engine="python"`` (:issue:`16469`)
- Bug in :meth:`read_csv` returning object dtype when ``delimiter=","`` with ``usecols`` and ``parse_dates`` specified for ``engine="python"`` (:issue:`35873`)
- Bug in :func:`read_csv` raising ``TypeError`` when ``names`` and ``parse_dates`` is specified for ``engine="c"`` (:issue:`33699`)
- Bug in :func:`read_clipboard`, :func:`DataFrame.to_clipboard` not working in WSL (:issue:`38527`)
- Allow custom error values for parse_dates argument of :func:`read_sql`, :func:`read_sql_query` and :func:`read_sql_table` (:issue:`35185`)
- Bug in :func:`to_hdf` raising ``KeyError`` when trying to apply for subclasses of ``DataFrame`` or ``Series`` (:issue:`33748`)
- Bug in :meth:`~HDFStore.put` raising a wrong ``TypeError`` when saving a DataFrame with non-string dtype (:issue:`34274`)
- Bug in :func:`json_normalize` resulting in the first element of a generator object not being included in the returned ``DataFrame`` (:issue:`35923`)
- Bug in :func:`read_excel` forward filling :class:`MultiIndex` names with multiple header and index columns specified (:issue:`34673`)
- :func:`read_excel` now respects :func:`set_option` (:issue:`34252`)
- Bug in :func:`read_csv` not switching ``true_values`` and ``false_values`` for nullable ``boolean`` dtype (:issue:`34655`)
- Bug in :func:`read_json` when ``orient="split"`` does not maintain numeric string index (:issue:`28556`)
- :meth:`read_sql` returned an empty generator if ``chunksize`` was no-zero and the query returned no results. Now returns a generator with a single empty dataframe (:issue:`34411`)

Period
^^^^^^
- Comparisons of :class:`Period` objects or :class:`Index`, :class:`Series`, or :class:`DataFrame` with mismatched ``PeriodDtype`` now behave like other mismatched-type comparisons, returning ``False`` for equals, ``True`` for not-equal, and raising ``TypeError`` for inequality checks (:issue:`??`)
-
-

Plotting
^^^^^^^^

- Bug in :func:`scatter_matrix` raising when 2d ``ax`` argument passed (:issue:`16253`)
-
-

Groupby/resample/rolling
^^^^^^^^^^^^^^^^^^^^^^^^
- Bug in :meth:`DataFrameGroupBy.agg` and :meth:`SeriesGroupBy.agg` with :class:`PeriodDtype` columns incorrectly casting results too aggressively (:issue:`38254`)
- Bug in :meth:`SeriesGroupBy.value_counts` where unobserved categories in a grouped categorical series were not tallied (:issue:`38672`)
- Bug in :meth:`SeriesGroupBy.value_counts` where error was raised on an empty series (:issue:`39172`)
- Bug in :meth:`.GroupBy.indices` would contain non-existent indices when null values were present in the groupby keys (:issue:`9304`)
- Fixed bug in :meth:`DataFrameGroupBy.sum` and :meth:`SeriesGroupBy.sum` causing loss of precision through using Kahan summation (:issue:`38778`)
- Fixed bug in :meth:`DataFrameGroupBy.cumsum`, :meth:`SeriesGroupBy.cumsum`, :meth:`DataFrameGroupBy.mean` and :meth:`SeriesGroupBy.mean` causing loss of precision through using Kahan summation (:issue:`38934`)
- Bug in :meth:`.Resampler.aggregate` and :meth:`DataFrame.transform` raising ``TypeError`` instead of ``SpecificationError`` when missing keys had mixed dtypes (:issue:`39025`)
- Bug in :meth:`.DataFrameGroupBy.idxmin` and :meth:`.DataFrameGroupBy.idxmax` with ``ExtensionDtype`` columns (:issue:`38733`)

Reshaping
^^^^^^^^^
- Bug in :func:`merge` raising error when performing an inner join with partial index and ``right_index`` when no overlap between indices (:issue:`33814`)
- Bug in :meth:`DataFrame.unstack` with missing levels led to incorrect index names (:issue:`37510`)
- Bug in :func:`join` over :class:`MultiIndex` returned wrong result, when one of both indexes had only one level (:issue:`36909`)
- :meth:`merge_asof` raises ``ValueError`` instead of cryptic ``TypeError`` in case of non-numerical merge columns (:issue:`29130`)
- Bug in :meth:`DataFrame.join` not assigning values correctly when having :class:`MultiIndex` where at least one dimension is from dtype ``Categorical`` with non-alphabetically sorted categories (:issue:`38502`)
- :meth:`Series.value_counts` returns keys in original order (:issue:`12679`, :issue:`11227`)
- Bug in :meth:`DataFrame.apply` would give incorrect results when used with a string argument and ``axis=1`` when the axis argument was not supported and now raises a ``ValueError`` instead (:issue:`39211`)
-

Sparse
^^^^^^

- Bug in :meth:`DataFrame.sparse.to_coo` raising ``KeyError`` with columns that are a numeric :class:`Index` without a 0 (:issue:`18414`)
- Bug in :meth:`SparseArray.astype` with ``copy=False`` producing incorrect results when going from integer dtype to floating dtype (:issue:`34456`)
-

ExtensionArray
^^^^^^^^^^^^^^

- Bug in :meth:`DataFrame.where` when ``other`` is a :class:`Series` with :class:`ExtensionArray` dtype (:issue:`38729`)
- Fixed bug where :meth:`Series.idxmax`, :meth:`Series.idxmin` and ``argmax/min`` fail when the underlying data is :class:`ExtensionArray` (:issue:`32749`, :issue:`33719`, :issue:`36566`)
-

Other
^^^^^
- Bug in :class:`Index` constructor sometimes silently ignorning a specified ``dtype`` (:issue:`38879`)
-
-

.. ---------------------------------------------------------------------------

.. _whatsnew_130.contributors:

Contributors
~~~~~~~~~~~~<|MERGE_RESOLUTION|>--- conflicted
+++ resolved
@@ -368,11 +368,8 @@
 - Bug in :meth:`DataFrame.iloc.__setitem__` and :meth:`DataFrame.loc.__setitem__` with mixed dtypes when setting with a dictionary value (:issue:`38335`)
 - Bug in :meth:`DataFrame.__setitem__` not raising ``ValueError`` when right hand side is a :class:`DataFrame` with wrong number of columns (:issue:`38604`)
 - Bug in :meth:`DataFrame.loc` dropping levels of :class:`MultiIndex` when :class:`DataFrame` used as input has only one row (:issue:`10521`)
-<<<<<<< HEAD
 - Bug in incorrectly raising in :meth:`Index.insert`, when setting a new column that cannot be held in the existing ``frame.columns``, or in :meth:`Series.reset_index` or :meth:`DataFrame.reset_index` instead of casting to a compatible dtype (:issue:`39068`)
-=======
 - Bug in :meth:`DataFrame.__getitem__` and :meth:`Series.__getitem__` always raising ``KeyError`` when slicing with existing strings an :class:`Index` with milliseconds (:issue:`33589`)
->>>>>>> 799143d2
 - Bug in setting ``timedelta64`` values into numeric :class:`Series` failing to cast to object dtype (:issue:`39086`)
 - Bug in setting :class:`Interval` values into a :class:`Series` or :class:`DataFrame` with mismatched :class:`IntervalDtype` incorrectly casting the new values to the existing dtype (:issue:`39120`)
 -
