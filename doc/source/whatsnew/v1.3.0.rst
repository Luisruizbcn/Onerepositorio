.. _whatsnew_130:

What's new in 1.3.0 (??)
------------------------

These are the changes in pandas 1.3.0. See :ref:`release` for a full changelog
including other versions of pandas.

{{ header }}

.. warning::

   When reading new Excel 2007+ (``.xlsx``) files, the default argument
   ``engine=None`` to :func:`read_excel` will now result in using the
   `openpyxl <https://openpyxl.readthedocs.io/en/stable/>`_ engine in all cases
   when the option :attr:`io.excel.xlsx.reader` is set to ``"auto"``.
   Previously, some cases would use the
   `xlrd <https://xlrd.readthedocs.io/en/latest/>`_ engine instead. See
   :ref:`What's new 1.2.0 <whatsnew_120>` for background on this change.

.. ---------------------------------------------------------------------------

.. _whatsnew_130.enhancements:

Enhancements
~~~~~~~~~~~~

.. _whatsnew_130.enhancements.read_csv_json_http_headers:

Custom HTTP(s) headers when reading csv or json files
^^^^^^^^^^^^^^^^^^^^^^^^^^^^^^^^^^^^^^^^^^^^^^^^^^^^^

When reading from a remote URL that is not handled by fsspec (e.g. HTTP and
HTTPS) the dictionary passed to ``storage_options`` will be used to create the
headers included in the request.  This can be used to control the User-Agent
header or send other custom headers (:issue:`36688`).
For example:

.. ipython:: python

    headers = {"User-Agent": "pandas"}
    df = pd.read_csv(
        "https://download.bls.gov/pub/time.series/cu/cu.item",
        sep="\t",
        storage_options=headers
    )

.. _whatsnew_130.enhancements.read_to_xml:

Read and write XML documents
^^^^^^^^^^^^^^^^^^^^^^^^^^^^

We added I/O support to read and render shallow versions of `XML`_ documents with
:func:`read_xml` and :meth:`DataFrame.to_xml`. Using `lxml`_ as parser,
both XPath 1.0 and XSLT 1.0 are available. (:issue:`27554`)

.. _XML: https://www.w3.org/standards/xml/core
.. _lxml: https://lxml.de

.. code-block:: ipython

    In [1]: xml = """<?xml version='1.0' encoding='utf-8'?>
       ...: <data>
       ...:  <row>
       ...:     <shape>square</shape>
       ...:     <degrees>360</degrees>
       ...:     <sides>4.0</sides>
       ...:  </row>
       ...:  <row>
       ...:     <shape>circle</shape>
       ...:     <degrees>360</degrees>
       ...:     <sides/>
       ...:  </row>
       ...:  <row>
       ...:     <shape>triangle</shape>
       ...:     <degrees>180</degrees>
       ...:     <sides>3.0</sides>
       ...:  </row>
       ...:  </data>"""

    In [2]: df = pd.read_xml(xml)
    In [3]: df
    Out[3]:
          shape  degrees  sides
    0    square      360    4.0
    1    circle      360    NaN
    2  triangle      180    3.0

    In [4]: df.to_xml()
    Out[4]:
    <?xml version='1.0' encoding='utf-8'?>
    <data>
      <row>
        <index>0</index>
        <shape>square</shape>
        <degrees>360</degrees>
        <sides>4.0</sides>
      </row>
      <row>
        <index>1</index>
        <shape>circle</shape>
        <degrees>360</degrees>
        <sides/>
      </row>
      <row>
        <index>2</index>
        <shape>triangle</shape>
        <degrees>180</degrees>
        <sides>3.0</sides>
      </row>
    </data>

For more, see :ref:`io.xml` in the user guide on IO tools.

.. _whatsnew_130.enhancements.styler:

Styler enhancements
^^^^^^^^^^^^^^^^^^^

We provided some focused development on :class:`.Styler`. See also the `Styler documentation <../user_guide/style.ipynb>`_
which has been revised and improved (:issue:`39720`, :issue:`39317`, :issue:`40493`).

 - The method :meth:`.Styler.set_table_styles` can now accept more natural CSS language for arguments, such as ``'color:red;'`` instead of ``[('color', 'red')]`` (:issue:`39563`)
 - The methods :meth:`.Styler.highlight_null`, :meth:`.Styler.highlight_min`, and :meth:`.Styler.highlight_max` now allow custom CSS highlighting instead of the default background coloring (:issue:`40242`)
 - :meth:`.Styler.apply` now accepts functions that return an ``ndarray`` when ``axis=None``, making it now consistent with the ``axis=0`` and ``axis=1`` behavior (:issue:`39359`)
 - When incorrectly formatted CSS is given via :meth:`.Styler.apply` or :meth:`.Styler.applymap`, an error is now raised upon rendering (:issue:`39660`)
 - :meth:`.Styler.format` now accepts the keyword argument ``escape`` for optional HTML and LaTex escaping (:issue:`40388`, :issue:`41619`)
 - :meth:`.Styler.background_gradient` has gained the argument ``gmap`` to supply a specific gradient map for shading (:issue:`22727`)
 - :meth:`.Styler.clear` now clears :attr:`Styler.hidden_index` and :attr:`Styler.hidden_columns` as well (:issue:`40484`)
 - Added the method :meth:`.Styler.highlight_between` (:issue:`39821`)
 - Added the method :meth:`.Styler.highlight_quantile` (:issue:`40926`)
 - Added the method :meth:`.Styler.text_gradient` (:issue:`41098`)
 - Added the method :meth:`.Styler.set_tooltips` to allow hover tooltips; this can be used enhance interactive displays (:issue:`21266`, :issue:`40284`)
 - Added the parameter ``precision`` to the method :meth:`.Styler.format` to control the display of floating point numbers (:issue:`40134`)
 - :class:`.Styler` rendered HTML output now follows the `w3 HTML Style Guide <https://www.w3schools.com/html/html5_syntax.asp>`_ (:issue:`39626`)
 - Many features of the :class:`.Styler` class are now either partially or fully usable on a DataFrame with a non-unique indexes or columns (:issue:`41143`)
 - One has greater control of the display through separate sparsification of the index or columns using the :ref:`new styler options <options.available>`, which are also usable via :func:`option_context` (:issue:`41142`)
 - Added the option ``styler.render.max_elements`` to avoid browser overload when styling large DataFrames (:issue:`40712`)
 - Added the method :meth:`.Styler.to_latex` (:issue:`21673`), which also allows some limited CSS conversion (:issue:`40731`)
 - Added the method :meth:`.Styler.to_html` (:issue:`13379`)

.. _whatsnew_130.enhancements.dataframe_honors_copy_with_dict:

DataFrame constructor honors ``copy=False`` with dict
^^^^^^^^^^^^^^^^^^^^^^^^^^^^^^^^^^^^^^^^^^^^^^^^^^^^^

When passing a dictionary to :class:`DataFrame` with ``copy=False``,
a copy will no longer be made (:issue:`32960`).

.. ipython:: python

    arr = np.array([1, 2, 3])
    df = pd.DataFrame({"A": arr, "B": arr.copy()}, copy=False)
    df

``df["A"]`` remains a view on ``arr``:

.. ipython:: python

    arr[0] = 0
    assert df.iloc[0, 0] == 0

The default behavior when not passing ``copy`` will remain unchanged, i.e.
a copy will be made.

.. _whatsnew_130.enhancements.arrow_string:

PyArrow backed string data type
^^^^^^^^^^^^^^^^^^^^^^^^^^^^^^^

We've enhanced the :class:`StringDtype`, an extension type dedicated to string data.
(:issue:`39908`)

It is now possible to specify a ``storage`` keyword option to :class:`StringDtype`. Use
pandas options or specify the dtype using ``dtype='string[pyarrow]'`` to allow the
StringArray to be backed by a PyArrow array instead of a NumPy array of Python objects.

The PyArrow backed StringArray requires pyarrow 1.0.0 or greater to be installed.

.. warning::

   ``string[pyarrow]`` is currently considered experimental. The implementation
   and parts of the API may change without warning.

.. ipython:: python

   pd.Series(['abc', None, 'def'], dtype=pd.StringDtype(storage="pyarrow"))

You can use the alias ``"string[pyarrow]"`` as well.

.. ipython:: python

   s = pd.Series(['abc', None, 'def'], dtype="string[pyarrow]")
   s

You can also create a PyArrow backed string array using pandas options.

.. ipython:: python

    with pd.option_context("string_storage", "pyarrow"):
        s = pd.Series(['abc', None, 'def'], dtype="string")
    s

The usual string accessor methods work. Where appropriate, the return type of the Series
or columns of a DataFrame will also have string dtype.

.. ipython:: python

   s.str.upper()
   s.str.split('b', expand=True).dtypes

String accessor methods returning integers will return a value with :class:`Int64Dtype`

.. ipython:: python

   s.str.count("a")

.. _whatsnew_130.enhancements.centered_datetimelike_rolling_window:

Centered datetime-like rolling windows
^^^^^^^^^^^^^^^^^^^^^^^^^^^^^^^^^^^^^^

When performing rolling calculations on DataFrame and Series
objects with a datetime-like index, a centered datetime-like window can now be
used (:issue:`38780`).
For example:

.. ipython:: python

    df = pd.DataFrame(
        {"A": [0, 1, 2, 3, 4]}, index=pd.date_range("2020", periods=5, freq="1D")
    )
    df
    df.rolling("2D", center=True).mean()


.. _whatsnew_130.enhancements.other:

Other enhancements
^^^^^^^^^^^^^^^^^^

- :meth:`DataFrame.rolling`, :meth:`Series.rolling`, :meth:`DataFrame.expanding`, and :meth:`Series.expanding` now support a ``method`` argument with a ``'table'`` option that performs the windowing operation over an entire :class:`DataFrame`. See :ref:`Window Overview <window.overview>` for performance and functional benefits (:issue:`15095`, :issue:`38995`)
- :class:`.ExponentialMovingWindow` now support a ``online`` method that can perform ``mean`` calculations in an online fashion. See :ref:`Window Overview <window.overview>` (:issue:`41673`)
- Added :meth:`MultiIndex.dtypes` (:issue:`37062`)
- Added ``end`` and ``end_day`` options for the ``origin`` argument in :meth:`DataFrame.resample` (:issue:`37804`)
- Improved error message when ``usecols`` and ``names`` do not match for :func:`read_csv` and ``engine="c"`` (:issue:`29042`)
- Improved consistency of error messages when passing an invalid ``win_type`` argument in :ref:`Window methods <api.window>` (:issue:`15969`)
- :func:`read_sql_query` now accepts a ``dtype`` argument to cast the columnar data from the SQL database based on user input (:issue:`10285`)
- :func:`read_csv` now raising ``ParserWarning`` if length of header or given names does not match length of data when ``usecols`` is not specified (:issue:`21768`)
- Improved integer type mapping from pandas to SQLAlchemy when using :meth:`DataFrame.to_sql` (:issue:`35076`)
- :func:`to_numeric` now supports downcasting of nullable ``ExtensionDtype`` objects (:issue:`33013`)
- Added support for dict-like names in :class:`MultiIndex.set_names` and :class:`MultiIndex.rename` (:issue:`20421`)
- :func:`read_excel` can now auto-detect .xlsb files and older .xls files (:issue:`35416`, :issue:`41225`)
- :class:`ExcelWriter` now accepts an ``if_sheet_exists`` parameter to control the behaviour of append mode when writing to existing sheets (:issue:`40230`)
- :meth:`.Rolling.sum`, :meth:`.Expanding.sum`, :meth:`.Rolling.mean`, :meth:`.Expanding.mean`, :meth:`.ExponentialMovingWindow.mean`, :meth:`.Rolling.median`, :meth:`.Expanding.median`, :meth:`.Rolling.max`, :meth:`.Expanding.max`, :meth:`.Rolling.min`, and :meth:`.Expanding.min` now support `Numba <http://numba.pydata.org/>`_ execution with the ``engine`` keyword (:issue:`38895`, :issue:`41267`)
- :meth:`DataFrame.apply` can now accept NumPy unary operators as strings, e.g. ``df.apply("sqrt")``, which was already the case for :meth:`Series.apply` (:issue:`39116`)
- :meth:`DataFrame.apply` can now accept non-callable DataFrame properties as strings, e.g. ``df.apply("size")``, which was already the case for :meth:`Series.apply` (:issue:`39116`)
- :meth:`DataFrame.applymap` can now accept kwargs to pass on to the user-provided ``func`` (:issue:`39987`)
- Passing a :class:`DataFrame` indexer to ``iloc`` is now disallowed for :meth:`Series.__getitem__` and :meth:`DataFrame.__getitem__` (:issue:`39004`)
- :meth:`Series.apply` can now accept list-like or dictionary-like arguments that aren't lists or dictionaries, e.g. ``ser.apply(np.array(["sum", "mean"]))``, which was already the case for :meth:`DataFrame.apply` (:issue:`39140`)
- :meth:`DataFrame.plot.scatter` can now accept a categorical column for the argument ``c`` (:issue:`12380`, :issue:`31357`)
- :meth:`Series.loc` now raises a helpful error message when the Series has a :class:`MultiIndex` and the indexer has too many dimensions (:issue:`35349`)
- :func:`read_stata` now supports reading data from compressed files (:issue:`26599`)
- Added support for parsing ``ISO 8601``-like timestamps with negative signs to :class:`Timedelta` (:issue:`37172`)
- Added support for unary operators in :class:`FloatingArray` (:issue:`38749`)
- :class:`RangeIndex` can now be constructed by passing a ``range`` object directly e.g. ``pd.RangeIndex(range(3))`` (:issue:`12067`)
- :meth:`Series.round` and :meth:`DataFrame.round` now work with nullable integer and floating dtypes (:issue:`38844`)
- :meth:`read_csv` and :meth:`read_json` expose the argument ``encoding_errors`` to control how encoding errors are handled (:issue:`39450`)
- :meth:`.GroupBy.any` and :meth:`.GroupBy.all` use Kleene logic with nullable data types (:issue:`37506`)
- :meth:`.GroupBy.any` and :meth:`.GroupBy.all` return a ``BooleanDtype`` for columns with nullable data types (:issue:`33449`)
- :meth:`.GroupBy.rank` now supports object-dtype data (:issue:`38278`)
- Constructing a :class:`DataFrame` or :class:`Series` with the ``data`` argument being a Python iterable that is *not* a NumPy ``ndarray`` consisting of NumPy scalars will now result in a dtype with a precision the maximum of the NumPy scalars; this was already the case when ``data`` is a NumPy ``ndarray`` (:issue:`40908`)
- Add keyword ``sort`` to :func:`pivot_table` to allow non-sorting of the result (:issue:`39143`)
- Add keyword ``dropna`` to :meth:`DataFrame.value_counts` to allow counting rows that include ``NA`` values (:issue:`41325`)
- :meth:`Series.replace` will now cast results to ``PeriodDtype`` where possible instead of ``object`` dtype (:issue:`41526`)
- Improved error message in ``corr`` and ``cov`` methods on :class:`.Rolling`, :class:`.Expanding`, and :class:`.ExponentialMovingWindow` when ``other`` is not a :class:`DataFrame` or :class:`Series` (:issue:`41741`)
- :meth:`Series.between` can now accept ``left`` or ``right`` as arguments to ``inclusive`` to include only the left or right boundary (:issue:`40245`)

.. ---------------------------------------------------------------------------

.. _whatsnew_130.notable_bug_fixes:

Notable bug fixes
~~~~~~~~~~~~~~~~~

These are bug fixes that might have notable behavior changes.

.. _whatsnew_130.notable_bug_fixes.categorical_unique_maintains_dtype:

``Categorical.unique`` now always maintains same dtype as original
^^^^^^^^^^^^^^^^^^^^^^^^^^^^^^^^^^^^^^^^^^^^^^^^^^^^^^^^^^^^^^^^^^

Previously, when calling :meth:`Categorical.unique` with categorical data, unused categories in the new array
would be removed, making the dtype of the new array different than the
original (:issue:`18291`)

As an example of this, given:

.. ipython:: python

        dtype = pd.CategoricalDtype(['bad', 'neutral', 'good'], ordered=True)
        cat = pd.Categorical(['good', 'good', 'bad', 'bad'], dtype=dtype)
        original = pd.Series(cat)
        unique = original.unique()

*pandas < 1.3.0*:

.. code-block:: ipython

    In [1]: unique
    ['good', 'bad']
    Categories (2, object): ['bad' < 'good']
    In [2]: original.dtype == unique.dtype
    False

*pandas >= 1.3.0*

.. ipython:: python

        unique
        original.dtype == unique.dtype

.. _whatsnew_130.notable_bug_fixes.combine_first_preserves_dtype:

Preserve dtypes in :meth:`DataFrame.combine_first`
^^^^^^^^^^^^^^^^^^^^^^^^^^^^^^^^^^^^^^^^^^^^^^^^^^

:meth:`DataFrame.combine_first` will now preserve dtypes (:issue:`7509`)

.. ipython:: python

   df1 = pd.DataFrame({"A": [1, 2, 3], "B": [1, 2, 3]}, index=[0, 1, 2])
   df1
   df2 = pd.DataFrame({"B": [4, 5, 6], "C": [1, 2, 3]}, index=[2, 3, 4])
   df2
   combined = df1.combine_first(df2)

*pandas 1.2.x*

.. code-block:: ipython

   In [1]: combined.dtypes
   Out[2]:
   A    float64
   B    float64
   C    float64
   dtype: object

*pandas 1.3.0*

.. ipython:: python

   combined.dtypes

.. _whatsnew_130.notable_bug_fixes.groupby_preserves_dtype:

Groupby methods agg and transform no longer changes return dtype for callables
^^^^^^^^^^^^^^^^^^^^^^^^^^^^^^^^^^^^^^^^^^^^^^^^^^^^^^^^^^^^^^^^^^^^^^^^^^^^^^

Previously the methods :meth:`.DataFrameGroupBy.aggregate`,
:meth:`.SeriesGroupBy.aggregate`, :meth:`.DataFrameGroupBy.transform`, and
:meth:`.SeriesGroupBy.transform` might cast the result dtype when the argument ``func``
is callable, possibly leading to undesirable results (:issue:`21240`). The cast would
occur if the result is numeric and casting back to the input dtype does not change any
values as measured by ``np.allclose``. Now no such casting occurs.

.. ipython:: python

    df = pd.DataFrame({'key': [1, 1], 'a': [True, False], 'b': [True, True]})
    df

*pandas 1.2.x*

.. code-block:: ipython

    In [5]: df.groupby('key').agg(lambda x: x.sum())
    Out[5]:
            a  b
    key
    1    True  2

*pandas 1.3.0*

.. ipython:: python

    df.groupby('key').agg(lambda x: x.sum())

.. _whatsnew_130.notable_bug_fixes.groupby_reductions_float_result:

``float`` result for :meth:`.GroupBy.mean`, :meth:`.GroupBy.median`, and :meth:`.GroupBy.var`
^^^^^^^^^^^^^^^^^^^^^^^^^^^^^^^^^^^^^^^^^^^^^^^^^^^^^^^^^^^^^^^^^^^^^^^^^^^^^^^^^^^^^^^^^^^^^

Previously, these methods could result in different dtypes depending on the input values.
Now, these methods will always return a float dtype. (:issue:`41137`)

.. ipython:: python

    df = pd.DataFrame({'a': [True], 'b': [1], 'c': [1.0]})

*pandas 1.2.x*

.. code-block:: ipython

    In [5]: df.groupby(df.index).mean()
    Out[5]:
            a  b    c
    0    True  1  1.0

*pandas 1.3.0*

.. ipython:: python

    df.groupby(df.index).mean()

.. _whatsnew_130.notable_bug_fixes.setitem_column_try_inplace:

Try operating inplace when setting values with ``loc`` and ``iloc``
^^^^^^^^^^^^^^^^^^^^^^^^^^^^^^^^^^^^^^^^^^^^^^^^^^^^^^^^^^^^^^^^^^^

When setting an entire column using ``loc`` or ``iloc``, pandas will try to
insert the values into the existing data rather than create an entirely new array.

.. ipython:: python

   df = pd.DataFrame(range(3), columns=["A"], dtype="float64")
   values = df.values
   new = np.array([5, 6, 7], dtype="int64")
   df.loc[[0, 1, 2], "A"] = new

In both the new and old behavior, the data in ``values`` is overwritten, but in
the old behavior the dtype of ``df["A"]`` changed to ``int64``.

*pandas 1.2.x*

.. code-block:: ipython

   In [1]: df.dtypes
   Out[1]:
   A    int64
   dtype: object
   In [2]: np.shares_memory(df["A"].values, new)
   Out[2]: False
   In [3]: np.shares_memory(df["A"].values, values)
   Out[3]: False

In pandas 1.3.0, ``df`` continues to share data with ``values``

*pandas 1.3.0*

.. ipython:: python

   df.dtypes
   np.shares_memory(df["A"], new)
   np.shares_memory(df["A"], values)


.. _whatsnew_130.notable_bug_fixes.setitem_never_inplace:

Never operate inplace when setting ``frame[keys] = values``
^^^^^^^^^^^^^^^^^^^^^^^^^^^^^^^^^^^^^^^^^^^^^^^^^^^^^^^^^^^

When setting multiple columns using ``frame[keys] = values`` new arrays will
replace pre-existing arrays for these keys, which will *not* be over-written
(:issue:`39510`).  As a result, the columns will retain the dtype(s) of ``values``,
never casting to the dtypes of the existing arrays.

.. ipython:: python

   df = pd.DataFrame(range(3), columns=["A"], dtype="float64")
   df[["A"]] = 5

In the old behavior, ``5`` was cast to ``float64`` and inserted into the existing
array backing ``df``:

*pandas 1.2.x*

.. code-block:: ipython

   In [1]: df.dtypes
   Out[1]:
   A    float64

In the new behavior, we get a new array, and retain an integer-dtyped ``5``:

*pandas 1.3.0*

.. ipython:: python

   df.dtypes


.. _whatsnew_130.notable_bug_fixes.setitem_with_bool_casting:

Consistent casting with setting into Boolean Series
^^^^^^^^^^^^^^^^^^^^^^^^^^^^^^^^^^^^^^^^^^^^^^^^^^^

Setting non-boolean values into a :class:`Series` with ``dtype=bool`` now consistently
casts to ``dtype=object`` (:issue:`38709`)

.. ipython:: python

   orig = pd.Series([True, False])
   ser = orig.copy()
   ser.iloc[1] = np.nan
   ser2 = orig.copy()
   ser2.iloc[1] = 2.0

*pandas 1.2.x*

.. code-block:: ipython

   In [1]: ser
   Out [1]:
   0    1.0
   1    NaN
   dtype: float64

   In [2]:ser2
   Out [2]:
   0    True
   1     2.0
   dtype: object

*pandas 1.3.0*

.. ipython:: python

   ser
   ser2


.. _whatsnew_130.notable_bug_fixes.rolling_groupby_column:

GroupBy.rolling no longer returns grouped-by column in values
^^^^^^^^^^^^^^^^^^^^^^^^^^^^^^^^^^^^^^^^^^^^^^^^^^^^^^^^^^^^^

The group-by column will now be dropped from the result of a
``groupby.rolling`` operation (:issue:`32262`)

.. ipython:: python

    df = pd.DataFrame({"A": [1, 1, 2, 3], "B": [0, 1, 2, 3]})
    df

*Previous behavior*:

.. code-block:: ipython

    In [1]: df.groupby("A").rolling(2).sum()
    Out[1]:
           A    B
    A
    1 0  NaN  NaN
    1    2.0  1.0
    2 2  NaN  NaN
    3 3  NaN  NaN

*New behavior*:

.. ipython:: python

    df.groupby("A").rolling(2).sum()

.. _whatsnew_130.notable_bug_fixes.rolling_var_precision:

Removed artificial truncation in rolling variance and standard deviation
^^^^^^^^^^^^^^^^^^^^^^^^^^^^^^^^^^^^^^^^^^^^^^^^^^^^^^^^^^^^^^^^^^^^^^^^

:meth:`.Rolling.std` and :meth:`.Rolling.var` will no longer
artificially truncate results that are less than ``~1e-8`` and ``~1e-15`` respectively to
zero (:issue:`37051`, :issue:`40448`, :issue:`39872`).

However, floating point artifacts may now exist in the results when rolling over larger values.

.. ipython:: python

   s = pd.Series([7, 5, 5, 5])
   s.rolling(3).var()

.. _whatsnew_130.notable_bug_fixes.rolling_groupby_multiindex:

GroupBy.rolling with MultiIndex no longer drops levels in the result
^^^^^^^^^^^^^^^^^^^^^^^^^^^^^^^^^^^^^^^^^^^^^^^^^^^^^^^^^^^^^^^^^^^^

:meth:`GroupBy.rolling` will no longer drop levels of a :class:`DataFrame`
with a :class:`MultiIndex` in the result. This can lead to a perceived duplication of levels in the resulting
:class:`MultiIndex`, but this change restores the behavior that was present in version 1.1.3 (:issue:`38787`, :issue:`38523`).


.. ipython:: python

   index = pd.MultiIndex.from_tuples([('idx1', 'idx2')], names=['label1', 'label2'])
   df = pd.DataFrame({'a': [1], 'b': [2]}, index=index)
   df

*Previous behavior*:

.. code-block:: ipython

    In [1]: df.groupby('label1').rolling(1).sum()
    Out[1]:
              a    b
    label1
    idx1    1.0  2.0

*New behavior*:

.. ipython:: python

    df.groupby('label1').rolling(1).sum()


.. ---------------------------------------------------------------------------

.. _whatsnew_130.api_breaking:

Backwards incompatible API changes
~~~~~~~~~~~~~~~~~~~~~~~~~~~~~~~~~~

.. _whatsnew_130.api_breaking.deps:

Increased minimum versions for dependencies
^^^^^^^^^^^^^^^^^^^^^^^^^^^^^^^^^^^^^^^^^^^
Some minimum supported versions of dependencies were updated.
If installed, we now require:

+-----------------+-----------------+----------+---------+
| Package         | Minimum Version | Required | Changed |
+=================+=================+==========+=========+
| numpy           | 1.17.3          |    X     |    X    |
+-----------------+-----------------+----------+---------+
| pytz            | 2017.3          |    X     |         |
+-----------------+-----------------+----------+---------+
| python-dateutil | 2.7.3           |    X     |         |
+-----------------+-----------------+----------+---------+
| bottleneck      | 1.2.1           |          |         |
+-----------------+-----------------+----------+---------+
| numexpr         | 2.7.0           |          |    X    |
+-----------------+-----------------+----------+---------+
| pytest (dev)    | 6.0             |          |    X    |
+-----------------+-----------------+----------+---------+
| mypy (dev)      | 0.812           |          |    X    |
+-----------------+-----------------+----------+---------+
| setuptools      | 38.6.0          |          |    X    |
+-----------------+-----------------+----------+---------+

For `optional libraries <https://pandas.pydata.org/docs/getting_started/install.html>`_ the general recommendation is to use the latest version.
The following table lists the lowest version per library that is currently being tested throughout the development of pandas.
Optional libraries below the lowest tested version may still work, but are not considered supported.

+-----------------+-----------------+---------+
| Package         | Minimum Version | Changed |
+=================+=================+=========+
| beautifulsoup4  | 4.6.0           |         |
+-----------------+-----------------+---------+
| fastparquet     | 0.4.0           |    X    |
+-----------------+-----------------+---------+
| fsspec          | 0.7.4           |         |
+-----------------+-----------------+---------+
| gcsfs           | 0.6.0           |         |
+-----------------+-----------------+---------+
| lxml            | 4.3.0           |         |
+-----------------+-----------------+---------+
| matplotlib      | 2.2.3           |         |
+-----------------+-----------------+---------+
| numba           | 0.46.0          |         |
+-----------------+-----------------+---------+
| openpyxl        | 3.0.0           |    X    |
+-----------------+-----------------+---------+
| pyarrow         | 0.17.0          |    X    |
+-----------------+-----------------+---------+
| pymysql         | 0.8.1           |    X    |
+-----------------+-----------------+---------+
| pytables        | 3.5.1           |         |
+-----------------+-----------------+---------+
| s3fs            | 0.4.0           |         |
+-----------------+-----------------+---------+
| scipy           | 1.2.0           |         |
+-----------------+-----------------+---------+
| sqlalchemy      | 1.3.0           |    X    |
+-----------------+-----------------+---------+
| tabulate        | 0.8.7           |    X    |
+-----------------+-----------------+---------+
| xarray          | 0.12.0          |         |
+-----------------+-----------------+---------+
| xlrd            | 1.2.0           |         |
+-----------------+-----------------+---------+
| xlsxwriter      | 1.0.2           |         |
+-----------------+-----------------+---------+
| xlwt            | 1.3.0           |         |
+-----------------+-----------------+---------+
| pandas-gbq      | 0.12.0          |         |
+-----------------+-----------------+---------+

See :ref:`install.dependencies` and :ref:`install.optional_dependencies` for more.

.. _whatsnew_130.api_breaking.other:

Other API changes
^^^^^^^^^^^^^^^^^
- Partially initialized :class:`CategoricalDtype` objects (i.e. those with ``categories=None``) will no longer compare as equal to fully initialized dtype objects (:issue:`38516`)
- Accessing ``_constructor_expanddim`` on a :class:`DataFrame` and ``_constructor_sliced`` on a :class:`Series` now raise an ``AttributeError``. Previously a ``NotImplementedError`` was raised (:issue:`38782`)
- Added new ``engine`` and ``**engine_kwargs`` parameters to :meth:`DataFrame.to_sql` to support other future "SQL engines". Currently we still only use ``SQLAlchemy`` under the hood, but more engines are planned to be supported such as `turbodbc <https://turbodbc.readthedocs.io/en/latest/>`_ (:issue:`36893`)
- Removed redundant ``freq`` from :class:`PeriodIndex` string representation (:issue:`41653`)
- :meth:`ExtensionDtype.construct_array_type` is now a required method instead of an optional one for :class:`ExtensionDtype` subclasses (:issue:`24860`)

.. _whatsnew_130.api_breaking.build:

Build
^^^^^
- Documentation in ``.pptx`` and ``.pdf`` formats are no longer included in wheels or source distributions. (:issue:`30741`)

.. ---------------------------------------------------------------------------

.. _whatsnew_130.deprecations:

Deprecations
~~~~~~~~~~~~
<<<<<<< HEAD
- Deprecated allowing scalars to be passed to the :class:`Categorical` constructor (:issue:`38433`)
- Deprecated constructing :class:`CategoricalIndex` without passing list-like data (:issue:`38944`)
- Deprecated allowing subclass-specific keyword arguments in the :class:`Index` constructor, use the specific subclass directly instead (:issue:`14093`, :issue:`21311`, :issue:`22315`, :issue:`26974`)
- Deprecated the :meth:`astype` method of datetimelike (``timedelta64[ns]``, ``datetime64[ns]``, ``Datetime64TZDtype``, ``PeriodDtype``) to convert to integer dtypes, use ``values.view(...)`` instead (:issue:`38544`)
- Deprecated :meth:`MultiIndex.is_lexsorted` and :meth:`MultiIndex.lexsort_depth`, use :meth:`MultiIndex.is_monotonic_increasing` instead (:issue:`32259`)
- Deprecated keyword ``try_cast`` in :meth:`Series.where`, :meth:`Series.mask`, :meth:`DataFrame.where`, :meth:`DataFrame.mask`; cast results manually if desired (:issue:`38836`)
- Deprecated comparison of :class:`Timestamp` objects with ``datetime.date`` objects.  Instead of e.g. ``ts <= mydate`` use ``ts <= pd.Timestamp(mydate)`` or ``ts.date() <= mydate`` (:issue:`36131`)
- Deprecated :attr:`Rolling.win_type` returning ``"freq"`` (:issue:`38963`)
- Deprecated :attr:`Rolling.is_datetimelike` (:issue:`38963`)
- Deprecated :class:`DataFrame` indexer for :meth:`Series.__setitem__` and :meth:`DataFrame.__setitem__` (:issue:`39004`)
- Deprecated :meth:`ExponentialMovingWindow.vol` (:issue:`39220`)
- Using ``.astype`` to convert between ``datetime64[ns]`` dtype and :class:`DatetimeTZDtype` is deprecated and will raise in a future version, use ``obj.tz_localize`` or ``obj.dt.tz_localize`` instead (:issue:`38622`)
- Deprecated casting ``datetime.date`` objects to ``datetime64`` when used as ``fill_value`` in :meth:`DataFrame.unstack`, :meth:`DataFrame.shift`, :meth:`Series.shift`, and :meth:`DataFrame.reindex`, pass ``pd.Timestamp(dateobj)`` instead (:issue:`39767`)
- Deprecated :meth:`.Styler.set_na_rep` and :meth:`.Styler.set_precision` in favour of :meth:`.Styler.format` with ``na_rep`` and ``precision`` as existing and new input arguments respectively (:issue:`40134`, :issue:`40425`)
- Deprecated allowing partial failure in :meth:`Series.transform` and :meth:`DataFrame.transform` when ``func`` is list-like or dict-like and raises anything but ``TypeError``; ``func`` raising anything but a ``TypeError`` will raise in a future version (:issue:`40211`)
- Deprecated arguments ``error_bad_lines`` and ``warn_bad_lines`` in :meth:`read_csv` and :meth:`read_table` in favor of argument ``on_bad_lines`` (:issue:`15122`)
- Deprecated support for ``np.ma.mrecords.MaskedRecords`` in the :class:`DataFrame` constructor, pass ``{name: data[name] for name in data.dtype.names}`` instead (:issue:`40363`)
- Deprecated using :func:`merge`, :meth:`DataFrame.merge`, and :meth:`DataFrame.join` on a different number of levels (:issue:`34862`)
- Deprecated the use of ``**kwargs`` in :class:`.ExcelWriter`; use the keyword argument ``engine_kwargs`` instead (:issue:`40430`)
- Deprecated the ``level`` keyword for :class:`DataFrame` and :class:`Series` aggregations; use groupby instead (:issue:`39983`)
- Deprecated the ``inplace`` parameter of :meth:`Categorical.remove_categories`, :meth:`Categorical.add_categories`, :meth:`Categorical.reorder_categories`, :meth:`Categorical.rename_categories`, :meth:`Categorical.set_categories` and will be removed in a future version (:issue:`37643`)
- Deprecated :func:`merge` producing duplicated columns through the ``suffixes`` keyword  and already existing columns (:issue:`22818`)
- Deprecated boolean arguments of ``inclusive`` in :meth:`Series.between` to have ``{"left", "right", "neither", "both"}`` as standard argument values (:issue:`40628`)
- Deprecated setting :attr:`Categorical._codes`, create a new :class:`Categorical` with the desired codes instead (:issue:`40606`)
- Deprecated the ``convert_float`` optional argument in :func:`read_excel` and :meth:`ExcelFile.parse` (:issue:`41127`)
- Deprecated behavior of :meth:`DatetimeIndex.union` with mixed timezones; in a future version both will be cast to UTC instead of object dtype (:issue:`39328`)
- Deprecated using ``usecols`` with out of bounds indices for :func:`read_csv` with ``engine="c"`` (:issue:`25623`)
- Deprecated passing arguments as positional (except for ``"codes"``) in :meth:`MultiIndex.codes` (:issue:`41485`)
- Deprecated passing arguments as positional in :meth:`Index.set_names` and :meth:`MultiIndex.set_names` (except for ``names``) (:issue:`41485`)
- Deprecated passing arguments (apart from ``cond`` and ``other``) as positional in :meth:`DataFrame.mask` and :meth:`Series.mask` (:issue:`41485`)
- Deprecated passing arguments as positional in :meth:`Resampler.interpolate` (other than ``"method"``) (:issue:`41485`)
- Deprecated passing arguments as positional in :meth:`DataFrame.clip` and :meth:`Series.clip` (other than ``"upper"`` and ``"lower"``) (:issue:`41485`)
- Deprecated special treatment of lists with first element a Categorical in the :class:`DataFrame` constructor; pass as ``pd.DataFrame({col: categorical, ...})`` instead (:issue:`38845`)
- Deprecated behavior of :class:`DataFrame` constructor when a ``dtype`` is passed and the data cannot be cast to that dtype. In a future version, this will raise instead of being silently ignored (:issue:`24435`)
- Deprecated passing arguments as positional (except for ``"method"``) in :meth:`DataFrame.interpolate` and :meth:`Series.interpolate` (:issue:`41485`)
- Deprecated the :attr:`Timestamp.freq` attribute.  For the properties that use it (``is_month_start``, ``is_month_end``, ``is_quarter_start``, ``is_quarter_end``, ``is_year_start``, ``is_year_end``), when you have a ``freq``, use e.g. ``freq.is_month_start(ts)`` (:issue:`15146`)
- Deprecated passing arguments as positional in :meth:`DataFrame.ffill`, :meth:`Series.ffill`, :meth:`DataFrame.bfill`, and :meth:`Series.bfill` (:issue:`41485`)
- Deprecated passing arguments as positional in :meth:`DataFrame.sort_values` (other than ``"by"``) and :meth:`Series.sort_values` (:issue:`41485`)
- Deprecated passing arguments as positional in :meth:`DataFrame.dropna` and :meth:`Series.dropna` (:issue:`41485`)
- Deprecated passing arguments as positional in :meth:`DataFrame.set_index` (other than ``"keys"``) (:issue:`41485`)
- Deprecated passing arguments as positional (except for ``"levels"``) in :meth:`MultiIndex.set_levels` (:issue:`41485`)
- Deprecated passing arguments as positional in :meth:`DataFrame.sort_index` and :meth:`Series.sort_index` (:issue:`41485`)
- Deprecated passing arguments as positional in :meth:`DataFrame.drop_duplicates` (except for ``subset``), :meth:`Series.drop_duplicates`, :meth:`Index.drop_duplicates` and :meth:`MultiIndex.drop_duplicates` (:issue:`41485`)
- Deprecated passing arguments (apart from ``value``) as positional in :meth:`DataFrame.fillna` and :meth:`Series.fillna` (:issue:`41485`)
- Deprecated passing arguments as positional in :meth:`DataFrame.reset_index` (other than ``"level"``) and :meth:`Series.reset_index` (:issue:`41485`)
- Deprecated construction of :class:`Series` or :class:`DataFrame` with ``DatetimeTZDtype`` data and ``datetime64[ns]`` dtype.  Use ``Series(data).dt.tz_localize(None)`` instead (:issue:`41555`, :issue:`33401`)
- Deprecated behavior of :class:`Series` construction with large-integer values and small-integer dtype silently overflowing; use ``Series(data).astype(dtype)`` instead (:issue:`41734`)
- Deprecated behavior of :class:`DataFrame` construction with floating data and integer dtype casting even when lossy; in a future version this will remain floating, matching :class:`Series` behavior (:issue:`41770`)
- Deprecated inference of ``timedelta64[ns]``, ``datetime64[ns]``, or ``DatetimeTZDtype`` dtypes in :class:`Series` construction when data containing strings is passed and no ``dtype`` is passed (:issue:`33558`)
- In a future version, constructing :class:`Series` or :class:`DataFrame` with ``datetime64[ns]`` data and ``DatetimeTZDtype`` will treat the data as wall-times instead of as UTC times (matching DatetimeIndex behavior). To treat the data as UTC times, use ``pd.Series(data).dt.tz_localize("UTC").dt.tz_convert(dtype.tz)`` or ``pd.Series(data.view("int64"), dtype=dtype)`` (:issue:`33401`)
- Deprecated passing arguments as positional in :meth:`DataFrame.set_axis` and :meth:`Series.set_axis` (other than ``"labels"``) (:issue:`41485`)
- Deprecated passing arguments as positional in :meth:`DataFrame.where` and :meth:`Series.where` (other than ``"cond"`` and ``"other"``) (:issue:`41485`)
- Deprecated passing arguments as positional (other than ``filepath_or_buffer``) in :func:`read_csv` (:issue:`41485`)
- Deprecated passing lists as ``key`` to :meth:`DataFrame.xs` and :meth:`Series.xs` (:issue:`41760`)
- Deprecated passing arguments as positional in :meth:`DataFrame.drop` (other than ``"labels"``) and :meth:`Series.drop` (:issue:`41485`)
- Deprecated passing arguments as positional (other than ``filepath_or_buffer``) in :func:`read_table` (:issue:`41485`)
- Deprecated passing arguments as positional (other than ``objs``) in :func:`concat` (:issue:`41485`)

=======
>>>>>>> 1a3daf40

.. _whatsnew_130.deprecations.nuisance_columns:

Deprecated dropping nuisance columns in DataFrame reductions and DataFrameGroupBy operations
^^^^^^^^^^^^^^^^^^^^^^^^^^^^^^^^^^^^^^^^^^^^^^^^^^^^^^^^^^^^^^^^^^^^^^^^^^^^^^^^^^^^^^^^^^^^
Calling a reduction (e.g. ``.min``, ``.max``, ``.sum``) on a :class:`DataFrame` with
``numeric_only=None`` (the default), columns where the reduction raises a ``TypeError``
are silently ignored and dropped from the result.

This behavior is deprecated. In a future version, the ``TypeError`` will be raised,
and users will need to select only valid columns before calling the function.

For example:

.. ipython:: python

   df = pd.DataFrame({"A": [1, 2, 3, 4], "B": pd.date_range("2016-01-01", periods=4)})
   df

*Old behavior*:

.. code-block:: ipython

    In [3]: df.prod()
    Out[3]:
    Out[3]:
    A    24
    dtype: int64

*Future behavior*:

.. code-block:: ipython

    In [4]: df.prod()
    ...
    TypeError: 'DatetimeArray' does not implement reduction 'prod'

    In [5]: df[["A"]].prod()
    Out[5]:
    A    24
    dtype: int64


Similarly, when applying a function to :class:`DataFrameGroupBy`, columns on which
the function raises ``TypeError`` are currently silently ignored and dropped
from the result.

This behavior is deprecated.  In a future version, the ``TypeError``
will be raised, and users will need to select only valid columns before calling
the function.

For example:

.. ipython:: python

   df = pd.DataFrame({"A": [1, 2, 3, 4], "B": pd.date_range("2016-01-01", periods=4)})
   gb = df.groupby([1, 1, 2, 2])

*Old behavior*:

.. code-block:: ipython

    In [4]: gb.prod(numeric_only=False)
    Out[4]:
    A
    1   2
    2  12

.. code-block:: ipython

    In [5]: gb.prod(numeric_only=False)
    ...
    TypeError: datetime64 type does not support prod operations

    In [6]: gb[["A"]].prod(numeric_only=False)
    Out[6]:
        A
    1   2
    2  12

.. _whatsnew_130.deprecations.other:

Other Deprecations
^^^^^^^^^^^^^^^^^^
- Deprecated allowing scalars to be passed to the :class:`Categorical` constructor (:issue:`38433`)
- Deprecated constructing :class:`CategoricalIndex` without passing list-like data (:issue:`38944`)
- Deprecated allowing subclass-specific keyword arguments in the :class:`Index` constructor, use the specific subclass directly instead (:issue:`14093`, :issue:`21311`, :issue:`22315`, :issue:`26974`)
- Deprecated the :meth:`astype` method of datetimelike (``timedelta64[ns]``, ``datetime64[ns]``, ``Datetime64TZDtype``, ``PeriodDtype``) to convert to integer dtypes, use ``values.view(...)`` instead (:issue:`38544`)
- Deprecated :meth:`MultiIndex.is_lexsorted` and :meth:`MultiIndex.lexsort_depth`, use :meth:`MultiIndex.is_monotonic_increasing` instead (:issue:`32259`)
- Deprecated keyword ``try_cast`` in :meth:`Series.where`, :meth:`Series.mask`, :meth:`DataFrame.where`, :meth:`DataFrame.mask`; cast results manually if desired (:issue:`38836`)
- Deprecated comparison of :class:`Timestamp` objects with ``datetime.date`` objects.  Instead of e.g. ``ts <= mydate`` use ``ts <= pd.Timestamp(mydate)`` or ``ts.date() <= mydate`` (:issue:`36131`)
- Deprecated :attr:`Rolling.win_type` returning ``"freq"`` (:issue:`38963`)
- Deprecated :attr:`Rolling.is_datetimelike` (:issue:`38963`)
- Deprecated :class:`DataFrame` indexer for :meth:`Series.__setitem__` and :meth:`DataFrame.__setitem__` (:issue:`39004`)
- Deprecated :meth:`ExponentialMovingWindow.vol` (:issue:`39220`)
- Using ``.astype`` to convert between ``datetime64[ns]`` dtype and :class:`DatetimeTZDtype` is deprecated and will raise in a future version, use ``obj.tz_localize`` or ``obj.dt.tz_localize`` instead (:issue:`38622`)
- Deprecated casting ``datetime.date`` objects to ``datetime64`` when used as ``fill_value`` in :meth:`DataFrame.unstack`, :meth:`DataFrame.shift`, :meth:`Series.shift`, and :meth:`DataFrame.reindex`, pass ``pd.Timestamp(dateobj)`` instead (:issue:`39767`)
- Deprecated :meth:`.Styler.set_na_rep` and :meth:`.Styler.set_precision` in favour of :meth:`.Styler.format` with ``na_rep`` and ``precision`` as existing and new input arguments respectively (:issue:`40134`, :issue:`40425`)
- Deprecated :meth:`.Styler.where` in favour of using an alternative formulation with :meth:`Styler.applymap` (:issue:`40821`)
- Deprecated allowing partial failure in :meth:`Series.transform` and :meth:`DataFrame.transform` when ``func`` is list-like or dict-like and raises anything but ``TypeError``; ``func`` raising anything but a ``TypeError`` will raise in a future version (:issue:`40211`)
- Deprecated arguments ``error_bad_lines`` and ``warn_bad_lines`` in :meth:`read_csv` and :meth:`read_table` in favor of argument ``on_bad_lines`` (:issue:`15122`)
- Deprecated support for ``np.ma.mrecords.MaskedRecords`` in the :class:`DataFrame` constructor, pass ``{name: data[name] for name in data.dtype.names}`` instead (:issue:`40363`)
- Deprecated using :func:`merge`, :meth:`DataFrame.merge`, and :meth:`DataFrame.join` on a different number of levels (:issue:`34862`)
- Deprecated the use of ``**kwargs`` in :class:`.ExcelWriter`; use the keyword argument ``engine_kwargs`` instead (:issue:`40430`)
- Deprecated the ``level`` keyword for :class:`DataFrame` and :class:`Series` aggregations; use groupby instead (:issue:`39983`)
- Deprecated the ``inplace`` parameter of :meth:`Categorical.remove_categories`, :meth:`Categorical.add_categories`, :meth:`Categorical.reorder_categories`, :meth:`Categorical.rename_categories`, :meth:`Categorical.set_categories` and will be removed in a future version (:issue:`37643`)
- Deprecated :func:`merge` producing duplicated columns through the ``suffixes`` keyword  and already existing columns (:issue:`22818`)
- Deprecated setting :attr:`Categorical._codes`, create a new :class:`Categorical` with the desired codes instead (:issue:`40606`)
- Deprecated the ``convert_float`` optional argument in :func:`read_excel` and :meth:`ExcelFile.parse` (:issue:`41127`)
- Deprecated behavior of :meth:`DatetimeIndex.union` with mixed timezones; in a future version both will be cast to UTC instead of object dtype (:issue:`39328`)
- Deprecated using ``usecols`` with out of bounds indices for :func:`read_csv` with ``engine="c"`` (:issue:`25623`)
- Deprecated special treatment of lists with first element a Categorical in the :class:`DataFrame` constructor; pass as ``pd.DataFrame({col: categorical, ...})`` instead (:issue:`38845`)
- Deprecated behavior of :class:`DataFrame` constructor when a ``dtype`` is passed and the data cannot be cast to that dtype. In a future version, this will raise instead of being silently ignored (:issue:`24435`)
- Deprecated the :attr:`Timestamp.freq` attribute.  For the properties that use it (``is_month_start``, ``is_month_end``, ``is_quarter_start``, ``is_quarter_end``, ``is_year_start``, ``is_year_end``), when you have a ``freq``, use e.g. ``freq.is_month_start(ts)`` (:issue:`15146`)
- Deprecated construction of :class:`Series` or :class:`DataFrame` with ``DatetimeTZDtype`` data and ``datetime64[ns]`` dtype.  Use ``Series(data).dt.tz_localize(None)`` instead (:issue:`41555`, :issue:`33401`)
- Deprecated behavior of :class:`Series` construction with large-integer values and small-integer dtype silently overflowing; use ``Series(data).astype(dtype)`` instead (:issue:`41734`)
- Deprecated behavior of :class:`DataFrame` construction with floating data and integer dtype casting even when lossy; in a future version this will remain floating, matching :class:`Series` behavior (:issue:`41770`)
- Deprecated inference of ``timedelta64[ns]``, ``datetime64[ns]``, or ``DatetimeTZDtype`` dtypes in :class:`Series` construction when data containing strings is passed and no ``dtype`` is passed (:issue:`33558`)
- In a future version, constructing :class:`Series` or :class:`DataFrame` with ``datetime64[ns]`` data and ``DatetimeTZDtype`` will treat the data as wall-times instead of as UTC times (matching DatetimeIndex behavior). To treat the data as UTC times, use ``pd.Series(data).dt.tz_localize("UTC").dt.tz_convert(dtype.tz)`` or ``pd.Series(data.view("int64"), dtype=dtype)`` (:issue:`33401`)
- Deprecated passing lists as ``key`` to :meth:`DataFrame.xs` and :meth:`Series.xs` (:issue:`41760`)
- Deprecated passing arguments as positional for all of the following, with exceptions noted (:issue:`41485`):

  - :func:`concat` (other than ``objs``)
  - :func:`read_csv` (other than ``filepath_or_buffer``)
  - :func:`read_table` (other than ``filepath_or_buffer``)
  - :meth:`DataFrame.clip` and :meth:`Series.clip` (other than ``upper`` and ``lower``)
  - :meth:`DataFrame.drop_duplicates` (except for ``subset``), :meth:`Series.drop_duplicates`, :meth:`Index.drop_duplicates` and :meth:`MultiIndex.drop_duplicates`
  - :meth:`DataFrame.drop` (other than ``labels``) and :meth:`Series.drop`
  - :meth:`DataFrame.dropna` and :meth:`Series.dropna`
  - :meth:`DataFrame.ffill`, :meth:`Series.ffill`, :meth:`DataFrame.bfill`, and :meth:`Series.bfill`
  - :meth:`DataFrame.fillna` and :meth:`Series.fillna` (apart from ``value``)
  - :meth:`DataFrame.interpolate` and :meth:`Series.interpolate` (other than ``method``)
  - :meth:`DataFrame.mask` and :meth:`Series.mask` (other than ``cond`` and ``other``)
  - :meth:`DataFrame.reset_index` (other than ``level``) and :meth:`Series.reset_index`
  - :meth:`DataFrame.set_axis` and :meth:`Series.set_axis` (other than ``labels``)
  - :meth:`DataFrame.set_index` (other than ``keys``)
  - :meth:`DataFrame.sort_index` and :meth:`Series.sort_index`
  - :meth:`DataFrame.sort_values` (other than ``by``) and :meth:`Series.sort_values`
  - :meth:`DataFrame.where` and :meth:`Series.where` (other than ``cond`` and ``other``)
  - :meth:`Index.set_names` and :meth:`MultiIndex.set_names` (except for ``names``)
  - :meth:`MultiIndex.codes` (except for ``codes``)
  - :meth:`MultiIndex.set_levels` (except for ``levels``)
  - :meth:`Resampler.interpolate` (other than ``method``)


.. ---------------------------------------------------------------------------


.. _whatsnew_130.performance:

Performance improvements
~~~~~~~~~~~~~~~~~~~~~~~~
- Performance improvement in :meth:`IntervalIndex.isin` (:issue:`38353`)
- Performance improvement in :meth:`Series.mean` for nullable data types (:issue:`34814`)
- Performance improvement in :meth:`Series.isin` for nullable data types (:issue:`38340`)
- Performance improvement in :meth:`DataFrame.fillna` with ``method="pad"`` or ``method="backfill"`` for nullable floating and nullable integer dtypes (:issue:`39953`)
- Performance improvement in :meth:`DataFrame.corr` for ``method=kendall`` (:issue:`28329`)
- Performance improvement in :meth:`DataFrame.corr` for ``method=spearman`` (:issue:`40956`, :issue:`41885`)
- Performance improvement in :meth:`.Rolling.corr` and :meth:`.Rolling.cov` (:issue:`39388`)
- Performance improvement in :meth:`.RollingGroupby.corr`, :meth:`.ExpandingGroupby.corr`, :meth:`.ExpandingGroupby.corr` and :meth:`.ExpandingGroupby.cov` (:issue:`39591`)
- Performance improvement in :func:`unique` for object data type (:issue:`37615`)
- Performance improvement in :func:`json_normalize` for basic cases (including separators) (:issue:`40035` :issue:`15621`)
- Performance improvement in :class:`.ExpandingGroupby` aggregation methods (:issue:`39664`)
- Performance improvement in :class:`.Styler` where render times are more than 50% reduced and now matches :meth:`DataFrame.to_html` (:issue:`39972` :issue:`39952`, :issue:`40425`)
- The method :meth:`.Styler.set_td_classes` is now as performant as :meth:`.Styler.apply` and :meth:`.Styler.applymap`, and even more so in some cases (:issue:`40453`)
- Performance improvement in :meth:`.ExponentialMovingWindow.mean` with ``times`` (:issue:`39784`)
- Performance improvement in :meth:`.GroupBy.apply` when requiring the python fallback implementation (:issue:`40176`)
- Performance improvement in the conversion of a PyArrow Boolean array to a pandas nullable Boolean array (:issue:`41051`)
- Performance improvement for concatenation of data with type :class:`CategoricalDtype` (:issue:`40193`)
- Performance improvement in :meth:`.GroupBy.cummin` and :meth:`.GroupBy.cummax` with nullable data types (:issue:`37493`)
- Performance improvement in :meth:`Series.nunique` with nan values (:issue:`40865`)
- Performance improvement in :meth:`DataFrame.transpose`, :meth:`Series.unstack` with ``DatetimeTZDtype`` (:issue:`40149`)
- Performance improvement in :meth:`Series.plot` and :meth:`DataFrame.plot` with entry point lazy loading (:issue:`41492`)

.. ---------------------------------------------------------------------------

.. _whatsnew_130.bug_fixes:

Bug fixes
~~~~~~~~~

Categorical
^^^^^^^^^^^
- Bug in :class:`CategoricalIndex` incorrectly failing to raise ``TypeError`` when scalar data is passed (:issue:`38614`)
- Bug in ``CategoricalIndex.reindex`` failed when the :class:`Index` passed was not categorical but whose values were all labels in the category (:issue:`28690`)
- Bug where constructing a :class:`Categorical` from an object-dtype array of ``date`` objects did not round-trip correctly with ``astype`` (:issue:`38552`)
- Bug in constructing a :class:`DataFrame` from an ``ndarray`` and a :class:`CategoricalDtype` (:issue:`38857`)
- Bug in setting categorical values into an object-dtype column in a :class:`DataFrame` (:issue:`39136`)
- Bug in :meth:`DataFrame.reindex` was raising an ``IndexError`` when the new index contained duplicates and the old index was a :class:`CategoricalIndex` (:issue:`38906`)
- Bug in :meth:`Categorical.fillna` with a tuple-like category raising ``NotImplementedError`` instead of ``ValueError`` when filling with a non-category tuple (:issue:`41914`)

Datetimelike
^^^^^^^^^^^^
- Bug in :class:`DataFrame` and :class:`Series` constructors sometimes dropping nanoseconds from :class:`Timestamp` (resp. :class:`Timedelta`) ``data``, with ``dtype=datetime64[ns]`` (resp. ``timedelta64[ns]``) (:issue:`38032`)
- Bug in :meth:`DataFrame.first` and :meth:`Series.first` with an offset of one month returning an incorrect result when the first day is the last day of a month (:issue:`29623`)
- Bug in constructing a :class:`DataFrame` or :class:`Series` with mismatched ``datetime64`` data and ``timedelta64`` dtype, or vice-versa, failing to raise a ``TypeError`` (:issue:`38575`, :issue:`38764`, :issue:`38792`)
- Bug in constructing a :class:`Series` or :class:`DataFrame` with a ``datetime`` object out of bounds for ``datetime64[ns]`` dtype or a ``timedelta`` object out of bounds for ``timedelta64[ns]`` dtype (:issue:`38792`, :issue:`38965`)
- Bug in :meth:`DatetimeIndex.intersection`, :meth:`DatetimeIndex.symmetric_difference`, :meth:`PeriodIndex.intersection`, :meth:`PeriodIndex.symmetric_difference` always returning object-dtype when operating with :class:`CategoricalIndex` (:issue:`38741`)
- Bug in :meth:`Series.where` incorrectly casting ``datetime64`` values to ``int64`` (:issue:`37682`)
- Bug in :class:`Categorical` incorrectly typecasting ``datetime`` object to ``Timestamp`` (:issue:`38878`)
- Bug in comparisons between :class:`Timestamp` object and ``datetime64`` objects just outside the implementation bounds for nanosecond ``datetime64`` (:issue:`39221`)
- Bug in :meth:`Timestamp.round`, :meth:`Timestamp.floor`, :meth:`Timestamp.ceil` for values near the implementation bounds of :class:`Timestamp` (:issue:`39244`)
- Bug in :meth:`Timedelta.round`, :meth:`Timedelta.floor`, :meth:`Timedelta.ceil` for values near the implementation bounds of :class:`Timedelta` (:issue:`38964`)
- Bug in :func:`date_range` incorrectly creating :class:`DatetimeIndex` containing ``NaT`` instead of raising ``OutOfBoundsDatetime`` in corner cases (:issue:`24124`)
- Bug in :func:`infer_freq` incorrectly fails to infer 'H' frequency of :class:`DatetimeIndex` if the latter has a timezone and crosses DST boundaries (:issue:`39556`)

Timedelta
^^^^^^^^^
- Bug in constructing :class:`Timedelta` from ``np.timedelta64`` objects with non-nanosecond units that are out of bounds for ``timedelta64[ns]`` (:issue:`38965`)
- Bug in constructing a :class:`TimedeltaIndex` incorrectly accepting ``np.datetime64("NaT")`` objects (:issue:`39462`)
- Bug in constructing :class:`Timedelta` from an input string with only symbols and no digits failed to raise an error (:issue:`39710`)
- Bug in :class:`TimedeltaIndex` and :func:`to_timedelta` failing to raise when passed non-nanosecond ``timedelta64`` arrays that overflow when converting to ``timedelta64[ns]`` (:issue:`40008`)

Timezones
^^^^^^^^^
- Bug in different ``tzinfo`` objects representing UTC not being treated as equivalent (:issue:`39216`)
- Bug in ``dateutil.tz.gettz("UTC")`` not being recognized as equivalent to other UTC-representing tzinfos (:issue:`39276`)

Numeric
^^^^^^^
- Bug in :meth:`DataFrame.quantile`, :meth:`DataFrame.sort_values` causing incorrect subsequent indexing behavior (:issue:`38351`)
- Bug in :meth:`DataFrame.sort_values` raising an :class:`IndexError` for empty ``by`` (:issue:`40258`)
- Bug in :meth:`DataFrame.select_dtypes` with ``include=np.number`` would drop numeric ``ExtensionDtype`` columns (:issue:`35340`)
- Bug in :meth:`DataFrame.mode` and :meth:`Series.mode` not keeping consistent integer :class:`Index` for empty input (:issue:`33321`)
- Bug in :meth:`DataFrame.rank` when the DataFrame contained ``np.inf`` (:issue:`32593`)
- Bug in :meth:`DataFrame.rank` with ``axis=0`` and columns holding incomparable types raising an ``IndexError`` (:issue:`38932`)
- Bug in :meth:`Series.rank`, :meth:`DataFrame.rank`, and :meth:`.GroupBy.rank` treating the most negative ``int64`` value as missing (:issue:`32859`)
- Bug in :meth:`DataFrame.select_dtypes` different behavior between Windows and Linux with ``include="int"`` (:issue:`36596`)
- Bug in :meth:`DataFrame.apply` and :meth:`DataFrame.agg` when passed the argument ``func="size"`` would operate on the entire ``DataFrame`` instead of rows or columns (:issue:`39934`)
- Bug in :meth:`DataFrame.transform` would raise a ``SpecificationError`` when passed a dictionary and columns were missing; will now raise a ``KeyError`` instead (:issue:`40004`)
- Bug in :meth:`.GroupBy.rank` giving incorrect results with ``pct=True`` and equal values between consecutive groups (:issue:`40518`)
- Bug in :meth:`Series.count` would result in an ``int32`` result on 32-bit platforms when argument ``level=None`` (:issue:`40908`)
- Bug in :class:`Series` and :class:`DataFrame` reductions with methods ``any`` and ``all`` not returning Boolean results for object data (:issue:`12863`, :issue:`35450`, :issue:`27709`)
- Bug in :meth:`Series.clip` would fail if the Series contains NA values and has nullable int or float as a data type (:issue:`40851`)
- Bug in :meth:`UInt64Index.where` and :meth:`UInt64Index.putmask` with an ``np.int64`` dtype ``other`` incorrectly raising ``TypeError`` (:issue:`41974`)


Conversion
^^^^^^^^^^
- Bug in :meth:`Series.to_dict` with ``orient='records'`` now returns Python native types (:issue:`25969`)
- Bug in :meth:`Series.view` and :meth:`Index.view` when converting between datetime-like (``datetime64[ns]``, ``datetime64[ns, tz]``, ``timedelta64``, ``period``) dtypes (:issue:`39788`)
- Bug in creating a :class:`DataFrame` from an empty ``np.recarray`` not retaining the original dtypes (:issue:`40121`)
- Bug in :class:`DataFrame` failing to raise a ``TypeError`` when constructing from a ``frozenset`` (:issue:`40163`)
- Bug in :class:`Index` construction silently ignoring a passed ``dtype`` when the data cannot be cast to that dtype (:issue:`21311`)
- Bug in :meth:`StringArray.astype` falling back to NumPy and raising when converting to ``dtype='categorical'`` (:issue:`40450`)
- Bug in :func:`factorize` where, when given an array with a numeric NumPy dtype lower than int64, uint64 and float64, the unique values did not keep their original dtype (:issue:`41132`)
- Bug in :class:`DataFrame` construction with a dictionary containing an array-like with ``ExtensionDtype`` and ``copy=True`` failing to make a copy (:issue:`38939`)
- Bug in :meth:`qcut` raising error when taking ``Float64DType`` as input (:issue:`40730`)
- Bug in :class:`DataFrame` and :class:`Series` construction with ``datetime64[ns]`` data and ``dtype=object`` resulting in ``datetime`` objects instead of :class:`Timestamp` objects (:issue:`41599`)
- Bug in :class:`DataFrame` and :class:`Series` construction with ``timedelta64[ns]`` data and ``dtype=object`` resulting in ``np.timedelta64`` objects instead of :class:`Timedelta` objects (:issue:`41599`)
- Bug in :class:`DataFrame` construction when given a two-dimensional object-dtype ``np.ndarray`` of :class:`Period` or :class:`Interval` objects failing to cast to :class:`PeriodDtype` or :class:`IntervalDtype`, respectively (:issue:`41812`)

Strings
^^^^^^^
- Bug in the conversion from ``pyarrow.ChunkedArray`` to :class:`~arrays.StringArray` when the original had zero chunks (:issue:`41040`)
- Bug in :meth:`Series.replace` and :meth:`DataFrame.replace` ignoring replacements with ``regex=True`` for ``StringDType`` data (:issue:`41333`, :issue:`35977`)
- Bug in :meth:`Series.str.extract` with :class:`~arrays.StringArray` returning object dtype for an empty :class:`DataFrame` (:issue:`41441`)
- Bug in :meth:`Series.str.replace` where the ``case`` argument was ignored when ``regex=False`` (:issue:`41602`)

Interval
^^^^^^^^
- Bug in :meth:`IntervalIndex.intersection` and :meth:`IntervalIndex.symmetric_difference` always returning object-dtype when operating with :class:`CategoricalIndex` (:issue:`38653`, :issue:`38741`)
- Bug in :meth:`IntervalIndex.intersection` returning duplicates when at least one of the :class:`Index` objects have duplicates which are present in the other (:issue:`38743`)
- :meth:`IntervalIndex.union`, :meth:`IntervalIndex.intersection`, :meth:`IntervalIndex.difference`, and :meth:`IntervalIndex.symmetric_difference` now cast to the appropriate dtype instead of raising a ``TypeError`` when operating with another :class:`IntervalIndex` with incompatible dtype (:issue:`39267`)
- :meth:`PeriodIndex.union`, :meth:`PeriodIndex.intersection`, :meth:`PeriodIndex.symmetric_difference`, :meth:`PeriodIndex.difference` now cast to object dtype instead of raising ``IncompatibleFrequency`` when operating with another :class:`PeriodIndex` with incompatible dtype (:issue:`39306`)
- Bug in :meth:`IntervalIndex.is_monotonic`, :meth:`IntervalIndex.get_loc`, :meth:`IntervalIndex.get_indexer_for`, and :meth:`IntervalIndex.__contains__` when NA values are present (:issue:`41831`)

Indexing
^^^^^^^^
- Bug in :meth:`Index.union` and :meth:`MultiIndex.union` dropping duplicate ``Index`` values when ``Index`` was not monotonic or ``sort`` was set to ``False`` (:issue:`36289`, :issue:`31326`, :issue:`40862`)
- Bug in :meth:`CategoricalIndex.get_indexer` failing to raise ``InvalidIndexError`` when non-unique (:issue:`38372`)
- Bug in :meth:`IntervalIndex.get_indexer` when ``target`` has ``CategoricalDtype`` and both the index and the target contain NA values (:issue:`41934`)
- Bug in :meth:`Series.loc` raising a ``ValueError`` when input was filtered with a Boolean list and values to set were a list with lower dimension (:issue:`20438`)
- Bug in inserting many new columns into a :class:`DataFrame` causing incorrect subsequent indexing behavior (:issue:`38380`)
- Bug in :meth:`DataFrame.__setitem__` raising a ``ValueError`` when setting multiple values to duplicate columns (:issue:`15695`)
- Bug in :meth:`DataFrame.loc`, :meth:`Series.loc`, :meth:`DataFrame.__getitem__` and :meth:`Series.__getitem__` returning incorrect elements for non-monotonic :class:`DatetimeIndex` for string slices (:issue:`33146`)
- Bug in :meth:`DataFrame.reindex` and :meth:`Series.reindex` with timezone aware indexes raising a ``TypeError`` for ``method="ffill"`` and ``method="bfill"`` and specified ``tolerance`` (:issue:`38566`)
- Bug in :meth:`DataFrame.reindex` with ``datetime64[ns]`` or ``timedelta64[ns]`` incorrectly casting to integers when the ``fill_value`` requires casting to object dtype (:issue:`39755`)
- Bug in :meth:`DataFrame.__setitem__` raising a ``ValueError`` when setting on an empty :class:`DataFrame` using specified columns and a nonempty :class:`DataFrame` value (:issue:`38831`)
- Bug in :meth:`DataFrame.loc.__setitem__` raising a ``ValueError`` when operating on a unique column when the :class:`DataFrame` has duplicate columns (:issue:`38521`)
- Bug in :meth:`DataFrame.iloc.__setitem__` and :meth:`DataFrame.loc.__setitem__` with mixed dtypes when setting with a dictionary value (:issue:`38335`)
- Bug in :meth:`Series.loc.__setitem__` and :meth:`DataFrame.loc.__setitem__` raising ``KeyError`` when provided a Boolean generator (:issue:`39614`)
- Bug in :meth:`Series.iloc` and :meth:`DataFrame.iloc` raising a ``KeyError`` when provided a generator (:issue:`39614`)
- Bug in :meth:`DataFrame.__setitem__` not raising a ``ValueError`` when the right hand side is a :class:`DataFrame` with wrong number of columns (:issue:`38604`)
- Bug in :meth:`Series.__setitem__` raising a ``ValueError`` when setting a :class:`Series` with a scalar indexer (:issue:`38303`)
- Bug in :meth:`DataFrame.loc` dropping levels of a :class:`MultiIndex` when the :class:`DataFrame` used as input has only one row (:issue:`10521`)
- Bug in :meth:`DataFrame.__getitem__` and :meth:`Series.__getitem__` always raising ``KeyError`` when slicing with existing strings where the :class:`Index` has milliseconds (:issue:`33589`)
- Bug in setting ``timedelta64`` or ``datetime64`` values into numeric :class:`Series` failing to cast to object dtype (:issue:`39086`, :issue:`39619`)
- Bug in setting :class:`Interval` values into a :class:`Series` or :class:`DataFrame` with mismatched :class:`IntervalDtype` incorrectly casting the new values to the existing dtype (:issue:`39120`)
- Bug in setting ``datetime64`` values into a :class:`Series` with integer-dtype incorrectly casting the datetime64 values to integers (:issue:`39266`)
- Bug in setting ``np.datetime64("NaT")`` into a :class:`Series` with :class:`Datetime64TZDtype` incorrectly treating the timezone-naive value as timezone-aware (:issue:`39769`)
- Bug in :meth:`Index.get_loc` not raising ``KeyError`` when ``key=NaN`` and ``method`` is specified but ``NaN`` is not in the :class:`Index` (:issue:`39382`)
- Bug in :meth:`DatetimeIndex.insert` when inserting ``np.datetime64("NaT")`` into a timezone-aware index incorrectly treating the timezone-naive value as timezone-aware (:issue:`39769`)
- Bug in incorrectly raising in :meth:`Index.insert`, when setting a new column that cannot be held in the existing ``frame.columns``, or in :meth:`Series.reset_index` or :meth:`DataFrame.reset_index` instead of casting to a compatible dtype (:issue:`39068`)
- Bug in :meth:`RangeIndex.append` where a single object of length 1 was concatenated incorrectly (:issue:`39401`)
- Bug in :meth:`RangeIndex.astype` where when converting to :class:`CategoricalIndex`, the categories became a :class:`Int64Index` instead of a :class:`RangeIndex` (:issue:`41263`)
- Bug in setting ``numpy.timedelta64`` values into an object-dtype :class:`Series` using a Boolean indexer (:issue:`39488`)
- Bug in setting numeric values into a into a boolean-dtypes :class:`Series` using ``at`` or ``iat`` failing to cast to object-dtype (:issue:`39582`)
- Bug in :meth:`DataFrame.__setitem__` and :meth:`DataFrame.iloc.__setitem__` raising ``ValueError`` when trying to index with a row-slice and setting a list as values (:issue:`40440`)
- Bug in :meth:`DataFrame.loc` not raising ``KeyError`` when the key was not found in :class:`MultiIndex` and the levels were not fully specified (:issue:`41170`)
- Bug in :meth:`DataFrame.loc.__setitem__` when setting-with-expansion incorrectly raising when the index in the expanding axis contained duplicates (:issue:`40096`)
- Bug in :meth:`DataFrame.loc.__getitem__` with :class:`MultiIndex` casting to float when at least one index column has float dtype and we retrieve a scalar (:issue:`41369`)
- Bug in :meth:`DataFrame.loc` incorrectly matching non-Boolean index elements (:issue:`20432`)
- Bug in indexing with ``np.nan`` on a :class:`Series` or :class:`DataFrame` with a :class:`CategoricalIndex` incorrectly raising ``KeyError`` when ``np.nan`` keys are present (:issue:`41933`)
- Bug in :meth:`Series.__delitem__` with ``ExtensionDtype`` incorrectly casting to ``ndarray`` (:issue:`40386`)
- Bug in :meth:`DataFrame.at` with a :class:`CategoricalIndex` returning incorrect results when passed integer keys (:issue:`41846`)
- Bug in :meth:`DataFrame.loc` returning a :class:`MultiIndex` in the wrong order if an indexer has duplicates (:issue:`40978`)
- Bug in :meth:`DataFrame.__setitem__` raising a ``TypeError`` when using a ``str`` subclass as the column name with a :class:`DatetimeIndex` (:issue:`37366`)
- Bug in :meth:`PeriodIndex.get_loc` failing to raise a ``KeyError`` when given a :class:`Period` with a mismatched ``freq`` (:issue:`41670`)
- Bug ``.loc.__getitem__`` with a :class:`UInt64Index` and negative-integer keys raising ``OverflowError`` instead of ``KeyError`` in some cases, wrapping around to positive integers in others (:issue:`41777`)
- Bug in :meth:`Index.get_indexer` failing to raise ``ValueError`` in some cases with invalid ``method``, ``limit``, or ``tolerance`` arguments (:issue:`41918`)
- Bug when slicing a :class:`Series` or :class:`DataFrame` with a :class:`TimedeltaIndex` when passing an invalid string raising ``ValueError`` instead of a ``TypeError`` (:issue:`41821`)

Missing
^^^^^^^
- Bug in :class:`Grouper` did not correctly propagate the ``dropna`` argument; :meth:`.DataFrameGroupBy.transform` now correctly handles missing values for ``dropna=True`` (:issue:`35612`)
- Bug in :func:`isna`, :meth:`Series.isna`, :meth:`Index.isna`, :meth:`DataFrame.isna`, and the corresponding ``notna`` functions not recognizing ``Decimal("NaN")`` objects (:issue:`39409`)
- Bug in :meth:`DataFrame.fillna` not accepting a dictionary for the ``downcast`` keyword (:issue:`40809`)
- Bug in :func:`isna` not returning a copy of the mask for nullable types, causing any subsequent mask modification to change the original array (:issue:`40935`)
- Bug in :class:`DataFrame` construction with float data containing ``NaN`` and an integer ``dtype`` casting instead of retaining the ``NaN`` (:issue:`26919`)
- Bug in :meth:`Series.isin` and :meth:`MultiIndex.isin` didn't treat all nans as equivalent if they were in tuples (:issue:`41836`)

MultiIndex
^^^^^^^^^^
- Bug in :meth:`DataFrame.drop` raising a ``TypeError`` when the :class:`MultiIndex` is non-unique and ``level`` is not provided (:issue:`36293`)
- Bug in :meth:`MultiIndex.intersection` duplicating ``NaN`` in the result (:issue:`38623`)
- Bug in :meth:`MultiIndex.equals` incorrectly returning ``True`` when the :class:`MultiIndex` contained ``NaN`` even when they are differently ordered (:issue:`38439`)
- Bug in :meth:`MultiIndex.intersection` always returning an empty result when intersecting with :class:`CategoricalIndex` (:issue:`38653`)
- Bug in :meth:`MultiIndex.difference` incorrectly raising ``TypeError`` when indexes contain non-sortable entries (:issue:`41915`)
- Bug in :meth:`MultiIndex.reindex` raising a ``ValueError`` when used on an empty :class:`MultiIndex` and indexing only a specific level (:issue:`41170`)
- Bug in :meth:`MultiIndex.reindex` raising ``TypeError`` when reindexing against a flat :class:`Index` (:issue:`41707`)

I/O
^^^
- Bug in :meth:`Index.__repr__` when ``display.max_seq_items=1`` (:issue:`38415`)
- Bug in :func:`read_csv` not recognizing scientific notation if the argument ``decimal`` is set and ``engine="python"`` (:issue:`31920`)
- Bug in :func:`read_csv` interpreting ``NA`` value as comment, when ``NA`` does contain the comment string fixed for ``engine="python"`` (:issue:`34002`)
- Bug in :func:`read_csv` raising an ``IndexError`` with multiple header columns and ``index_col`` is specified when the file has no data rows (:issue:`38292`)
- Bug in :func:`read_csv` not accepting ``usecols`` with a different length than ``names`` for ``engine="python"`` (:issue:`16469`)
- Bug in :meth:`read_csv` returning object dtype when ``delimiter=","`` with ``usecols`` and ``parse_dates`` specified for ``engine="python"`` (:issue:`35873`)
- Bug in :func:`read_csv` raising a ``TypeError`` when ``names`` and ``parse_dates`` is specified for ``engine="c"`` (:issue:`33699`)
- Bug in :func:`read_clipboard` and :func:`DataFrame.to_clipboard` not working in WSL (:issue:`38527`)
- Allow custom error values for the ``parse_dates`` argument of :func:`read_sql`, :func:`read_sql_query` and :func:`read_sql_table` (:issue:`35185`)
- Bug in :meth:`DataFrame.to_hdf` and :meth:`Series.to_hdf` raising a ``KeyError`` when trying to apply for subclasses of ``DataFrame`` or ``Series`` (:issue:`33748`)
- Bug in :meth:`.HDFStore.put` raising a wrong ``TypeError`` when saving a DataFrame with non-string dtype (:issue:`34274`)
- Bug in :func:`json_normalize` resulting in the first element of a generator object not being included in the returned DataFrame (:issue:`35923`)
- Bug in :func:`read_csv` applying the thousands separator to date columns when the column should be parsed for dates and ``usecols`` is specified for ``engine="python"`` (:issue:`39365`)
- Bug in :func:`read_excel` forward filling :class:`MultiIndex` names when multiple header and index columns are specified (:issue:`34673`)
- Bug in :func:`read_excel` not respecting :func:`set_option` (:issue:`34252`)
- Bug in :func:`read_csv` not switching ``true_values`` and ``false_values`` for nullable Boolean dtype (:issue:`34655`)
- Bug in :func:`read_json` when ``orient="split"`` not maintaining a numeric string index (:issue:`28556`)
- :meth:`read_sql` returned an empty generator if ``chunksize`` was non-zero and the query returned no results. Now returns a generator with a single empty DataFrame (:issue:`34411`)
- Bug in :func:`read_hdf` returning unexpected records when filtering on categorical string columns using the ``where`` parameter (:issue:`39189`)
- Bug in :func:`read_sas` raising a ``ValueError`` when ``datetimes`` were null (:issue:`39725`)
- Bug in :func:`read_excel` dropping empty values from single-column spreadsheets (:issue:`39808`)
- Bug in :func:`read_excel` loading trailing empty rows/columns for some filetypes (:issue:`41167`)
- Bug in :func:`read_excel` raising an ``AttributeError`` when the excel file had a ``MultiIndex`` header followed by two empty rows and no index (:issue:`40442`)
- Bug in :func:`read_excel`, :func:`read_csv`, :func:`read_table`, :func:`read_fwf`, and :func:`read_clipboard` where one blank row after a ``MultiIndex`` header with no index would be dropped (:issue:`40442`)
- Bug in :meth:`DataFrame.to_string` misplacing the truncation column when ``index=False`` (:issue:`40904`)
- Bug in :meth:`DataFrame.to_string` adding an extra dot and misaligning the truncation row when ``index=False`` (:issue:`40904`)
- Bug in :func:`read_orc` always raising an ``AttributeError`` (:issue:`40918`)
- Bug in :func:`read_csv` and :func:`read_table` silently ignoring ``prefix`` if ``names`` and ``prefix`` are defined, now raising a ``ValueError`` (:issue:`39123`)
- Bug in :func:`read_csv` and :func:`read_excel` not respecting the dtype for a duplicated column name when ``mangle_dupe_cols`` is set to ``True`` (:issue:`35211`)
- Bug in :func:`read_csv` silently ignoring ``sep`` if ``delimiter`` and ``sep`` are defined, now raising a ``ValueError`` (:issue:`39823`)
- Bug in :func:`read_csv` and :func:`read_table` misinterpreting arguments when ``sys.setprofile`` had been previously called (:issue:`41069`)
- Bug in the conversion from PyArrow to pandas (e.g. for reading Parquet) with nullable dtypes and a PyArrow array whose data buffer size is not a multiple of the dtype size (:issue:`40896`)
- Bug in :func:`read_excel` would raise an error when pandas could not determine the file type even though the user specified the ``engine`` argument (:issue:`41225`)
- Bug in :func:`read_clipboard` copying from an excel file shifts values into the wrong column if there are null values in first column (:issue:`41108`)
- Bug in :meth:`DataFrame.to_hdf` and :meth:`Series.to_hdf` raising a ``TypeError`` when trying to append a string column to an incompatible column (:issue:`41897`)

Period
^^^^^^
- Comparisons of :class:`Period` objects or :class:`Index`, :class:`Series`, or :class:`DataFrame` with mismatched ``PeriodDtype`` now behave like other mismatched-type comparisons, returning ``False`` for equals, ``True`` for not-equal, and raising ``TypeError`` for inequality checks (:issue:`39274`)

Plotting
^^^^^^^^
- Bug in :func:`plotting.scatter_matrix` raising when 2d ``ax`` argument passed (:issue:`16253`)
- Prevent warnings when Matplotlib's ``constrained_layout`` is enabled (:issue:`25261`)
- Bug in :func:`DataFrame.plot` was showing the wrong colors in the legend if the function was called repeatedly and some calls used ``yerr`` while others didn't (:issue:`39522`)
- Bug in :func:`DataFrame.plot` was showing the wrong colors in the legend if the function was called repeatedly and some calls used ``secondary_y`` and others use ``legend=False`` (:issue:`40044`)
- Bug in :meth:`DataFrame.plot.box` when ``dark_background`` theme was selected, caps or min/max markers for the plot were not visible (:issue:`40769`)

Groupby/resample/rolling
^^^^^^^^^^^^^^^^^^^^^^^^
- Bug in :meth:`.GroupBy.agg` with :class:`PeriodDtype` columns incorrectly casting results too aggressively (:issue:`38254`)
- Bug in :meth:`.SeriesGroupBy.value_counts` where unobserved categories in a grouped categorical Series were not tallied (:issue:`38672`)
- Bug in :meth:`.SeriesGroupBy.value_counts` where an error was raised on an empty Series (:issue:`39172`)
- Bug in :meth:`.GroupBy.indices` would contain non-existent indices when null values were present in the groupby keys (:issue:`9304`)
- Fixed bug in :meth:`.GroupBy.sum` causing a loss of precision by now using Kahan summation (:issue:`38778`)
- Fixed bug in :meth:`.GroupBy.cumsum` and :meth:`.GroupBy.mean` causing loss of precision through using Kahan summation (:issue:`38934`)
- Bug in :meth:`.Resampler.aggregate` and :meth:`DataFrame.transform` raising a ``TypeError`` instead of ``SpecificationError`` when missing keys had mixed dtypes (:issue:`39025`)
- Bug in :meth:`.DataFrameGroupBy.idxmin` and :meth:`.DataFrameGroupBy.idxmax` with ``ExtensionDtype`` columns (:issue:`38733`)
- Bug in :meth:`Series.resample` would raise when the index was a :class:`PeriodIndex` consisting of ``NaT`` (:issue:`39227`)
- Bug in :meth:`.RollingGroupby.corr` and :meth:`.ExpandingGroupby.corr` where the groupby column would return ``0`` instead of ``np.nan`` when providing ``other`` that was longer than each group (:issue:`39591`)
- Bug in :meth:`.ExpandingGroupby.corr` and :meth:`.ExpandingGroupby.cov` where ``1`` would be returned instead of ``np.nan`` when providing ``other`` that was longer than each group (:issue:`39591`)
- Bug in :meth:`.GroupBy.mean`, :meth:`.GroupBy.median` and :meth:`DataFrame.pivot_table` not propagating metadata (:issue:`28283`)
- Bug in :meth:`Series.rolling` and :meth:`DataFrame.rolling` not calculating window bounds correctly when window is an offset and dates are in descending order (:issue:`40002`)
- Bug in :meth:`Series.groupby` and :meth:`DataFrame.groupby` on an empty ``Series`` or ``DataFrame`` would lose index, columns, and/or data types when directly using the methods ``idxmax``, ``idxmin``, ``mad``, ``min``, ``max``, ``sum``, ``prod``, and ``skew`` or using them through ``apply``, ``aggregate``, or ``resample`` (:issue:`26411`)
- Bug in :meth:`.GroupBy.apply` where a :class:`MultiIndex` would be created instead of an :class:`Index` when used on a :class:`.RollingGroupby` object (:issue:`39732`)
- Bug in :meth:`.DataFrameGroupBy.sample` where an error was raised when ``weights`` was specified and the index was an :class:`Int64Index` (:issue:`39927`)
- Bug in :meth:`.DataFrameGroupBy.aggregate` and :meth:`.Resampler.aggregate` would sometimes raise a ``SpecificationError`` when passed a dictionary and columns were missing; will now always raise a ``KeyError`` instead (:issue:`40004`)
- Bug in :meth:`.DataFrameGroupBy.sample` where column selection was not applied before computing the result (:issue:`39928`)
- Bug in :class:`.ExponentialMovingWindow` when calling ``__getitem__`` would incorrectly raise a ``ValueError`` when providing ``times`` (:issue:`40164`)
- Bug in :class:`.ExponentialMovingWindow` when calling ``__getitem__`` would not retain ``com``, ``span``, ``alpha`` or ``halflife`` attributes  (:issue:`40164`)
- :class:`.ExponentialMovingWindow` now raises a ``NotImplementedError`` when specifying ``times`` with ``adjust=False`` due to an incorrect calculation (:issue:`40098`)
- Bug in :meth:`.ExponentialMovingWindowGroupby.mean` where the ``times`` argument was ignored when ``engine='numba'`` (:issue:`40951`)
- Bug in :meth:`.ExponentialMovingWindowGroupby.mean` where the wrong times were used the in case of multiple groups (:issue:`40951`)
- Bug in :class:`.ExponentialMovingWindowGroupby` where the times vector and values became out of sync for non-trivial groups (:issue:`40951`)
- Bug in :meth:`Series.asfreq` and :meth:`DataFrame.asfreq` dropping rows when the index was not sorted (:issue:`39805`)
- Bug in aggregation functions for :class:`DataFrame` not respecting ``numeric_only`` argument when ``level`` keyword was given (:issue:`40660`)
- Bug in :meth:`.SeriesGroupBy.aggregate` where using a user-defined function to aggregate a Series with an object-typed :class:`Index` causes an incorrect :class:`Index` shape (:issue:`40014`)
- Bug in :class:`.RollingGroupby` where ``as_index=False`` argument in ``groupby`` was ignored (:issue:`39433`)
- Bug in :meth:`.GroupBy.any` and :meth:`.GroupBy.all` raising a ``ValueError`` when using with nullable type columns holding ``NA`` even with ``skipna=True`` (:issue:`40585`)
- Bug in :meth:`.GroupBy.cummin` and :meth:`.GroupBy.cummax` incorrectly rounding integer values near the ``int64`` implementations bounds (:issue:`40767`)
- Bug in :meth:`.GroupBy.rank` with nullable dtypes incorrectly raising a ``TypeError`` (:issue:`41010`)
- Bug in :meth:`.GroupBy.cummin` and :meth:`.GroupBy.cummax` computing wrong result with nullable data types too large to roundtrip when casting to float (:issue:`37493`)
- Bug in :meth:`DataFrame.rolling` returning mean zero for all ``NaN`` window with ``min_periods=0`` if calculation is not numerical stable (:issue:`41053`)
- Bug in :meth:`DataFrame.rolling` returning sum not zero for all ``NaN`` window with ``min_periods=0`` if calculation is not numerical stable (:issue:`41053`)
- Bug in :meth:`.SeriesGroupBy.agg` failing to retain ordered :class:`CategoricalDtype` on order-preserving aggregations (:issue:`41147`)
- Bug in :meth:`.GroupBy.min` and :meth:`.GroupBy.max` with multiple object-dtype columns and ``numeric_only=False`` incorrectly raising a ``ValueError`` (:issue:`41111`)
- Bug in :meth:`.DataFrameGroupBy.rank` with the GroupBy object's ``axis=0`` and the ``rank`` method's keyword ``axis=1`` (:issue:`41320`)
- Bug in :meth:`DataFrameGroupBy.__getitem__` with non-unique columns incorrectly returning a malformed :class:`SeriesGroupBy` instead of :class:`DataFrameGroupBy` (:issue:`41427`)
- Bug in :meth:`.DataFrameGroupBy.transform` with non-unique columns incorrectly raising an ``AttributeError`` (:issue:`41427`)
- Bug in :meth:`.Resampler.apply` with non-unique columns incorrectly dropping duplicated columns (:issue:`41445`)
- Bug in :meth:`Series.groupby` aggregations incorrectly returning empty :class:`Series` instead of raising ``TypeError`` on aggregations that are invalid for its dtype, e.g. ``.prod`` with ``datetime64[ns]`` dtype (:issue:`41342`)
- Bug in :class:`DataFrameGroupBy` aggregations incorrectly failing to drop columns with invalid dtypes for that aggregation when there are no valid columns (:issue:`41291`)
- Bug in :meth:`DataFrame.rolling.__iter__` where ``on`` was not assigned to the index of the resulting objects (:issue:`40373`)
- Bug in :meth:`.DataFrameGroupBy.transform` and :meth:`.DataFrameGroupBy.agg` with ``engine="numba"`` where ``*args`` were being cached with the user passed function (:issue:`41647`)
- Bug in :class:`DataFrameGroupBy` methods ``agg``, ``transform``, ``sum``, ``bfill``, ``ffill``, ``pad``, ``pct_change``, ``shift``, ``ohlc`` dropping ``.columns.names`` (:issue:`41497`)


Reshaping
^^^^^^^^^
- Bug in :func:`merge` raising error when performing an inner join with partial index and ``right_index=True`` when there was no overlap between indices (:issue:`33814`)
- Bug in :meth:`DataFrame.unstack` with missing levels led to incorrect index names (:issue:`37510`)
- Bug in :func:`merge_asof` propagating the right Index with ``left_index=True`` and ``right_on`` specification instead of left Index (:issue:`33463`)
- Bug in :meth:`DataFrame.join` on a DataFrame with a :class:`MultiIndex` returned the wrong result when one of both indexes had only one level (:issue:`36909`)
- :func:`merge_asof` now raises a ``ValueError`` instead of a cryptic ``TypeError`` in case of non-numerical merge columns (:issue:`29130`)
- Bug in :meth:`DataFrame.join` not assigning values correctly when the DataFrame had a :class:`MultiIndex` where at least one dimension had dtype ``Categorical`` with non-alphabetically sorted categories (:issue:`38502`)
- :meth:`Series.value_counts` and :meth:`Series.mode` now return consistent keys in original order (:issue:`12679`, :issue:`11227` and :issue:`39007`)
- Bug in :meth:`DataFrame.stack` not handling ``NaN`` in :class:`MultiIndex` columns correctly (:issue:`39481`)
- Bug in :meth:`DataFrame.apply` would give incorrect results when the argument ``func`` was a string, ``axis=1``, and the axis argument was not supported; now raises a ``ValueError`` instead (:issue:`39211`)
- Bug in :meth:`DataFrame.sort_values` not reshaping the index correctly after sorting on columns when ``ignore_index=True`` (:issue:`39464`)
- Bug in :meth:`DataFrame.append` returning incorrect dtypes with combinations of ``ExtensionDtype`` dtypes (:issue:`39454`)
- Bug in :meth:`DataFrame.append` returning incorrect dtypes when used with combinations of ``datetime64`` and ``timedelta64`` dtypes (:issue:`39574`)
- Bug in :meth:`DataFrame.append` with a :class:`DataFrame` with a :class:`MultiIndex` and appending a :class:`Series` whose :class:`Index` is not a :class:`MultiIndex` (:issue:`41707`)
- Bug in :meth:`DataFrame.pivot_table` returning a :class:`MultiIndex` for a single value when operating on an empty DataFrame (:issue:`13483`)
- :class:`Index` can now be passed to the :func:`numpy.all` function (:issue:`40180`)
- Bug in :meth:`DataFrame.stack` not preserving ``CategoricalDtype`` in a :class:`MultiIndex` (:issue:`36991`)
- Bug in :func:`to_datetime` raising an error when the input sequence contained unhashable items (:issue:`39756`)
- Bug in :meth:`Series.explode` preserving the index when ``ignore_index`` was ``True`` and values were scalars (:issue:`40487`)
- Bug in :func:`to_datetime` raising a ``ValueError`` when :class:`Series` contains ``None`` and ``NaT`` and has more than 50 elements (:issue:`39882`)
- Bug in :meth:`Series.unstack` and :meth:`DataFrame.unstack` with object-dtype values containing timezone-aware datetime objects incorrectly raising ``TypeError`` (:issue:`41875`)
- Bug in :meth:`DataFrame.melt` raising ``InvalidIndexError`` when :class:`DataFrame` has duplicate columns used as ``value_vars`` (:issue:`41951`)

Sparse
^^^^^^
- Bug in :meth:`DataFrame.sparse.to_coo` raising a ``KeyError`` with columns that are a numeric :class:`Index` without a ``0`` (:issue:`18414`)
- Bug in :meth:`SparseArray.astype` with ``copy=False`` producing incorrect results when going from integer dtype to floating dtype (:issue:`34456`)
- Bug in :meth:`SparseArray.max` and :meth:`SparseArray.min` would always return an empty result (:issue:`40921`)

ExtensionArray
^^^^^^^^^^^^^^
- Bug in :meth:`DataFrame.where` when ``other`` is a Series with an :class:`ExtensionDtype` (:issue:`38729`)
- Fixed bug where :meth:`Series.idxmax`, :meth:`Series.idxmin`, :meth:`Series.argmax`, and :meth:`Series.argmin` would fail when the underlying data is an :class:`ExtensionArray` (:issue:`32749`, :issue:`33719`, :issue:`36566`)
- Fixed bug where some properties of subclasses of :class:`PandasExtensionDtype` where improperly cached (:issue:`40329`)
- Bug in :meth:`DataFrame.mask` where masking a DataFrame with an :class:`ExtensionDtype` raises a ``ValueError`` (:issue:`40941`)

Styler
^^^^^^
- Bug in :class:`.Styler` where the ``subset`` argument in methods raised an error for some valid MultiIndex slices (:issue:`33562`)
- :class:`.Styler` rendered HTML output has seen minor alterations to support w3 good code standards (:issue:`39626`)
- Bug in :class:`.Styler` where rendered HTML was missing a column class identifier for certain header cells (:issue:`39716`)
- Bug in :meth:`.Styler.background_gradient` where text-color was not determined correctly (:issue:`39888`)
- Bug in :meth:`.Styler.set_table_styles` where multiple elements in CSS-selectors of the ``table_styles`` argument were not correctly added (:issue:`34061`)
- Bug in :class:`.Styler` where copying from Jupyter dropped the top left cell and misaligned headers (:issue:`12147`)
- Bug in :class:`Styler.where` where ``kwargs`` were not passed to the applicable callable (:issue:`40845`)
- Bug in :class:`.Styler` causing CSS to duplicate on multiple renders (:issue:`39395`, :issue:`40334`)

Other
^^^^^
- Bug in :class:`Index` constructor sometimes silently ignoring a specified ``dtype`` (:issue:`38879`)
- Bug in :func:`.infer_dtype` not recognizing Series, Index, or array with a Period dtype (:issue:`23553`)
- Bug in :func:`.infer_dtype` raising an error for general :class:`.ExtensionArray` objects. It will now return ``"unknown-array"`` instead of raising (:issue:`37367`)
- Bug in constructing a :class:`Series` from a list and a :class:`PandasDtype` (:issue:`39357`)
- ``inspect.getmembers(Series)`` no longer raises an ``AbstractMethodError`` (:issue:`38782`)
- Bug in :meth:`Series.where` with numeric dtype and ``other=None`` not casting to ``nan`` (:issue:`39761`)
- :meth:`Index.where` behavior now mirrors :meth:`Index.putmask` behavior, i.e. ``index.where(mask, other)`` matches ``index.putmask(~mask, other)`` (:issue:`39412`)
- Bug in :func:`.assert_series_equal`, :func:`.assert_frame_equal`, :func:`.assert_index_equal` and :func:`.assert_extension_array_equal` incorrectly raising when an attribute has an unrecognized NA type (:issue:`39461`)
- Bug in :func:`.assert_index_equal` with ``exact=True`` not raising when comparing :class:`CategoricalIndex` instances with ``Int64Index`` and ``RangeIndex`` categories (:issue:`41263`)
- Bug in :meth:`DataFrame.equals`, :meth:`Series.equals`, and :meth:`Index.equals` with object-dtype containing ``np.datetime64("NaT")`` or ``np.timedelta64("NaT")`` (:issue:`39650`)
- Bug in :func:`show_versions` where console JSON output was not proper JSON (:issue:`39701`)
- pandas can now compile on z/OS when using `xlc <https://www.ibm.com/products/xl-cpp-compiler-zos>`_ (:issue:`35826`)
- Bug in :meth:`DataFrame.convert_dtypes` incorrectly raised a ``ValueError`` when called on an empty DataFrame (:issue:`40393`)
- Bug in :meth:`DataFrame.agg()` not sorting the aggregated axis in the order of the provided aggragation functions when one or more aggregation function fails to produce results (:issue:`33634`)
- Bug in :meth:`DataFrame.clip` not interpreting missing values as no threshold (:issue:`40420`)
- Bug in :class:`Series` backed by :class:`DatetimeArray` or :class:`TimedeltaArray` sometimes failing to set the array's ``freq`` to ``None`` (:issue:`41425`)
- Bug in creating a :class:`Series` from a ``range`` object that does not fit in the bounds of ``int64`` dtype (:issue:`30173`)
- Bug in creating a :class:`Series` from a ``dict`` with all-tuple keys and an :class:`Index` that requires reindexing (:issue:`41707`)

.. ---------------------------------------------------------------------------

.. _whatsnew_130.contributors:

Contributors
~~~~~~~~~~~~

.. contributors:: v1.2.4..v1.3.0|HEAD<|MERGE_RESOLUTION|>--- conflicted
+++ resolved
@@ -716,7 +716,6 @@
 
 Deprecations
 ~~~~~~~~~~~~
-<<<<<<< HEAD
 - Deprecated allowing scalars to be passed to the :class:`Categorical` constructor (:issue:`38433`)
 - Deprecated constructing :class:`CategoricalIndex` without passing list-like data (:issue:`38944`)
 - Deprecated allowing subclass-specific keyword arguments in the :class:`Index` constructor, use the specific subclass directly instead (:issue:`14093`, :issue:`21311`, :issue:`22315`, :issue:`26974`)
@@ -775,9 +774,6 @@
 - Deprecated passing arguments as positional (other than ``filepath_or_buffer``) in :func:`read_table` (:issue:`41485`)
 - Deprecated passing arguments as positional (other than ``objs``) in :func:`concat` (:issue:`41485`)
 
-=======
->>>>>>> 1a3daf40
-
 .. _whatsnew_130.deprecations.nuisance_columns:
 
 Deprecated dropping nuisance columns in DataFrame reductions and DataFrameGroupBy operations
