--- conflicted
+++ resolved
@@ -783,11 +783,9 @@
 - :class:`core.window.ewm.ExponentialMovingWindow` now raises a ``NotImplementedError`` when specifying ``times`` with ``adjust=False`` due to an incorrect calculation (:issue:`40098`)
 - Bug in :meth:`Series.asfreq` and :meth:`DataFrame.asfreq` dropping rows when the index is not sorted (:issue:`39805`)
 - Bug in aggregation functions for :class:`DataFrame` not respecting ``numeric_only`` argument when ``level`` keyword was given (:issue:`40660`)
-<<<<<<< HEAD
+- Bug in :class:`core.window.RollingGroupby` where ``as_index=False`` argument in ``groupby`` was ignored (:issue:`39433`)
 - Bug in :class:`SeriesGroupBy` and :class:`DataFrameGroupBy` raising ``ValueError`` when using methods ``any`` and ``all`` with nullable type columns holding ``NA`` even with ``skipna=True`` (:issue:`40585`)
-=======
-- Bug in :class:`core.window.RollingGroupby` where ``as_index=False`` argument in ``groupby`` was ignored (:issue:`39433`)
->>>>>>> 33fec602
+
 
 Reshaping
 ^^^^^^^^^
