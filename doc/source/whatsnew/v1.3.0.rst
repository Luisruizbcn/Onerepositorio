.. _whatsnew_130:

What's new in 1.3.0 (??)
------------------------

These are the changes in pandas 1.3.0. See :ref:`release` for a full changelog
including other versions of pandas.

{{ header }}

.. warning::

   When reading new Excel 2007+ (``.xlsx``) files, the default argument
   ``engine=None`` to :func:`~pandas.read_excel` will now result in using the
   `openpyxl <https://openpyxl.readthedocs.io/en/stable/>`_ engine in all cases
   when the option :attr:`io.excel.xlsx.reader` is set to ``"auto"``.
   Previously, some cases would use the
   `xlrd <https://xlrd.readthedocs.io/en/latest/>`_ engine instead. See
   :ref:`What's new 1.2.0 <whatsnew_120>` for background on this change.

.. ---------------------------------------------------------------------------

Enhancements
~~~~~~~~~~~~

.. _whatsnew_130.read_csv_json_http_headers:

Custom HTTP(s) headers when reading csv or json files
^^^^^^^^^^^^^^^^^^^^^^^^^^^^^^^^^^^^^^^^^^^^^^^^^^^^^

When reading from a remote URL that is not handled by fsspec (ie. HTTP and
HTTPS) the dictionary passed to ``storage_options`` will be used to create the
headers included in the request.  This can be used to control the User-Agent
header or send other custom headers (:issue:`36688`).
For example:

.. ipython:: python

    headers = {"User-Agent": "pandas"}
    df = pd.read_csv(
        "https://download.bls.gov/pub/time.series/cu/cu.item",
        sep="\t",
        storage_options=headers
    )

.. _whatsnew_130.read_to_xml:

Read and write XML documents
^^^^^^^^^^^^^^^^^^^^^^^^^^^^

We added I/O support to read and render shallow versions of `XML`_ documents with
:func:`pandas.read_xml` and :meth:`DataFrame.to_xml`. Using `lxml`_ as parser,
both XPath 1.0 and XSLT 1.0 is available. (:issue:`27554`)

.. _XML: https://www.w3.org/standards/xml/core
.. _lxml: https://lxml.de

.. code-block:: ipython

    In [1]: xml = """<?xml version='1.0' encoding='utf-8'?>
       ...: <data>
       ...:  <row>
       ...:     <shape>square</shape>
       ...:     <degrees>360</degrees>
       ...:     <sides>4.0</sides>
       ...:  </row>
       ...:  <row>
       ...:     <shape>circle</shape>
       ...:     <degrees>360</degrees>
       ...:     <sides/>
       ...:  </row>
       ...:  <row>
       ...:     <shape>triangle</shape>
       ...:     <degrees>180</degrees>
       ...:     <sides>3.0</sides>
       ...:  </row>
       ...:  </data>"""

    In [2]: df = pd.read_xml(xml)
    In [3]: df
    Out[3]:
          shape  degrees  sides
    0    square      360    4.0
    1    circle      360    NaN
    2  triangle      180    3.0

    In [4]: df.to_xml()
    Out[4]:
    <?xml version='1.0' encoding='utf-8'?>
    <data>
      <row>
        <index>0</index>
        <shape>square</shape>
        <degrees>360</degrees>
        <sides>4.0</sides>
      </row>
      <row>
        <index>1</index>
        <shape>circle</shape>
        <degrees>360</degrees>
        <sides/>
      </row>
      <row>
        <index>2</index>
        <shape>triangle</shape>
        <degrees>180</degrees>
        <sides>3.0</sides>
      </row>
    </data>

For more, see :ref:`io.xml` in the user guide on IO tools.

Styler Upgrades
^^^^^^^^^^^^^^^

We provided some focused development on :class:`.Styler`, including altering methods
to accept more universal CSS language for arguments, such as ``'color:red;'`` instead of
``[('color', 'red')]`` (:issue:`39564`). This is also added to the built-in methods
to allow custom CSS highlighting instead of default background coloring (:issue:`40242`).
Enhancements to other built-in methods include extending the :meth:`.Styler.background_gradient`
method to shade elements based on a given gradient map and not be restricted only to
values in the DataFrame (:issue:`39930` :issue:`22727` :issue:`28901`). Additional
built-in methods such as :meth:`.Styler.highlight_between` and :meth:`.Styler.highlight_quantile`
have been added (:issue:`39821` and :issue:`40926`).

The :meth:`.Styler.apply` now consistently allows functions with ``ndarray`` output to
allow more flexible development of UDFs when ``axis`` is ``None`` ``0`` or ``1`` (:issue:`39393`).

:meth:`.Styler.set_tooltips` is a new method that allows adding on hover tooltips to
enhance interactive displays (:issue:`35643`). :meth:`.Styler.set_td_classes`, which was recently
introduced in v1.2.0 (:issue:`36159`) to allow adding specific CSS classes to data cells, has
been made as performant as :meth:`.Styler.apply` and :meth:`.Styler.applymap` (:issue:`40453`),
if not more performant in some cases. The overall performance of HTML
render times has been considerably improved to
match :meth:`DataFrame.to_html` (:issue:`39952` :issue:`37792` :issue:`40425`).

The :meth:`.Styler.format` has had upgrades to easily format missing data,
precision, and perform HTML escaping (:issue:`40437` :issue:`40134`). There have been numerous other bug fixes to
properly format HTML and eliminate some inconsistencies (:issue:`39942` :issue:`40356` :issue:`39807` :issue:`39889` :issue:`39627`)

:class:`.Styler` has also been compatible with non-unique index or columns, at least for as many features as are fully compatible, others made only partially compatible (:issue:`41269`).

Documentation has also seen major revisions in light of new features (:issue:`39720` :issue:`39317` :issue:`40493`)

.. _whatsnew_130.dataframe_honors_copy_with_dict:

DataFrame constructor honors ``copy=False`` with dict
^^^^^^^^^^^^^^^^^^^^^^^^^^^^^^^^^^^^^^^^^^^^^^^^^^^^^

When passing a dictionary to :class:`DataFrame` with ``copy=False``,
a copy will no longer be made (:issue:`32960`)

.. ipython:: python

    arr = np.array([1, 2, 3])
    df = pd.DataFrame({"A": arr, "B": arr.copy()}, copy=False)
    df

``df["A"]`` remains a view on ``arr``:

.. ipython:: python

    arr[0] = 0
    assert df.iloc[0, 0] == 0

The default behavior when not passing ``copy`` will remain unchanged, i.e.
a copy will be made.

Centered Datetime-Like Rolling Windows
^^^^^^^^^^^^^^^^^^^^^^^^^^^^^^^^^^^^^^

When performing rolling calculations on :class:`DataFrame` and :class:`Series`
objects with a datetime-like index, a centered datetime-like window can now be
used (:issue:`38780`).
For example:

.. ipython:: python

    df = pd.DataFrame(
        {"A": [0, 1, 2, 3, 4]}, index=pd.date_range("2020", periods=5, freq="1D")
    )
    df
    df.rolling("2D", center=True).mean()


.. _whatsnew_130.enhancements.other:

Other enhancements
^^^^^^^^^^^^^^^^^^

- :class:`Rolling` and :class:`Expanding` now support a ``method`` argument with a ``'table'`` option that performs the windowing operation over an entire :class:`DataFrame`. See ref:`window.overview` for performance and functional benefits (:issue:`15095`, :issue:`38995`)
- Added :meth:`MultiIndex.dtypes` (:issue:`37062`)
- Added ``end`` and ``end_day`` options for ``origin`` in :meth:`DataFrame.resample` (:issue:`37804`)
- Improve error message when ``usecols`` and ``names`` do not match for :func:`read_csv` and ``engine="c"`` (:issue:`29042`)
- Improved consistency of error message when passing an invalid ``win_type`` argument in :class:`Window` (:issue:`15969`)
- :func:`pandas.read_sql_query` now accepts a ``dtype`` argument to cast the columnar data from the SQL database based on user input (:issue:`10285`)
- Improved integer type mapping from pandas to SQLAlchemy when using :meth:`DataFrame.to_sql` (:issue:`35076`)
- :func:`to_numeric` now supports downcasting of nullable ``ExtensionDtype`` objects (:issue:`33013`)
- Add support for dict-like names in :class:`MultiIndex.set_names` and :class:`MultiIndex.rename` (:issue:`20421`)
- :func:`pandas.read_excel` can now auto detect .xlsb files (:issue:`35416`)
- :class:`pandas.ExcelWriter` now accepts an ``if_sheet_exists`` parameter to control the behaviour of append mode when writing to existing sheets (:issue:`40230`)
- :meth:`.Rolling.sum`, :meth:`.Expanding.sum`, :meth:`.Rolling.mean`, :meth:`.Expanding.mean`, :meth:`.ExponentialMovingWindow.mean`, :meth:`.Rolling.median`, :meth:`.Expanding.median`, :meth:`.Rolling.max`, :meth:`.Expanding.max`, :meth:`.Rolling.min`, and :meth:`.Expanding.min` now support ``Numba`` execution with the ``engine`` keyword (:issue:`38895`, :issue:`41267`)
- :meth:`DataFrame.apply` can now accept NumPy unary operators as strings, e.g. ``df.apply("sqrt")``, which was already the case for :meth:`Series.apply` (:issue:`39116`)
- :meth:`DataFrame.apply` can now accept non-callable DataFrame properties as strings, e.g. ``df.apply("size")``, which was already the case for :meth:`Series.apply` (:issue:`39116`)
- :meth:`DataFrame.applymap` can now accept kwargs to pass on to func (:issue:`39987`)
- Disallow :class:`DataFrame` indexer for ``iloc`` for :meth:`Series.__getitem__` and :meth:`DataFrame.__getitem__`, (:issue:`39004`)
- :meth:`Series.apply` can now accept list-like or dictionary-like arguments that aren't lists or dictionaries, e.g. ``ser.apply(np.array(["sum", "mean"]))``, which was already the case for :meth:`DataFrame.apply` (:issue:`39140`)
- :meth:`DataFrame.plot.scatter` can now accept a categorical column as the argument to ``c`` (:issue:`12380`, :issue:`31357`)
- :meth:`.Styler.set_tooltips` allows on hover tooltips to be added to styled HTML dataframes (:issue:`35643`, :issue:`21266`, :issue:`39317`, :issue:`39708`, :issue:`40284`)
- :meth:`.Styler.set_table_styles` amended to optionally allow certain css-string input arguments (:issue:`39564`)
- :meth:`.Styler.apply` now more consistently accepts ndarray function returns, i.e. in all cases for ``axis`` is ``0, 1 or None`` (:issue:`39359`)
- :meth:`.Styler.apply` and :meth:`.Styler.applymap` now raise errors if wrong format CSS is passed on render (:issue:`39660`)
- :meth:`.Styler.format` adds keyword argument ``escape`` for optional HTML escaping (:issue:`40437`)
- :meth:`.Styler.background_gradient` now allows the ability to supply a specific gradient map (:issue:`22727`)
- :meth:`.Styler.clear` now clears :attr:`Styler.hidden_index` and :attr:`Styler.hidden_columns` as well (:issue:`40484`)
- Builtin highlighting methods in :class:`Styler` have a more consistent signature and css customisability (:issue:`40242`)
- :meth:`.Styler.highlight_between` added to list of builtin styling methods (:issue:`39821`)
- :meth:`Series.loc.__getitem__` and :meth:`Series.loc.__setitem__` with :class:`MultiIndex` now raising helpful error message when indexer has too many dimensions (:issue:`35349`)
- :meth:`pandas.read_stata` and :class:`StataReader` support reading data from compressed files.
- Add support for parsing ``ISO 8601``-like timestamps with negative signs to :meth:`pandas.Timedelta` (:issue:`37172`)
- Add support for unary operators in :class:`FloatingArray` (:issue:`38749`)
- :class:`RangeIndex` can now be constructed by passing a ``range`` object directly e.g. ``pd.RangeIndex(range(3))`` (:issue:`12067`)
- :meth:`round` being enabled for the nullable integer and floating dtypes (:issue:`38844`)
- :meth:`pandas.read_csv` and :meth:`pandas.read_json` expose the argument ``encoding_errors`` to control how encoding errors are handled (:issue:`39450`)
- :meth:`.GroupBy.any` and :meth:`.GroupBy.all` use Kleene logic with nullable data types (:issue:`37506`)
- :meth:`.GroupBy.any` and :meth:`.GroupBy.all` return a ``BooleanDtype`` for columns with nullable data types (:issue:`33449`)
- Constructing a :class:`DataFrame` or :class:`Series` with the ``data`` argument being a Python iterable that is *not* a NumPy ``ndarray`` consisting of NumPy scalars will now result in a dtype with a precision the maximum of the NumPy scalars; this was already the case when ``data`` is a NumPy ``ndarray`` (:issue:`40908`)
- Add keyword ``sort`` to :func:`pivot_table` to allow non-sorting of the result (:issue:`39143`)
- Add keyword ``dropna`` to :meth:`DataFrame.value_counts` to allow counting rows that include ``NA`` values (:issue:`41325`)
-

.. ---------------------------------------------------------------------------

.. _whatsnew_130.notable_bug_fixes:

Notable bug fixes
~~~~~~~~~~~~~~~~~

These are bug fixes that might have notable behavior changes.

``Categorical.unique`` now always maintains same dtype as original
^^^^^^^^^^^^^^^^^^^^^^^^^^^^^^^^^^^^^^^^^^^^^^^^^^^^^^^^^^^^^^^^^^

Previously, when calling :meth:`~Categorical.unique` with categorical data, unused categories in the new array
would be removed, meaning that the dtype of the new array would be different than the
original, if some categories are not present in the unique array (:issue:`18291`)

As an example of this, given:

.. ipython:: python

        dtype = pd.CategoricalDtype(['bad', 'neutral', 'good'], ordered=True)
        cat = pd.Categorical(['good', 'good', 'bad', 'bad'], dtype=dtype)
        original = pd.Series(cat)
        unique = original.unique()

*pandas < 1.3.0*:

.. code-block:: ipython

    In [1]: unique
    ['good', 'bad']
    Categories (2, object): ['bad' < 'good']
    In [2]: original.dtype == unique.dtype
    False

*pandas >= 1.3.0*

.. ipython:: python

        unique
        original.dtype == unique.dtype

Preserve dtypes in  :meth:`~pandas.DataFrame.combine_first`
^^^^^^^^^^^^^^^^^^^^^^^^^^^^^^^^^^^^^^^^^^^^^^^^^^^^^^^^^^^

:meth:`~pandas.DataFrame.combine_first` will now preserve dtypes (:issue:`7509`)

.. ipython:: python

   df1 = pd.DataFrame({"A": [1, 2, 3], "B": [1, 2, 3]}, index=[0, 1, 2])
   df1
   df2 = pd.DataFrame({"B": [4, 5, 6], "C": [1, 2, 3]}, index=[2, 3, 4])
   df2
   combined = df1.combine_first(df2)

*pandas 1.2.x*

.. code-block:: ipython

   In [1]: combined.dtypes
   Out[2]:
   A    float64
   B    float64
   C    float64
   dtype: object

*pandas 1.3.0*

.. ipython:: python

   combined.dtypes

Group by methods agg and transform no longer changes return dtype for callables
^^^^^^^^^^^^^^^^^^^^^^^^^^^^^^^^^^^^^^^^^^^^^^^^^^^^^^^^^^^^^^^^^^^^^^^^^^^^^^^

Previously the methods :meth:`.DataFrameGroupBy.aggregate`,
:meth:`.SeriesGroupBy.aggregate`, :meth:`.DataFrameGroupBy.transform`, and
:meth:`.SeriesGroupBy.transform` might cast the result dtype when the argument ``func``
is callable, possibly leading to undesirable results (:issue:`21240`). The cast would
occur if the result is numeric and casting back to the input dtype does not change any
values as measured by ``np.allclose``. Now no such casting occurs.

.. ipython:: python

    df = pd.DataFrame({'key': [1, 1], 'a': [True, False], 'b': [True, True]})
    df

*pandas 1.2.x*

.. code-block:: ipython

    In [5]: df.groupby('key').agg(lambda x: x.sum())
    Out[5]:
            a  b
    key
    1    True  2

*pandas 1.3.0*

.. ipython:: python

    df.groupby('key').agg(lambda x: x.sum())

Try operating inplace when setting values with ``loc`` and ``iloc``
^^^^^^^^^^^^^^^^^^^^^^^^^^^^^^^^^^^^^^^^^^^^^^^^^^^^^^^^^^^^^^^^^^^

When setting an entire column using ``loc`` or ``iloc``, pandas will try to
insert the values into the existing data rather than create an entirely new array.

.. ipython:: python

   df = pd.DataFrame(range(3), columns=["A"], dtype="float64")
   values = df.values
   new = np.array([5, 6, 7], dtype="int64")
   df.loc[[0, 1, 2], "A"] = new

In both the new and old behavior, the data in ``values`` is overwritten, but in
the old behavior the dtype of ``df["A"]`` changed to ``int64``.

*pandas 1.2.x*

.. code-block:: ipython

   In [1]: df.dtypes
   Out[1]:
   A    int64
   dtype: object
   In [2]: np.shares_memory(df["A"].values, new)
   Out[2]: False
   In [3]: np.shares_memory(df["A"].values, values)
   Out[3]: False

In pandas 1.3.0, ``df`` continues to share data with ``values``

*pandas 1.3.0*

.. ipython:: python

   df.dtypes
   np.shares_memory(df["A"], new)
   np.shares_memory(df["A"], values)


.. _whatsnew_130.notable_bug_fixes.setitem_never_inplace:

Never Operate Inplace When Setting ``frame[keys] = values``
^^^^^^^^^^^^^^^^^^^^^^^^^^^^^^^^^^^^^^^^^^^^^^^^^^^^^^^^^^^

When setting multiple columns using ``frame[keys] = values`` new arrays will
replace pre-existing arrays for these keys, which will *not* be over-written
(:issue:`39510`).  As a result, the columns will retain the dtype(s) of ``values``,
never casting to the dtypes of the existing arrays.

.. ipython:: python

   df = pd.DataFrame(range(3), columns=["A"], dtype="float64")
   df[["A"]] = 5

In the old behavior, ``5`` was cast to ``float64`` and inserted into the existing
array backing ``df``:

*pandas 1.2.x*

.. code-block:: ipython

   In [1]: df.dtypes
   Out[1]:
   A    float64

In the new behavior, we get a new array, and retain an integer-dtyped ``5``:

*pandas 1.3.0*

.. ipython:: python

   df.dtypes


.. _whatsnew_130.notable_bug_fixes.setitem_with_bool_casting:

Consistent Casting With Setting Into Boolean Series
^^^^^^^^^^^^^^^^^^^^^^^^^^^^^^^^^^^^^^^^^^^^^^^^^^^

Setting non-boolean values into a :class:`Series with ``dtype=bool`` consistently
cast to ``dtype=object`` (:issue:`38709`)

.. ipython:: python

   orig = pd.Series([True, False])
   ser = orig.copy()
   ser.iloc[1] = np.nan
   ser2 = orig.copy()
   ser2.iloc[1] = 2.0

*pandas 1.2.x*

.. code-block:: ipython

   In [1]: ser
   Out [1]:
   0    1.0
   1    NaN
   dtype: float64

   In [2]:ser2
   Out [2]:
   0    True
   1     2.0
   dtype: object

*pandas 1.3.0*

.. ipython:: python

   ser
   ser2


.. _whatsnew_130.notable_bug_fixes.rolling_groupby_column:

GroupBy.rolling no longer returns grouped-by column in values
^^^^^^^^^^^^^^^^^^^^^^^^^^^^^^^^^^^^^^^^^^^^^^^^^^^^^^^^^^^^^

The group-by column will now be dropped from the result of a
``groupby.rolling`` operation (:issue:`32262`)

.. ipython:: python

    df = pd.DataFrame({"A": [1, 1, 2, 3], "B": [0, 1, 2, 3]})
    df

*Previous behavior*:

.. code-block:: ipython

    In [1]: df.groupby("A").rolling(2).sum()
    Out[1]:
           A    B
    A
    1 0  NaN  NaN
    1    2.0  1.0
    2 2  NaN  NaN
    3 3  NaN  NaN

*New behavior*:

.. ipython:: python

    df.groupby("A").rolling(2).sum()

.. _whatsnew_130.notable_bug_fixes.rolling_var_precision:

Removed artificial truncation in rolling variance and standard deviation
^^^^^^^^^^^^^^^^^^^^^^^^^^^^^^^^^^^^^^^^^^^^^^^^^^^^^^^^^^^^^^^^^^^^^^^^

:meth:`core.window.Rolling.std` and :meth:`core.window.Rolling.var` will no longer
artificially truncate results that are less than ``~1e-8`` and ``~1e-15`` respectively to
zero (:issue:`37051`, :issue:`40448`, :issue:`39872`).

However, floating point artifacts may now exist in the results when rolling over larger values.

.. ipython:: python

   s = pd.Series([7, 5, 5, 5])
   s.rolling(3).var()

.. _whatsnew_130.notable_bug_fixes.rolling_groupby_multiindex:

GroupBy.rolling with MultiIndex no longer drops levels in the result
^^^^^^^^^^^^^^^^^^^^^^^^^^^^^^^^^^^^^^^^^^^^^^^^^^^^^^^^^^^^^^^^^^^^

:class:`core.window.rolling.RollingGroupby` will no longer drop levels of a :class:`DataFrame`
with a :class:`MultiIndex` in the result. This can lead to a perceived duplication of levels in the resulting
:class:`MultiIndex`, but this change restores the behavior that was present in version 1.1.3 (:issue:`38787`, :issue:`38523`).


.. ipython:: python

   index = pd.MultiIndex.from_tuples([('idx1', 'idx2')], names=['label1', 'label2'])
   df = pd.DataFrame({'a': [1], 'b': [2]}, index=index)
   df

*Previous behavior*:

.. code-block:: ipython

    In [1]: df.groupby('label1').rolling(1).sum()
    Out[1]:
              a    b
    label1
    idx1    1.0  2.0

*New behavior*:

.. ipython:: python

    df.groupby('label1').rolling(1).sum()


.. _whatsnew_130.api_breaking.deps:

Increased minimum versions for dependencies
^^^^^^^^^^^^^^^^^^^^^^^^^^^^^^^^^^^^^^^^^^^
Some minimum supported versions of dependencies were updated.
If installed, we now require:

+-----------------+-----------------+----------+---------+
| Package         | Minimum Version | Required | Changed |
+=================+=================+==========+=========+
| numpy           | 1.17.3          |    X     |    X    |
+-----------------+-----------------+----------+---------+
| pytz            | 2017.3          |    X     |         |
+-----------------+-----------------+----------+---------+
| python-dateutil | 2.7.3           |    X     |         |
+-----------------+-----------------+----------+---------+
| bottleneck      | 1.2.1           |          |         |
+-----------------+-----------------+----------+---------+
| numexpr         | 2.6.8           |          |         |
+-----------------+-----------------+----------+---------+
| pytest (dev)    | 6.0             |          |    X    |
+-----------------+-----------------+----------+---------+
| mypy (dev)      | 0.800           |          |    X    |
+-----------------+-----------------+----------+---------+
| setuptools      | 38.6.0          |          |    X    |
+-----------------+-----------------+----------+---------+

For `optional libraries <https://pandas.pydata.org/docs/getting_started/install.html>`_ the general recommendation is to use the latest version.
The following table lists the lowest version per library that is currently being tested throughout the development of pandas.
Optional libraries below the lowest tested version may still work, but are not considered supported.

+-----------------+-----------------+---------+
| Package         | Minimum Version | Changed |
+=================+=================+=========+
| beautifulsoup4  | 4.6.0           |         |
+-----------------+-----------------+---------+
| fastparquet     | 0.4.0           |    X    |
+-----------------+-----------------+---------+
| fsspec          | 0.7.4           |         |
+-----------------+-----------------+---------+
| gcsfs           | 0.6.0           |         |
+-----------------+-----------------+---------+
| lxml            | 4.3.0           |         |
+-----------------+-----------------+---------+
| matplotlib      | 2.2.3           |         |
+-----------------+-----------------+---------+
| numba           | 0.46.0          |         |
+-----------------+-----------------+---------+
| openpyxl        | 3.0.0           |    X    |
+-----------------+-----------------+---------+
| pyarrow         | 0.15.0          |         |
+-----------------+-----------------+---------+
| pymysql         | 0.8.1           |    X    |
+-----------------+-----------------+---------+
| pytables        | 3.5.1           |         |
+-----------------+-----------------+---------+
| s3fs            | 0.4.0           |         |
+-----------------+-----------------+---------+
| scipy           | 1.2.0           |         |
+-----------------+-----------------+---------+
| sqlalchemy      | 1.2.8           |         |
+-----------------+-----------------+---------+
| tabulate        | 0.8.7           |    X    |
+-----------------+-----------------+---------+
| xarray          | 0.12.0          |         |
+-----------------+-----------------+---------+
| xlrd            | 1.2.0           |         |
+-----------------+-----------------+---------+
| xlsxwriter      | 1.0.2           |         |
+-----------------+-----------------+---------+
| xlwt            | 1.3.0           |         |
+-----------------+-----------------+---------+
| pandas-gbq      | 0.12.0          |         |
+-----------------+-----------------+---------+

See :ref:`install.dependencies` and :ref:`install.optional_dependencies` for more.

.. _whatsnew_130.api.other:

Other API changes
^^^^^^^^^^^^^^^^^
- Partially initialized :class:`CategoricalDtype` (i.e. those with ``categories=None`` objects will no longer compare as equal to fully initialized dtype objects.
- Accessing ``_constructor_expanddim`` on a :class:`DataFrame` and ``_constructor_sliced`` on a :class:`Series` now raise an ``AttributeError``. Previously a ``NotImplementedError`` was raised (:issue:`38782`)
- Added new ``engine`` and ``**engine_kwargs`` parameters to :meth:`DataFrame.to_sql` to support other future "SQL engines". Currently we still only use ``SQLAlchemy`` under the hood, but more engines are planned to be supported such as ``turbodbc`` (:issue:`36893`)

Build
=====

- Documentation in ``.pptx`` and ``.pdf`` formats are no longer included in wheels or source distributions. (:issue:`30741`)

.. ---------------------------------------------------------------------------

.. _whatsnew_130.deprecations:

Deprecations
~~~~~~~~~~~~
- Deprecated allowing scalars to be passed to the :class:`Categorical` constructor (:issue:`38433`)
- Deprecated allowing subclass-specific keyword arguments in the :class:`Index` constructor, use the specific subclass directly instead (:issue:`14093`, :issue:`21311`, :issue:`22315`, :issue:`26974`)
- Deprecated ``astype`` of datetimelike (``timedelta64[ns]``, ``datetime64[ns]``, ``Datetime64TZDtype``, ``PeriodDtype``) to integer dtypes, use ``values.view(...)`` instead (:issue:`38544`)
- Deprecated :meth:`MultiIndex.is_lexsorted` and :meth:`MultiIndex.lexsort_depth`, use :meth:`MultiIndex.is_monotonic_increasing` instead (:issue:`32259`)
- Deprecated keyword ``try_cast`` in :meth:`Series.where`, :meth:`Series.mask`, :meth:`DataFrame.where`, :meth:`DataFrame.mask`; cast results manually if desired (:issue:`38836`)
- Deprecated comparison of :class:`Timestamp` object with ``datetime.date`` objects.  Instead of e.g. ``ts <= mydate`` use ``ts <= pd.Timestamp(mydate)`` or ``ts.date() <= mydate`` (:issue:`36131`)
- Deprecated :attr:`Rolling.win_type` returning ``"freq"`` (:issue:`38963`)
- Deprecated :attr:`Rolling.is_datetimelike` (:issue:`38963`)
- Deprecated :class:`DataFrame` indexer for :meth:`Series.__setitem__` and :meth:`DataFrame.__setitem__` (:issue:`39004`)
- Deprecated :meth:`core.window.ewm.ExponentialMovingWindow.vol` (:issue:`39220`)
- Using ``.astype`` to convert between ``datetime64[ns]`` dtype and :class:`DatetimeTZDtype` is deprecated and will raise in a future version, use ``obj.tz_localize`` or ``obj.dt.tz_localize`` instead (:issue:`38622`)
- Deprecated casting ``datetime.date`` objects to ``datetime64`` when used as ``fill_value`` in :meth:`DataFrame.unstack`, :meth:`DataFrame.shift`, :meth:`Series.shift`, and :meth:`DataFrame.reindex`, pass ``pd.Timestamp(dateobj)`` instead (:issue:`39767`)
- Deprecated :meth:`.Styler.set_na_rep` and :meth:`.Styler.set_precision` in favour of :meth:`.Styler.format` with ``na_rep`` and ``precision`` as existing and new input arguments respectively (:issue:`40134`, :issue:`40425`)
- Deprecated allowing partial failure in :meth:`Series.transform` and :meth:`DataFrame.transform` when ``func`` is list-like or dict-like and raises anything but ``TypeError``; ``func`` raising anything but a ``TypeError`` will raise in a future version (:issue:`40211`)
- Deprecated support for ``np.ma.mrecords.MaskedRecords`` in the :class:`DataFrame` constructor, pass ``{name: data[name] for name in data.dtype.names}`` instead (:issue:`40363`)
- Deprecated using :func:`merge` or :func:`join` on a different number of levels (:issue:`34862`)
- Deprecated the use of ``**kwargs`` in :class:`.ExcelWriter`; use the keyword argument ``engine_kwargs`` instead (:issue:`40430`)
- Deprecated the ``level`` keyword for :class:`DataFrame` and :class:`Series` aggregations; use groupby instead (:issue:`39983`)
- The ``inplace`` parameter of :meth:`Categorical.remove_categories`, :meth:`Categorical.add_categories`, :meth:`Categorical.reorder_categories`, :meth:`Categorical.rename_categories`, :meth:`Categorical.set_categories` is deprecated and will be removed in a future version (:issue:`37643`)
- Deprecated :func:`merge` producing duplicated columns through the ``suffixes`` keyword  and already existing columns (:issue:`22818`)
- Deprecated setting :attr:`Categorical._codes`, create a new :class:`Categorical` with the desired codes instead (:issue:`40606`)
- Deprecated behavior of :meth:`DatetimeIndex.union` with mixed timezones; in a future version both will be cast to UTC instead of object dtype (:issue:`39328`)
- Deprecated using ``usecols`` with out of bounds indices for ``read_csv`` with ``engine="c"`` (:issue:`25623`)

.. ---------------------------------------------------------------------------


.. _whatsnew_130.performance:

Performance improvements
~~~~~~~~~~~~~~~~~~~~~~~~
- Performance improvement in :meth:`IntervalIndex.isin` (:issue:`38353`)
- Performance improvement in :meth:`Series.mean` for nullable data types (:issue:`34814`)
- Performance improvement in :meth:`Series.isin` for nullable data types (:issue:`38340`)
- Performance improvement in :meth:`DataFrame.fillna` with ``method="pad|backfill"`` for nullable floating and nullable integer dtypes (:issue:`39953`)
- Performance improvement in :meth:`DataFrame.corr` for method=kendall (:issue:`28329`)
- Performance improvement in :meth:`core.window.rolling.Rolling.corr` and :meth:`core.window.rolling.Rolling.cov` (:issue:`39388`)
- Performance improvement in :meth:`core.window.rolling.RollingGroupby.corr`, :meth:`core.window.expanding.ExpandingGroupby.corr`, :meth:`core.window.expanding.ExpandingGroupby.corr` and :meth:`core.window.expanding.ExpandingGroupby.cov` (:issue:`39591`)
- Performance improvement in :func:`unique` for object data type (:issue:`37615`)
- Performance improvement in :func:`pd.json_normalize` for basic cases (including separators) (:issue:`40035` :issue:`15621`)
- Performance improvement in :class:`core.window.rolling.ExpandingGroupby` aggregation methods (:issue:`39664`)
- Performance improvement in :class:`Styler` where render times are more than 50% reduced (:issue:`39972` :issue:`39952`)
- Performance improvement in :meth:`core.window.ewm.ExponentialMovingWindow.mean` with ``times`` (:issue:`39784`)
- Performance improvement in :meth:`.GroupBy.apply` when requiring the python fallback implementation (:issue:`40176`)
- Performance improvement in the conversion of pyarrow boolean array to a pandas nullable boolean array (:issue:`41051`)
- Performance improvement for concatenation of data with type :class:`CategoricalDtype` (:issue:`40193`)
- Performance improvement in :meth:`.GroupBy.cummin` and :meth:`.GroupBy.cummax` with nullable data types (:issue:`37493`)
- Performance improvement in :meth:`Series.nunique` with nan values (:issue:`40865`)

.. ---------------------------------------------------------------------------

.. _whatsnew_130.bug_fixes:

Bug fixes
~~~~~~~~~

Categorical
^^^^^^^^^^^
- Bug in :class:`CategoricalIndex` incorrectly failing to raise ``TypeError`` when scalar data is passed (:issue:`38614`)
- Bug in ``CategoricalIndex.reindex`` failed when ``Index`` passed with elements all in category (:issue:`28690`)
- Bug where constructing a :class:`Categorical` from an object-dtype array of ``date`` objects did not round-trip correctly with ``astype`` (:issue:`38552`)
- Bug in constructing a :class:`DataFrame` from an ``ndarray`` and a :class:`CategoricalDtype` (:issue:`38857`)
- Bug in :meth:`DataFrame.reindex` was throwing ``IndexError`` when new index contained duplicates and old index was :class:`CategoricalIndex` (:issue:`38906`)
- Bug in setting categorical values into an object-dtype column in a :class:`DataFrame` (:issue:`39136`)
- Bug in :meth:`DataFrame.reindex` was raising ``IndexError`` when new index contained duplicates and old index was :class:`CategoricalIndex` (:issue:`38906`)

Datetimelike
^^^^^^^^^^^^
- Bug in :class:`DataFrame` and :class:`Series` constructors sometimes dropping nanoseconds from :class:`Timestamp` (resp. :class:`Timedelta`) ``data``, with ``dtype=datetime64[ns]`` (resp. ``timedelta64[ns]``) (:issue:`38032`)
- Bug in :meth:`DataFrame.first` and :meth:`Series.first` returning two months for offset one month when first day is last calendar day (:issue:`29623`)
- Bug in constructing a :class:`DataFrame` or :class:`Series` with mismatched ``datetime64`` data and ``timedelta64`` dtype, or vice-versa, failing to raise ``TypeError`` (:issue:`38575`, :issue:`38764`, :issue:`38792`)
- Bug in constructing a :class:`Series` or :class:`DataFrame` with a ``datetime`` object out of bounds for ``datetime64[ns]`` dtype or a ``timedelta`` object out of bounds for ``timedelta64[ns]`` dtype (:issue:`38792`, :issue:`38965`)
- Bug in :meth:`DatetimeIndex.intersection`, :meth:`DatetimeIndex.symmetric_difference`, :meth:`PeriodIndex.intersection`, :meth:`PeriodIndex.symmetric_difference` always returning object-dtype when operating with :class:`CategoricalIndex` (:issue:`38741`)
- Bug in :meth:`Series.where` incorrectly casting ``datetime64`` values to ``int64`` (:issue:`37682`)
- Bug in :class:`Categorical` incorrectly typecasting ``datetime`` object to ``Timestamp`` (:issue:`38878`)
- Bug in comparisons between :class:`Timestamp` object and ``datetime64`` objects just outside the implementation bounds for nanosecond ``datetime64`` (:issue:`39221`)
- Bug in :meth:`Timestamp.round`, :meth:`Timestamp.floor`, :meth:`Timestamp.ceil` for values near the implementation bounds of :class:`Timestamp` (:issue:`39244`)
- Bug in :meth:`Timedelta.round`, :meth:`Timedelta.floor`, :meth:`Timedelta.ceil` for values near the implementation bounds of :class:`Timedelta` (:issue:`38964`)
- Bug in :func:`date_range` incorrectly creating :class:`DatetimeIndex` containing ``NaT`` instead of raising ``OutOfBoundsDatetime`` in corner cases (:issue:`24124`)
- Bug in :func:`infer_freq` incorrectly fails to infer 'H' frequency of :class:`DatetimeIndex` if the latter has a timezone and crosses DST boundaries (:issue:`39556`)

Timedelta
^^^^^^^^^
- Bug in constructing :class:`Timedelta` from ``np.timedelta64`` objects with non-nanosecond units that are out of bounds for ``timedelta64[ns]`` (:issue:`38965`)
- Bug in constructing a :class:`TimedeltaIndex` incorrectly accepting ``np.datetime64("NaT")`` objects (:issue:`39462`)
- Bug in constructing :class:`Timedelta` from input string with only symbols and no digits failed to raise an error (:issue:`39710`)
- Bug in :class:`TimedeltaIndex` and :func:`to_timedelta` failing to raise when passed non-nanosecond ``timedelta64`` arrays that overflow when converting to ``timedelta64[ns]`` (:issue:`40008`)

Timezones
^^^^^^^^^
- Bug in different ``tzinfo`` objects representing UTC not being treated as equivalent (:issue:`39216`)
- Bug in ``dateutil.tz.gettz("UTC")`` not being recognized as equivalent to other UTC-representing tzinfos (:issue:`39276`)
-

Numeric
^^^^^^^
- Bug in :meth:`DataFrame.quantile`, :meth:`DataFrame.sort_values` causing incorrect subsequent indexing behavior (:issue:`38351`)
- Bug in :meth:`DataFrame.sort_values` raising an :class:`IndexError` for empty ``by`` (:issue:`40258`)
- Bug in :meth:`DataFrame.select_dtypes` with ``include=np.number`` now retains numeric ``ExtensionDtype`` columns (:issue:`35340`)
- Bug in :meth:`DataFrame.mode` and :meth:`Series.mode` not keeping consistent integer :class:`Index` for empty input (:issue:`33321`)
- Bug in :meth:`DataFrame.rank` with ``np.inf`` and mixture of ``np.nan`` and ``np.inf`` (:issue:`32593`)
- Bug in :meth:`DataFrame.rank` with ``axis=0`` and columns holding incomparable types raising ``IndexError`` (:issue:`38932`)
- Bug in ``rank`` method for :class:`Series`, :class:`DataFrame`, :class:`DataFrameGroupBy`, and :class:`SeriesGroupBy` treating the most negative ``int64`` value as missing (:issue:`32859`)
- Bug in :func:`select_dtypes` different behavior between Windows and Linux with ``include="int"`` (:issue:`36569`)
- Bug in :meth:`DataFrame.apply` and :meth:`DataFrame.agg` when passed argument ``func="size"`` would operate on the entire ``DataFrame`` instead of rows or columns (:issue:`39934`)
- Bug in :meth:`DataFrame.transform` would raise ``SpecificationError`` when passed a dictionary and columns were missing; will now raise a ``KeyError`` instead (:issue:`40004`)
- Bug in :meth:`DataFrameGroupBy.rank` giving incorrect results with ``pct=True`` and equal values between consecutive groups (:issue:`40518`)
- Bug in :meth:`Series.count` would result in an ``int32`` result on 32-bit platforms when argument ``level=None`` (:issue:`40908`)
- Bug in :class:`Series` and :class:`DataFrame` reductions with methods ``any`` and ``all`` not returning boolean results for object data (:issue:`12863`, :issue:`35450`, :issue:`27709`)
- Bug in :meth:`Series.clip` would fail if series contains NA values and has nullable int or float as a data type (:issue:`40851`)

Conversion
^^^^^^^^^^
- Bug in :meth:`Series.to_dict` with ``orient='records'`` now returns python native types (:issue:`25969`)
- Bug in :meth:`Series.view` and :meth:`Index.view` when converting between datetime-like (``datetime64[ns]``, ``datetime64[ns, tz]``, ``timedelta64``, ``period``) dtypes (:issue:`39788`)
- Bug in creating a :class:`DataFrame` from an empty ``np.recarray`` not retaining the original dtypes (:issue:`40121`)
- Bug in :class:`DataFrame` failing to raise ``TypeError`` when constructing from a ``frozenset`` (:issue:`40163`)
- Bug in :class:`Index` construction silently ignoring a passed ``dtype`` when the data cannot be cast to that dtype (:issue:`21311`)
- Bug in :meth:`StringArray.astype` falling back to numpy and raising when converting to ``dtype='categorical'`` (:issue:`40450`)
- Bug in :func:`factorize` where, when given an array with a numeric numpy dtype lower than int64, uint64 and float64, the unique values did not keep their original dtype (:issue:`41132`)
- Bug in :class:`DataFrame` construction with a dictionary containing an arraylike with ``ExtensionDtype`` and ``copy=True`` failing to make a copy (:issue:`38939`)
- Bug in :meth:`qcut` raising error when taking ``Float64DType`` as input (:issue:`40730`)

Strings
^^^^^^^

- Bug in the conversion from ``pyarrow.ChunkedArray`` to :class:`~arrays.StringArray` when the original had zero chunks (:issue:`41040`)
- Bug in :meth:`Series.replace` and :meth:`DataFrame.replace` ignoring replacements with ``regex=True`` for ``StringDType`` data (:issue:`41333`, :issue:`35977`)
- Bug in :meth:`Series.str.extract` with :class:`~arrays.StringArray` returning object dtype for empty :class:`DataFrame` (:issue:`41441`)

Interval
^^^^^^^^
- Bug in :meth:`IntervalIndex.intersection` and :meth:`IntervalIndex.symmetric_difference` always returning object-dtype when operating with :class:`CategoricalIndex` (:issue:`38653`, :issue:`38741`)
- Bug in :meth:`IntervalIndex.intersection` returning duplicates when at least one of both Indexes has duplicates which are present in the other (:issue:`38743`)
- :meth:`IntervalIndex.union`, :meth:`IntervalIndex.intersection`, :meth:`IntervalIndex.difference`, and :meth:`IntervalIndex.symmetric_difference` now cast to the appropriate dtype instead of raising ``TypeError`` when operating with another :class:`IntervalIndex` with incompatible dtype (:issue:`39267`)
- :meth:`PeriodIndex.union`, :meth:`PeriodIndex.intersection`, :meth:`PeriodIndex.symmetric_difference`, :meth:`PeriodIndex.difference` now cast to object dtype instead of raising ``IncompatibleFrequency`` when operating with another :class:`PeriodIndex` with incompatible dtype (:issue:`??`)

Indexing
^^^^^^^^

- Bug in :meth:`Index.union` dropping duplicate ``Index`` values when ``Index`` was not monotonic or ``sort`` was set to ``False`` (:issue:`36289`, :issue:`31326`, :issue:`40862`)
- Bug in :meth:`CategoricalIndex.get_indexer` failing to raise ``InvalidIndexError`` when non-unique (:issue:`38372`)
- Bug in inserting many new columns into a :class:`DataFrame` causing incorrect subsequent indexing behavior (:issue:`38380`)
- Bug in :meth:`DataFrame.__setitem__` raising ``ValueError`` when setting multiple values to duplicate columns (:issue:`15695`)
- Bug in :meth:`DataFrame.loc`, :meth:`Series.loc`, :meth:`DataFrame.__getitem__` and :meth:`Series.__getitem__` returning incorrect elements for non-monotonic :class:`DatetimeIndex` for string slices (:issue:`33146`)
- Bug in :meth:`DataFrame.reindex` and :meth:`Series.reindex` with timezone aware indexes raising ``TypeError`` for ``method="ffill"`` and ``method="bfill"`` and specified ``tolerance`` (:issue:`38566`)
- Bug in :meth:`DataFrame.reindex` with ``datetime64[ns]`` or ``timedelta64[ns]`` incorrectly casting to integers when the ``fill_value`` requires casting to object dtype (:issue:`39755`)
- Bug in :meth:`DataFrame.__setitem__` raising ``ValueError`` with empty :class:`DataFrame` and specified columns for string indexer and non empty :class:`DataFrame` to set (:issue:`38831`)
- Bug in :meth:`DataFrame.loc.__setitem__` raising ValueError when expanding unique column for :class:`DataFrame` with duplicate columns (:issue:`38521`)
- Bug in :meth:`DataFrame.iloc.__setitem__` and :meth:`DataFrame.loc.__setitem__` with mixed dtypes when setting with a dictionary value (:issue:`38335`)
- Bug in :meth:`Series.loc.__setitem__` and :meth:`DataFrame.loc.__setitem__` raising ``KeyError`` for boolean Iterator indexer (:issue:`39614`)
- Bug in :meth:`Series.iloc` and :meth:`DataFrame.iloc` raising ``KeyError`` for Iterator indexer (:issue:`39614`)
- Bug in :meth:`DataFrame.__setitem__` not raising ``ValueError`` when right hand side is a :class:`DataFrame` with wrong number of columns (:issue:`38604`)
- Bug in :meth:`Series.__setitem__` raising ``ValueError`` when setting a :class:`Series` with a scalar indexer (:issue:`38303`)
- Bug in :meth:`DataFrame.loc` dropping levels of :class:`MultiIndex` when :class:`DataFrame` used as input has only one row (:issue:`10521`)
- Bug in :meth:`DataFrame.__getitem__` and :meth:`Series.__getitem__` always raising ``KeyError`` when slicing with existing strings an :class:`Index` with milliseconds (:issue:`33589`)
- Bug in setting ``timedelta64`` or ``datetime64`` values into numeric :class:`Series` failing to cast to object dtype (:issue:`39086`, issue:`39619`)
- Bug in setting :class:`Interval` values into a :class:`Series` or :class:`DataFrame` with mismatched :class:`IntervalDtype` incorrectly casting the new values to the existing dtype (:issue:`39120`)
- Bug in setting ``datetime64`` values into a :class:`Series` with integer-dtype incorrect casting the datetime64 values to integers (:issue:`39266`)
- Bug in setting ``np.datetime64("NaT")`` into a :class:`Series` with :class:`Datetime64TZDtype` incorrectly treating the timezone-naive value as timezone-aware (:issue:`39769`)
- Bug in :meth:`Index.get_loc` not raising ``KeyError`` when method is specified for ``NaN`` value when ``NaN`` is not in :class:`Index` (:issue:`39382`)
- Bug in :meth:`DatetimeIndex.insert` when inserting ``np.datetime64("NaT")`` into a timezone-aware index incorrectly treating the timezone-naive value as timezone-aware (:issue:`39769`)
- Bug in incorrectly raising in :meth:`Index.insert`, when setting a new column that cannot be held in the existing ``frame.columns``, or in :meth:`Series.reset_index` or :meth:`DataFrame.reset_index` instead of casting to a compatible dtype (:issue:`39068`)
- Bug in :meth:`RangeIndex.append` where a single object of length 1 was concatenated incorrectly (:issue:`39401`)
- Bug in :meth:`RangeIndex.astype` where when converting to :class:`CategoricalIndex`, the categories became a :class:`Int64Index` instead of a :class:`RangeIndex` (:issue:`41263`)
- Bug in setting ``numpy.timedelta64`` values into an object-dtype :class:`Series` using a boolean indexer (:issue:`39488`)
- Bug in setting numeric values into a into a boolean-dtypes :class:`Series` using ``at`` or ``iat`` failing to cast to object-dtype (:issue:`39582`)
- Bug in :meth:`DataFrame.__setitem__` and :meth:`DataFrame.iloc.__setitem__` raising ``ValueError`` when trying to index with a row-slice and setting a list as values (:issue:`40440`)
- Bug in :meth:`DataFrame.loc` not raising ``KeyError`` when key was not found in :class:`MultiIndex` when levels contain more values than used (:issue:`41170`)
- Bug in :meth:`DataFrame.loc.__setitem__` when setting-with-expansion incorrectly raising when the index in the expanding axis contains duplicates (:issue:`40096`)
- Bug in :meth:`DataFrame.loc` incorrectly matching non-boolean index elements (:issue:`20432`)
- Bug in :meth:`Series.__delitem__` with ``ExtensionDtype`` incorrectly casting to ``ndarray`` (:issue:`40386`)
<<<<<<< HEAD
- Bug in :meth:`DataFrame.loc.__setitem__` changing dtype when indexer was completely ``False`` (:issue:`37550`)
=======
- Bug in :meth:`DataFrame.__setitem__` raising ``TypeError`` when using a str subclass as the column name with a :class:`DatetimeIndex` (:issue:`37366`)
>>>>>>> 40482273

Missing
^^^^^^^

- Bug in :class:`Grouper` now correctly propagates ``dropna`` argument and :meth:`DataFrameGroupBy.transform` now correctly handles missing values for ``dropna=True`` (:issue:`35612`)
- Bug in :func:`isna`, and :meth:`Series.isna`, :meth:`Index.isna`, :meth:`DataFrame.isna` (and the corresponding ``notna`` functions) not recognizing ``Decimal("NaN")`` objects (:issue:`39409`)
- Bug in :meth:`DataFrame.fillna` not accepting dictionary for ``downcast`` keyword (:issue:`40809`)
- Bug in :func:`isna` not returning a copy of the mask for nullable types, causing any subsequent mask modification to change the original array (:issue:`40935`)

MultiIndex
^^^^^^^^^^

- Bug in :meth:`DataFrame.drop` raising ``TypeError`` when :class:`MultiIndex` is non-unique and ``level`` is not provided (:issue:`36293`)
- Bug in :meth:`MultiIndex.intersection` duplicating ``NaN`` in result (:issue:`38623`)
- Bug in :meth:`MultiIndex.equals` incorrectly returning ``True`` when :class:`MultiIndex` containing ``NaN`` even when they are differently ordered (:issue:`38439`)
- Bug in :meth:`MultiIndex.intersection` always returning empty when intersecting with :class:`CategoricalIndex` (:issue:`38653`)
- Bug in :meth:`MultiIndex.reindex` raising ``ValueError`` with empty MultiIndex and indexing only a specific level (:issue:`41170`)

I/O
^^^

- Bug in :meth:`Index.__repr__` when ``display.max_seq_items=1`` (:issue:`38415`)
- Bug in :func:`read_csv` not recognizing scientific notation if decimal is set for ``engine="python"`` (:issue:`31920`)
- Bug in :func:`read_csv` interpreting ``NA`` value as comment, when ``NA`` does contain the comment string fixed for ``engine="python"`` (:issue:`34002`)
- Bug in :func:`read_csv` raising ``IndexError`` with multiple header columns and ``index_col`` specified when file has no data rows (:issue:`38292`)
- Bug in :func:`read_csv` not accepting ``usecols`` with different length than ``names`` for ``engine="python"`` (:issue:`16469`)
- Bug in :meth:`read_csv` returning object dtype when ``delimiter=","`` with ``usecols`` and ``parse_dates`` specified for ``engine="python"`` (:issue:`35873`)
- Bug in :func:`read_csv` raising ``TypeError`` when ``names`` and ``parse_dates`` is specified for ``engine="c"`` (:issue:`33699`)
- Bug in :func:`read_clipboard`, :func:`DataFrame.to_clipboard` not working in WSL (:issue:`38527`)
- Allow custom error values for parse_dates argument of :func:`read_sql`, :func:`read_sql_query` and :func:`read_sql_table` (:issue:`35185`)
- Bug in :func:`to_hdf` raising ``KeyError`` when trying to apply for subclasses of ``DataFrame`` or ``Series`` (:issue:`33748`)
- Bug in :meth:`~HDFStore.put` raising a wrong ``TypeError`` when saving a DataFrame with non-string dtype (:issue:`34274`)
- Bug in :func:`json_normalize` resulting in the first element of a generator object not being included in the returned ``DataFrame`` (:issue:`35923`)
- Bug in :func:`read_csv` applying thousands separator to date columns when column should be parsed for dates and ``usecols`` is specified for ``engine="python"`` (:issue:`39365`)
- Bug in :func:`read_excel` forward filling :class:`MultiIndex` names with multiple header and index columns specified (:issue:`34673`)
- :func:`read_excel` now respects :func:`set_option` (:issue:`34252`)
- Bug in :func:`read_csv` not switching ``true_values`` and ``false_values`` for nullable ``boolean`` dtype (:issue:`34655`)
- Bug in :func:`read_json` when ``orient="split"`` does not maintain numeric string index (:issue:`28556`)
- :meth:`read_sql` returned an empty generator if ``chunksize`` was no-zero and the query returned no results. Now returns a generator with a single empty dataframe (:issue:`34411`)
- Bug in :func:`read_hdf` returning unexpected records when filtering on categorical string columns using ``where`` parameter (:issue:`39189`)
- Bug in :func:`read_sas` raising ``ValueError`` when ``datetimes`` were null (:issue:`39725`)
- Bug in :func:`read_excel` dropping empty values from single-column spreadsheets (:issue:`39808`)
- Bug in :func:`read_excel` loading trailing empty rows/columns for some filetypes (:issue:`41167`)
- Bug in :func:`read_excel` raising ``AttributeError`` with ``MultiIndex`` header followed by two empty rows and no index, and bug affecting :func:`read_excel`, :func:`read_csv`, :func:`read_table`, :func:`read_fwf`, and :func:`read_clipboard` where one blank row after a ``MultiIndex`` header with no index would be dropped (:issue:`40442`)
- Bug in :meth:`DataFrame.to_string` misplacing the truncation column when ``index=False`` (:issue:`40907`)
- Bug in :func:`read_orc` always raising ``AttributeError`` (:issue:`40918`)
- Bug in :func:`read_csv` and :func:`read_table` silently ignoring ``prefix`` if ``names`` and ``prefix`` are defined, now raising ``ValueError`` (:issue:`39123`)
- Bug in :func:`read_csv` and :func:`read_excel` not respecting dtype for duplicated column name when ``mangle_dupe_cols`` is set to ``True`` (:issue:`35211`)
- Bug in :func:`read_csv` and :func:`read_table` misinterpreting arguments when ``sys.setprofile`` had been previously called (:issue:`41069`)
- Bug in the conversion from pyarrow to pandas (e.g. for reading Parquet) with nullable dtypes and a pyarrow array whose data buffer size is not a multiple of dtype size (:issue:`40896`)

Period
^^^^^^
- Comparisons of :class:`Period` objects or :class:`Index`, :class:`Series`, or :class:`DataFrame` with mismatched ``PeriodDtype`` now behave like other mismatched-type comparisons, returning ``False`` for equals, ``True`` for not-equal, and raising ``TypeError`` for inequality checks (:issue:`39274`)
-
-

Plotting
^^^^^^^^

- Bug in :func:`scatter_matrix` raising when 2d ``ax`` argument passed (:issue:`16253`)
- Prevent warnings when matplotlib's ``constrained_layout`` is enabled (:issue:`25261`)
- Bug in :func:`DataFrame.plot` was showing the wrong colors in the legend if the function was called repeatedly and some calls used ``yerr`` while others didn't (partial fix of :issue:`39522`)
- Bug in :func:`DataFrame.plot` was showing the wrong colors in the legend if the function was called repeatedly and some calls used ``secondary_y`` and others use ``legend=False`` (:issue:`40044`)
- Bug in :meth:`DataFrame.plot.box` in box plot when ``dark_background`` theme was selected, caps or min/max markers for the plot was not visible (:issue:`40769`)


Groupby/resample/rolling
^^^^^^^^^^^^^^^^^^^^^^^^
- Bug in :meth:`DataFrameGroupBy.agg` and :meth:`SeriesGroupBy.agg` with :class:`PeriodDtype` columns incorrectly casting results too aggressively (:issue:`38254`)
- Bug in :meth:`SeriesGroupBy.value_counts` where unobserved categories in a grouped categorical series were not tallied (:issue:`38672`)
- Bug in :meth:`SeriesGroupBy.value_counts` where error was raised on an empty series (:issue:`39172`)
- Bug in :meth:`.GroupBy.indices` would contain non-existent indices when null values were present in the groupby keys (:issue:`9304`)
- Fixed bug in :meth:`DataFrameGroupBy.sum` and :meth:`SeriesGroupBy.sum` causing loss of precision through using Kahan summation (:issue:`38778`)
- Fixed bug in :meth:`DataFrameGroupBy.cumsum`, :meth:`SeriesGroupBy.cumsum`, :meth:`DataFrameGroupBy.mean` and :meth:`SeriesGroupBy.mean` causing loss of precision through using Kahan summation (:issue:`38934`)
- Bug in :meth:`.Resampler.aggregate` and :meth:`DataFrame.transform` raising ``TypeError`` instead of ``SpecificationError`` when missing keys had mixed dtypes (:issue:`39025`)
- Bug in :meth:`.DataFrameGroupBy.idxmin` and :meth:`.DataFrameGroupBy.idxmax` with ``ExtensionDtype`` columns (:issue:`38733`)
- Bug in :meth:`Series.resample` would raise when the index was a :class:`PeriodIndex` consisting of ``NaT`` (:issue:`39227`)
- Bug in :meth:`core.window.rolling.RollingGroupby.corr` and :meth:`core.window.expanding.ExpandingGroupby.corr` where the groupby column would return 0 instead of ``np.nan`` when providing ``other`` that was longer than each group (:issue:`39591`)
- Bug in :meth:`core.window.expanding.ExpandingGroupby.corr` and :meth:`core.window.expanding.ExpandingGroupby.cov` where 1 would be returned instead of ``np.nan`` when providing ``other`` that was longer than each group (:issue:`39591`)
- Bug in :meth:`.GroupBy.mean`, :meth:`.GroupBy.median` and :meth:`DataFrame.pivot_table` not propagating metadata (:issue:`28283`)
- Bug in :meth:`Series.rolling` and :meth:`DataFrame.rolling` not calculating window bounds correctly when window is an offset and dates are in descending order (:issue:`40002`)
- Bug in :class:`SeriesGroupBy` and :class:`DataFrameGroupBy` on an empty ``Series`` or ``DataFrame`` would lose index, columns, and/or data types when directly using the methods ``idxmax``, ``idxmin``, ``mad``, ``min``, ``max``, ``sum``, ``prod``, and ``skew`` or using them through ``apply``, ``aggregate``, or ``resample`` (:issue:`26411`)
- Bug in :meth:`DataFrameGroupBy.apply` where a :class:`MultiIndex` would be created instead of an :class:`Index` if a :class:`:meth:`core.window.rolling.RollingGroupby` object was created (:issue:`39732`)
- Bug in :meth:`DataFrameGroupBy.sample` where error was raised when ``weights`` was specified and the index was an :class:`Int64Index` (:issue:`39927`)
- Bug in :meth:`DataFrameGroupBy.aggregate` and :meth:`.Resampler.aggregate` would sometimes raise ``SpecificationError`` when passed a dictionary and columns were missing; will now always raise a ``KeyError`` instead (:issue:`40004`)
- Bug in :meth:`DataFrameGroupBy.sample` where column selection was not applied to sample result (:issue:`39928`)
- Bug in :class:`core.window.ewm.ExponentialMovingWindow` when calling ``__getitem__`` would incorrectly raise a ``ValueError`` when providing ``times`` (:issue:`40164`)
- Bug in :class:`core.window.ewm.ExponentialMovingWindow` when calling ``__getitem__`` would not retain ``com``, ``span``, ``alpha`` or ``halflife`` attributes  (:issue:`40164`)
- :class:`core.window.ewm.ExponentialMovingWindow` now raises a ``NotImplementedError`` when specifying ``times`` with ``adjust=False`` due to an incorrect calculation (:issue:`40098`)
- Bug in :meth:`core.window.ewm.ExponentialMovingWindowGroupby.mean` where the times argument was ignored when ``engine='numba'`` (:issue:`40951`)
- Bug in :meth:`core.window.ewm.ExponentialMovingWindowGroupby.mean` where the wrong times were used in case of multiple groups (:issue:`40951`)
- Bug in :class:`core.window.ewm.ExponentialMovingWindowGroupby` where the times vector and values became out of sync for non-trivial groups (:issue:`40951`)
- Bug in :meth:`Series.asfreq` and :meth:`DataFrame.asfreq` dropping rows when the index is not sorted (:issue:`39805`)
- Bug in aggregation functions for :class:`DataFrame` not respecting ``numeric_only`` argument when ``level`` keyword was given (:issue:`40660`)
- Bug in :meth:`SeriesGroupBy.aggregate` where using a user-defined function to aggregate a ``Series`` with an object-typed :class:`Index` causes an incorrect :class:`Index` shape (issue:`40014`)
- Bug in :class:`core.window.RollingGroupby` where ``as_index=False`` argument in ``groupby`` was ignored (:issue:`39433`)
- Bug in :meth:`.GroupBy.any` and :meth:`.GroupBy.all` raising ``ValueError`` when using with nullable type columns holding ``NA`` even with ``skipna=True`` (:issue:`40585`)
- Bug in :meth:`GroupBy.cummin` and :meth:`GroupBy.cummax` incorrectly rounding integer values near the ``int64`` implementations bounds (:issue:`40767`)
- Bug in :meth:`.GroupBy.rank` with nullable dtypes incorrectly raising ``TypeError`` (:issue:`41010`)
- Bug in :meth:`.GroupBy.cummin` and :meth:`.GroupBy.cummax` computing wrong result with nullable data types too large to roundtrip when casting to float (:issue:`37493`)
- Bug in :meth:`DataFrame.rolling` returning mean zero for all ``NaN`` window with ``min_periods=0`` if calculation is not numerical stable (:issue:`41053`)
- Bug in :meth:`DataFrame.rolling` returning sum not zero for all ``NaN`` window with ``min_periods=0`` if calculation is not numerical stable (:issue:`41053`)
- Bug in :meth:`SeriesGroupBy.agg` failing to retain ordered :class:`CategoricalDtype` on order-preserving aggregations (:issue:`41147`)
- Bug in :meth:`DataFrameGroupBy.min` and :meth:`DataFrameGroupBy.max` with multiple object-dtype columns and ``numeric_only=False`` incorrectly raising ``ValueError`` (:issue:41111`)
- Bug in :meth:`DataFrameGroupBy.rank` with the GroupBy object's ``axis=0`` and the ``rank`` method's keyword ``axis=1`` (:issue:`41320`)
- Bug in :meth:`DataFrameGroupBy.__getitem__` with non-unique columns incorrectly returning a malformed :class:`SeriesGroupBy` instead of :class:`DataFrameGroupBy` (:issue:`41427`)
- Bug in :meth:`DataFrameGroupBy.transform` with non-unique columns incorrectly raising ``AttributeError`` (:issue:`41427`)
- Bug in :meth:`Resampler.apply` with non-unique columns incorrectly dropping duplicated columns (:issue:`41445`)

Reshaping
^^^^^^^^^
- Bug in :func:`merge` raising error when performing an inner join with partial index and ``right_index`` when no overlap between indices (:issue:`33814`)
- Bug in :meth:`DataFrame.unstack` with missing levels led to incorrect index names (:issue:`37510`)
- Bug in :func:`merge_asof` propagating the right Index with ``left_index=True`` and ``right_on`` specification instead of left Index (:issue:`33463`)
- Bug in :func:`join` over :class:`MultiIndex` returned wrong result, when one of both indexes had only one level (:issue:`36909`)
- :meth:`merge_asof` raises ``ValueError`` instead of cryptic ``TypeError`` in case of non-numerical merge columns (:issue:`29130`)
- Bug in :meth:`DataFrame.join` not assigning values correctly when having :class:`MultiIndex` where at least one dimension is from dtype ``Categorical`` with non-alphabetically sorted categories (:issue:`38502`)
- :meth:`Series.value_counts` and :meth:`Series.mode` return consistent keys in original order (:issue:`12679`, :issue:`11227` and :issue:`39007`)
- Bug in :meth:`DataFrame.stack` not handling ``NaN`` in :class:`MultiIndex` columns correct (:issue:`39481`)
- Bug in :meth:`DataFrame.apply` would give incorrect results when used with a string argument and ``axis=1`` when the axis argument was not supported and now raises a ``ValueError`` instead (:issue:`39211`)
- Bug in :meth:`DataFrame.sort_values` not reshaping index correctly after sorting on columns, when ``ignore_index=True`` (:issue:`39464`)
- Bug in :meth:`DataFrame.append` returning incorrect dtypes with combinations of ``ExtensionDtype`` dtypes (:issue:`39454`)
- Bug in :meth:`DataFrame.append` returning incorrect dtypes with combinations of ``datetime64`` and ``timedelta64`` dtypes (:issue:`39574`)
- Bug in :meth:`DataFrame.pivot_table` returning a ``MultiIndex`` for a single value when operating on and empty ``DataFrame`` (:issue:`13483`)
- Allow :class:`Index` to be passed to the :func:`numpy.all` function (:issue:`40180`)
- Bug in :meth:`DataFrame.stack` not preserving ``CategoricalDtype`` in a ``MultiIndex`` (:issue:`36991`)
- Bug in :func:`to_datetime` raising error when input sequence contains unhashable items (:issue:`39756`)
- Bug in :meth:`Series.explode` preserving index when ``ignore_index`` was ``True`` and values were scalars (:issue:`40487`)
- Bug in :func:`to_datetime` raising ``ValueError`` when :class:`Series` contains ``None`` and ``NaT`` and has more than 50 elements (:issue:`39882`)

Sparse
^^^^^^

- Bug in :meth:`DataFrame.sparse.to_coo` raising ``KeyError`` with columns that are a numeric :class:`Index` without a 0 (:issue:`18414`)
- Bug in :meth:`SparseArray.astype` with ``copy=False`` producing incorrect results when going from integer dtype to floating dtype (:issue:`34456`)
- Implemented :meth:`SparseArray.max` and :meth:`SparseArray.min` (:issue:`40921`)

ExtensionArray
^^^^^^^^^^^^^^

- Bug in :meth:`DataFrame.where` when ``other`` is a :class:`Series` with :class:`ExtensionArray` dtype (:issue:`38729`)
- Fixed bug where :meth:`Series.idxmax`, :meth:`Series.idxmin` and ``argmax/min`` fail when the underlying data is :class:`ExtensionArray` (:issue:`32749`, :issue:`33719`, :issue:`36566`)
- Fixed a bug where some properties of subclasses of :class:`PandasExtensionDtype` where improperly cached (:issue:`40329`)
- Bug in :meth:`DataFrame.mask` where masking a :class:`Dataframe` with an :class:`ExtensionArray` dtype raises ``ValueError`` (:issue:`40941`)

Styler
^^^^^^

- Bug in :class:`Styler` where ``subset`` arg in methods raised an error for some valid multiindex slices (:issue:`33562`)
- :class:`Styler` rendered HTML output minor alterations to support w3 good code standard (:issue:`39626`)
- Bug in :class:`Styler` where rendered HTML was missing a column class identifier for certain header cells (:issue:`39716`)
- Bug in :meth:`Styler.background_gradient` where text-color was not determined correctly (:issue:`39888`)
- Bug in :class:`Styler` where multiple elements in CSS-selectors were not correctly added to ``table_styles`` (:issue:`39942`)
- Bug in :class:`.Styler` where copying from Jupyter dropped top left cell and misaligned headers (:issue:`12147`)
- Bug in :class:`.Styler.where` where ``kwargs`` were not passed to the applicable callable (:issue:`40845`)
- Bug in :class:`Styler` which caused CSS to duplicate on multiple renders. (:issue:`39395`, :issue:`40334`)


Other
^^^^^
- Bug in :class:`Index` constructor sometimes silently ignoring a specified ``dtype`` (:issue:`38879`)
- Bug in :func:`pandas.api.types.infer_dtype` not recognizing Series, Index or array with a period dtype (:issue:`23553`)
- Bug in :func:`pandas.api.types.infer_dtype` raising an error for general :class:`.ExtensionArray` objects. It will now return ``"unknown-array"`` instead of raising (:issue:`37367`)
- Bug in constructing a :class:`Series` from a list and a :class:`PandasDtype` (:issue:`39357`)
- ``inspect.getmembers(Series)`` no longer raises an ``AbstractMethodError`` (:issue:`38782`)
- Bug in :meth:`Series.where` with numeric dtype and ``other = None`` not casting to ``nan`` (:issue:`39761`)
- :meth:`Index.where` behavior now mirrors :meth:`Index.putmask` behavior, i.e. ``index.where(mask, other)`` matches ``index.putmask(~mask, other)`` (:issue:`39412`)
- Bug in :func:`pandas.testing.assert_series_equal`, :func:`pandas.testing.assert_frame_equal`, :func:`pandas.testing.assert_index_equal` and :func:`pandas.testing.assert_extension_array_equal` incorrectly raising when an attribute has an unrecognized NA type (:issue:`39461`)
- Bug in :func:`pandas.testing.assert_index_equal` with ``exact=True`` not raising when comparing :class:`CategoricalIndex` instances with ``Int64Index`` and ``RangeIndex`` categories (:issue:`41263`)
- Bug in :meth:`DataFrame.equals`, :meth:`Series.equals`, :meth:`Index.equals` with object-dtype containing ``np.datetime64("NaT")`` or ``np.timedelta64("NaT")`` (:issue:`39650`)
- Bug in :func:`pandas.util.show_versions` where console JSON output was not proper JSON (:issue:`39701`)
- Bug in :meth:`DataFrame.convert_dtypes` incorrectly raised ValueError when called on an empty DataFrame (:issue:`40393`)
- Bug in :meth:`DataFrame.clip` not interpreting missing values as no threshold (:issue:`40420`)

.. ---------------------------------------------------------------------------

.. _whatsnew_130.contributors:

Contributors
~~~~~~~~~~~~<|MERGE_RESOLUTION|>--- conflicted
+++ resolved
@@ -795,12 +795,9 @@
 - Bug in :meth:`DataFrame.loc` not raising ``KeyError`` when key was not found in :class:`MultiIndex` when levels contain more values than used (:issue:`41170`)
 - Bug in :meth:`DataFrame.loc.__setitem__` when setting-with-expansion incorrectly raising when the index in the expanding axis contains duplicates (:issue:`40096`)
 - Bug in :meth:`DataFrame.loc` incorrectly matching non-boolean index elements (:issue:`20432`)
+- Bug in :meth:`DataFrame.loc.__setitem__` changing dtype when indexer was completely ``False`` (:issue:`37550`)
 - Bug in :meth:`Series.__delitem__` with ``ExtensionDtype`` incorrectly casting to ``ndarray`` (:issue:`40386`)
-<<<<<<< HEAD
-- Bug in :meth:`DataFrame.loc.__setitem__` changing dtype when indexer was completely ``False`` (:issue:`37550`)
-=======
 - Bug in :meth:`DataFrame.__setitem__` raising ``TypeError`` when using a str subclass as the column name with a :class:`DatetimeIndex` (:issue:`37366`)
->>>>>>> 40482273
 
 Missing
 ^^^^^^^
