.. _whatsnew_130:

What's new in 1.3.0 (??)
------------------------

These are the changes in pandas 1.3.0. See :ref:`release` for a full changelog
including other versions of pandas.

{{ header }}

.. warning::

   When reading new Excel 2007+ (``.xlsx``) files, the default argument
   ``engine=None`` to :func:`read_excel` will now result in using the
   `openpyxl <https://openpyxl.readthedocs.io/en/stable/>`_ engine in all cases
   when the option :attr:`io.excel.xlsx.reader` is set to ``"auto"``.
   Previously, some cases would use the
   `xlrd <https://xlrd.readthedocs.io/en/latest/>`_ engine instead. See
   :ref:`What's new 1.2.0 <whatsnew_120>` for background on this change.

.. ---------------------------------------------------------------------------

Enhancements
~~~~~~~~~~~~

.. _whatsnew_130.read_csv_json_http_headers:

Custom HTTP(s) headers when reading csv or json files
^^^^^^^^^^^^^^^^^^^^^^^^^^^^^^^^^^^^^^^^^^^^^^^^^^^^^

When reading from a remote URL that is not handled by fsspec (e.g. HTTP and
HTTPS) the dictionary passed to ``storage_options`` will be used to create the
headers included in the request.  This can be used to control the User-Agent
header or send other custom headers (:issue:`36688`).
For example:

.. ipython:: python

    headers = {"User-Agent": "pandas"}
    df = pd.read_csv(
        "https://download.bls.gov/pub/time.series/cu/cu.item",
        sep="\t",
        storage_options=headers
    )

.. _whatsnew_130.read_to_xml:

Read and write XML documents
^^^^^^^^^^^^^^^^^^^^^^^^^^^^

We added I/O support to read and render shallow versions of `XML`_ documents with
:func:`read_xml` and :meth:`DataFrame.to_xml`. Using `lxml`_ as parser,
both XPath 1.0 and XSLT 1.0 are available. (:issue:`27554`)

.. _XML: https://www.w3.org/standards/xml/core
.. _lxml: https://lxml.de

.. code-block:: ipython

    In [1]: xml = """<?xml version='1.0' encoding='utf-8'?>
       ...: <data>
       ...:  <row>
       ...:     <shape>square</shape>
       ...:     <degrees>360</degrees>
       ...:     <sides>4.0</sides>
       ...:  </row>
       ...:  <row>
       ...:     <shape>circle</shape>
       ...:     <degrees>360</degrees>
       ...:     <sides/>
       ...:  </row>
       ...:  <row>
       ...:     <shape>triangle</shape>
       ...:     <degrees>180</degrees>
       ...:     <sides>3.0</sides>
       ...:  </row>
       ...:  </data>"""

    In [2]: df = pd.read_xml(xml)
    In [3]: df
    Out[3]:
          shape  degrees  sides
    0    square      360    4.0
    1    circle      360    NaN
    2  triangle      180    3.0

    In [4]: df.to_xml()
    Out[4]:
    <?xml version='1.0' encoding='utf-8'?>
    <data>
      <row>
        <index>0</index>
        <shape>square</shape>
        <degrees>360</degrees>
        <sides>4.0</sides>
      </row>
      <row>
        <index>1</index>
        <shape>circle</shape>
        <degrees>360</degrees>
        <sides/>
      </row>
      <row>
        <index>2</index>
        <shape>triangle</shape>
        <degrees>180</degrees>
        <sides>3.0</sides>
      </row>
    </data>

For more, see :ref:`io.xml` in the user guide on IO tools.

.. _whatsnew_130.styler_enhancements:

Styler enhancements
^^^^^^^^^^^^^^^^^^^

We provided some focused development on :class:`.Styler`. See also the `Styler documentation <../user_guide/style.ipynb>`_
which has been revised and improved (:issue:`39720`, :issue:`39317`, :issue:`40493`).

 - The method :meth:`.Styler.set_table_styles` can now accept more natural CSS language for arguments, such as ``'color:red;'`` instead of ``[('color', 'red')]`` (:issue:`39563`)
 - The methods :meth:`.Styler.highlight_null`, :meth:`.Styler.highlight_min`, and :meth:`.Styler.highlight_max` now allow custom CSS highlighting instead of the default background coloring (:issue:`40242`)
 - :meth:`.Styler.apply` now accepts functions that return an ``ndarray`` when ``axis=None``, making it now consistent with the ``axis=0`` and ``axis=1`` behavior (:issue:`39359`)
 - When incorrectly formatted CSS is given via :meth:`.Styler.apply` or :meth:`.Styler.applymap`, an error is now raised upon rendering (:issue:`39660`)
 - :meth:`.Styler.format` now accepts the keyword argument ``escape`` for optional HTML and LaTex escaping (:issue:`40388`, :issue:`41619`)
 - :meth:`.Styler.background_gradient` has gained the argument ``gmap`` to supply a specific gradient map for shading (:issue:`22727`)
 - :meth:`.Styler.clear` now clears :attr:`Styler.hidden_index` and :attr:`Styler.hidden_columns` as well (:issue:`40484`)
 - Added the method :meth:`.Styler.highlight_between` (:issue:`39821`)
 - Added the method :meth:`.Styler.highlight_quantile` (:issue:`40926`)
 - Added the method :meth:`.Styler.text_gradient` (:issue:`41098`)
 - Added the method :meth:`.Styler.set_tooltips` to allow hover tooltips; this can be used enhance interactive displays (:issue:`21266`, :issue:`40284`)
 - Added the parameter ``precision`` to the method :meth:`.Styler.format` to control the display of floating point numbers (:issue:`40134`)
 - :class:`.Styler` rendered HTML output now follows the `w3 HTML Style Guide <https://www.w3schools.com/html/html5_syntax.asp>`_ (:issue:`39626`)
 - Many features of the :class:`.Styler` class are now either partially or fully usable on a DataFrame with a non-unique indexes or columns (:issue:`41143`)
 - One has greater control of the display through separate sparsification of the index or columns using the :ref:`new styler options <options.available>`, which are also usable via :func:`option_context` (:issue:`41142`)
 - Added the option ``styler.render.max_elements`` to avoid browser overload when styling large DataFrames (:issue:`40712`)
 - Added the method :meth:`.Styler.to_latex` (:issue:`21673`)
 - Added the method :meth:`.Styler.to_html` (:issue:`13379`)

.. _whatsnew_130.dataframe_honors_copy_with_dict:

DataFrame constructor honors ``copy=False`` with dict
^^^^^^^^^^^^^^^^^^^^^^^^^^^^^^^^^^^^^^^^^^^^^^^^^^^^^

When passing a dictionary to :class:`DataFrame` with ``copy=False``,
a copy will no longer be made (:issue:`32960`).

.. ipython:: python

    arr = np.array([1, 2, 3])
    df = pd.DataFrame({"A": arr, "B": arr.copy()}, copy=False)
    df

``df["A"]`` remains a view on ``arr``:

.. ipython:: python

    arr[0] = 0
    assert df.iloc[0, 0] == 0

The default behavior when not passing ``copy`` will remain unchanged, i.e.
a copy will be made.

.. _whatsnew_130.arrow_string:

PyArrow backed string data type
^^^^^^^^^^^^^^^^^^^^^^^^^^^^^^^

We've enhanced the :class:`StringDtype`, an extension type dedicated to string data.
(:issue:`39908`)

It is now possible to specify a ``storage`` keyword option to :class:`StringDtype`. Use
pandas options or specify the dtype using ``dtype='string[pyarrow]'`` to allow the
StringArray to be backed by a PyArrow array instead of a NumPy array of Python objects.

The PyArrow backed StringArray requires pyarrow 1.0.0 or greater to be installed.

.. warning::

   ``string[pyarrow]`` is currently considered experimental. The implementation
   and parts of the API may change without warning.

.. ipython:: python

   pd.Series(['abc', None, 'def'], dtype=pd.StringDtype(storage="pyarrow"))

You can use the alias ``"string[pyarrow]"`` as well.

.. ipython:: python

   s = pd.Series(['abc', None, 'def'], dtype="string[pyarrow]")
   s

You can also create a PyArrow backed string array using pandas options.

.. ipython:: python

    with pd.option_context("string_storage", "pyarrow"):
        s = pd.Series(['abc', None, 'def'], dtype="string")
    s

The usual string accessor methods work. Where appropriate, the return type of the Series
or columns of a DataFrame will also have string dtype.

.. ipython:: python

   s.str.upper()
   s.str.split('b', expand=True).dtypes

String accessor methods returning integers will return a value with :class:`Int64Dtype`

.. ipython:: python

   s.str.count("a")

.. _whatsnew_130.centered_datetimelike_rolling_window:

Centered datetime-like rolling windows
^^^^^^^^^^^^^^^^^^^^^^^^^^^^^^^^^^^^^^

When performing rolling calculations on DataFrame and Series
objects with a datetime-like index, a centered datetime-like window can now be
used (:issue:`38780`).
For example:

.. ipython:: python

    df = pd.DataFrame(
        {"A": [0, 1, 2, 3, 4]}, index=pd.date_range("2020", periods=5, freq="1D")
    )
    df
    df.rolling("2D", center=True).mean()


.. _whatsnew_130.enhancements.other:

Other enhancements
^^^^^^^^^^^^^^^^^^

- :meth:`DataFrame.rolling`, :meth:`Series.rolling`, :meth:`DataFrame.expanding`, and :meth:`Series.expanding` now support a ``method`` argument with a ``'table'`` option that performs the windowing operation over an entire DataFrame. See :ref:`Window Overview <window.overview>` for performance and functional benefits (:issue:`15095`, :issue:`38995`)
- Added :meth:`MultiIndex.dtypes` (:issue:`37062`)
- Added ``end`` and ``end_day`` options for the ``origin`` argument in :meth:`DataFrame.resample` (:issue:`37804`)
- Improved error message when ``usecols`` and ``names`` do not match for :func:`read_csv` and ``engine="c"`` (:issue:`29042`)
- Improved consistency of error messages when passing an invalid ``win_type`` argument in :ref:`Window methods <api.window>` (:issue:`15969`)
- :func:`read_sql_query` now accepts a ``dtype`` argument to cast the columnar data from the SQL database based on user input (:issue:`10285`)
- Improved integer type mapping from pandas to SQLAlchemy when using :meth:`DataFrame.to_sql` (:issue:`35076`)
- :func:`to_numeric` now supports downcasting of nullable ``ExtensionDtype`` objects (:issue:`33013`)
- Added support for dict-like names in :class:`MultiIndex.set_names` and :class:`MultiIndex.rename` (:issue:`20421`)
- :func:`read_excel` can now auto-detect .xlsb files and older .xls files (:issue:`35416`, :issue:`41225`)
- :class:`ExcelWriter` now accepts an ``if_sheet_exists`` parameter to control the behaviour of append mode when writing to existing sheets (:issue:`40230`)
- :meth:`.Rolling.sum`, :meth:`.Expanding.sum`, :meth:`.Rolling.mean`, :meth:`.Expanding.mean`, :meth:`.ExponentialMovingWindow.mean`, :meth:`.Rolling.median`, :meth:`.Expanding.median`, :meth:`.Rolling.max`, :meth:`.Expanding.max`, :meth:`.Rolling.min`, and :meth:`.Expanding.min` now support `Numba <http://numba.pydata.org/>`_ execution with the ``engine`` keyword (:issue:`38895`, :issue:`41267`)
- :meth:`DataFrame.apply` can now accept NumPy unary operators as strings, e.g. ``df.apply("sqrt")``, which was already the case for :meth:`Series.apply` (:issue:`39116`)
- :meth:`DataFrame.apply` can now accept non-callable DataFrame properties as strings, e.g. ``df.apply("size")``, which was already the case for :meth:`Series.apply` (:issue:`39116`)
- :meth:`DataFrame.applymap` can now accept kwargs to pass on to the user-provided ``func`` (:issue:`39987`)
- Passing a :class:`DataFrame` indexer to ``iloc`` is now disallowed for :meth:`Series.__getitem__` and :meth:`DataFrame.__getitem__` (:issue:`39004`)
- :meth:`Series.apply` can now accept list-like or dictionary-like arguments that aren't lists or dictionaries, e.g. ``ser.apply(np.array(["sum", "mean"]))``, which was already the case for :meth:`DataFrame.apply` (:issue:`39140`)
- :meth:`DataFrame.plot.scatter` can now accept a categorical column for the argument ``c`` (:issue:`12380`, :issue:`31357`)
- :meth:`Series.loc` now raises a helpful error message when the Series has a :class:`MultiIndex` and the indexer has too many dimensions (:issue:`35349`)
- :func:`read_stata` now supports reading data from compressed files (:issue:`26599`)
- Added support for parsing ``ISO 8601``-like timestamps with negative signs to :class:`Timedelta` (:issue:`37172`)
- Added support for unary operators in :class:`FloatingArray` (:issue:`38749`)
- :class:`RangeIndex` can now be constructed by passing a ``range`` object directly e.g. ``pd.RangeIndex(range(3))`` (:issue:`12067`)
- :meth:`Series.round` and :meth:`DataFrame.round` now work with nullable integer and floating dtypes (:issue:`38844`)
- :meth:`read_csv` and :meth:`read_json` expose the argument ``encoding_errors`` to control how encoding errors are handled (:issue:`39450`)
- :meth:`.GroupBy.any` and :meth:`.GroupBy.all` use Kleene logic with nullable data types (:issue:`37506`)
- :meth:`.GroupBy.any` and :meth:`.GroupBy.all` return a ``BooleanDtype`` for columns with nullable data types (:issue:`33449`)
- :meth:`.GroupBy.rank` now supports object-dtype data (:issue:`38278`)
- Constructing a :class:`DataFrame` or :class:`Series` with the ``data`` argument being a Python iterable that is *not* a NumPy ``ndarray`` consisting of NumPy scalars will now result in a dtype with a precision the maximum of the NumPy scalars; this was already the case when ``data`` is a NumPy ``ndarray`` (:issue:`40908`)
- Add keyword ``sort`` to :func:`pivot_table` to allow non-sorting of the result (:issue:`39143`)
- Add keyword ``dropna`` to :meth:`DataFrame.value_counts` to allow counting rows that include ``NA`` values (:issue:`41325`)
- :meth:`Series.replace` will now cast results to ``PeriodDtype`` where possible instead of ``object`` dtype (:issue:`41526`)
<<<<<<< HEAD
- :class:`DataFrameGroupBy` operations with ``as_index=False`` now correctly retain ``ExtensionDtype`` dtypes for columns being grouped on (:issue:`41373`)
=======
>>>>>>> ce3bac9a
- Improved error message in ``corr`` and ``cov`` methods on :class:`.Rolling`, :class:`.Expanding`, and :class:`.ExponentialMovingWindow` when ``other`` is not a :class:`DataFrame` or :class:`Series` (:issue:`41741`)

.. ---------------------------------------------------------------------------

.. _whatsnew_130.notable_bug_fixes:

Notable bug fixes
~~~~~~~~~~~~~~~~~

These are bug fixes that might have notable behavior changes.

``Categorical.unique`` now always maintains same dtype as original
^^^^^^^^^^^^^^^^^^^^^^^^^^^^^^^^^^^^^^^^^^^^^^^^^^^^^^^^^^^^^^^^^^

Previously, when calling :meth:`Categorical.unique` with categorical data, unused categories in the new array
would be removed, making the dtype of the new array different than the
original (:issue:`18291`)

As an example of this, given:

.. ipython:: python

        dtype = pd.CategoricalDtype(['bad', 'neutral', 'good'], ordered=True)
        cat = pd.Categorical(['good', 'good', 'bad', 'bad'], dtype=dtype)
        original = pd.Series(cat)
        unique = original.unique()

*pandas < 1.3.0*:

.. code-block:: ipython

    In [1]: unique
    ['good', 'bad']
    Categories (2, object): ['bad' < 'good']
    In [2]: original.dtype == unique.dtype
    False

*pandas >= 1.3.0*

.. ipython:: python

        unique
        original.dtype == unique.dtype

Preserve dtypes in :meth:`DataFrame.combine_first`
^^^^^^^^^^^^^^^^^^^^^^^^^^^^^^^^^^^^^^^^^^^^^^^^^^

:meth:`DataFrame.combine_first` will now preserve dtypes (:issue:`7509`)

.. ipython:: python

   df1 = pd.DataFrame({"A": [1, 2, 3], "B": [1, 2, 3]}, index=[0, 1, 2])
   df1
   df2 = pd.DataFrame({"B": [4, 5, 6], "C": [1, 2, 3]}, index=[2, 3, 4])
   df2
   combined = df1.combine_first(df2)

*pandas 1.2.x*

.. code-block:: ipython

   In [1]: combined.dtypes
   Out[2]:
   A    float64
   B    float64
   C    float64
   dtype: object

*pandas 1.3.0*

.. ipython:: python

   combined.dtypes

Group by methods agg and transform no longer changes return dtype for callables
^^^^^^^^^^^^^^^^^^^^^^^^^^^^^^^^^^^^^^^^^^^^^^^^^^^^^^^^^^^^^^^^^^^^^^^^^^^^^^^

Previously the methods :meth:`.DataFrameGroupBy.aggregate`,
:meth:`.SeriesGroupBy.aggregate`, :meth:`.DataFrameGroupBy.transform`, and
:meth:`.SeriesGroupBy.transform` might cast the result dtype when the argument ``func``
is callable, possibly leading to undesirable results (:issue:`21240`). The cast would
occur if the result is numeric and casting back to the input dtype does not change any
values as measured by ``np.allclose``. Now no such casting occurs.

.. ipython:: python

    df = pd.DataFrame({'key': [1, 1], 'a': [True, False], 'b': [True, True]})
    df

*pandas 1.2.x*

.. code-block:: ipython

    In [5]: df.groupby('key').agg(lambda x: x.sum())
    Out[5]:
            a  b
    key
    1    True  2

*pandas 1.3.0*

.. ipython:: python

    df.groupby('key').agg(lambda x: x.sum())

``float`` result for :meth:`.GroupBy.mean`, :meth:`.GroupBy.median`, and :meth:`.GroupBy.var`
^^^^^^^^^^^^^^^^^^^^^^^^^^^^^^^^^^^^^^^^^^^^^^^^^^^^^^^^^^^^^^^^^^^^^^^^^^^^^^^^^^^^^^^^^^^^^

Previously, these methods could result in different dtypes depending on the input values.
Now, these methods will always return a float dtype. (:issue:`41137`)

.. ipython:: python

    df = pd.DataFrame({'a': [True], 'b': [1], 'c': [1.0]})

*pandas 1.2.x*

.. code-block:: ipython

    In [5]: df.groupby(df.index).mean()
    Out[5]:
            a  b    c
    0    True  1  1.0

*pandas 1.3.0*

.. ipython:: python

    df.groupby(df.index).mean()

Try operating inplace when setting values with ``loc`` and ``iloc``
^^^^^^^^^^^^^^^^^^^^^^^^^^^^^^^^^^^^^^^^^^^^^^^^^^^^^^^^^^^^^^^^^^^

When setting an entire column using ``loc`` or ``iloc``, pandas will try to
insert the values into the existing data rather than create an entirely new array.

.. ipython:: python

   df = pd.DataFrame(range(3), columns=["A"], dtype="float64")
   values = df.values
   new = np.array([5, 6, 7], dtype="int64")
   df.loc[[0, 1, 2], "A"] = new

In both the new and old behavior, the data in ``values`` is overwritten, but in
the old behavior the dtype of ``df["A"]`` changed to ``int64``.

*pandas 1.2.x*

.. code-block:: ipython

   In [1]: df.dtypes
   Out[1]:
   A    int64
   dtype: object
   In [2]: np.shares_memory(df["A"].values, new)
   Out[2]: False
   In [3]: np.shares_memory(df["A"].values, values)
   Out[3]: False

In pandas 1.3.0, ``df`` continues to share data with ``values``

*pandas 1.3.0*

.. ipython:: python

   df.dtypes
   np.shares_memory(df["A"], new)
   np.shares_memory(df["A"], values)


.. _whatsnew_130.notable_bug_fixes.setitem_never_inplace:

Never operate inplace when setting ``frame[keys] = values``
^^^^^^^^^^^^^^^^^^^^^^^^^^^^^^^^^^^^^^^^^^^^^^^^^^^^^^^^^^^

When setting multiple columns using ``frame[keys] = values`` new arrays will
replace pre-existing arrays for these keys, which will *not* be over-written
(:issue:`39510`).  As a result, the columns will retain the dtype(s) of ``values``,
never casting to the dtypes of the existing arrays.

.. ipython:: python

   df = pd.DataFrame(range(3), columns=["A"], dtype="float64")
   df[["A"]] = 5

In the old behavior, ``5`` was cast to ``float64`` and inserted into the existing
array backing ``df``:

*pandas 1.2.x*

.. code-block:: ipython

   In [1]: df.dtypes
   Out[1]:
   A    float64

In the new behavior, we get a new array, and retain an integer-dtyped ``5``:

*pandas 1.3.0*

.. ipython:: python

   df.dtypes


.. _whatsnew_130.notable_bug_fixes.setitem_with_bool_casting:

Consistent casting with setting into Boolean Series
^^^^^^^^^^^^^^^^^^^^^^^^^^^^^^^^^^^^^^^^^^^^^^^^^^^

Setting non-boolean values into a :class:`Series` with ``dtype=bool`` now consistently
casts to ``dtype=object`` (:issue:`38709`)

.. ipython:: python

   orig = pd.Series([True, False])
   ser = orig.copy()
   ser.iloc[1] = np.nan
   ser2 = orig.copy()
   ser2.iloc[1] = 2.0

*pandas 1.2.x*

.. code-block:: ipython

   In [1]: ser
   Out [1]:
   0    1.0
   1    NaN
   dtype: float64

   In [2]:ser2
   Out [2]:
   0    True
   1     2.0
   dtype: object

*pandas 1.3.0*

.. ipython:: python

   ser
   ser2


.. _whatsnew_130.notable_bug_fixes.rolling_groupby_column:

GroupBy.rolling no longer returns grouped-by column in values
^^^^^^^^^^^^^^^^^^^^^^^^^^^^^^^^^^^^^^^^^^^^^^^^^^^^^^^^^^^^^

The group-by column will now be dropped from the result of a
``groupby.rolling`` operation (:issue:`32262`)

.. ipython:: python

    df = pd.DataFrame({"A": [1, 1, 2, 3], "B": [0, 1, 2, 3]})
    df

*Previous behavior*:

.. code-block:: ipython

    In [1]: df.groupby("A").rolling(2).sum()
    Out[1]:
           A    B
    A
    1 0  NaN  NaN
    1    2.0  1.0
    2 2  NaN  NaN
    3 3  NaN  NaN

*New behavior*:

.. ipython:: python

    df.groupby("A").rolling(2).sum()

.. _whatsnew_130.notable_bug_fixes.rolling_var_precision:

Removed artificial truncation in rolling variance and standard deviation
^^^^^^^^^^^^^^^^^^^^^^^^^^^^^^^^^^^^^^^^^^^^^^^^^^^^^^^^^^^^^^^^^^^^^^^^

:meth:`.Rolling.std` and :meth:`.Rolling.var` will no longer
artificially truncate results that are less than ``~1e-8`` and ``~1e-15`` respectively to
zero (:issue:`37051`, :issue:`40448`, :issue:`39872`).

However, floating point artifacts may now exist in the results when rolling over larger values.

.. ipython:: python

   s = pd.Series([7, 5, 5, 5])
   s.rolling(3).var()

.. _whatsnew_130.notable_bug_fixes.rolling_groupby_multiindex:

GroupBy.rolling with MultiIndex no longer drops levels in the result
^^^^^^^^^^^^^^^^^^^^^^^^^^^^^^^^^^^^^^^^^^^^^^^^^^^^^^^^^^^^^^^^^^^^

:meth:`GroupBy.rolling` will no longer drop levels of a :class:`DataFrame`
with a :class:`MultiIndex` in the result. This can lead to a perceived duplication of levels in the resulting
:class:`MultiIndex`, but this change restores the behavior that was present in version 1.1.3 (:issue:`38787`, :issue:`38523`).


.. ipython:: python

   index = pd.MultiIndex.from_tuples([('idx1', 'idx2')], names=['label1', 'label2'])
   df = pd.DataFrame({'a': [1], 'b': [2]}, index=index)
   df

*Previous behavior*:

.. code-block:: ipython

    In [1]: df.groupby('label1').rolling(1).sum()
    Out[1]:
              a    b
    label1
    idx1    1.0  2.0

*New behavior*:

.. ipython:: python

    df.groupby('label1').rolling(1).sum()


.. _whatsnew_130.api_breaking.deps:

Increased minimum versions for dependencies
^^^^^^^^^^^^^^^^^^^^^^^^^^^^^^^^^^^^^^^^^^^
Some minimum supported versions of dependencies were updated.
If installed, we now require:

+-----------------+-----------------+----------+---------+
| Package         | Minimum Version | Required | Changed |
+=================+=================+==========+=========+
| numpy           | 1.17.3          |    X     |    X    |
+-----------------+-----------------+----------+---------+
| pytz            | 2017.3          |    X     |         |
+-----------------+-----------------+----------+---------+
| python-dateutil | 2.7.3           |    X     |         |
+-----------------+-----------------+----------+---------+
| bottleneck      | 1.2.1           |          |         |
+-----------------+-----------------+----------+---------+
| numexpr         | 2.7.0           |          |    X    |
+-----------------+-----------------+----------+---------+
| pytest (dev)    | 6.0             |          |    X    |
+-----------------+-----------------+----------+---------+
| mypy (dev)      | 0.800           |          |    X    |
+-----------------+-----------------+----------+---------+
| setuptools      | 38.6.0          |          |    X    |
+-----------------+-----------------+----------+---------+

For `optional libraries <https://pandas.pydata.org/docs/getting_started/install.html>`_ the general recommendation is to use the latest version.
The following table lists the lowest version per library that is currently being tested throughout the development of pandas.
Optional libraries below the lowest tested version may still work, but are not considered supported.

+-----------------+-----------------+---------+
| Package         | Minimum Version | Changed |
+=================+=================+=========+
| beautifulsoup4  | 4.6.0           |         |
+-----------------+-----------------+---------+
| fastparquet     | 0.4.0           |    X    |
+-----------------+-----------------+---------+
| fsspec          | 0.7.4           |         |
+-----------------+-----------------+---------+
| gcsfs           | 0.6.0           |         |
+-----------------+-----------------+---------+
| lxml            | 4.3.0           |         |
+-----------------+-----------------+---------+
| matplotlib      | 2.2.3           |         |
+-----------------+-----------------+---------+
| numba           | 0.46.0          |         |
+-----------------+-----------------+---------+
| openpyxl        | 3.0.0           |    X    |
+-----------------+-----------------+---------+
| pyarrow         | 0.17.0          |    X    |
+-----------------+-----------------+---------+
| pymysql         | 0.8.1           |    X    |
+-----------------+-----------------+---------+
| pytables        | 3.5.1           |         |
+-----------------+-----------------+---------+
| s3fs            | 0.4.0           |         |
+-----------------+-----------------+---------+
| scipy           | 1.2.0           |         |
+-----------------+-----------------+---------+
| sqlalchemy      | 1.3.0           |    X    |
+-----------------+-----------------+---------+
| tabulate        | 0.8.7           |    X    |
+-----------------+-----------------+---------+
| xarray          | 0.12.0          |         |
+-----------------+-----------------+---------+
| xlrd            | 1.2.0           |         |
+-----------------+-----------------+---------+
| xlsxwriter      | 1.0.2           |         |
+-----------------+-----------------+---------+
| xlwt            | 1.3.0           |         |
+-----------------+-----------------+---------+
| pandas-gbq      | 0.12.0          |         |
+-----------------+-----------------+---------+

See :ref:`install.dependencies` and :ref:`install.optional_dependencies` for more.

.. _whatsnew_130.api.other:

Other API changes
^^^^^^^^^^^^^^^^^
- Partially initialized :class:`CategoricalDtype` objects (i.e. those with ``categories=None``) will no longer compare as equal to fully initialized dtype objects (:issue:`38516`)
- Accessing ``_constructor_expanddim`` on a :class:`DataFrame` and ``_constructor_sliced`` on a :class:`Series` now raise an ``AttributeError``. Previously a ``NotImplementedError`` was raised (:issue:`38782`)
- Added new ``engine`` and ``**engine_kwargs`` parameters to :meth:`DataFrame.to_sql` to support other future "SQL engines". Currently we still only use ``SQLAlchemy`` under the hood, but more engines are planned to be supported such as `turbodbc <https://turbodbc.readthedocs.io/en/latest/>`_ (:issue:`36893`)
- Removed redundant ``freq`` from :class:`PeriodIndex` string representation (:issue:`41653`)
- :meth:`ExtensionDtype.construct_array_type` is now a required method instead of an optional one for :class:`ExtensionDtype` subclasses (:issue:`24860`)

Build
^^^^^

- Documentation in ``.pptx`` and ``.pdf`` formats are no longer included in wheels or source distributions. (:issue:`30741`)

.. ---------------------------------------------------------------------------

.. _whatsnew_130.deprecations:

Deprecations
~~~~~~~~~~~~
- Deprecated allowing scalars to be passed to the :class:`Categorical` constructor (:issue:`38433`)
- Deprecated constructing :class:`CategoricalIndex` without passing list-like data (:issue:`38944`)
- Deprecated allowing subclass-specific keyword arguments in the :class:`Index` constructor, use the specific subclass directly instead (:issue:`14093`, :issue:`21311`, :issue:`22315`, :issue:`26974`)
- Deprecated the :meth:`astype` method of datetimelike (``timedelta64[ns]``, ``datetime64[ns]``, ``Datetime64TZDtype``, ``PeriodDtype``) to convert to integer dtypes, use ``values.view(...)`` instead (:issue:`38544`)
- Deprecated :meth:`MultiIndex.is_lexsorted` and :meth:`MultiIndex.lexsort_depth`, use :meth:`MultiIndex.is_monotonic_increasing` instead (:issue:`32259`)
- Deprecated keyword ``try_cast`` in :meth:`Series.where`, :meth:`Series.mask`, :meth:`DataFrame.where`, :meth:`DataFrame.mask`; cast results manually if desired (:issue:`38836`)
- Deprecated comparison of :class:`Timestamp` objects with ``datetime.date`` objects.  Instead of e.g. ``ts <= mydate`` use ``ts <= pd.Timestamp(mydate)`` or ``ts.date() <= mydate`` (:issue:`36131`)
- Deprecated :attr:`Rolling.win_type` returning ``"freq"`` (:issue:`38963`)
- Deprecated :attr:`Rolling.is_datetimelike` (:issue:`38963`)
- Deprecated :class:`DataFrame` indexer for :meth:`Series.__setitem__` and :meth:`DataFrame.__setitem__` (:issue:`39004`)
- Deprecated :meth:`ExponentialMovingWindow.vol` (:issue:`39220`)
- Using ``.astype`` to convert between ``datetime64[ns]`` dtype and :class:`DatetimeTZDtype` is deprecated and will raise in a future version, use ``obj.tz_localize`` or ``obj.dt.tz_localize`` instead (:issue:`38622`)
- Deprecated casting ``datetime.date`` objects to ``datetime64`` when used as ``fill_value`` in :meth:`DataFrame.unstack`, :meth:`DataFrame.shift`, :meth:`Series.shift`, and :meth:`DataFrame.reindex`, pass ``pd.Timestamp(dateobj)`` instead (:issue:`39767`)
- Deprecated :meth:`.Styler.set_na_rep` and :meth:`.Styler.set_precision` in favour of :meth:`.Styler.format` with ``na_rep`` and ``precision`` as existing and new input arguments respectively (:issue:`40134`, :issue:`40425`)
- Deprecated allowing partial failure in :meth:`Series.transform` and :meth:`DataFrame.transform` when ``func`` is list-like or dict-like and raises anything but ``TypeError``; ``func`` raising anything but a ``TypeError`` will raise in a future version (:issue:`40211`)
- Deprecated arguments ``error_bad_lines`` and ``warn_bad_lines`` in :meth:`read_csv` and :meth:`read_table` in favor of argument ``on_bad_lines`` (:issue:`15122`)
- Deprecated support for ``np.ma.mrecords.MaskedRecords`` in the :class:`DataFrame` constructor, pass ``{name: data[name] for name in data.dtype.names}`` instead (:issue:`40363`)
- Deprecated using :func:`merge`, :meth:`DataFrame.merge`, and :meth:`DataFrame.join` on a different number of levels (:issue:`34862`)
- Deprecated the use of ``**kwargs`` in :class:`.ExcelWriter`; use the keyword argument ``engine_kwargs`` instead (:issue:`40430`)
- Deprecated the ``level`` keyword for :class:`DataFrame` and :class:`Series` aggregations; use groupby instead (:issue:`39983`)
- Deprecated the ``inplace`` parameter of :meth:`Categorical.remove_categories`, :meth:`Categorical.add_categories`, :meth:`Categorical.reorder_categories`, :meth:`Categorical.rename_categories`, :meth:`Categorical.set_categories` and will be removed in a future version (:issue:`37643`)
- Deprecated :func:`merge` producing duplicated columns through the ``suffixes`` keyword  and already existing columns (:issue:`22818`)
- Deprecated setting :attr:`Categorical._codes`, create a new :class:`Categorical` with the desired codes instead (:issue:`40606`)
- Deprecated the ``convert_float`` optional argument in :func:`read_excel` and :meth:`ExcelFile.parse` (:issue:`41127`)
- Deprecated behavior of :meth:`DatetimeIndex.union` with mixed timezones; in a future version both will be cast to UTC instead of object dtype (:issue:`39328`)
- Deprecated using ``usecols`` with out of bounds indices for :func:`read_csv` with ``engine="c"`` (:issue:`25623`)
- Deprecated passing arguments as positional (except for ``"codes"``) in :meth:`MultiIndex.codes` (:issue:`41485`)
- Deprecated passing arguments as positional in :meth:`Index.set_names` and :meth:`MultiIndex.set_names` (except for ``names``) (:issue:`41485`)
- Deprecated passing arguments (apart from ``cond`` and ``other``) as positional in :meth:`DataFrame.mask` and :meth:`Series.mask` (:issue:`41485`)
- Deprecated passing arguments as positional in :meth:`Resampler.interpolate` (other than ``"method"``) (:issue:`41485`)
- Deprecated passing arguments as positional in :meth:`DataFrame.clip` and :meth:`Series.clip` (other than ``"upper"`` and ``"lower"``) (:issue:`41485`)
- Deprecated special treatment of lists with first element a Categorical in the :class:`DataFrame` constructor; pass as ``pd.DataFrame({col: categorical, ...})`` instead (:issue:`38845`)
- Deprecated behavior of :class:`DataFrame` constructor when a ``dtype`` is passed and the data cannot be cast to that dtype. In a future version, this will raise instead of being silently ignored (:issue:`24435`)
- Deprecated passing arguments as positional (except for ``"method"``) in :meth:`DataFrame.interpolate` and :meth:`Series.interpolate` (:issue:`41485`)
- Deprecated the :attr:`Timestamp.freq` attribute.  For the properties that use it (``is_month_start``, ``is_month_end``, ``is_quarter_start``, ``is_quarter_end``, ``is_year_start``, ``is_year_end``), when you have a ``freq``, use e.g. ``freq.is_month_start(ts)`` (:issue:`15146`)
- Deprecated passing arguments as positional in :meth:`DataFrame.ffill`, :meth:`Series.ffill`, :meth:`DataFrame.bfill`, and :meth:`Series.bfill` (:issue:`41485`)
- Deprecated passing arguments as positional in :meth:`DataFrame.sort_values` (other than ``"by"``) and :meth:`Series.sort_values` (:issue:`41485`)
- Deprecated passing arguments as positional in :meth:`DataFrame.dropna` and :meth:`Series.dropna` (:issue:`41485`)
- Deprecated passing arguments as positional in :meth:`DataFrame.set_index` (other than ``"keys"``) (:issue:`41485`)
- Deprecated passing arguments as positional (except for ``"levels"``) in :meth:`MultiIndex.set_levels` (:issue:`41485`)
- Deprecated passing arguments as positional in :meth:`DataFrame.sort_index` and :meth:`Series.sort_index` (:issue:`41485`)
- Deprecated passing arguments as positional in :meth:`DataFrame.drop_duplicates` (except for ``subset``), :meth:`Series.drop_duplicates`, :meth:`Index.drop_duplicates` and :meth:`MultiIndex.drop_duplicates` (:issue:`41485`)
- Deprecated passing arguments (apart from ``value``) as positional in :meth:`DataFrame.fillna` and :meth:`Series.fillna` (:issue:`41485`)
- Deprecated passing arguments as positional in :meth:`DataFrame.reset_index` (other than ``"level"``) and :meth:`Series.reset_index` (:issue:`41485`)
- Deprecated construction of :class:`Series` or :class:`DataFrame` with ``DatetimeTZDtype`` data and ``datetime64[ns]`` dtype.  Use ``Series(data).dt.tz_localize(None)`` instead (:issue:`41555`, :issue:`33401`)
- Deprecated behavior of :class:`Series` construction with large-integer values and small-integer dtype silently overflowing; use ``Series(data).astype(dtype)`` instead (:issue:`41734`)
- Deprecated behavior of :class:`DataFrame` construction with floating data and integer dtype casting even when lossy; in a future version this will remain floating, matching :class:`Series` behavior (:issue:`41770`)
- Deprecated inference of ``timedelta64[ns]``, ``datetime64[ns]``, or ``DatetimeTZDtype`` dtypes in :class:`Series` construction when data containing strings is passed and no ``dtype`` is passed (:issue:`33558`)
- In a future version, constructing :class:`Series` or :class:`DataFrame` with ``datetime64[ns]`` data and ``DatetimeTZDtype`` will treat the data as wall-times instead of as UTC times (matching DatetimeIndex behavior). To treat the data as UTC times, use ``pd.Series(data).dt.tz_localize("UTC").dt.tz_convert(dtype.tz)`` or ``pd.Series(data.view("int64"), dtype=dtype)`` (:issue:`33401`)
- Deprecated passing arguments as positional in :meth:`DataFrame.set_axis` and :meth:`Series.set_axis` (other than ``"labels"``) (:issue:`41485`)
- Deprecated passing arguments as positional in :meth:`DataFrame.where` and :meth:`Series.where` (other than ``"cond"`` and ``"other"``) (:issue:`41485`)
- Deprecated passing arguments as positional (other than ``filepath_or_buffer``) in :func:`read_csv` (:issue:`41485`)
- Deprecated passing lists as ``key`` to :meth:`DataFrame.xs` and :meth:`Series.xs` (:issue:`41760`)
- Deprecated passing arguments as positional in :meth:`DataFrame.drop` (other than ``"labels"``) and :meth:`Series.drop` (:issue:`41485`)
- Deprecated passing arguments as positional (other than ``filepath_or_buffer``) in :func:`read_table` (:issue:`41485`)
- Deprecated passing arguments as positional (other than ``objs``) in :func:`concat` (:issue:`41485`)


.. _whatsnew_130.deprecations.nuisance_columns:

Deprecated dropping nuisance columns in DataFrame reductions and DataFrameGroupBy operations
~~~~~~~~~~~~~~~~~~~~~~~~~~~~~~~~~~~~~~~~~~~~~~~~~~~~~~~~~~~~~~~~~~~~~~~~~~~~~~~~~~~~~~~~~~~~
Calling a reduction (e.g. ``.min``, ``.max``, ``.sum``) on a :class:`DataFrame` with
``numeric_only=None`` (the default), columns where the reduction raises a ``TypeError``
are silently ignored and dropped from the result.

This behavior is deprecated. In a future version, the ``TypeError`` will be raised,
and users will need to select only valid columns before calling the function.

For example:

.. ipython:: python

   df = pd.DataFrame({"A": [1, 2, 3, 4], "B": pd.date_range("2016-01-01", periods=4)})
   df

*Old behavior*:

.. code-block:: ipython

    In [3]: df.prod()
    Out[3]:
    Out[3]:
    A    24
    dtype: int64

*Future behavior*:

.. code-block:: ipython

    In [4]: df.prod()
    ...
    TypeError: 'DatetimeArray' does not implement reduction 'prod'

    In [5]: df[["A"]].prod()
    Out[5]:
    A    24
    dtype: int64


Similarly, when applying a function to :class:`DataFrameGroupBy`, columns on which
the function raises ``TypeError`` are currently silently ignored and dropped
from the result.

This behavior is deprecated.  In a future version, the ``TypeError``
will be raised, and users will need to select only valid columns before calling
the function.

For example:

.. ipython:: python

   df = pd.DataFrame({"A": [1, 2, 3, 4], "B": pd.date_range("2016-01-01", periods=4)})
   gb = df.groupby([1, 1, 2, 2])

*Old behavior*:

.. code-block:: ipython

    In [4]: gb.prod(numeric_only=False)
    Out[4]:
    A
    1   2
    2  12

.. code-block:: ipython

    In [5]: gb.prod(numeric_only=False)
    ...
    TypeError: datetime64 type does not support prod operations

    In [6]: gb[["A"]].prod(numeric_only=False)
    Out[6]:
        A
    1   2
    2  12

.. ---------------------------------------------------------------------------


.. _whatsnew_130.performance:

Performance improvements
~~~~~~~~~~~~~~~~~~~~~~~~
- Performance improvement in :meth:`IntervalIndex.isin` (:issue:`38353`)
- Performance improvement in :meth:`Series.mean` for nullable data types (:issue:`34814`)
- Performance improvement in :meth:`Series.isin` for nullable data types (:issue:`38340`)
- Performance improvement in :meth:`DataFrame.fillna` with ``method="pad"`` or ``method="backfill"`` for nullable floating and nullable integer dtypes (:issue:`39953`)
- Performance improvement in :meth:`DataFrame.corr` for ``method=kendall`` (:issue:`28329`)
- Performance improvement in :meth:`DataFrame.corr` for ``method=spearman`` (:issue:`40956`, :issue:`41885`)
- Performance improvement in :meth:`.Rolling.corr` and :meth:`.Rolling.cov` (:issue:`39388`)
- Performance improvement in :meth:`.RollingGroupby.corr`, :meth:`.ExpandingGroupby.corr`, :meth:`.ExpandingGroupby.corr` and :meth:`.ExpandingGroupby.cov` (:issue:`39591`)
- Performance improvement in :func:`unique` for object data type (:issue:`37615`)
- Performance improvement in :func:`json_normalize` for basic cases (including separators) (:issue:`40035` :issue:`15621`)
- Performance improvement in :class:`.ExpandingGroupby` aggregation methods (:issue:`39664`)
- Performance improvement in :class:`.Styler` where render times are more than 50% reduced and now matches :meth:`DataFrame.to_html` (:issue:`39972` :issue:`39952`, :issue:`40425`)
- The method :meth:`.Styler.set_td_classes` is now as performant as :meth:`.Styler.apply` and :meth:`.Styler.applymap`, and even more so in some cases (:issue:`40453`)
- Performance improvement in :meth:`.ExponentialMovingWindow.mean` with ``times`` (:issue:`39784`)
- Performance improvement in :meth:`.GroupBy.apply` when requiring the python fallback implementation (:issue:`40176`)
- Performance improvement in the conversion of a PyArrow Boolean array to a pandas nullable Boolean array (:issue:`41051`)
- Performance improvement for concatenation of data with type :class:`CategoricalDtype` (:issue:`40193`)
- Performance improvement in :meth:`.GroupBy.cummin` and :meth:`.GroupBy.cummax` with nullable data types (:issue:`37493`)
- Performance improvement in :meth:`Series.nunique` with nan values (:issue:`40865`)
- Performance improvement in :meth:`DataFrame.transpose`, :meth:`Series.unstack` with ``DatetimeTZDtype`` (:issue:`40149`)
- Performance improvement in :meth:`Series.plot` and :meth:`DataFrame.plot` with entry point lazy loading (:issue:`41492`)

.. ---------------------------------------------------------------------------

.. _whatsnew_130.bug_fixes:

Bug fixes
~~~~~~~~~

Categorical
^^^^^^^^^^^
- Bug in :class:`CategoricalIndex` incorrectly failing to raise ``TypeError`` when scalar data is passed (:issue:`38614`)
- Bug in ``CategoricalIndex.reindex`` failed when the :class:`Index` passed was not categorical but whose values were all labels in the category (:issue:`28690`)
- Bug where constructing a :class:`Categorical` from an object-dtype array of ``date`` objects did not round-trip correctly with ``astype`` (:issue:`38552`)
- Bug in constructing a :class:`DataFrame` from an ``ndarray`` and a :class:`CategoricalDtype` (:issue:`38857`)
- Bug in setting categorical values into an object-dtype column in a :class:`DataFrame` (:issue:`39136`)
- Bug in :meth:`DataFrame.reindex` was raising an ``IndexError`` when the new index contained duplicates and the old index was a :class:`CategoricalIndex` (:issue:`38906`)

Datetimelike
^^^^^^^^^^^^
- Bug in :class:`DataFrame` and :class:`Series` constructors sometimes dropping nanoseconds from :class:`Timestamp` (resp. :class:`Timedelta`) ``data``, with ``dtype=datetime64[ns]`` (resp. ``timedelta64[ns]``) (:issue:`38032`)
- Bug in :meth:`DataFrame.first` and :meth:`Series.first` with an offset of one month returning an incorrect result when the first day is the last day of a month (:issue:`29623`)
- Bug in constructing a :class:`DataFrame` or :class:`Series` with mismatched ``datetime64`` data and ``timedelta64`` dtype, or vice-versa, failing to raise a ``TypeError`` (:issue:`38575`, :issue:`38764`, :issue:`38792`)
- Bug in constructing a :class:`Series` or :class:`DataFrame` with a ``datetime`` object out of bounds for ``datetime64[ns]`` dtype or a ``timedelta`` object out of bounds for ``timedelta64[ns]`` dtype (:issue:`38792`, :issue:`38965`)
- Bug in :meth:`DatetimeIndex.intersection`, :meth:`DatetimeIndex.symmetric_difference`, :meth:`PeriodIndex.intersection`, :meth:`PeriodIndex.symmetric_difference` always returning object-dtype when operating with :class:`CategoricalIndex` (:issue:`38741`)
- Bug in :meth:`Series.where` incorrectly casting ``datetime64`` values to ``int64`` (:issue:`37682`)
- Bug in :class:`Categorical` incorrectly typecasting ``datetime`` object to ``Timestamp`` (:issue:`38878`)
- Bug in comparisons between :class:`Timestamp` object and ``datetime64`` objects just outside the implementation bounds for nanosecond ``datetime64`` (:issue:`39221`)
- Bug in :meth:`Timestamp.round`, :meth:`Timestamp.floor`, :meth:`Timestamp.ceil` for values near the implementation bounds of :class:`Timestamp` (:issue:`39244`)
- Bug in :meth:`Timedelta.round`, :meth:`Timedelta.floor`, :meth:`Timedelta.ceil` for values near the implementation bounds of :class:`Timedelta` (:issue:`38964`)
- Bug in :func:`date_range` incorrectly creating :class:`DatetimeIndex` containing ``NaT`` instead of raising ``OutOfBoundsDatetime`` in corner cases (:issue:`24124`)
- Bug in :func:`infer_freq` incorrectly fails to infer 'H' frequency of :class:`DatetimeIndex` if the latter has a timezone and crosses DST boundaries (:issue:`39556`)

Timedelta
^^^^^^^^^
- Bug in constructing :class:`Timedelta` from ``np.timedelta64`` objects with non-nanosecond units that are out of bounds for ``timedelta64[ns]`` (:issue:`38965`)
- Bug in constructing a :class:`TimedeltaIndex` incorrectly accepting ``np.datetime64("NaT")`` objects (:issue:`39462`)
- Bug in constructing :class:`Timedelta` from an input string with only symbols and no digits failed to raise an error (:issue:`39710`)
- Bug in :class:`TimedeltaIndex` and :func:`to_timedelta` failing to raise when passed non-nanosecond ``timedelta64`` arrays that overflow when converting to ``timedelta64[ns]`` (:issue:`40008`)

Timezones
^^^^^^^^^
- Bug in different ``tzinfo`` objects representing UTC not being treated as equivalent (:issue:`39216`)
- Bug in ``dateutil.tz.gettz("UTC")`` not being recognized as equivalent to other UTC-representing tzinfos (:issue:`39276`)
-

Numeric
^^^^^^^
- Bug in :meth:`DataFrame.quantile`, :meth:`DataFrame.sort_values` causing incorrect subsequent indexing behavior (:issue:`38351`)
- Bug in :meth:`DataFrame.sort_values` raising an :class:`IndexError` for empty ``by`` (:issue:`40258`)
- Bug in :meth:`DataFrame.select_dtypes` with ``include=np.number`` would drop numeric ``ExtensionDtype`` columns (:issue:`35340`)
- Bug in :meth:`DataFrame.mode` and :meth:`Series.mode` not keeping consistent integer :class:`Index` for empty input (:issue:`33321`)
- Bug in :meth:`DataFrame.rank` when the DataFrame contained ``np.inf`` (:issue:`32593`)
- Bug in :meth:`DataFrame.rank` with ``axis=0`` and columns holding incomparable types raising an ``IndexError`` (:issue:`38932`)
- Bug in :meth:`Series.rank`, :meth:`DataFrame.rank`, and :meth:`.GroupBy.rank` treating the most negative ``int64`` value as missing (:issue:`32859`)
- Bug in :meth:`DataFrame.select_dtypes` different behavior between Windows and Linux with ``include="int"`` (:issue:`36596`)
- Bug in :meth:`DataFrame.apply` and :meth:`DataFrame.agg` when passed the argument ``func="size"`` would operate on the entire ``DataFrame`` instead of rows or columns (:issue:`39934`)
- Bug in :meth:`DataFrame.transform` would raise a ``SpecificationError`` when passed a dictionary and columns were missing; will now raise a ``KeyError`` instead (:issue:`40004`)
- Bug in :meth:`.GroupBy.rank` giving incorrect results with ``pct=True`` and equal values between consecutive groups (:issue:`40518`)
- Bug in :meth:`Series.count` would result in an ``int32`` result on 32-bit platforms when argument ``level=None`` (:issue:`40908`)
- Bug in :class:`Series` and :class:`DataFrame` reductions with methods ``any`` and ``all`` not returning Boolean results for object data (:issue:`12863`, :issue:`35450`, :issue:`27709`)
- Bug in :meth:`Series.clip` would fail if the Series contains NA values and has nullable int or float as a data type (:issue:`40851`)

Conversion
^^^^^^^^^^
- Bug in :meth:`Series.to_dict` with ``orient='records'`` now returns Python native types (:issue:`25969`)
- Bug in :meth:`Series.view` and :meth:`Index.view` when converting between datetime-like (``datetime64[ns]``, ``datetime64[ns, tz]``, ``timedelta64``, ``period``) dtypes (:issue:`39788`)
- Bug in creating a :class:`DataFrame` from an empty ``np.recarray`` not retaining the original dtypes (:issue:`40121`)
- Bug in :class:`DataFrame` failing to raise a ``TypeError`` when constructing from a ``frozenset`` (:issue:`40163`)
- Bug in :class:`Index` construction silently ignoring a passed ``dtype`` when the data cannot be cast to that dtype (:issue:`21311`)
- Bug in :meth:`StringArray.astype` falling back to NumPy and raising when converting to ``dtype='categorical'`` (:issue:`40450`)
- Bug in :func:`factorize` where, when given an array with a numeric NumPy dtype lower than int64, uint64 and float64, the unique values did not keep their original dtype (:issue:`41132`)
- Bug in :class:`DataFrame` construction with a dictionary containing an array-like with ``ExtensionDtype`` and ``copy=True`` failing to make a copy (:issue:`38939`)
- Bug in :meth:`qcut` raising error when taking ``Float64DType`` as input (:issue:`40730`)
- Bug in :class:`DataFrame` and :class:`Series` construction with ``datetime64[ns]`` data and ``dtype=object`` resulting in ``datetime`` objects instead of :class:`Timestamp` objects (:issue:`41599`)
- Bug in :class:`DataFrame` and :class:`Series` construction with ``timedelta64[ns]`` data and ``dtype=object`` resulting in ``np.timedelta64`` objects instead of :class:`Timedelta` objects (:issue:`41599`)
- Bug in :class:`DataFrame` construction when given a two-dimensional object-dtype ``np.ndarray`` of :class:`Period` or :class:`Interval` objects failing to cast to :class:`PeriodDtype` or :class:`IntervalDtype`, respectively (:issue:`41812`)

Strings
^^^^^^^

- Bug in the conversion from ``pyarrow.ChunkedArray`` to :class:`~arrays.StringArray` when the original had zero chunks (:issue:`41040`)
- Bug in :meth:`Series.replace` and :meth:`DataFrame.replace` ignoring replacements with ``regex=True`` for ``StringDType`` data (:issue:`41333`, :issue:`35977`)
- Bug in :meth:`Series.str.extract` with :class:`~arrays.StringArray` returning object dtype for an empty :class:`DataFrame` (:issue:`41441`)
- Bug in :meth:`Series.str.replace` where the ``case`` argument was ignored when ``regex=False`` (:issue:`41602`)

Interval
^^^^^^^^
- Bug in :meth:`IntervalIndex.intersection` and :meth:`IntervalIndex.symmetric_difference` always returning object-dtype when operating with :class:`CategoricalIndex` (:issue:`38653`, :issue:`38741`)
- Bug in :meth:`IntervalIndex.intersection` returning duplicates when at least one of the :class:`Index` objects have duplicates which are present in the other (:issue:`38743`)
- :meth:`IntervalIndex.union`, :meth:`IntervalIndex.intersection`, :meth:`IntervalIndex.difference`, and :meth:`IntervalIndex.symmetric_difference` now cast to the appropriate dtype instead of raising a ``TypeError`` when operating with another :class:`IntervalIndex` with incompatible dtype (:issue:`39267`)
- :meth:`PeriodIndex.union`, :meth:`PeriodIndex.intersection`, :meth:`PeriodIndex.symmetric_difference`, :meth:`PeriodIndex.difference` now cast to object dtype instead of raising ``IncompatibleFrequency`` when operating with another :class:`PeriodIndex` with incompatible dtype (:issue:`39306`)

Indexing
^^^^^^^^

- Bug in :meth:`Index.union` and :meth:`MultiIndex.union` dropping duplicate ``Index`` values when ``Index`` was not monotonic or ``sort`` was set to ``False`` (:issue:`36289`, :issue:`31326`, :issue:`40862`)
- Bug in :meth:`CategoricalIndex.get_indexer` failing to raise ``InvalidIndexError`` when non-unique (:issue:`38372`)
- Bug in :meth:`Series.loc` raising a ``ValueError`` when input was filtered with a Boolean list and values to set were a list with lower dimension (:issue:`20438`)
- Bug in inserting many new columns into a :class:`DataFrame` causing incorrect subsequent indexing behavior (:issue:`38380`)
- Bug in :meth:`DataFrame.__setitem__` raising a ``ValueError`` when setting multiple values to duplicate columns (:issue:`15695`)
- Bug in :meth:`DataFrame.loc`, :meth:`Series.loc`, :meth:`DataFrame.__getitem__` and :meth:`Series.__getitem__` returning incorrect elements for non-monotonic :class:`DatetimeIndex` for string slices (:issue:`33146`)
- Bug in :meth:`DataFrame.reindex` and :meth:`Series.reindex` with timezone aware indexes raising a ``TypeError`` for ``method="ffill"`` and ``method="bfill"`` and specified ``tolerance`` (:issue:`38566`)
- Bug in :meth:`DataFrame.reindex` with ``datetime64[ns]`` or ``timedelta64[ns]`` incorrectly casting to integers when the ``fill_value`` requires casting to object dtype (:issue:`39755`)
- Bug in :meth:`DataFrame.__setitem__` raising a ``ValueError`` when setting on an empty :class:`DataFrame` using specified columns and a nonempty :class:`DataFrame` value (:issue:`38831`)
- Bug in :meth:`DataFrame.loc.__setitem__` raising a ``ValueError`` when operating on a unique column when the :class:`DataFrame` has duplicate columns (:issue:`38521`)
- Bug in :meth:`DataFrame.iloc.__setitem__` and :meth:`DataFrame.loc.__setitem__` with mixed dtypes when setting with a dictionary value (:issue:`38335`)
- Bug in :meth:`Series.loc.__setitem__` and :meth:`DataFrame.loc.__setitem__` raising ``KeyError`` when provided a Boolean generator (:issue:`39614`)
- Bug in :meth:`Series.iloc` and :meth:`DataFrame.iloc` raising a ``KeyError`` when provided a generator (:issue:`39614`)
- Bug in :meth:`DataFrame.__setitem__` not raising a ``ValueError`` when the right hand side is a :class:`DataFrame` with wrong number of columns (:issue:`38604`)
- Bug in :meth:`Series.__setitem__` raising a ``ValueError`` when setting a :class:`Series` with a scalar indexer (:issue:`38303`)
- Bug in :meth:`DataFrame.loc` dropping levels of a :class:`MultiIndex` when the :class:`DataFrame` used as input has only one row (:issue:`10521`)
- Bug in :meth:`DataFrame.__getitem__` and :meth:`Series.__getitem__` always raising ``KeyError`` when slicing with existing strings where the :class:`Index` has milliseconds (:issue:`33589`)
- Bug in setting ``timedelta64`` or ``datetime64`` values into numeric :class:`Series` failing to cast to object dtype (:issue:`39086`, :issue:`39619`)
- Bug in setting :class:`Interval` values into a :class:`Series` or :class:`DataFrame` with mismatched :class:`IntervalDtype` incorrectly casting the new values to the existing dtype (:issue:`39120`)
- Bug in setting ``datetime64`` values into a :class:`Series` with integer-dtype incorrectly casting the datetime64 values to integers (:issue:`39266`)
- Bug in setting ``np.datetime64("NaT")`` into a :class:`Series` with :class:`Datetime64TZDtype` incorrectly treating the timezone-naive value as timezone-aware (:issue:`39769`)
- Bug in :meth:`Index.get_loc` not raising ``KeyError`` when ``key=NaN`` and ``method`` is specified but ``NaN`` is not in the :class:`Index` (:issue:`39382`)
- Bug in :meth:`DatetimeIndex.insert` when inserting ``np.datetime64("NaT")`` into a timezone-aware index incorrectly treating the timezone-naive value as timezone-aware (:issue:`39769`)
- Bug in incorrectly raising in :meth:`Index.insert`, when setting a new column that cannot be held in the existing ``frame.columns``, or in :meth:`Series.reset_index` or :meth:`DataFrame.reset_index` instead of casting to a compatible dtype (:issue:`39068`)
- Bug in :meth:`RangeIndex.append` where a single object of length 1 was concatenated incorrectly (:issue:`39401`)
- Bug in :meth:`RangeIndex.astype` where when converting to :class:`CategoricalIndex`, the categories became a :class:`Int64Index` instead of a :class:`RangeIndex` (:issue:`41263`)
- Bug in setting ``numpy.timedelta64`` values into an object-dtype :class:`Series` using a Boolean indexer (:issue:`39488`)
- Bug in setting numeric values into a into a boolean-dtypes :class:`Series` using ``at`` or ``iat`` failing to cast to object-dtype (:issue:`39582`)
- Bug in :meth:`DataFrame.__setitem__` and :meth:`DataFrame.iloc.__setitem__` raising ``ValueError`` when trying to index with a row-slice and setting a list as values (:issue:`40440`)
- Bug in :meth:`DataFrame.loc` not raising ``KeyError`` when the key was not found in :class:`MultiIndex` and the levels were not fully specified (:issue:`41170`)
- Bug in :meth:`DataFrame.loc.__setitem__` when setting-with-expansion incorrectly raising when the index in the expanding axis contained duplicates (:issue:`40096`)
- Bug in :meth:`DataFrame.loc.__getitem__` with :class:`MultiIndex` casting to float when at least one index column has float dtype and we retrieve a scalar (:issue:`41369`)
- Bug in :meth:`DataFrame.loc` incorrectly matching non-Boolean index elements (:issue:`20432`)
- Bug in :meth:`Series.__delitem__` with ``ExtensionDtype`` incorrectly casting to ``ndarray`` (:issue:`40386`)
- Bug in :meth:`DataFrame.loc` returning a :class:`MultiIndex` in the wrong order if an indexer has duplicates (:issue:`40978`)
- Bug in :meth:`DataFrame.__setitem__` raising a ``TypeError`` when using a ``str`` subclass as the column name with a :class:`DatetimeIndex` (:issue:`37366`)
- Bug in :meth:`PeriodIndex.get_loc` failing to raise a ``KeyError`` when given a :class:`Period` with a mismatched ``freq`` (:issue:`41670`)
- Bug ``.loc.__getitem__`` with a :class:`UInt64Index` and negative-integer keys raising ``OverflowError`` instead of ``KeyError`` in some cases, wrapping around to positive integers in others (:issue:`41777`)

Missing
^^^^^^^

- Bug in :class:`Grouper` did not correctly propagate the ``dropna`` argument; :meth:`.DataFrameGroupBy.transform` now correctly handles missing values for ``dropna=True`` (:issue:`35612`)
- Bug in :func:`isna`, :meth:`Series.isna`, :meth:`Index.isna`, :meth:`DataFrame.isna`, and the corresponding ``notna`` functions not recognizing ``Decimal("NaN")`` objects (:issue:`39409`)
- Bug in :meth:`DataFrame.fillna` not accepting a dictionary for the ``downcast`` keyword (:issue:`40809`)
- Bug in :func:`isna` not returning a copy of the mask for nullable types, causing any subsequent mask modification to change the original array (:issue:`40935`)
- Bug in :class:`DataFrame` construction with float data containing ``NaN`` and an integer ``dtype`` casting instead of retaining the ``NaN`` (:issue:`26919`)

MultiIndex
^^^^^^^^^^

- Bug in :meth:`DataFrame.drop` raising a ``TypeError`` when the :class:`MultiIndex` is non-unique and ``level`` is not provided (:issue:`36293`)
- Bug in :meth:`MultiIndex.intersection` duplicating ``NaN`` in the result (:issue:`38623`)
- Bug in :meth:`MultiIndex.equals` incorrectly returning ``True`` when the :class:`MultiIndex` contained ``NaN`` even when they are differently ordered (:issue:`38439`)
- Bug in :meth:`MultiIndex.intersection` always returning an empty result when intersecting with :class:`CategoricalIndex` (:issue:`38653`)
- Bug in :meth:`MultiIndex.reindex` raising a ``ValueError`` when used on an empty :class:`MultiIndex` and indexing only a specific level (:issue:`41170`)
- Bug in :meth:`MultiIndex.reindex` raising ``TypeError`` when reindexing against a flat :class:`Index` (:issue:`41707`)

I/O
^^^

- Bug in :meth:`Index.__repr__` when ``display.max_seq_items=1`` (:issue:`38415`)
- Bug in :func:`read_csv` not recognizing scientific notation if the argument ``decimal`` is set and ``engine="python"`` (:issue:`31920`)
- Bug in :func:`read_csv` interpreting ``NA`` value as comment, when ``NA`` does contain the comment string fixed for ``engine="python"`` (:issue:`34002`)
- Bug in :func:`read_csv` raising an ``IndexError`` with multiple header columns and ``index_col`` is specified when the file has no data rows (:issue:`38292`)
- Bug in :func:`read_csv` not accepting ``usecols`` with a different length than ``names`` for ``engine="python"`` (:issue:`16469`)
- Bug in :meth:`read_csv` returning object dtype when ``delimiter=","`` with ``usecols`` and ``parse_dates`` specified for ``engine="python"`` (:issue:`35873`)
- Bug in :func:`read_csv` raising a ``TypeError`` when ``names`` and ``parse_dates`` is specified for ``engine="c"`` (:issue:`33699`)
- Bug in :func:`read_clipboard` and :func:`DataFrame.to_clipboard` not working in WSL (:issue:`38527`)
- Allow custom error values for the ``parse_dates`` argument of :func:`read_sql`, :func:`read_sql_query` and :func:`read_sql_table` (:issue:`35185`)
- Bug in :meth:`DataFrame.to_hdf` and :meth:`Series.to_hdf` raising a ``KeyError`` when trying to apply for subclasses of ``DataFrame`` or ``Series`` (:issue:`33748`)
- Bug in :meth:`.HDFStore.put` raising a wrong ``TypeError`` when saving a DataFrame with non-string dtype (:issue:`34274`)
- Bug in :func:`json_normalize` resulting in the first element of a generator object not being included in the returned DataFrame (:issue:`35923`)
- Bug in :func:`read_csv` applying the thousands separator to date columns when the column should be parsed for dates and ``usecols`` is specified for ``engine="python"`` (:issue:`39365`)
- Bug in :func:`read_excel` forward filling :class:`MultiIndex` names when multiple header and index columns are specified (:issue:`34673`)
- Bug in :func:`read_excel` not respecting :func:`set_option` (:issue:`34252`)
- Bug in :func:`read_csv` not switching ``true_values`` and ``false_values`` for nullable Boolean dtype (:issue:`34655`)
- Bug in :func:`read_json` when ``orient="split"`` not maintaining a numeric string index (:issue:`28556`)
- :meth:`read_sql` returned an empty generator if ``chunksize`` was non-zero and the query returned no results. Now returns a generator with a single empty DataFrame (:issue:`34411`)
- Bug in :func:`read_hdf` returning unexpected records when filtering on categorical string columns using the ``where`` parameter (:issue:`39189`)
- Bug in :func:`read_sas` raising a ``ValueError`` when ``datetimes`` were null (:issue:`39725`)
- Bug in :func:`read_excel` dropping empty values from single-column spreadsheets (:issue:`39808`)
- Bug in :func:`read_excel` loading trailing empty rows/columns for some filetypes (:issue:`41167`)
- Bug in :func:`read_excel` raising an ``AttributeError`` when the excel file had a ``MultiIndex`` header followed by two empty rows and no index (:issue:`40442`)
- Bug in :func:`read_excel`, :func:`read_csv`, :func:`read_table`, :func:`read_fwf`, and :func:`read_clipboard` where one blank row after a ``MultiIndex`` header with no index would be dropped (:issue:`40442`)
- Bug in :meth:`DataFrame.to_string` misplacing the truncation column when ``index=False`` (:issue:`40904`)
- Bug in :meth:`DataFrame.to_string` adding an extra dot and misaligning the truncation row when ``index=False`` (:issue:`40904`)
- Bug in :func:`read_orc` always raising an ``AttributeError`` (:issue:`40918`)
- Bug in :func:`read_csv` and :func:`read_table` silently ignoring ``prefix`` if ``names`` and ``prefix`` are defined, now raising a ``ValueError`` (:issue:`39123`)
- Bug in :func:`read_csv` and :func:`read_excel` not respecting the dtype for a duplicated column name when ``mangle_dupe_cols`` is set to ``True`` (:issue:`35211`)
- Bug in :func:`read_csv` silently ignoring ``sep`` if ``delimiter`` and ``sep`` are defined, now raising a ``ValueError`` (:issue:`39823`)
- Bug in :func:`read_csv` and :func:`read_table` misinterpreting arguments when ``sys.setprofile`` had been previously called (:issue:`41069`)
- Bug in the conversion from PyArrow to pandas (e.g. for reading Parquet) with nullable dtypes and a PyArrow array whose data buffer size is not a multiple of the dtype size (:issue:`40896`)
- Bug in :func:`read_excel` would raise an error when pandas could not determine the file type even though the user specified the ``engine`` argument (:issue:`41225`)
- Bug in :func:`read_clipboard` copying from an excel file shifts values into the wrong column if there are null values in first column (:issue:`41108`)

Period
^^^^^^
- Comparisons of :class:`Period` objects or :class:`Index`, :class:`Series`, or :class:`DataFrame` with mismatched ``PeriodDtype`` now behave like other mismatched-type comparisons, returning ``False`` for equals, ``True`` for not-equal, and raising ``TypeError`` for inequality checks (:issue:`39274`)
-
-

Plotting
^^^^^^^^

- Bug in :func:`plotting.scatter_matrix` raising when 2d ``ax`` argument passed (:issue:`16253`)
- Prevent warnings when Matplotlib's ``constrained_layout`` is enabled (:issue:`25261`)
- Bug in :func:`DataFrame.plot` was showing the wrong colors in the legend if the function was called repeatedly and some calls used ``yerr`` while others didn't (:issue:`39522`)
- Bug in :func:`DataFrame.plot` was showing the wrong colors in the legend if the function was called repeatedly and some calls used ``secondary_y`` and others use ``legend=False`` (:issue:`40044`)
- Bug in :meth:`DataFrame.plot.box` when ``dark_background`` theme was selected, caps or min/max markers for the plot were not visible (:issue:`40769`)


Groupby/resample/rolling
^^^^^^^^^^^^^^^^^^^^^^^^
- Bug in :meth:`.GroupBy.agg` with :class:`PeriodDtype` columns incorrectly casting results too aggressively (:issue:`38254`)
- Bug in :meth:`.SeriesGroupBy.value_counts` where unobserved categories in a grouped categorical Series were not tallied (:issue:`38672`)
- Bug in :meth:`.SeriesGroupBy.value_counts` where an error was raised on an empty Series (:issue:`39172`)
- Bug in :meth:`.GroupBy.indices` would contain non-existent indices when null values were present in the groupby keys (:issue:`9304`)
- Fixed bug in :meth:`.GroupBy.sum` causing a loss of precision by now using Kahan summation (:issue:`38778`)
- Fixed bug in :meth:`.GroupBy.cumsum` and :meth:`.GroupBy.mean` causing loss of precision through using Kahan summation (:issue:`38934`)
- Bug in :meth:`.Resampler.aggregate` and :meth:`DataFrame.transform` raising a ``TypeError`` instead of ``SpecificationError`` when missing keys had mixed dtypes (:issue:`39025`)
- Bug in :meth:`.DataFrameGroupBy.idxmin` and :meth:`.DataFrameGroupBy.idxmax` with ``ExtensionDtype`` columns (:issue:`38733`)
- Bug in :meth:`Series.resample` would raise when the index was a :class:`PeriodIndex` consisting of ``NaT`` (:issue:`39227`)
- Bug in :meth:`.RollingGroupby.corr` and :meth:`.ExpandingGroupby.corr` where the groupby column would return ``0`` instead of ``np.nan`` when providing ``other`` that was longer than each group (:issue:`39591`)
- Bug in :meth:`.ExpandingGroupby.corr` and :meth:`.ExpandingGroupby.cov` where ``1`` would be returned instead of ``np.nan`` when providing ``other`` that was longer than each group (:issue:`39591`)
- Bug in :meth:`.GroupBy.mean`, :meth:`.GroupBy.median` and :meth:`DataFrame.pivot_table` not propagating metadata (:issue:`28283`)
- Bug in :meth:`Series.rolling` and :meth:`DataFrame.rolling` not calculating window bounds correctly when window is an offset and dates are in descending order (:issue:`40002`)
- Bug in :meth:`Series.groupby` and :meth:`DataFrame.groupby` on an empty ``Series`` or ``DataFrame`` would lose index, columns, and/or data types when directly using the methods ``idxmax``, ``idxmin``, ``mad``, ``min``, ``max``, ``sum``, ``prod``, and ``skew`` or using them through ``apply``, ``aggregate``, or ``resample`` (:issue:`26411`)
- Bug in :meth:`.GroupBy.apply` where a :class:`MultiIndex` would be created instead of an :class:`Index` when used on a :class:`.RollingGroupby` object (:issue:`39732`)
- Bug in :meth:`.DataFrameGroupBy.sample` where an error was raised when ``weights`` was specified and the index was an :class:`Int64Index` (:issue:`39927`)
- Bug in :meth:`.DataFrameGroupBy.aggregate` and :meth:`.Resampler.aggregate` would sometimes raise a ``SpecificationError`` when passed a dictionary and columns were missing; will now always raise a ``KeyError`` instead (:issue:`40004`)
- Bug in :meth:`.DataFrameGroupBy.sample` where column selection was not applied before computing the result (:issue:`39928`)
- Bug in :class:`.ExponentialMovingWindow` when calling ``__getitem__`` would incorrectly raise a ``ValueError`` when providing ``times`` (:issue:`40164`)
- Bug in :class:`.ExponentialMovingWindow` when calling ``__getitem__`` would not retain ``com``, ``span``, ``alpha`` or ``halflife`` attributes  (:issue:`40164`)
- :class:`.ExponentialMovingWindow` now raises a ``NotImplementedError`` when specifying ``times`` with ``adjust=False`` due to an incorrect calculation (:issue:`40098`)
- Bug in :meth:`.ExponentialMovingWindowGroupby.mean` where the ``times`` argument was ignored when ``engine='numba'`` (:issue:`40951`)
- Bug in :meth:`.ExponentialMovingWindowGroupby.mean` where the wrong times were used the in case of multiple groups (:issue:`40951`)
- Bug in :class:`.ExponentialMovingWindowGroupby` where the times vector and values became out of sync for non-trivial groups (:issue:`40951`)
- Bug in :meth:`Series.asfreq` and :meth:`DataFrame.asfreq` dropping rows when the index was not sorted (:issue:`39805`)
- Bug in aggregation functions for :class:`DataFrame` not respecting ``numeric_only`` argument when ``level`` keyword was given (:issue:`40660`)
- Bug in :meth:`.SeriesGroupBy.aggregate` where using a user-defined function to aggregate a Series with an object-typed :class:`Index` causes an incorrect :class:`Index` shape (:issue:`40014`)
- Bug in :class:`.RollingGroupby` where ``as_index=False`` argument in ``groupby`` was ignored (:issue:`39433`)
- Bug in :meth:`.GroupBy.any` and :meth:`.GroupBy.all` raising a ``ValueError`` when using with nullable type columns holding ``NA`` even with ``skipna=True`` (:issue:`40585`)
- Bug in :meth:`.GroupBy.cummin` and :meth:`.GroupBy.cummax` incorrectly rounding integer values near the ``int64`` implementations bounds (:issue:`40767`)
- Bug in :meth:`.GroupBy.rank` with nullable dtypes incorrectly raising a ``TypeError`` (:issue:`41010`)
- Bug in :meth:`.GroupBy.cummin` and :meth:`.GroupBy.cummax` computing wrong result with nullable data types too large to roundtrip when casting to float (:issue:`37493`)
- Bug in :meth:`DataFrame.rolling` returning mean zero for all ``NaN`` window with ``min_periods=0`` if calculation is not numerical stable (:issue:`41053`)
- Bug in :meth:`DataFrame.rolling` returning sum not zero for all ``NaN`` window with ``min_periods=0`` if calculation is not numerical stable (:issue:`41053`)
- Bug in :meth:`.SeriesGroupBy.agg` failing to retain ordered :class:`CategoricalDtype` on order-preserving aggregations (:issue:`41147`)
- Bug in :meth:`.GroupBy.min` and :meth:`.GroupBy.max` with multiple object-dtype columns and ``numeric_only=False`` incorrectly raising a ``ValueError`` (:issue:`41111`)
- Bug in :meth:`.DataFrameGroupBy.rank` with the GroupBy object's ``axis=0`` and the ``rank`` method's keyword ``axis=1`` (:issue:`41320`)
- Bug in :meth:`DataFrameGroupBy.__getitem__` with non-unique columns incorrectly returning a malformed :class:`SeriesGroupBy` instead of :class:`DataFrameGroupBy` (:issue:`41427`)
- Bug in :meth:`.DataFrameGroupBy.transform` with non-unique columns incorrectly raising an ``AttributeError`` (:issue:`41427`)
- Bug in :meth:`.Resampler.apply` with non-unique columns incorrectly dropping duplicated columns (:issue:`41445`)
- Bug in :meth:`Series.groupby` aggregations incorrectly returning empty :class:`Series` instead of raising ``TypeError`` on aggregations that are invalid for its dtype, e.g. ``.prod`` with ``datetime64[ns]`` dtype (:issue:`41342`)
- Bug in :class:`DataFrameGroupBy` aggregations incorrectly failing to drop columns with invalid dtypes for that aggregation when there are no valid columns (:issue:`41291`)
- Bug in :meth:`DataFrame.rolling.__iter__` where ``on`` was not assigned to the index of the resulting objects (:issue:`40373`)
- Bug in :meth:`.DataFrameGroupBy.transform` and :meth:`.DataFrameGroupBy.agg` with ``engine="numba"`` where ``*args`` were being cached with the user passed function (:issue:`41647`)

Reshaping
^^^^^^^^^
- Bug in :func:`merge` raising error when performing an inner join with partial index and ``right_index=True`` when there was no overlap between indices (:issue:`33814`)
- Bug in :meth:`DataFrame.unstack` with missing levels led to incorrect index names (:issue:`37510`)
- Bug in :func:`merge_asof` propagating the right Index with ``left_index=True`` and ``right_on`` specification instead of left Index (:issue:`33463`)
- Bug in :meth:`DataFrame.join` on a DataFrame with a :class:`MultiIndex` returned the wrong result when one of both indexes had only one level (:issue:`36909`)
- :func:`merge_asof` now raises a ``ValueError`` instead of a cryptic ``TypeError`` in case of non-numerical merge columns (:issue:`29130`)
- Bug in :meth:`DataFrame.join` not assigning values correctly when the DataFrame had a :class:`MultiIndex` where at least one dimension had dtype ``Categorical`` with non-alphabetically sorted categories (:issue:`38502`)
- :meth:`Series.value_counts` and :meth:`Series.mode` now return consistent keys in original order (:issue:`12679`, :issue:`11227` and :issue:`39007`)
- Bug in :meth:`DataFrame.stack` not handling ``NaN`` in :class:`MultiIndex` columns correctly (:issue:`39481`)
- Bug in :meth:`DataFrame.apply` would give incorrect results when the argument ``func`` was a string, ``axis=1``, and the axis argument was not supported; now raises a ``ValueError`` instead (:issue:`39211`)
- Bug in :meth:`DataFrame.sort_values` not reshaping the index correctly after sorting on columns when ``ignore_index=True`` (:issue:`39464`)
- Bug in :meth:`DataFrame.append` returning incorrect dtypes with combinations of ``ExtensionDtype`` dtypes (:issue:`39454`)
- Bug in :meth:`DataFrame.append` returning incorrect dtypes when used with combinations of ``datetime64`` and ``timedelta64`` dtypes (:issue:`39574`)
- Bug in :meth:`DataFrame.append` with a :class:`DataFrame` with a :class:`MultiIndex` and appending a :class:`Series` whose :class:`Index` is not a :class:`MultiIndex` (:issue:`41707`)
- Bug in :meth:`DataFrame.pivot_table` returning a :class:`MultiIndex` for a single value when operating on an empty DataFrame (:issue:`13483`)
- :class:`Index` can now be passed to the :func:`numpy.all` function (:issue:`40180`)
- Bug in :meth:`DataFrame.stack` not preserving ``CategoricalDtype`` in a :class:`MultiIndex` (:issue:`36991`)
- Bug in :func:`to_datetime` raising an error when the input sequence contained unhashable items (:issue:`39756`)
- Bug in :meth:`Series.explode` preserving the index when ``ignore_index`` was ``True`` and values were scalars (:issue:`40487`)
- Bug in :func:`to_datetime` raising a ``ValueError`` when :class:`Series` contains ``None`` and ``NaT`` and has more than 50 elements (:issue:`39882`)

Sparse
^^^^^^

- Bug in :meth:`DataFrame.sparse.to_coo` raising a ``KeyError`` with columns that are a numeric :class:`Index` without a ``0`` (:issue:`18414`)
- Bug in :meth:`SparseArray.astype` with ``copy=False`` producing incorrect results when going from integer dtype to floating dtype (:issue:`34456`)
- Bug in :meth:`SparseArray.max` and :meth:`SparseArray.min` would always return an empty result (:issue:`40921`)

ExtensionArray
^^^^^^^^^^^^^^

- Bug in :meth:`DataFrame.where` when ``other`` is a Series with an :class:`ExtensionDtype` (:issue:`38729`)
- Fixed bug where :meth:`Series.idxmax`, :meth:`Series.idxmin`, :meth:`Series.argmax`, and :meth:`Series.argmin` would fail when the underlying data is an :class:`ExtensionArray` (:issue:`32749`, :issue:`33719`, :issue:`36566`)
- Fixed bug where some properties of subclasses of :class:`PandasExtensionDtype` where improperly cached (:issue:`40329`)
- Bug in :meth:`DataFrame.mask` where masking a DataFrame with an :class:`ExtensionDtype` raises a ``ValueError`` (:issue:`40941`)

Styler
^^^^^^

- Bug in :class:`.Styler` where the ``subset`` argument in methods raised an error for some valid MultiIndex slices (:issue:`33562`)
- :class:`.Styler` rendered HTML output has seen minor alterations to support w3 good code standards (:issue:`39626`)
- Bug in :class:`.Styler` where rendered HTML was missing a column class identifier for certain header cells (:issue:`39716`)
- Bug in :meth:`.Styler.background_gradient` where text-color was not determined correctly (:issue:`39888`)
- Bug in :meth:`.Styler.set_table_styles` where multiple elements in CSS-selectors of the ``table_styles`` argument were not correctly added (:issue:`34061`)
- Bug in :class:`.Styler` where copying from Jupyter dropped the top left cell and misaligned headers (:issue:`12147`)
- Bug in :class:`Styler.where` where ``kwargs`` were not passed to the applicable callable (:issue:`40845`)
- Bug in :class:`.Styler` causing CSS to duplicate on multiple renders (:issue:`39395`, :issue:`40334`)


Other
^^^^^
- Bug in :class:`Index` constructor sometimes silently ignoring a specified ``dtype`` (:issue:`38879`)
- Bug in :func:`.infer_dtype` not recognizing Series, Index, or array with a Period dtype (:issue:`23553`)
- Bug in :func:`.infer_dtype` raising an error for general :class:`.ExtensionArray` objects. It will now return ``"unknown-array"`` instead of raising (:issue:`37367`)
- Bug in constructing a :class:`Series` from a list and a :class:`PandasDtype` (:issue:`39357`)
- ``inspect.getmembers(Series)`` no longer raises an ``AbstractMethodError`` (:issue:`38782`)
- Bug in :meth:`Series.where` with numeric dtype and ``other=None`` not casting to ``nan`` (:issue:`39761`)
- :meth:`Index.where` behavior now mirrors :meth:`Index.putmask` behavior, i.e. ``index.where(mask, other)`` matches ``index.putmask(~mask, other)`` (:issue:`39412`)
- Bug in :func:`.assert_series_equal`, :func:`.assert_frame_equal`, :func:`.assert_index_equal` and :func:`.assert_extension_array_equal` incorrectly raising when an attribute has an unrecognized NA type (:issue:`39461`)
- Bug in :func:`.assert_index_equal` with ``exact=True`` not raising when comparing :class:`CategoricalIndex` instances with ``Int64Index`` and ``RangeIndex`` categories (:issue:`41263`)
- Bug in :meth:`DataFrame.equals`, :meth:`Series.equals`, and :meth:`Index.equals` with object-dtype containing ``np.datetime64("NaT")`` or ``np.timedelta64("NaT")`` (:issue:`39650`)
- Bug in :func:`show_versions` where console JSON output was not proper JSON (:issue:`39701`)
- pandas can now compile on z/OS when using `xlc <https://www.ibm.com/products/xl-cpp-compiler-zos>`_ (:issue:`35826`)
- Bug in :meth:`DataFrame.convert_dtypes` incorrectly raised a ``ValueError`` when called on an empty DataFrame (:issue:`40393`)
- Bug in :meth:`DataFrame.agg()` not sorting the aggregated axis in the order of the provided aggragation functions when one or more aggregation function fails to produce results (:issue:`33634`)
- Bug in :meth:`DataFrame.clip` not interpreting missing values as no threshold (:issue:`40420`)
- Bug in :class:`Series` backed by :class:`DatetimeArray` or :class:`TimedeltaArray` sometimes failing to set the array's ``freq`` to ``None`` (:issue:`41425`)
- Bug in creating a :class:`Series` from a ``range`` object that does not fit in the bounds of ``int64`` dtype (:issue:`30173`)
- Bug in creating a :class:`Series` from a ``dict`` with all-tuple keys and an :class:`Index` that requires reindexing (:issue:`41707`)

.. ---------------------------------------------------------------------------

.. _whatsnew_130.contributors:

Contributors
~~~~~~~~~~~~<|MERGE_RESOLUTION|>--- conflicted
+++ resolved
@@ -269,10 +269,7 @@
 - Add keyword ``sort`` to :func:`pivot_table` to allow non-sorting of the result (:issue:`39143`)
 - Add keyword ``dropna`` to :meth:`DataFrame.value_counts` to allow counting rows that include ``NA`` values (:issue:`41325`)
 - :meth:`Series.replace` will now cast results to ``PeriodDtype`` where possible instead of ``object`` dtype (:issue:`41526`)
-<<<<<<< HEAD
 - :class:`DataFrameGroupBy` operations with ``as_index=False`` now correctly retain ``ExtensionDtype`` dtypes for columns being grouped on (:issue:`41373`)
-=======
->>>>>>> ce3bac9a
 - Improved error message in ``corr`` and ``cov`` methods on :class:`.Rolling`, :class:`.Expanding`, and :class:`.ExponentialMovingWindow` when ``other`` is not a :class:`DataFrame` or :class:`Series` (:issue:`41741`)
 
 .. ---------------------------------------------------------------------------
