--- conflicted
+++ resolved
@@ -584,12 +584,8 @@
 - Bug in :meth:`DataFrame.append` returning incorrect dtypes with combinations of ``ExtensionDtype`` dtypes (:issue:`39454`)
 - Bug in :meth:`DataFrame.append` returning incorrect dtypes with combinations of ``datetime64`` and ``timedelta64`` dtypes (:issue:`39574`)
 - Bug in :meth:`DataFrame.pivot_table` returning a ``MultiIndex`` for a single value when operating on and empty ``DataFrame`` (:issue:`13483`)
-<<<<<<< HEAD
+- Allow :class:`Index` to be passed to the :func:`numpy.all` function (:issue:`40180`)
 - Bug in :meth:`DataFrame.stack` not preserving ``CategoricalDtype`` in a ``MultiIndex`` (:issue:`36991`)
-=======
-- Allow :class:`Index` to be passed to the :func:`numpy.all` function (:issue:`40180`)
--
->>>>>>> 9208a35c
 
 Sparse
 ^^^^^^
