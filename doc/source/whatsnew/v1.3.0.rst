.. _whatsnew_130:

What's new in 1.3.0 (??)
------------------------

These are the changes in pandas 1.3.0. See :ref:`release` for a full changelog
including other versions of pandas.

{{ header }}

.. warning::

   When reading new Excel 2007+ (``.xlsx``) files, the default argument
   ``engine=None`` to :func:`~pandas.read_excel` will now result in using the
   `openpyxl <https://openpyxl.readthedocs.io/en/stable/>`_ engine in all cases
   when the option :attr:`io.excel.xlsx.reader` is set to ``"auto"``.
   Previously, some cases would use the
   `xlrd <https://xlrd.readthedocs.io/en/latest/>`_ engine instead. See
   :ref:`What's new 1.2.0 <whatsnew_120>` for background on this change.

.. ---------------------------------------------------------------------------

Enhancements
~~~~~~~~~~~~

.. _whatsnew_130.read_csv_json_http_headers:

Custom HTTP(s) headers when reading csv or json files
^^^^^^^^^^^^^^^^^^^^^^^^^^^^^^^^^^^^^^^^^^^^^^^^^^^^^

When reading from a remote URL that is not handled by fsspec (ie. HTTP and
HTTPS) the dictionary passed to ``storage_options`` will be used to create the
headers included in the request.  This can be used to control the User-Agent
header or send other custom headers (:issue:`36688`).
For example:

.. ipython:: python

    headers = {"User-Agent": "pandas"}
    df = pd.read_csv(
        "https://download.bls.gov/pub/time.series/cu/cu.item",
        sep="\t",
        storage_options=headers
    )

.. _whatsnew_130.read_to_xml:

Read and write XML documents
^^^^^^^^^^^^^^^^^^^^^^^^^^^^

We added I/O support to read and render shallow versions of `XML`_ documents with
:func:`pandas.read_xml` and :meth:`DataFrame.to_xml`. Using `lxml`_ as parser,
both XPath 1.0 and XSLT 1.0 is available. (:issue:`27554`)

.. _XML: https://www.w3.org/standards/xml/core
.. _lxml: https://lxml.de

.. code-block:: ipython

    In [1]: xml = """<?xml version='1.0' encoding='utf-8'?>
       ...: <data>
       ...:  <row>
       ...:     <shape>square</shape>
       ...:     <degrees>360</degrees>
       ...:     <sides>4.0</sides>
       ...:  </row>
       ...:  <row>
       ...:     <shape>circle</shape>
       ...:     <degrees>360</degrees>
       ...:     <sides/>
       ...:  </row>
       ...:  <row>
       ...:     <shape>triangle</shape>
       ...:     <degrees>180</degrees>
       ...:     <sides>3.0</sides>
       ...:  </row>
       ...:  </data>"""

    In [2]: df = pd.read_xml(xml)
    In [3]: df
    Out[3]:
          shape  degrees  sides
    0    square      360    4.0
    1    circle      360    NaN
    2  triangle      180    3.0

    In [4]: df.to_xml()
    Out[4]:
    <?xml version='1.0' encoding='utf-8'?>
    <data>
      <row>
        <index>0</index>
        <shape>square</shape>
        <degrees>360</degrees>
        <sides>4.0</sides>
      </row>
      <row>
        <index>1</index>
        <shape>circle</shape>
        <degrees>360</degrees>
        <sides/>
      </row>
      <row>
        <index>2</index>
        <shape>triangle</shape>
        <degrees>180</degrees>
        <sides>3.0</sides>
      </row>
    </data>

For more, see :ref:`io.xml` in the user guide on IO tools.

Styler Upgrades
^^^^^^^^^^^^^^^

We provided some focused development on :class:`.Styler`, including altering methods
to accept more universal CSS language for arguments, such as ``'color:red;'`` instead of
``[('color', 'red')]`` (:issue:`39564`). This is also added to the built-in methods
to allow custom CSS highlighting instead of default background coloring (:issue:`40242`).
Enhancements to other built-in methods include extending the :meth:`.Styler.background_gradient`
method to shade elements based on a given gradient map and not be restricted only to
values in the DataFrame (:issue:`39930` :issue:`22727` :issue:`28901`).

The :meth:`.Styler.apply` now consistently allows functions with ``ndarray`` output to
allow more flexible development of UDFs when ``axis`` is ``None`` ``0`` or ``1`` (:issue:`39393`).

:meth:`.Styler.set_tooltips` is a new method that allows adding on hover tooltips to
enhance interactive displays (:issue:`35643`). :meth:`.Styler.set_td_classes`, which was recently
introduced in v1.2.0 (:issue:`36159`) to allow adding specific CSS classes to data cells, has
been made as performant as :meth:`.Styler.apply` and :meth:`.Styler.applymap` (:issue:`40453`),
if not more performant in some cases. The overall performance of HTML
render times has been considerably improved to
match :meth:`DataFrame.to_html` (:issue:`39952` :issue:`37792` :issue:`40425`).

The :meth:`.Styler.format` has had upgrades to easily format missing data,
precision, and perform HTML escaping (:issue:`40437` :issue:`40134`). There have been numerous other bug fixes to
properly format HTML and eliminate some inconsistencies (:issue:`39942` :issue:`40356` :issue:`39807` :issue:`39889` :issue:`39627`)

Documentation has also seen major revisions in light of new features (:issue:`39720` :issue:`39317` :issue:`40493`)

.. _whatsnew_130.dataframe_honors_copy_with_dict:

DataFrame constructor honors ``copy=False`` with dict
^^^^^^^^^^^^^^^^^^^^^^^^^^^^^^^^^^^^^^^^^^^^^^^^^^^^^

When passing a dictionary to :class:`DataFrame` with ``copy=False``,
a copy will no longer be made (:issue:`32960`)

.. ipython:: python

    arr = np.array([1, 2, 3])
    df = pd.DataFrame({"A": arr, "B": arr.copy()}, copy=False)
    df

``df["A"]`` remains a view on ``arr``:

.. ipython:: python

    arr[0] = 0
    assert df.iloc[0, 0] == 0

The default behavior when not passing ``copy`` will remain unchanged, i.e.
a copy will be made.

Centered Datetime-Like Rolling Windows
^^^^^^^^^^^^^^^^^^^^^^^^^^^^^^^^^^^^^^

When performing rolling calculations on :class:`DataFrame` and :class:`Series`
objects with a datetime-like index, a centered datetime-like window can now be
used (:issue:`38780`).
For example:

.. ipython:: python

    df = pd.DataFrame(
        {"A": [0, 1, 2, 3, 4]}, index=pd.date_range("2020", periods=5, freq="1D")
    )
    df
    df.rolling("2D", center=True).mean()


.. _whatsnew_130.enhancements.other:

Other enhancements
^^^^^^^^^^^^^^^^^^

- :class:`Rolling` and :class:`Expanding` now support a ``method`` argument with a ``'table'`` option that performs the windowing operation over an entire :class:`DataFrame`. See ref:`window.overview` for performance and functional benefits (:issue:`15095`, :issue:`38995`)
- Added :meth:`MultiIndex.dtypes` (:issue:`37062`)
- Added ``end`` and ``end_day`` options for ``origin`` in :meth:`DataFrame.resample` (:issue:`37804`)
- Improve error message when ``usecols`` and ``names`` do not match for :func:`read_csv` and ``engine="c"`` (:issue:`29042`)
- Improved consistency of error message when passing an invalid ``win_type`` argument in :class:`Window` (:issue:`15969`)
- :func:`pandas.read_sql_query` now accepts a ``dtype`` argument to cast the columnar data from the SQL database based on user input (:issue:`10285`)
- Improved integer type mapping from pandas to SQLAlchemy when using :meth:`DataFrame.to_sql` (:issue:`35076`)
- :func:`to_numeric` now supports downcasting of nullable ``ExtensionDtype`` objects (:issue:`33013`)
- Add support for dict-like names in :class:`MultiIndex.set_names` and :class:`MultiIndex.rename` (:issue:`20421`)
- :func:`pandas.read_excel` can now auto detect .xlsb files (:issue:`35416`)
- :meth:`.Rolling.sum`, :meth:`.Expanding.sum`, :meth:`.Rolling.mean`, :meth:`.Expanding.mean`, :meth:`.Rolling.median`, :meth:`.Expanding.median`, :meth:`.Rolling.max`, :meth:`.Expanding.max`, :meth:`.Rolling.min`, and :meth:`.Expanding.min` now support ``Numba`` execution with the ``engine`` keyword (:issue:`38895`)
- :meth:`DataFrame.apply` can now accept NumPy unary operators as strings, e.g. ``df.apply("sqrt")``, which was already the case for :meth:`Series.apply` (:issue:`39116`)
- :meth:`DataFrame.apply` can now accept non-callable DataFrame properties as strings, e.g. ``df.apply("size")``, which was already the case for :meth:`Series.apply` (:issue:`39116`)
- :meth:`DataFrame.applymap` can now accept kwargs to pass on to func (:issue:`39987`)
- Disallow :class:`DataFrame` indexer for ``iloc`` for :meth:`Series.__getitem__` and :meth:`DataFrame.__getitem__`, (:issue:`39004`)
- :meth:`Series.apply` can now accept list-like or dictionary-like arguments that aren't lists or dictionaries, e.g. ``ser.apply(np.array(["sum", "mean"]))``, which was already the case for :meth:`DataFrame.apply` (:issue:`39140`)
- :meth:`DataFrame.plot.scatter` can now accept a categorical column as the argument to ``c`` (:issue:`12380`, :issue:`31357`)
- :meth:`.Styler.set_tooltips` allows on hover tooltips to be added to styled HTML dataframes (:issue:`35643`, :issue:`21266`, :issue:`39317`, :issue:`39708`, :issue:`40284`)
- :meth:`.Styler.set_table_styles` amended to optionally allow certain css-string input arguments (:issue:`39564`)
- :meth:`.Styler.apply` now more consistently accepts ndarray function returns, i.e. in all cases for ``axis`` is ``0, 1 or None`` (:issue:`39359`)
- :meth:`.Styler.apply` and :meth:`.Styler.applymap` now raise errors if wrong format CSS is passed on render (:issue:`39660`)
- :meth:`.Styler.format` adds keyword argument ``escape`` for optional HTML escaping (:issue:`40437`)
- :meth:`.Styler.background_gradient` now allows the ability to supply a specific gradient map (:issue:`22727`)
- :meth:`.Styler.clear` now clears :attr:`Styler.hidden_index` and :attr:`Styler.hidden_columns` as well (:issue:`40484`)
- Builtin highlighting methods in :class:`Styler` have a more consistent signature and css customisability (:issue:`40242`)
- :meth:`.Styler.highlight_between` added to list of builtin styling methods (:issue:`39821`)
- :meth:`Series.loc.__getitem__` and :meth:`Series.loc.__setitem__` with :class:`MultiIndex` now raising helpful error message when indexer has too many dimensions (:issue:`35349`)
- :meth:`pandas.read_stata` and :class:`StataReader` support reading data from compressed files.
- Add support for parsing ``ISO 8601``-like timestamps with negative signs to :meth:`pandas.Timedelta` (:issue:`37172`)
- Add support for unary operators in :class:`FloatingArray` (:issue:`38749`)
- :class:`RangeIndex` can now be constructed by passing a ``range`` object directly e.g. ``pd.RangeIndex(range(3))`` (:issue:`12067`)
- :meth:`round` being enabled for the nullable integer and floating dtypes (:issue:`38844`)
- :meth:`pandas.read_csv` and :meth:`pandas.read_json` expose the argument ``encoding_errors`` to control how encoding errors are handled (:issue:`39450`)
- :meth:`.GroupBy.any` and :meth:`.GroupBy.all` use Kleene logic with nullable data types (:issue:`37506`)
- :meth:`.GroupBy.any` and :meth:`.GroupBy.all` return a ``BooleanDtype`` for columns with nullable data types (:issue:`33449`)
-

.. ---------------------------------------------------------------------------

.. _whatsnew_130.notable_bug_fixes:

Notable bug fixes
~~~~~~~~~~~~~~~~~

These are bug fixes that might have notable behavior changes.

<<<<<<< HEAD
Assigning with ``DataFrame.__setitem__`` consistently creates a new array
^^^^^^^^^^^^^^^^^^^^^^^^^^^^^^^^^^^^^^^^^^^^^^^^^^^^^^^^^^^^^^^^^^^^^^^^^

Assigning values with ``DataFrame.__setitem__`` now consistently assigns a new array, rather than mutating inplace (:issue:`33457`, :issue:`35271`, :issue:`35266`)

Previously, ``DataFrame.__setitem__`` would sometimes operate inplace on the
underlying array, and sometimes assign a new array. Fixing this inconsistency
can have behavior-changing implications for workloads that relied on inplace
mutation. The two most common cases are creating a ``DataFrame`` from an array
and slicing a ``DataFrame``.

*Previous Behavior*

The array would be mutated inplace for some dtypes, like NumPy's ``int64`` dtype.

.. code-block:: python

   >>> import pandas as pd
   >>> import numpy as np
   >>> a = np.array([1, 2, 3])
   >>> df = pd.DataFrame(a, columns=['a'])
   >>> df['a'] = 0
   >>> a  # mutated inplace
   array([0, 0, 0])

But not others, like :class:`Int64Dtype`.

.. code-block:: python

   >>> import pandas as pd
   >>> import numpy as np
   >>> a = pd.array([1, 2, 3], dtype="Int64")
   >>> df = pd.DataFrame(a, columns=['a'])
   >>> df['a'] = 0
   >>> a  # not mutated
   <IntegerArray>
   [1, 2, 3]
   Length: 3, dtype: Int64


*New Behavior*

In pandas 1.3.0, ``DataFrame.__setitem__`` consistently sets on a new array rather than
mutating the existing array inplace.

For NumPy's int64 dtype

.. ipython:: python

   import pandas as pd
   import numpy as np
   a = np.array([1, 2, 3])
   df = pd.DataFrame(a, columns=['a'])
   df['a'] = 0
   a  # not mutated

For :class:`Int64Dtype`.

.. ipython:: python

   import pandas as pd
   import numpy as np
   a = pd.array([1, 2, 3], dtype="Int64")
   df = pd.DataFrame(a, columns=['a'])
   df['a'] = 0
   a  # not mutated

This also affects cases where a second ``Series`` or ``DataFrame`` is a view on a first ``DataFrame``.

.. code-block:: python

   df = pd.DataFrame({"A": [1, 2, 3]})
   df2 = df[['A']]
   df['A'] = np.array([0, 0, 0])

Previously, whether ``df2`` was mutated depending on the dtype of the array being assigned to. Now, a new array is consistently assigned, so ``df2`` is not mutated.

=======
``Categorical.unique`` now always maintains same dtype as original
^^^^^^^^^^^^^^^^^^^^^^^^^^^^^^^^^^^^^^^^^^^^^^^^^^^^^^^^^^^^^^^^^^

Previously, when calling :meth:`~Categorical.unique` with categorical data, unused categories in the new array
would be removed, meaning that the dtype of the new array would be different than the
original, if some categories are not present in the unique array (:issue:`18291`)

As an example of this, given:

.. ipython:: python

        dtype = pd.CategoricalDtype(['bad', 'neutral', 'good'], ordered=True)
        cat = pd.Categorical(['good', 'good', 'bad', 'bad'], dtype=dtype)
        original = pd.Series(cat)
        unique = original.unique()

*pandas < 1.3.0*:

.. code-block:: ipython

    In [1]: unique
    ['good', 'bad']
    Categories (2, object): ['bad' < 'good']
    In [2]: original.dtype == unique.dtype
    False

*pandas >= 1.3.0*

.. ipython:: python

        unique
        original.dtype == unique.dtype
>>>>>>> 04f9a4b1

Preserve dtypes in  :meth:`~pandas.DataFrame.combine_first`
^^^^^^^^^^^^^^^^^^^^^^^^^^^^^^^^^^^^^^^^^^^^^^^^^^^^^^^^^^^

:meth:`~pandas.DataFrame.combine_first` will now preserve dtypes (:issue:`7509`)

.. ipython:: python

   df1 = pd.DataFrame({"A": [1, 2, 3], "B": [1, 2, 3]}, index=[0, 1, 2])
   df1
   df2 = pd.DataFrame({"B": [4, 5, 6], "C": [1, 2, 3]}, index=[2, 3, 4])
   df2
   combined = df1.combine_first(df2)

*pandas 1.2.x*

.. code-block:: ipython

   In [1]: combined.dtypes
   Out[2]:
   A    float64
   B    float64
   C    float64
   dtype: object

*pandas 1.3.0*

.. ipython:: python

   combined.dtypes


Try operating inplace when setting values with ``loc`` and ``iloc``
^^^^^^^^^^^^^^^^^^^^^^^^^^^^^^^^^^^^^^^^^^^^^^^^^^^^^^^^^^^^^^^^^^^

When setting an entire column using ``loc`` or ``iloc``, pandas will try to
insert the values into the existing data rather than create an entirely new array.

.. ipython:: python

   df = pd.DataFrame(range(3), columns=["A"], dtype="float64")
   values = df.values
   new = np.array([5, 6, 7], dtype="int64")
   df.loc[[0, 1, 2], "A"] = new

In both the new and old behavior, the data in ``values`` is overwritten, but in
the old behavior the dtype of ``df["A"]`` changed to ``int64``.

*pandas 1.2.x*

.. code-block:: ipython

   In [1]: df.dtypes
   Out[1]:
   A    int64
   dtype: object
   In [2]: np.shares_memory(df["A"].values, new)
   Out[2]: False
   In [3]: np.shares_memory(df["A"].values, values)
   Out[3]: False

In pandas 1.3.0, ``df`` continues to share data with ``values``

*pandas 1.3.0*

.. ipython:: python

   df.dtypes
   np.shares_memory(df["A"], new)
   np.shares_memory(df["A"], values)


.. _whatsnew_130.notable_bug_fixes.setitem_never_inplace:

Never Operate Inplace When Setting ``frame[keys] = values``
^^^^^^^^^^^^^^^^^^^^^^^^^^^^^^^^^^^^^^^^^^^^^^^^^^^^^^^^^^^

When setting multiple columns using ``frame[keys] = values`` new arrays will
replace pre-existing arrays for these keys, which will *not* be over-written
(:issue:`39510`).  As a result, the columns will retain the dtype(s) of ``values``,
never casting to the dtypes of the existing arrays.

.. ipython:: python

   df = pd.DataFrame(range(3), columns=["A"], dtype="float64")
   df[["A"]] = 5

In the old behavior, ``5`` was cast to ``float64`` and inserted into the existing
array backing ``df``:

*pandas 1.2.x*

.. code-block:: ipython

   In [1]: df.dtypes
   Out[1]:
   A    float64

In the new behavior, we get a new array, and retain an integer-dtyped ``5``:

*pandas 1.3.0*

.. ipython:: python

   df.dtypes


.. _whatsnew_130.notable_bug_fixes.setitem_with_bool_casting:

Consistent Casting With Setting Into Boolean Series
^^^^^^^^^^^^^^^^^^^^^^^^^^^^^^^^^^^^^^^^^^^^^^^^^^^

Setting non-boolean values into a :class:`Series with ``dtype=bool`` consistently
cast to ``dtype=object`` (:issue:`38709`)

.. ipython:: python

   orig = pd.Series([True, False])
   ser = orig.copy()
   ser.iloc[1] = np.nan
   ser2 = orig.copy()
   ser2.iloc[1] = 2.0

*pandas 1.2.x*

.. code-block:: ipython

   In [1]: ser
   Out [1]:
   0    1.0
   1    NaN
   dtype: float64

   In [2]:ser2
   Out [2]:
   0    True
   1     2.0
   dtype: object

*pandas 1.3.0*

.. ipython:: python

   ser
   ser2


.. _whatsnew_130.notable_bug_fixes.rolling_groupby_column:

GroupBy.rolling no longer returns grouped-by column in values
^^^^^^^^^^^^^^^^^^^^^^^^^^^^^^^^^^^^^^^^^^^^^^^^^^^^^^^^^^^^^

The group-by column will now be dropped from the result of a
``groupby.rolling`` operation (:issue:`32262`)

.. ipython:: python

    df = pd.DataFrame({"A": [1, 1, 2, 3], "B": [0, 1, 2, 3]})
    df

*Previous behavior*:

.. code-block:: ipython

    In [1]: df.groupby("A").rolling(2).sum()
    Out[1]:
           A    B
    A
    1 0  NaN  NaN
    1    2.0  1.0
    2 2  NaN  NaN
    3 3  NaN  NaN

*New behavior*:

.. ipython:: python

    df.groupby("A").rolling(2).sum()

.. _whatsnew_130.notable_bug_fixes.rolling_var_precision:

Removed artificial truncation in rolling variance and standard deviation
^^^^^^^^^^^^^^^^^^^^^^^^^^^^^^^^^^^^^^^^^^^^^^^^^^^^^^^^^^^^^^^^^^^^^^^^

:meth:`core.window.Rolling.std` and :meth:`core.window.Rolling.var` will no longer
artificially truncate results that are less than ``~1e-8`` and ``~1e-15`` respectively to
zero (:issue:`37051`, :issue:`40448`, :issue:`39872`).

However, floating point artifacts may now exist in the results when rolling over larger values.

.. ipython:: python

   s = pd.Series([7, 5, 5, 5])
   s.rolling(3).var()

.. _whatsnew_130.notable_bug_fixes.rolling_groupby_multiindex:

GroupBy.rolling with MultiIndex no longer drops levels in the result
^^^^^^^^^^^^^^^^^^^^^^^^^^^^^^^^^^^^^^^^^^^^^^^^^^^^^^^^^^^^^^^^^^^^

:class:`core.window.rolling.RollingGroupby` will no longer drop levels of a :class:`DataFrame`
with a :class:`MultiIndex` in the result. This can lead to a perceived duplication of levels in the resulting
:class:`MultiIndex`, but this change restores the behavior that was present in version 1.1.3 (:issue:`38787`, :issue:`38523`).


.. ipython:: python

   index = pd.MultiIndex.from_tuples([('idx1', 'idx2')], names=['label1', 'label2'])
   df = pd.DataFrame({'a': [1], 'b': [2]}, index=index)
   df

*Previous behavior*:

.. code-block:: ipython

    In [1]: df.groupby('label1').rolling(1).sum()
    Out[1]:
              a    b
    label1
    idx1    1.0  2.0

*New behavior*:

.. ipython:: python

    df.groupby('label1').rolling(1).sum()


.. _whatsnew_130.api_breaking.deps:

Increased minimum versions for dependencies
^^^^^^^^^^^^^^^^^^^^^^^^^^^^^^^^^^^^^^^^^^^
Some minimum supported versions of dependencies were updated.
If installed, we now require:

+-----------------+-----------------+----------+---------+
| Package         | Minimum Version | Required | Changed |
+=================+=================+==========+=========+
| numpy           | 1.17.3          |    X     |    X    |
+-----------------+-----------------+----------+---------+
| pytz            | 2017.3          |    X     |         |
+-----------------+-----------------+----------+---------+
| python-dateutil | 2.7.3           |    X     |         |
+-----------------+-----------------+----------+---------+
| bottleneck      | 1.2.1           |          |         |
+-----------------+-----------------+----------+---------+
| numexpr         | 2.6.8           |          |         |
+-----------------+-----------------+----------+---------+
| pytest (dev)    | 5.0.1           |          |         |
+-----------------+-----------------+----------+---------+
| mypy (dev)      | 0.800           |          |    X    |
+-----------------+-----------------+----------+---------+
| setuptools      | 38.6.0          |          |    X    |
+-----------------+-----------------+----------+---------+

For `optional libraries <https://pandas.pydata.org/docs/getting_started/install.html>`_ the general recommendation is to use the latest version.
The following table lists the lowest version per library that is currently being tested throughout the development of pandas.
Optional libraries below the lowest tested version may still work, but are not considered supported.

+-----------------+-----------------+---------+
| Package         | Minimum Version | Changed |
+=================+=================+=========+
| beautifulsoup4  | 4.6.0           |         |
+-----------------+-----------------+---------+
| fastparquet     | 0.4.0           |    X    |
+-----------------+-----------------+---------+
| fsspec          | 0.7.4           |         |
+-----------------+-----------------+---------+
| gcsfs           | 0.6.0           |         |
+-----------------+-----------------+---------+
| lxml            | 4.3.0           |         |
+-----------------+-----------------+---------+
| matplotlib      | 2.2.3           |         |
+-----------------+-----------------+---------+
| numba           | 0.46.0          |         |
+-----------------+-----------------+---------+
| openpyxl        | 3.0.0           |    X    |
+-----------------+-----------------+---------+
| pyarrow         | 0.15.0          |         |
+-----------------+-----------------+---------+
| pymysql         | 0.8.1           |    X    |
+-----------------+-----------------+---------+
| pytables        | 3.5.1           |         |
+-----------------+-----------------+---------+
| s3fs            | 0.4.0           |         |
+-----------------+-----------------+---------+
| scipy           | 1.2.0           |         |
+-----------------+-----------------+---------+
| sqlalchemy      | 1.2.8           |         |
+-----------------+-----------------+---------+
| tabulate        | 0.8.7           |    X    |
+-----------------+-----------------+---------+
| xarray          | 0.12.0          |         |
+-----------------+-----------------+---------+
| xlrd            | 1.2.0           |         |
+-----------------+-----------------+---------+
| xlsxwriter      | 1.0.2           |         |
+-----------------+-----------------+---------+
| xlwt            | 1.3.0           |         |
+-----------------+-----------------+---------+
| pandas-gbq      | 0.12.0          |         |
+-----------------+-----------------+---------+

See :ref:`install.dependencies` and :ref:`install.optional_dependencies` for more.

.. _whatsnew_130.api.other:

Other API changes
^^^^^^^^^^^^^^^^^
- Partially initialized :class:`CategoricalDtype` (i.e. those with ``categories=None`` objects will no longer compare as equal to fully initialized dtype objects.
- Accessing ``_constructor_expanddim`` on a :class:`DataFrame` and ``_constructor_sliced`` on a :class:`Series` now raise an ``AttributeError``. Previously a ``NotImplementedError`` was raised (:issue:`38782`)
-

Build
=====

- Documentation in ``.pptx`` and ``.pdf`` formats are no longer included in wheels or source distributions. (:issue:`30741`)

.. ---------------------------------------------------------------------------

.. _whatsnew_130.deprecations:

Deprecations
~~~~~~~~~~~~
- Deprecated allowing scalars to be passed to the :class:`Categorical` constructor (:issue:`38433`)
- Deprecated allowing subclass-specific keyword arguments in the :class:`Index` constructor, use the specific subclass directly instead (:issue:`14093`, :issue:`21311`, :issue:`22315`, :issue:`26974`)
- Deprecated ``astype`` of datetimelike (``timedelta64[ns]``, ``datetime64[ns]``, ``Datetime64TZDtype``, ``PeriodDtype``) to integer dtypes, use ``values.view(...)`` instead (:issue:`38544`)
- Deprecated :meth:`MultiIndex.is_lexsorted` and :meth:`MultiIndex.lexsort_depth`, use :meth:`MultiIndex.is_monotonic_increasing` instead (:issue:`32259`)
- Deprecated keyword ``try_cast`` in :meth:`Series.where`, :meth:`Series.mask`, :meth:`DataFrame.where`, :meth:`DataFrame.mask`; cast results manually if desired (:issue:`38836`)
- Deprecated comparison of :class:`Timestamp` object with ``datetime.date`` objects.  Instead of e.g. ``ts <= mydate`` use ``ts <= pd.Timestamp(mydate)`` or ``ts.date() <= mydate`` (:issue:`36131`)
- Deprecated :attr:`Rolling.win_type` returning ``"freq"`` (:issue:`38963`)
- Deprecated :attr:`Rolling.is_datetimelike` (:issue:`38963`)
- Deprecated :class:`DataFrame` indexer for :meth:`Series.__setitem__` and :meth:`DataFrame.__setitem__` (:issue:`39004`)
- Deprecated :meth:`core.window.ewm.ExponentialMovingWindow.vol` (:issue:`39220`)
- Using ``.astype`` to convert between ``datetime64[ns]`` dtype and :class:`DatetimeTZDtype` is deprecated and will raise in a future version, use ``obj.tz_localize`` or ``obj.dt.tz_localize`` instead (:issue:`38622`)
- Deprecated casting ``datetime.date`` objects to ``datetime64`` when used as ``fill_value`` in :meth:`DataFrame.unstack`, :meth:`DataFrame.shift`, :meth:`Series.shift`, and :meth:`DataFrame.reindex`, pass ``pd.Timestamp(dateobj)`` instead (:issue:`39767`)
- Deprecated :meth:`.Styler.set_na_rep` and :meth:`.Styler.set_precision` in favour of :meth:`.Styler.format` with ``na_rep`` and ``precision`` as existing and new input arguments respectively (:issue:`40134`, :issue:`40425`)
- Deprecated allowing partial failure in :meth:`Series.transform` and :meth:`DataFrame.transform` when ``func`` is list-like or dict-like and raises anything but ``TypeError``; ``func`` raising anything but a ``TypeError`` will raise in a future version (:issue:`40211`)
- Deprecated support for ``np.ma.mrecords.MaskedRecords`` in the :class:`DataFrame` constructor, pass ``{name: data[name] for name in data.dtype.names}`` instead (:issue:`40363`)
- Deprecated the use of ``**kwargs`` in :class:`.ExcelWriter`; use the keyword argument ``engine_kwargs`` instead (:issue:`40430`)
- Deprecated the ``level`` keyword for :class:`DataFrame` and :class:`Series` aggregations; use groupby instead (:issue:`39983`)

.. ---------------------------------------------------------------------------


.. _whatsnew_130.performance:

Performance improvements
~~~~~~~~~~~~~~~~~~~~~~~~
- Performance improvement in :meth:`IntervalIndex.isin` (:issue:`38353`)
- Performance improvement in :meth:`Series.mean` for nullable data types (:issue:`34814`)
- Performance improvement in :meth:`Series.isin` for nullable data types (:issue:`38340`)
- Performance improvement in :meth:`DataFrame.fillna` with ``method="pad|backfill"`` for nullable floating and nullable integer dtypes (:issue:`39953`)
- Performance improvement in :meth:`DataFrame.corr` for method=kendall (:issue:`28329`)
- Performance improvement in :meth:`core.window.rolling.Rolling.corr` and :meth:`core.window.rolling.Rolling.cov` (:issue:`39388`)
- Performance improvement in :meth:`core.window.rolling.RollingGroupby.corr`, :meth:`core.window.expanding.ExpandingGroupby.corr`, :meth:`core.window.expanding.ExpandingGroupby.corr` and :meth:`core.window.expanding.ExpandingGroupby.cov` (:issue:`39591`)
- Performance improvement in :func:`unique` for object data type (:issue:`37615`)
- Performance improvement in :func:`pd.json_normalize` for basic cases (including separators) (:issue:`40035` :issue:`15621`)
- Performance improvement in :class:`core.window.rolling.ExpandingGroupby` aggregation methods (:issue:`39664`)
- Performance improvement in :class:`Styler` where render times are more than 50% reduced (:issue:`39972` :issue:`39952`)
- Performance improvement in :meth:`core.window.ewm.ExponentialMovingWindow.mean` with ``times`` (:issue:`39784`)
- Performance improvement in :meth:`.GroupBy.apply` when requiring the python fallback implementation (:issue:`40176`)
- Performance improvement for concatenation of data with type :class:`CategoricalDtype` (:issue:`40193`)

.. ---------------------------------------------------------------------------

.. _whatsnew_130.bug_fixes:

Bug fixes
~~~~~~~~~

Categorical
^^^^^^^^^^^
- Bug in :class:`CategoricalIndex` incorrectly failing to raise ``TypeError`` when scalar data is passed (:issue:`38614`)
- Bug in ``CategoricalIndex.reindex`` failed when ``Index`` passed with elements all in category (:issue:`28690`)
- Bug where constructing a :class:`Categorical` from an object-dtype array of ``date`` objects did not round-trip correctly with ``astype`` (:issue:`38552`)
- Bug in constructing a :class:`DataFrame` from an ``ndarray`` and a :class:`CategoricalDtype` (:issue:`38857`)
- Bug in :meth:`DataFrame.reindex` was throwing ``IndexError`` when new index contained duplicates and old index was :class:`CategoricalIndex` (:issue:`38906`)
- Bug in setting categorical values into an object-dtype column in a :class:`DataFrame` (:issue:`39136`)
- Bug in :meth:`DataFrame.reindex` was raising ``IndexError`` when new index contained duplicates and old index was :class:`CategoricalIndex` (:issue:`38906`)

Datetimelike
^^^^^^^^^^^^
- Bug in :class:`DataFrame` and :class:`Series` constructors sometimes dropping nanoseconds from :class:`Timestamp` (resp. :class:`Timedelta`) ``data``, with ``dtype=datetime64[ns]`` (resp. ``timedelta64[ns]``) (:issue:`38032`)
- Bug in :meth:`DataFrame.first` and :meth:`Series.first` returning two months for offset one month when first day is last calendar day (:issue:`29623`)
- Bug in constructing a :class:`DataFrame` or :class:`Series` with mismatched ``datetime64`` data and ``timedelta64`` dtype, or vice-versa, failing to raise ``TypeError`` (:issue:`38575`, :issue:`38764`, :issue:`38792`)
- Bug in constructing a :class:`Series` or :class:`DataFrame` with a ``datetime`` object out of bounds for ``datetime64[ns]`` dtype or a ``timedelta`` object out of bounds for ``timedelta64[ns]`` dtype (:issue:`38792`, :issue:`38965`)
- Bug in :meth:`DatetimeIndex.intersection`, :meth:`DatetimeIndex.symmetric_difference`, :meth:`PeriodIndex.intersection`, :meth:`PeriodIndex.symmetric_difference` always returning object-dtype when operating with :class:`CategoricalIndex` (:issue:`38741`)
- Bug in :meth:`Series.where` incorrectly casting ``datetime64`` values to ``int64`` (:issue:`37682`)
- Bug in :class:`Categorical` incorrectly typecasting ``datetime`` object to ``Timestamp`` (:issue:`38878`)
- Bug in comparisons between :class:`Timestamp` object and ``datetime64`` objects just outside the implementation bounds for nanosecond ``datetime64`` (:issue:`39221`)
- Bug in :meth:`Timestamp.round`, :meth:`Timestamp.floor`, :meth:`Timestamp.ceil` for values near the implementation bounds of :class:`Timestamp` (:issue:`39244`)
- Bug in :meth:`Timedelta.round`, :meth:`Timedelta.floor`, :meth:`Timedelta.ceil` for values near the implementation bounds of :class:`Timedelta` (:issue:`38964`)
- Bug in :func:`date_range` incorrectly creating :class:`DatetimeIndex` containing ``NaT`` instead of raising ``OutOfBoundsDatetime`` in corner cases (:issue:`24124`)
- Bug in :func:`infer_freq` incorrectly fails to infer 'H' frequency of :class:`DatetimeIndex` if the latter has a timezone and crosses DST boundaries (:issue:`39556`)

Timedelta
^^^^^^^^^
- Bug in constructing :class:`Timedelta` from ``np.timedelta64`` objects with non-nanosecond units that are out of bounds for ``timedelta64[ns]`` (:issue:`38965`)
- Bug in constructing a :class:`TimedeltaIndex` incorrectly accepting ``np.datetime64("NaT")`` objects (:issue:`39462`)
- Bug in constructing :class:`Timedelta` from input string with only symbols and no digits failed to raise an error (:issue:`39710`)
- Bug in :class:`TimedeltaIndex` and :func:`to_timedelta` failing to raise when passed non-nanosecond ``timedelta64`` arrays that overflow when converting to ``timedelta64[ns]`` (:issue:`40008`)

Timezones
^^^^^^^^^
- Bug in different ``tzinfo`` objects representing UTC not being treated as equivalent (:issue:`39216`)
- Bug in ``dateutil.tz.gettz("UTC")`` not being recognized as equivalent to other UTC-representing tzinfos (:issue:`39276`)
-

Numeric
^^^^^^^
- Bug in :meth:`DataFrame.quantile`, :meth:`DataFrame.sort_values` causing incorrect subsequent indexing behavior (:issue:`38351`)
- Bug in :meth:`DataFrame.sort_values` raising an :class:`IndexError` for empty ``by`` (:issue:`40258`)
- Bug in :meth:`DataFrame.select_dtypes` with ``include=np.number`` now retains numeric ``ExtensionDtype`` columns (:issue:`35340`)
- Bug in :meth:`DataFrame.mode` and :meth:`Series.mode` not keeping consistent integer :class:`Index` for empty input (:issue:`33321`)
- Bug in :meth:`DataFrame.rank` with ``np.inf`` and mixture of ``np.nan`` and ``np.inf`` (:issue:`32593`)
- Bug in :meth:`DataFrame.rank` with ``axis=0`` and columns holding incomparable types raising ``IndexError`` (:issue:`38932`)
- Bug in ``rank`` method for :class:`Series`, :class:`DataFrame`, :class:`DataFrameGroupBy`, and :class:`SeriesGroupBy` treating the most negative ``int64`` value as missing (:issue:`32859`)
- Bug in :func:`select_dtypes` different behavior between Windows and Linux with ``include="int"`` (:issue:`36569`)
- Bug in :meth:`DataFrame.apply` and :meth:`DataFrame.agg` when passed argument ``func="size"`` would operate on the entire ``DataFrame`` instead of rows or columns (:issue:`39934`)
- Bug in :meth:`DataFrame.transform` would raise ``SpecificationError`` when passed a dictionary and columns were missing; will now raise a ``KeyError`` instead (:issue:`40004`)
- Bug in :meth:`DataFrameGroupBy.rank` giving incorrect results with ``pct=True`` and equal values between consecutive groups (:issue:`40518`)
-

Conversion
^^^^^^^^^^
- Bug in :meth:`Series.to_dict` with ``orient='records'`` now returns python native types (:issue:`25969`)
- Bug in :meth:`Series.view` and :meth:`Index.view` when converting between datetime-like (``datetime64[ns]``, ``datetime64[ns, tz]``, ``timedelta64``, ``period``) dtypes (:issue:`39788`)
- Bug in creating a :class:`DataFrame` from an empty ``np.recarray`` not retaining the original dtypes (:issue:`40121`)
- Bug in :class:`DataFrame` failing to raise ``TypeError`` when constructing from a ``frozenset`` (:issue:`40163`)
- Bug in :class:`Index` construction silently ignoring a passed ``dtype`` when the data cannot be cast to that dtype (:issue:`21311`)
- Bug in :meth:`StringArray.astype` falling back to numpy and raising when converting to ``dtype='categorical'`` (:issue:`40450`)
- Bug in :class:`DataFrame` construction with a dictionary containing an arraylike with ``ExtensionDtype`` and ``copy=True`` failing to make a copy (:issue:`38939`)
-

Strings
^^^^^^^

-
-

Interval
^^^^^^^^
- Bug in :meth:`IntervalIndex.intersection` and :meth:`IntervalIndex.symmetric_difference` always returning object-dtype when operating with :class:`CategoricalIndex` (:issue:`38653`, :issue:`38741`)
- Bug in :meth:`IntervalIndex.intersection` returning duplicates when at least one of both Indexes has duplicates which are present in the other (:issue:`38743`)
- :meth:`IntervalIndex.union`, :meth:`IntervalIndex.intersection`, :meth:`IntervalIndex.difference`, and :meth:`IntervalIndex.symmetric_difference` now cast to the appropriate dtype instead of raising ``TypeError`` when operating with another :class:`IntervalIndex` with incompatible dtype (:issue:`39267`)
- :meth:`PeriodIndex.union`, :meth:`PeriodIndex.intersection`, :meth:`PeriodIndex.symmetric_difference`, :meth:`PeriodIndex.difference` now cast to object dtype instead of raising ``IncompatibleFrequency`` when operating with another :class:`PeriodIndex` with incompatible dtype (:issue:`??`)

Indexing
^^^^^^^^

- Bug in :meth:`Index.union` dropping duplicate ``Index`` values when ``Index`` was not monotonic or ``sort`` was set to ``False`` (:issue:`36289`, :issue:`31326`, :issue:`40862`)
- Bug in :meth:`CategoricalIndex.get_indexer` failing to raise ``InvalidIndexError`` when non-unique (:issue:`38372`)
- Bug in inserting many new columns into a :class:`DataFrame` causing incorrect subsequent indexing behavior (:issue:`38380`)
- Bug in :meth:`DataFrame.__setitem__` raising ``ValueError`` when setting multiple values to duplicate columns (:issue:`15695`)
- Bug in :meth:`DataFrame.loc`, :meth:`Series.loc`, :meth:`DataFrame.__getitem__` and :meth:`Series.__getitem__` returning incorrect elements for non-monotonic :class:`DatetimeIndex` for string slices (:issue:`33146`)
- Bug in :meth:`DataFrame.reindex` and :meth:`Series.reindex` with timezone aware indexes raising ``TypeError`` for ``method="ffill"`` and ``method="bfill"`` and specified ``tolerance`` (:issue:`38566`)
- Bug in :meth:`DataFrame.reindex` with ``datetime64[ns]`` or ``timedelta64[ns]`` incorrectly casting to integers when the ``fill_value`` requires casting to object dtype (:issue:`39755`)
- Bug in :meth:`DataFrame.__setitem__` raising ``ValueError`` with empty :class:`DataFrame` and specified columns for string indexer and non empty :class:`DataFrame` to set (:issue:`38831`)
- Bug in :meth:`DataFrame.loc.__setitem__` raising ValueError when expanding unique column for :class:`DataFrame` with duplicate columns (:issue:`38521`)
- Bug in :meth:`DataFrame.iloc.__setitem__` and :meth:`DataFrame.loc.__setitem__` with mixed dtypes when setting with a dictionary value (:issue:`38335`)
- Bug in :meth:`Series.loc.__setitem__` and :meth:`DataFrame.loc.__setitem__` raising ``KeyError`` for boolean Iterator indexer (:issue:`39614`)
- Bug in :meth:`Series.iloc` and :meth:`DataFrame.iloc` raising ``KeyError`` for Iterator indexer (:issue:`39614`)
- Bug in :meth:`DataFrame.__setitem__` not raising ``ValueError`` when right hand side is a :class:`DataFrame` with wrong number of columns (:issue:`38604`)
- Bug in :meth:`Series.__setitem__` raising ``ValueError`` when setting a :class:`Series` with a scalar indexer (:issue:`38303`)
- Bug in :meth:`DataFrame.loc` dropping levels of :class:`MultiIndex` when :class:`DataFrame` used as input has only one row (:issue:`10521`)
- Bug in :meth:`DataFrame.__getitem__` and :meth:`Series.__getitem__` always raising ``KeyError`` when slicing with existing strings an :class:`Index` with milliseconds (:issue:`33589`)
- Bug in setting ``timedelta64`` or ``datetime64`` values into numeric :class:`Series` failing to cast to object dtype (:issue:`39086`, issue:`39619`)
- Bug in setting :class:`Interval` values into a :class:`Series` or :class:`DataFrame` with mismatched :class:`IntervalDtype` incorrectly casting the new values to the existing dtype (:issue:`39120`)
- Bug in setting ``datetime64`` values into a :class:`Series` with integer-dtype incorrect casting the datetime64 values to integers (:issue:`39266`)
- Bug in setting ``np.datetime64("NaT")`` into a :class:`Series` with :class:`Datetime64TZDtype` incorrectly treating the timezone-naive value as timezone-aware (:issue:`39769`)
- Bug in :meth:`Index.get_loc` not raising ``KeyError`` when method is specified for ``NaN`` value when ``NaN`` is not in :class:`Index` (:issue:`39382`)
- Bug in :meth:`DatetimeIndex.insert` when inserting ``np.datetime64("NaT")`` into a timezone-aware index incorrectly treating the timezone-naive value as timezone-aware (:issue:`39769`)
- Bug in incorrectly raising in :meth:`Index.insert`, when setting a new column that cannot be held in the existing ``frame.columns``, or in :meth:`Series.reset_index` or :meth:`DataFrame.reset_index` instead of casting to a compatible dtype (:issue:`39068`)
- Bug in :meth:`RangeIndex.append` where a single object of length 1 was concatenated incorrectly (:issue:`39401`)
- Bug in setting ``numpy.timedelta64`` values into an object-dtype :class:`Series` using a boolean indexer (:issue:`39488`)
- Bug in setting numeric values into a into a boolean-dtypes :class:`Series` using ``at`` or ``iat`` failing to cast to object-dtype (:issue:`39582`)
- Bug in :meth:`DataFrame.loc.__setitem__` when setting-with-expansion incorrectly raising when the index in the expanding axis contains duplicates (:issue:`40096`)
- Bug in :meth:`DataFrame.loc` incorrectly matching non-boolean index elements (:issue:`20432`)
- Bug in :meth:`Series.__delitem__` with ``ExtensionDtype`` incorrectly casting to ``ndarray`` (:issue:`40386`)

Missing
^^^^^^^

- Bug in :class:`Grouper` now correctly propagates ``dropna`` argument and :meth:`DataFrameGroupBy.transform` now correctly handles missing values for ``dropna=True`` (:issue:`35612`)
- Bug in :func:`isna`, and :meth:`Series.isna`, :meth:`Index.isna`, :meth:`DataFrame.isna` (and the corresponding ``notna`` functions) not recognizing ``Decimal("NaN")`` objects (:issue:`39409`)
- Bug in :meth:`DataFrame.fillna` not accepting dictionary for ``downcast`` keyword (:issue:`40809`)

MultiIndex
^^^^^^^^^^

- Bug in :meth:`DataFrame.drop` raising ``TypeError`` when :class:`MultiIndex` is non-unique and ``level`` is not provided (:issue:`36293`)
- Bug in :meth:`MultiIndex.intersection` duplicating ``NaN`` in result (:issue:`38623`)
- Bug in :meth:`MultiIndex.equals` incorrectly returning ``True`` when :class:`MultiIndex` containing ``NaN`` even when they are differently ordered (:issue:`38439`)
- Bug in :meth:`MultiIndex.intersection` always returning empty when intersecting with :class:`CategoricalIndex` (:issue:`38653`)

I/O
^^^

- Bug in :meth:`Index.__repr__` when ``display.max_seq_items=1`` (:issue:`38415`)
- Bug in :func:`read_csv` not recognizing scientific notation if decimal is set for ``engine="python"`` (:issue:`31920`)
- Bug in :func:`read_csv` interpreting ``NA`` value as comment, when ``NA`` does contain the comment string fixed for ``engine="python"`` (:issue:`34002`)
- Bug in :func:`read_csv` raising ``IndexError`` with multiple header columns and ``index_col`` specified when file has no data rows (:issue:`38292`)
- Bug in :func:`read_csv` not accepting ``usecols`` with different length than ``names`` for ``engine="python"`` (:issue:`16469`)
- Bug in :meth:`read_csv` returning object dtype when ``delimiter=","`` with ``usecols`` and ``parse_dates`` specified for ``engine="python"`` (:issue:`35873`)
- Bug in :func:`read_csv` raising ``TypeError`` when ``names`` and ``parse_dates`` is specified for ``engine="c"`` (:issue:`33699`)
- Bug in :func:`read_clipboard`, :func:`DataFrame.to_clipboard` not working in WSL (:issue:`38527`)
- Allow custom error values for parse_dates argument of :func:`read_sql`, :func:`read_sql_query` and :func:`read_sql_table` (:issue:`35185`)
- Bug in :func:`to_hdf` raising ``KeyError`` when trying to apply for subclasses of ``DataFrame`` or ``Series`` (:issue:`33748`)
- Bug in :meth:`~HDFStore.put` raising a wrong ``TypeError`` when saving a DataFrame with non-string dtype (:issue:`34274`)
- Bug in :func:`json_normalize` resulting in the first element of a generator object not being included in the returned ``DataFrame`` (:issue:`35923`)
- Bug in :func:`read_csv` applying thousands separator to date columns when column should be parsed for dates and ``usecols`` is specified for ``engine="python"`` (:issue:`39365`)
- Bug in :func:`read_excel` forward filling :class:`MultiIndex` names with multiple header and index columns specified (:issue:`34673`)
- :func:`read_excel` now respects :func:`set_option` (:issue:`34252`)
- Bug in :func:`read_csv` not switching ``true_values`` and ``false_values`` for nullable ``boolean`` dtype (:issue:`34655`)
- Bug in :func:`read_json` when ``orient="split"`` does not maintain numeric string index (:issue:`28556`)
- :meth:`read_sql` returned an empty generator if ``chunksize`` was no-zero and the query returned no results. Now returns a generator with a single empty dataframe (:issue:`34411`)
- Bug in :func:`read_hdf` returning unexpected records when filtering on categorical string columns using ``where`` parameter (:issue:`39189`)
- Bug in :func:`read_sas` raising ``ValueError`` when ``datetimes`` were null (:issue:`39725`)
- Bug in :func:`read_excel` dropping empty values from single-column spreadsheets (:issue:`39808`)
- Bug in :meth:`DataFrame.to_string` misplacing the truncation column when ``index=False`` (:issue:`40907`)

Period
^^^^^^
- Comparisons of :class:`Period` objects or :class:`Index`, :class:`Series`, or :class:`DataFrame` with mismatched ``PeriodDtype`` now behave like other mismatched-type comparisons, returning ``False`` for equals, ``True`` for not-equal, and raising ``TypeError`` for inequality checks (:issue:`39274`)
-
-

Plotting
^^^^^^^^

- Bug in :func:`scatter_matrix` raising when 2d ``ax`` argument passed (:issue:`16253`)
- Prevent warnings when matplotlib's ``constrained_layout`` is enabled (:issue:`25261`)
- Bug in :func:`DataFrame.plot` was showing the wrong colors in the legend if the function was called repeatedly and some calls used ``yerr`` while others didn't (partial fix of :issue:`39522`)
- Bug in :func:`DataFrame.plot` was showing the wrong colors in the legend if the function was called repeatedly and some calls used ``secondary_y`` and others use ``legend=False`` (:issue:`40044`)


Groupby/resample/rolling
^^^^^^^^^^^^^^^^^^^^^^^^
- Bug in :meth:`DataFrameGroupBy.agg` and :meth:`SeriesGroupBy.agg` with :class:`PeriodDtype` columns incorrectly casting results too aggressively (:issue:`38254`)
- Bug in :meth:`SeriesGroupBy.value_counts` where unobserved categories in a grouped categorical series were not tallied (:issue:`38672`)
- Bug in :meth:`SeriesGroupBy.value_counts` where error was raised on an empty series (:issue:`39172`)
- Bug in :meth:`.GroupBy.indices` would contain non-existent indices when null values were present in the groupby keys (:issue:`9304`)
- Fixed bug in :meth:`DataFrameGroupBy.sum` and :meth:`SeriesGroupBy.sum` causing loss of precision through using Kahan summation (:issue:`38778`)
- Fixed bug in :meth:`DataFrameGroupBy.cumsum`, :meth:`SeriesGroupBy.cumsum`, :meth:`DataFrameGroupBy.mean` and :meth:`SeriesGroupBy.mean` causing loss of precision through using Kahan summation (:issue:`38934`)
- Bug in :meth:`.Resampler.aggregate` and :meth:`DataFrame.transform` raising ``TypeError`` instead of ``SpecificationError`` when missing keys had mixed dtypes (:issue:`39025`)
- Bug in :meth:`.DataFrameGroupBy.idxmin` and :meth:`.DataFrameGroupBy.idxmax` with ``ExtensionDtype`` columns (:issue:`38733`)
- Bug in :meth:`Series.resample` would raise when the index was a :class:`PeriodIndex` consisting of ``NaT`` (:issue:`39227`)
- Bug in :meth:`core.window.rolling.RollingGroupby.corr` and :meth:`core.window.expanding.ExpandingGroupby.corr` where the groupby column would return 0 instead of ``np.nan`` when providing ``other`` that was longer than each group (:issue:`39591`)
- Bug in :meth:`core.window.expanding.ExpandingGroupby.corr` and :meth:`core.window.expanding.ExpandingGroupby.cov` where 1 would be returned instead of ``np.nan`` when providing ``other`` that was longer than each group (:issue:`39591`)
- Bug in :meth:`.GroupBy.mean`, :meth:`.GroupBy.median` and :meth:`DataFrame.pivot_table` not propagating metadata (:issue:`28283`)
- Bug in :meth:`Series.rolling` and :meth:`DataFrame.rolling` not calculating window bounds correctly when window is an offset and dates are in descending order (:issue:`40002`)
- Bug in :class:`SeriesGroupBy` and :class:`DataFrameGroupBy` on an empty ``Series`` or ``DataFrame`` would lose index, columns, and/or data types when directly using the methods ``idxmax``, ``idxmin``, ``mad``, ``min``, ``max``, ``sum``, ``prod``, and ``skew`` or using them through ``apply``, ``aggregate``, or ``resample`` (:issue:`26411`)
- Bug in :meth:`DataFrameGroupBy.apply` where a :class:`MultiIndex` would be created instead of an :class:`Index` if a :class:`:meth:`core.window.rolling.RollingGroupby` object was created (:issue:`39732`)
- Bug in :meth:`DataFrameGroupBy.sample` where error was raised when ``weights`` was specified and the index was an :class:`Int64Index` (:issue:`39927`)
- Bug in :meth:`DataFrameGroupBy.aggregate` and :meth:`.Resampler.aggregate` would sometimes raise ``SpecificationError`` when passed a dictionary and columns were missing; will now always raise a ``KeyError`` instead (:issue:`40004`)
- Bug in :meth:`DataFrameGroupBy.sample` where column selection was not applied to sample result (:issue:`39928`)
- Bug in :class:`core.window.ewm.ExponentialMovingWindow` when calling ``__getitem__`` would incorrectly raise a ``ValueError`` when providing ``times`` (:issue:`40164`)
- Bug in :class:`core.window.ewm.ExponentialMovingWindow` when calling ``__getitem__`` would not retain ``com``, ``span``, ``alpha`` or ``halflife`` attributes  (:issue:`40164`)
- :class:`core.window.ewm.ExponentialMovingWindow` now raises a ``NotImplementedError`` when specifying ``times`` with ``adjust=False`` due to an incorrect calculation (:issue:`40098`)
- Bug in :meth:`core.window.ewm.ExponentialMovingWindowGroupby.mean` where the times argument was ignored when ``engine='numba'`` (:issue:`40951`)
- Bug in :meth:`core.window.ewm.ExponentialMovingWindowGroupby.mean` where the wrong times were used in case of multiple groups (:issue:`40951`)
- Bug in :class:`core.window.ewm.ExponentialMovingWindowGroupby` where the times vector and values became out of sync for non-trivial groups (:issue:`40951`)
- Bug in :meth:`Series.asfreq` and :meth:`DataFrame.asfreq` dropping rows when the index is not sorted (:issue:`39805`)
- Bug in aggregation functions for :class:`DataFrame` not respecting ``numeric_only`` argument when ``level`` keyword was given (:issue:`40660`)
- Bug in :meth:`SeriesGroupBy.aggregate` where using a user-defined function to aggregate a ``Series`` with an object-typed :class:`Index` causes an incorrect :class:`Index` shape (issue:`40014`)
- Bug in :class:`core.window.RollingGroupby` where ``as_index=False`` argument in ``groupby`` was ignored (:issue:`39433`)
- Bug in :meth:`.GroupBy.any` and :meth:`.GroupBy.all` raising ``ValueError`` when using with nullable type columns holding ``NA`` even with ``skipna=True`` (:issue:`40585`)
- Bug in :meth:`GroupBy.cummin` and :meth:`GroupBy.cummax` incorrectly rounding integer values near the ``int64`` implementations bounds (:issue:`40767`)

Reshaping
^^^^^^^^^
- Bug in :func:`merge` raising error when performing an inner join with partial index and ``right_index`` when no overlap between indices (:issue:`33814`)
- Bug in :meth:`DataFrame.unstack` with missing levels led to incorrect index names (:issue:`37510`)
- Bug in :func:`merge_asof` propagating the right Index with ``left_index=True`` and ``right_on`` specification instead of left Index (:issue:`33463`)
- Bug in :func:`join` over :class:`MultiIndex` returned wrong result, when one of both indexes had only one level (:issue:`36909`)
- :meth:`merge_asof` raises ``ValueError`` instead of cryptic ``TypeError`` in case of non-numerical merge columns (:issue:`29130`)
- Bug in :meth:`DataFrame.join` not assigning values correctly when having :class:`MultiIndex` where at least one dimension is from dtype ``Categorical`` with non-alphabetically sorted categories (:issue:`38502`)
- :meth:`Series.value_counts` and :meth:`Series.mode` return consistent keys in original order (:issue:`12679`, :issue:`11227` and :issue:`39007`)
- Bug in :meth:`DataFrame.stack` not handling ``NaN`` in :class:`MultiIndex` columns correct (:issue:`39481`)
- Bug in :meth:`DataFrame.apply` would give incorrect results when used with a string argument and ``axis=1`` when the axis argument was not supported and now raises a ``ValueError`` instead (:issue:`39211`)
- Bug in :meth:`DataFrame.sort_values` not reshaping index correctly after sorting on columns, when ``ignore_index=True`` (:issue:`39464`)
- Bug in :meth:`DataFrame.append` returning incorrect dtypes with combinations of ``ExtensionDtype`` dtypes (:issue:`39454`)
- Bug in :meth:`DataFrame.append` returning incorrect dtypes with combinations of ``datetime64`` and ``timedelta64`` dtypes (:issue:`39574`)
- Bug in :meth:`DataFrame.pivot_table` returning a ``MultiIndex`` for a single value when operating on and empty ``DataFrame`` (:issue:`13483`)
- Allow :class:`Index` to be passed to the :func:`numpy.all` function (:issue:`40180`)
- Bug in :meth:`DataFrame.stack` not preserving ``CategoricalDtype`` in a ``MultiIndex`` (:issue:`36991`)
- Bug in :func:`to_datetime` raising error when input sequence contains unhashable items (:issue:`39756`)
- Bug in :meth:`Series.explode` preserving index when ``ignore_index`` was ``True`` and values were scalars (:issue:`40487`)

Sparse
^^^^^^

- Bug in :meth:`DataFrame.sparse.to_coo` raising ``KeyError`` with columns that are a numeric :class:`Index` without a 0 (:issue:`18414`)
- Bug in :meth:`SparseArray.astype` with ``copy=False`` producing incorrect results when going from integer dtype to floating dtype (:issue:`34456`)
-

ExtensionArray
^^^^^^^^^^^^^^

- Bug in :meth:`DataFrame.where` when ``other`` is a :class:`Series` with :class:`ExtensionArray` dtype (:issue:`38729`)
- Fixed bug where :meth:`Series.idxmax`, :meth:`Series.idxmin` and ``argmax/min`` fail when the underlying data is :class:`ExtensionArray` (:issue:`32749`, :issue:`33719`, :issue:`36566`)
- Fixed a bug where some properties of subclasses of :class:`PandasExtensionDtype` where improperly cached (:issue:`40329`)
- Bug in :meth:`DataFrame.mask` where masking a :class:`Dataframe` with an :class:`ExtensionArray` dtype raises ``ValueError`` (:issue:`40941`)

Styler
^^^^^^

- Bug in :class:`Styler` where ``subset`` arg in methods raised an error for some valid multiindex slices (:issue:`33562`)
- :class:`Styler` rendered HTML output minor alterations to support w3 good code standard (:issue:`39626`)
- Bug in :class:`Styler` where rendered HTML was missing a column class identifier for certain header cells (:issue:`39716`)
- Bug in :meth:`Styler.background_gradient` where text-color was not determined correctly (:issue:`39888`)
- Bug in :class:`Styler` where multiple elements in CSS-selectors were not correctly added to ``table_styles`` (:issue:`39942`)
- Bug in :class:`.Styler` where copying from Jupyter dropped top left cell and misaligned headers (:issue:`12147`)
- Bug in :class:`.Styler.where` where ``kwargs`` were not passed to the applicable callable (:issue:`40845`)
- Bug in :class:`Styler` which caused CSS to duplicate on multiple renders. (:issue:`39395`, :issue:`40334`)


Other
^^^^^
- Bug in :class:`Index` constructor sometimes silently ignoring a specified ``dtype`` (:issue:`38879`)
- Bug in :func:`pandas.api.types.infer_dtype` not recognizing Series, Index or array with a period dtype (:issue:`23553`)
- Bug in :func:`pandas.api.types.infer_dtype` raising an error for general :class:`.ExtensionArray` objects. It will now return ``"unknown-array"`` instead of raising (:issue:`37367`)
- Bug in constructing a :class:`Series` from a list and a :class:`PandasDtype` (:issue:`39357`)
- ``inspect.getmembers(Series)`` no longer raises an ``AbstractMethodError`` (:issue:`38782`)
- Bug in :meth:`Series.where` with numeric dtype and ``other = None`` not casting to ``nan`` (:issue:`39761`)
- :meth:`Index.where` behavior now mirrors :meth:`Index.putmask` behavior, i.e. ``index.where(mask, other)`` matches ``index.putmask(~mask, other)`` (:issue:`39412`)
- Bug in :func:`pandas.testing.assert_series_equal`, :func:`pandas.testing.assert_frame_equal`, :func:`pandas.testing.assert_index_equal` and :func:`pandas.testing.assert_extension_array_equal` incorrectly raising when an attribute has an unrecognized NA type (:issue:`39461`)
- Bug in :meth:`DataFrame.equals`, :meth:`Series.equals`, :meth:`Index.equals` with object-dtype containing ``np.datetime64("NaT")`` or ``np.timedelta64("NaT")`` (:issue:`39650`)
- Bug in :func:`pandas.util.show_versions` where console JSON output was not proper JSON (:issue:`39701`)
- Bug in :meth:`DataFrame.convert_dtypes` incorrectly raised ValueError when called on an empty DataFrame (:issue:`40393`)

.. ---------------------------------------------------------------------------

.. _whatsnew_130.contributors:

Contributors
~~~~~~~~~~~~<|MERGE_RESOLUTION|>--- conflicted
+++ resolved
@@ -230,7 +230,6 @@
 
 These are bug fixes that might have notable behavior changes.
 
-<<<<<<< HEAD
 Assigning with ``DataFrame.__setitem__`` consistently creates a new array
 ^^^^^^^^^^^^^^^^^^^^^^^^^^^^^^^^^^^^^^^^^^^^^^^^^^^^^^^^^^^^^^^^^^^^^^^^^
 
@@ -308,7 +307,6 @@
 
 Previously, whether ``df2`` was mutated depending on the dtype of the array being assigned to. Now, a new array is consistently assigned, so ``df2`` is not mutated.
 
-=======
 ``Categorical.unique`` now always maintains same dtype as original
 ^^^^^^^^^^^^^^^^^^^^^^^^^^^^^^^^^^^^^^^^^^^^^^^^^^^^^^^^^^^^^^^^^^
 
@@ -341,7 +339,6 @@
 
         unique
         original.dtype == unique.dtype
->>>>>>> 04f9a4b1
 
 Preserve dtypes in  :meth:`~pandas.DataFrame.combine_first`
 ^^^^^^^^^^^^^^^^^^^^^^^^^^^^^^^^^^^^^^^^^^^^^^^^^^^^^^^^^^^
