--- conflicted
+++ resolved
@@ -180,10 +180,7 @@
 - :meth:`DataFrame.applymap` can now accept kwargs to pass on to func (:issue:`39987`)
 - Disallow :class:`DataFrame` indexer for ``iloc`` for :meth:`Series.__getitem__` and :meth:`DataFrame.__getitem__`, (:issue:`39004`)
 - :meth:`Series.apply` can now accept list-like or dictionary-like arguments that aren't lists or dictionaries, e.g. ``ser.apply(np.array(["sum", "mean"]))``, which was already the case for :meth:`DataFrame.apply` (:issue:`39140`)
-<<<<<<< HEAD
 - :meth:`DataFrame.plot` will now allow the ``subplots`` parameter to be a list of iterables specifying column groups, so that columns may be grouped together in the same subplot (:issue:`29688`).
-- :meth:`.Styler.set_tooltips` allows on hover tooltips to be added to styled HTML dataframes.
-=======
 - :meth:`DataFrame.plot.scatter` can now accept a categorical column as the argument to ``c`` (:issue:`12380`, :issue:`31357`)
 - :meth:`.Styler.set_tooltips` allows on hover tooltips to be added to styled HTML dataframes (:issue:`35643`, :issue:`21266`, :issue:`39317`, :issue:`39708`, :issue:`40284`)
 - :meth:`.Styler.set_table_styles` amended to optionally allow certain css-string input arguments (:issue:`39564`)
@@ -199,7 +196,6 @@
 - :class:`RangeIndex` can now be constructed by passing a ``range`` object directly e.g. ``pd.RangeIndex(range(3))`` (:issue:`12067`)
 - :meth:`round` being enabled for the nullable integer and floating dtypes (:issue:`38844`)
 - :meth:`pandas.read_csv` and :meth:`pandas.read_json` expose the argument ``encoding_errors`` to control how encoding errors are handled (:issue:`39450`)
->>>>>>> 64f08445
 
 .. ---------------------------------------------------------------------------
 
