--- conflicted
+++ resolved
@@ -49,13 +49,10 @@
 - Improve error message when ``usecols`` and ``names`` do not match for :func:`read_csv` and ``engine="c"`` (:issue:`29042`)
 - Improved consistency of error message when passing an invalid ``win_type`` argument in :class:`Window` (:issue:`15969`)
 - :func:`pandas.read_sql_query` now accepts a ``dtype`` argument to cast the columnar data from the SQL database based on user input (:issue:`10285`)
-<<<<<<< HEAD
 - :func:`read_csv` now raising ``ParserWarning`` if length of header or given names does not match length of data when ``usecols`` is not specified (:issue:`21768`)
-=======
 - Improved integer type mapping from pandas to SQLAlchemy when using :meth:`DataFrame.to_sql` (:issue:`35076`)
 - :func:`to_numeric` now supports downcasting of nullable ``ExtensionDtype`` objects (:issue:`33013`)
 - :func:`pandas.read_excel` can now auto detect .xlsb files (:issue:`35416`)
->>>>>>> 167dd0d3
 
 .. ---------------------------------------------------------------------------
 
