--- conflicted
+++ resolved
@@ -312,15 +312,11 @@
 
 Reshaping
 ^^^^^^^^^
-<<<<<<< HEAD
-
-- Bug in :meth:`DataFrame.join` not assigning values correctly when having :class:`MultiIndex` where at least one dimension is from dtype ``Categorical`` with non-alphabetically sorted categories (:issue:`38502`)
-=======
 - Bug in :func:`merge` raising error when performing an inner join with partial index and ``right_index`` when no overlap between indices (:issue:`33814`)
 - Bug in :meth:`DataFrame.unstack` with missing levels led to incorrect index names (:issue:`37510`)
 - Bug in :func:`join` over :class:`MultiIndex` returned wrong result, when one of both indexes had only one level (:issue:`36909`)
 - :meth:`merge_asof` raises ``ValueError`` instead of cryptic ``TypeError`` in case of non-numerical merge columns (:issue:`29130`)
->>>>>>> 3bd3d1ec
+- Bug in :meth:`DataFrame.join` not assigning values correctly when having :class:`MultiIndex` where at least one dimension is from dtype ``Categorical`` with non-alphabetically sorted categories (:issue:`38502`)
 -
 
 Sparse
