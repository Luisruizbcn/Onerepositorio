.. _whatsnew_0182:

v0.18.2 (July ??, 2016)
-----------------------

This is a minor bug-fix release from 0.18.1 and includes a large number of
bug fixes along with several new features, enhancements, and performance improvements.
We recommend that all users upgrade to this version.

Highlights include:

- :func:`merge_asof` for asof-style time-series joining, see :ref:`here <whatsnew_0182.enhancements.asof_merge>`

.. contents:: What's new in v0.18.2
    :local:
    :backlinks: none

.. _whatsnew_0182.new_features:

New features
~~~~~~~~~~~~

.. _whatsnew_0182.enhancements.asof_merge:

:func:`merge_asof` for asof-style time-series joining
^^^^^^^^^^^^^^^^^^^^^^^^^^^^^^^^^^^^^^^^^^^^^^^^^^^^^

A long-time requested feature has been added through the :func:`merge_asof` function, to
support asof style joining of time-series. (:issue:`1870`). Full documentation is
:ref:`here <merging.merge_asof>`

The :func:`merge_asof` performs an asof merge, which is similar to a left-join
except that we match on nearest key rather than equal keys.

.. ipython:: python

   left = pd.DataFrame({'a': [1, 5, 10],
                        'left_val': ['a', 'b', 'c']})
   right = pd.DataFrame({'a': [1, 2, 3, 6, 7],
                        'right_val': [1, 2, 3, 6, 7]})

   left
   right

We typically want to match exactly when possible, and use the most
recent value otherwise.

.. ipython:: python

   pd.merge_asof(left, right, on='a')

We can also match rows ONLY with prior data, and not an exact match.

.. ipython:: python

   pd.merge_asof(left, right, on='a', allow_exact_matches=False)


In a typical time-series example, we have ``trades`` and ``quotes`` and we want to ``asof-join`` them.
This also illustrates using the ``by`` parameter to group data before merging.

.. ipython:: python

   trades = pd.DataFrame({
       'time': pd.to_datetime(['20160525 13:30:00.023',
                               '20160525 13:30:00.038',
                               '20160525 13:30:00.048',
                               '20160525 13:30:00.048',
                               '20160525 13:30:00.048']),
       'ticker': ['MSFT', 'MSFT',
                  'GOOG', 'GOOG', 'AAPL'],
       'price': [51.95, 51.95,
                 720.77, 720.92, 98.00],
       'quantity': [75, 155,
                    100, 100, 100]},
       columns=['time', 'ticker', 'price', 'quantity'])

   quotes = pd.DataFrame({
       'time': pd.to_datetime(['20160525 13:30:00.023',
                               '20160525 13:30:00.023',
                               '20160525 13:30:00.030',
                               '20160525 13:30:00.041',
                               '20160525 13:30:00.048',
                               '20160525 13:30:00.049',
                               '20160525 13:30:00.072',
                               '20160525 13:30:00.075']),
       'ticker': ['GOOG', 'MSFT', 'MSFT',
                  'MSFT', 'GOOG', 'AAPL', 'GOOG',
                  'MSFT'],
       'bid': [720.50, 51.95, 51.97, 51.99,
               720.50, 97.99, 720.50, 52.01],
       'ask': [720.93, 51.96, 51.98, 52.00,
               720.93, 98.01, 720.88, 52.03]},
       columns=['time', 'ticker', 'bid', 'ask'])

.. ipython:: python

   trades
   quotes

An asof merge joins on the ``on``, typically a datetimelike field, which is ordered, and
in this case we are using a grouper in the ``by`` field. This is like a left-outer join, except
that forward filling happens automatically taking the most recent non-NaN value.

.. ipython:: python

   pd.merge_asof(trades, quotes,
                 on='time',
                 by='ticker')

This returns a merged DataFrame with the entries in the same order as the original left
passed DataFrame (``trades`` in this case), with the fields of the ``quotes`` merged.

.. _whatsnew_0182.enhancements.read_csv_dupe_col_names_support:

:func:`read_csv` has improved support for duplicate column names
^^^^^^^^^^^^^^^^^^^^^^^^^^^^^^^^^^^^^^^^^^^^^^^^^^^^^^^^^^^^^^^^

:ref:`Duplicate column names <io.dupe_names>` are now supported in :func:`read_csv` whether
they are in the file or passed in as the ``names`` parameter (:issue:`7160`, :issue:`9424`)

.. ipython :: python

   data = '0,1,2\n3,4,5'
   names = ['a', 'b', 'a']

Previous behaviour:

.. code-block:: ipython

   In [2]: pd.read_csv(StringIO(data), names=names)
   Out[2]:
      a  b  a
   0  2  1  2
   1  5  4  5

The first 'a' column contains the same data as the second 'a' column, when it should have
contained the array ``[0, 3]``.

New behaviour:

.. ipython :: python

   In [2]: pd.read_csv(StringIO(data), names=names)

.. _whatsnew_0182.enhancements.semi_month_offsets:

Semi-Month Offsets
^^^^^^^^^^^^^^^^^^

Pandas has gained new frequency offsets, ``SemiMonthEnd`` ('SM') and ``SemiMonthBegin`` ('SMS').
These provide date offsets anchored (by default) to the 15th and end of month, and 15th and 1st of month respectively.
(:issue:`1543`)

.. ipython:: python

    from pandas.tseries.offsets import SemiMonthEnd, SemiMonthBegin

SemiMonthEnd:

.. ipython:: python

    Timestamp('2016-01-01') + SemiMonthEnd()

    pd.date_range('2015-01-01', freq='SM', periods=4)

SemiMonthBegin:

.. ipython:: python

    Timestamp('2016-01-01') + SemiMonthBegin()

    pd.date_range('2015-01-01', freq='SMS', periods=4)

Using the anchoring suffix, you can also specify the day of month to use instead of the 15th.

.. ipython:: python

    pd.date_range('2015-01-01', freq='SMS-16', periods=4)

    pd.date_range('2015-01-01', freq='SM-14', periods=4)

.. _whatsnew_0182.enhancements.other:

Other enhancements
^^^^^^^^^^^^^^^^^^

- The ``.tz_localize()`` method of ``DatetimeIndex`` and ``Timestamp`` has gained the ``errors`` keyword, so you can potentially coerce nonexistent timestamps to ``NaT``. The default behaviour remains to raising a ``NonExistentTimeError`` (:issue:`13057`)

- ``Index`` now supports ``.str.extractall()`` which returns a ``DataFrame``, see :ref:`documentation here <text.extractall>` (:issue:`10008`, :issue:`13156`)
- ``.to_hdf/read_hdf()`` now accept path objects (e.g. ``pathlib.Path``, ``py.path.local``) for the file path (:issue:`11773`)

  .. ipython:: python

     idx = pd.Index(["a1a2", "b1", "c1"])
     idx.str.extractall("[ab](?P<digit>\d)")

- ``Timestamp`` s can now accept positional and keyword parameters like :func:`datetime.datetime` (:issue:`10758`, :issue:`11630`)

  .. ipython:: python

    pd.Timestamp(2012, 1, 1)

    pd.Timestamp(year=2012, month=1, day=1, hour=8, minute=30)

- The ``pd.read_csv()`` with ``engine='python'`` has gained support for the ``decimal`` option (:issue:`12933`)
- The ``pd.read_csv()`` with ``engine='python'`` has gained support for the ``na_filter`` option (:issue:`13321`)
- The ``pd.read_csv()`` with ``engine='python'`` has gained support for the ``memory_map`` option (:issue:`13381`)

- ``Index.astype()`` now accepts an optional boolean argument ``copy``, which allows optional copying if the requirements on dtype are satisfied (:issue:`13209`)
- ``Index`` now supports the ``.where()`` function for same shape indexing (:issue:`13170`)

  .. ipython:: python

     idx = pd.Index(['a', 'b', 'c'])
     idx.where([True, False, True])

- ``Categorical.astype()`` now accepts an optional boolean argument ``copy``, effective when dtype is categorical (:issue:`13209`)
- ``DataFrame`` has gained the ``.asof()`` method to return the last non-NaN values according to the selected subset (:issue:`13358`)
- Consistent with the Python API, ``pd.read_csv()`` will now interpret ``+inf`` as positive infinity (:issue:`13274`)
- The ``DataFrame`` constructor will now respect key ordering if a list of ``OrderedDict`` objects are passed in (:issue:`13304`)
- ``pd.read_html()`` has gained support for the ``decimal`` option (:issue:`12907`)
- A ``union_categorical`` function has been added for combining categoricals, see :ref:`Unioning Categoricals<categorical.union>` (:issue:`13361`)
- ``eval``'s upcasting rules for ``float32`` types have been updated to be more consistent with NumPy's rules.  New behavior will not upcast to ``float64`` if you multiply a pandas ``float32`` object by a scalar float64. (:issue:`12388`)
- ``Series`` has gained the properties ``.is_monotonic``, ``.is_monotonic_increasing``, ``.is_monotonic_decreasing``, similar to ``Index`` (:issue:`13336`)

.. _whatsnew_0182.api:

API changes
~~~~~~~~~~~


- Non-convertible dates in an excel date column will be returned without conversion and the column will be ``object`` dtype, rather than raising an exception  (:issue:`10001`)
- An ``UnsupportedFunctionCall`` error is now raised if NumPy ufuncs like ``np.mean`` are called on groupby or resample objects (:issue:`12811`)
- Calls to ``.sample()`` will respect the random seed set via ``numpy.random.seed(n)`` (:issue:`13161`)
- ``Styler.apply`` is now more strict about the outputs your function must return. For ``axis=0`` or ``axis=1``, the output shape must be identical. For ``axis=None``, the output must be a DataFrame with identical columns and index labels. (:issue:`13222`)

.. _whatsnew_0182.api.tolist:

``Series.tolist()`` will now return Python types
^^^^^^^^^^^^^^^^^^^^^^^^^^^^^^^^^^^^^^^^^^^^^^^^

``Series.tolist()`` will now return Python types in the output, mimicking NumPy ``.tolist()`` behaviour (:issue:`10904`)


.. ipython:: python

   s = pd.Series([1,2,3])
   type(s.tolist()[0])

Previous Behavior:

.. code-block:: ipython

   In [7]: type(s.tolist()[0])
   Out[7]:
    <class 'numpy.int64'>

New Behavior:

.. ipython:: python

   type(s.tolist()[0])

.. _whatsnew_0182.api.promote:

``Series`` type promotion on assignment
^^^^^^^^^^^^^^^^^^^^^^^^^^^^^^^^^^^^^^^

A ``Series`` will now correctly promote its dtype for assignment with incompat values to the current dtype (:issue:`13234`)


.. ipython:: python

   s = pd.Series()

Previous Behavior:

.. code-block:: ipython

   In [2]: s["a"] = pd.Timestamp("2016-01-01")

   In [3]: s["b"] = 3.0
   TypeError: invalid type promotion

New Behavior:

.. ipython:: python

   s["a"] = pd.Timestamp("2016-01-01")
   s["b"] = 3.0
   s
   s.dtype

.. _whatsnew_0182.api.to_datetime_coerce:

``.to_datetime()`` when coercing
^^^^^^^^^^^^^^^^^^^^^^^^^^^^^^^^

A bug is fixed in ``.to_datetime()`` when passing integers or floats, and no ``unit`` and ``errors='coerce'`` (:issue:`13180`).
Previously if ``.to_datetime()`` encountered mixed integers/floats and strings, but no datetimes with ``errors='coerce'`` it would convert all to ``NaT``.

Previous Behavior:

.. code-block:: ipython

   In [2]: pd.to_datetime([1, 'foo'], errors='coerce')
   Out[2]: DatetimeIndex(['NaT', 'NaT'], dtype='datetime64[ns]', freq=None)

This will now convert integers/floats with the default unit of ``ns``.

.. ipython:: python

   pd.to_datetime([1, 'foo'], errors='coerce')

.. _whatsnew_0182.api.merging:

Merging changes
^^^^^^^^^^^^^^^

Merging will now preserve the dtype of the join keys (:issue:`8596`)

.. ipython:: python

   df1 = pd.DataFrame({'key': [1], 'v1': [10]})
   df1
   df2 = pd.DataFrame({'key': [1, 2], 'v1': [20, 30]})
   df2

Previous Behavior:

.. code-block:: ipython

   In [5]: pd.merge(df1, df2, how='outer')
   Out[5]:
      key    v1
   0  1.0  10.0
   1  1.0  20.0
   2  2.0  30.0

   In [6]: pd.merge(df1, df2, how='outer').dtypes
   Out[6]:
   key    float64
   v1     float64
   dtype: object

New Behavior:

We are able to preserve the join keys

.. ipython:: python

   pd.merge(df1, df2, how='outer')
   pd.merge(df1, df2, how='outer').dtypes

Of course if you have missing values that are introduced, then the
resulting dtype will be upcast (unchanged from previous).

.. ipython:: python

   pd.merge(df1, df2, how='outer', on='key')
   pd.merge(df1, df2, how='outer', on='key').dtypes

.. _whatsnew_0182.describe:

``.describe()`` changes
^^^^^^^^^^^^^^^^^^^^^^^

Percentile identifiers in the index of a ``.describe()`` output will now be rounded to the least precision that keeps them distinct (:issue:`13104`)

.. ipython:: python

   s = pd.Series([0, 1, 2, 3, 4])
   df = pd.DataFrame([0, 1, 2, 3, 4])

Previous Behavior:

The percentiles were rounded to at most one decimal place, which could raise ``ValueError`` for a data frame if the percentiles were duplicated.

.. code-block:: ipython

   In [3]: s.describe(percentiles=[0.0001, 0.0005, 0.001, 0.999, 0.9995, 0.9999])
   Out[3]:
   count     5.000000
   mean      2.000000
   std       1.581139
   min       0.000000
   0.0%      0.000400
   0.1%      0.002000
   0.1%      0.004000
   50%       2.000000
   99.9%     3.996000
   100.0%    3.998000
   100.0%    3.999600
   max       4.000000
   dtype: float64

   In [4]: df.describe(percentiles=[0.0001, 0.0005, 0.001, 0.999, 0.9995, 0.9999])
   Out[4]:
   ...
   ValueError: cannot reindex from a duplicate axis

New Behavior:

.. ipython:: python

   s.describe(percentiles=[0.0001, 0.0005, 0.001, 0.999, 0.9995, 0.9999])
   df.describe(percentiles=[0.0001, 0.0005, 0.001, 0.999, 0.9995, 0.9999])

Furthermore:

- Passing duplicated ``percentiles`` will now raise a ``ValueError``.
- Bug in ``.describe()`` on a DataFrame with a mixed-dtype column index, which would previously raise a ``TypeError`` (:issue:`13288`)

.. _whatsnew_0182.api.other:

Other API changes
^^^^^^^^^^^^^^^^^

- ``Float64Index.astype(int)`` will now raise ``ValueError`` if ``Float64Index`` contains ``NaN`` values (:issue:`13149`)
- ``TimedeltaIndex.astype(int)`` and ``DatetimeIndex.astype(int)`` will now return ``Int64Index`` instead of ``np.array`` (:issue:`13209`)
- ``.filter()`` enforces mutual exclusion of the keyword arguments. (:issue:`12399`)
- ``PeridIndex`` can now accept ``list`` and ``array`` which contains ``pd.NaT`` (:issue:`13430`)

.. _whatsnew_0182.deprecations:

Deprecations
^^^^^^^^^^^^

- ``compact_ints`` and ``use_unsigned`` have been deprecated in ``pd.read_csv()`` and will be removed in a future version (:issue:`13320`)
- ``buffer_lines`` has been deprecated in ``pd.read_csv()`` and will be removed in a future version (:issue:`13360`)
- ``as_recarray`` has been deprecated in ``pd.read_csv()`` and will be removed in a future version (:issue:`13373`)
- top-level ``pd.ordered_merge()`` has been renamed to ``pd.merge_ordered()`` and the original name will be removed in a future version (:issue:`13358`)

.. _whatsnew_0182.performance:

Performance Improvements
~~~~~~~~~~~~~~~~~~~~~~~~

- Improved performance of sparse ``IntIndex.intersect`` (:issue:`13082`)
- Improved performance of sparse arithmetic with ``BlockIndex`` when the number of blocks are large, though recommended to use ``IntIndex`` in such cases (:issue:`13082`)
- increased performance of ``DataFrame.quantile()`` as it now operates per-block (:issue:`11623`)

- Improved performance of float64 hash table operations, fixing some very slow indexing and groupby operations in python 3 (:issue:`13166`, :issue:`13334`)
- Improved performance of ``DataFrameGroupBy.transform`` (:issue:`12737`)


.. _whatsnew_0182.bug_fixes:

Bug Fixes
~~~~~~~~~

- Bug in ``io.json.json_normalize()``, where non-ascii keys raised an exception (:issue:`13213`)
- Bug in ``SparseSeries`` with ``MultiIndex`` ``[]`` indexing may raise ``IndexError`` (:issue:`13144`)
- Bug in ``SparseSeries`` with ``MultiIndex`` ``[]`` indexing result may have normal ``Index`` (:issue:`13144`)
- Bug in ``SparseDataFrame`` in which ``axis=None`` did not default to ``axis=0`` (:issue:`13048`)
- Bug in ``SparseSeries`` and ``SparseDataFrame`` creation with ``object`` dtype may raise ``TypeError`` (:issue:`11633`)
- Bug when passing a not-default-indexed ``Series`` as ``xerr`` or ``yerr`` in ``.plot()`` (:issue:`11858`)
- Bug in matplotlib ``AutoDataFormatter``; this restores the second scaled formatting and re-adds micro-second scaled formatting (:issue:`13131`)
- Bug in selection from a ``HDFStore`` with a fixed format and ``start`` and/or ``stop`` specified will now return the selected range (:issue:`8287`)


- Bug in ``.groupby(..).resample(..)`` when the same object is called multiple times (:issue:`13174`)
- Bug in ``.to_records()`` when index name is a unicode string (:issue:`13172`)

- Bug in calling ``.memory_usage()`` on object which doesn't implement (:issue:`12924`)

- Regression in ``Series.quantile`` with nans (also shows up in ``.median()`` and ``.describe()`` ); furthermore now names the ``Series`` with the quantile (:issue:`13098`, :issue:`13146`)

- Bug in ``SeriesGroupBy.transform`` with datetime values and missing groups (:issue:`13191`)

- Bug in ``Series.str.extractall()`` with ``str`` index raises ``ValueError``  (:issue:`13156`)
- Bug in ``Series.str.extractall()`` with single group and quantifier  (:issue:`13382`)


- Bug in ``PeriodIndex`` and ``Period`` subtraction raises ``AttributeError`` (:issue:`13071`)
- Bug in ``PeriodIndex`` construction returning a ``float64`` index in some circumstances (:issue:`13067`)
- Bug in ``.resample(..)`` with a ``PeriodIndex`` not changing its ``freq`` appropriately when empty (:issue:`13067`)
- Bug in ``.resample(..)`` with a ``PeriodIndex`` not retaining its type or name with an empty ``DataFrame`` appropriately when empty (:issue:`13212`)
- Bug in ``groupby(..).resample(..)`` where passing some keywords would raise an exception (:issue:`13235`)
- Bug in ``.tz_convert`` on a tz-aware ``DateTimeIndex`` that relied on index being sorted for correct results (:issue:`13306`)
- Bug in ``pd.read_hdf()`` where attempting to load an HDF file with a single dataset, that had one or more categorical columns, failed unless the key argument was set to the name of the dataset. (:issue:`13231`)
- Bug in ``.rolling()`` that allowed a negative integer window in contruction of the ``Rolling()`` object, but would later fail on aggregation (:issue:`13383`)


- Bug in various index types, which did not propagate the name of passed index (:issue:`12309`)
- Bug in ``DatetimeIndex``, which did not honour the ``copy=True`` (:issue:`13205`)
- Bug in ``DatetimeIndex.is_normalized`` returns incorrectly for normalized date_range in case of local timezones (:issue:`13459`)

- Bug in ``DataFrame.to_csv()`` in which float values were being quoted even though quotations were specified for non-numeric values only (:issue:`12922`, :issue:`13259`)
- Bug in ``MultiIndex`` slicing where extra elements were returned when level is non-unique (:issue:`12896`)
- Bug in ``.str.replace`` does not raise ``TypeError`` for invalid replacement (:issue:`13438`)


- Bug in ``pd.read_csv()`` with ``engine='python'`` in which ``NaN`` values weren't being detected after data was converted to numeric values (:issue:`13314`)
- Bug in ``pd.read_csv()`` in which the ``nrows`` argument was not properly validated for both engines (:issue:`10476`)
- Bug in ``pd.read_csv()`` with ``engine='python'`` in which infinities of mixed-case forms were not being interpreted properly (:issue:`13274`)
- Bug in ``pd.read_csv()`` with ``engine='python'`` in which trailing ``NaN`` values were not being parsed (:issue:`13320`)
- Bug in ``pd.read_csv()`` with ``engine='python'`` when reading from a tempfile.TemporaryFile on Windows with Python 3 (:issue:`13398`)
- Bug in ``pd.read_csv()`` that prevents ``usecols`` kwarg from accepting single-byte unicode strings (:issue:`13219`)
- Bug in ``pd.read_csv()`` that prevents ``usecols`` from being an empty set (:issue:`13402`)
- Bug in ``pd.read_csv()`` with ``engine=='c'`` in which null ``quotechar`` was not accepted even though ``quoting`` was specified as ``None`` (:issue:`13411`)
- Bug in ``pd.read_csv()`` with ``engine=='c'`` in which fields were not properly cast to float when quoting was specified as non-numeric (:issue:`13411`)
- Bug in ``pd.pivot_table()`` where ``margins_name`` is ignored when ``aggfunc`` is a list (:issue:`13354`)



- Bug in ``Series`` arithmetic raises ``TypeError`` if it contains datetime-like as ``object`` dtype (:issue:`13043`)


- Bug in ``pd.to_datetime()`` when passing invalid datatypes (e.g. bool); will now respect the ``errors`` keyword (:issue:`13176`)
- Bug in ``pd.to_datetime()`` which overflowed on ``int8``, `int16`` dtypes (:issue:`13451`)
- Bug in extension dtype creation where the created types were not is/identical (:issue:`13285`)

- Bug in ``NaT`` - ``Period`` raises ``AttributeError`` (:issue:`13071`)
- Bug in ``Period`` addition raises ``TypeError`` if ``Period`` is on right hand side (:issue:`13069`)
- Bug in ``Peirod`` and ``Series`` or ``Index`` comparison raises ``TypeError`` (:issue:`13200`)
- Bug in ``pd.set_eng_float_format()`` that would prevent NaN's from formatting (:issue:`11981`)
- Bug in ``.unstack`` with ``Categorical`` dtype resets ``.ordered`` to ``True`` (:issue:`13249`)


- Bug in ``Series`` comparison operators when dealing with zero dim NumPy arrays (:issue:`13006`)
- Bug in ``groupby`` where ``apply`` returns different result depending on whether first result is ``None`` or not (:issue:`12824`)

<<<<<<< HEAD

- Bug in ``pd.to_numeric`` when ``errors='coerce'`` and input contains non-hashable objects (:issue:`13324`)


- Bug in ``Categorical.remove_unused_categories()`` changes ``.codes`` dtype to platform int (:issue:`13261`)
=======
- Bug in ``Categorical.remove_unused_categories()`` changes ``.codes`` dtype to platform int (:issue:`13261`)
- Bug in ``pd.read_csv`` in which the ``nrows`` argument was not properly validated for both engines (:issue:`10476`)
>>>>>>> d8560512
<|MERGE_RESOLUTION|>--- conflicted
+++ resolved
@@ -522,13 +522,9 @@
 - Bug in ``Series`` comparison operators when dealing with zero dim NumPy arrays (:issue:`13006`)
 - Bug in ``groupby`` where ``apply`` returns different result depending on whether first result is ``None`` or not (:issue:`12824`)
 
-<<<<<<< HEAD
 
 - Bug in ``pd.to_numeric`` when ``errors='coerce'`` and input contains non-hashable objects (:issue:`13324`)
 
 
 - Bug in ``Categorical.remove_unused_categories()`` changes ``.codes`` dtype to platform int (:issue:`13261`)
-=======
-- Bug in ``Categorical.remove_unused_categories()`` changes ``.codes`` dtype to platform int (:issue:`13261`)
-- Bug in ``pd.read_csv`` in which the ``nrows`` argument was not properly validated for both engines (:issue:`10476`)
->>>>>>> d8560512
+- Bug in ``pd.read_csv`` in which the ``nrows`` argument was not properly validated for both engines (:issue:`10476`)