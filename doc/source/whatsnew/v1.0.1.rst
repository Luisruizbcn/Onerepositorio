.. _whatsnew_101:

What's new in 1.0.1 (??)
------------------------

These are the changes in pandas 1.0.1. See :ref:`release` for a full changelog
including other versions of pandas.

{{ header }}

.. ---------------------------------------------------------------------------

.. _whatsnew_101.regressions:

Fixed regressions
~~~~~~~~~~~~~~~~~

- Fixed regression in :class:`DataFrame` setting values with a slice (e.g. ``df[-4:] = 1``) indexing by label instead of position (:issue:`31469`)
- Fixed regression when indexing a ``Series`` or ``DataFrame`` indexed by ``DatetimeIndex`` with a slice containg a :class:`datetime.date` (:issue:`31501`)
- Fixed regression in :class:`Series` multiplication when multiplying a numeric :class:`Series` with >10000 elements with a timedelta-like scalar (:issue:`31457`)
- Fixed regression in :meth:`GroupBy.apply` if called with a function which returned a non-pandas non-scalar object (e.g. a list or numpy array) (:issue:`31441`)
- Fixed regression in :meth:`to_datetime` when parsing non-nanosecond resolution datetimes (:issue:`31491`)
- Fixed regression in :meth:`~DataFrame.to_csv` where specifying an ``na_rep`` might truncate the values written (:issue:`31447`)
- Fixed regression where setting :attr:`pd.options.display.max_colwidth` was not accepting negative integer. In addition, this behavior has been deprecated in favor of using ``None`` (:issue:`31532`)
- Fixed regression in objTOJSON.c fix return-type warning (:issue:`31463`)
- Fixed regression in :meth:`qcut` when passed a nullable integer. (:issue:`31389`)
- Fixed regression in assigning to a :class:`Series` using a nullable integer dtype (:issue:`31446`)

.. ---------------------------------------------------------------------------

.. _whatsnew_101.deprecations:

Deprecations
~~~~~~~~~~~~

- Support for negative integer for :attr:`pd.options.display.max_colwidth` is deprecated in favor of using ``None`` (:issue:`31532`)

.. ---------------------------------------------------------------------------

.. _whatsnew_101.bug_fixes:

Bug fixes
~~~~~~~~~

**Datetimelike**

- Fixed bug in :meth:`to_datetime` raising when ``cache=True`` and out-of-bound values are present (:issue:`31491`)

**Numeric**

- Bug in dtypes being lost in ``DataFrame.__invert__`` (``~`` operator) with mixed dtypes (:issue:`31183`)
<<<<<<< HEAD
-

Conversion
^^^^^^^^^^

-
-

Strings
^^^^^^^

-
-


Interval
^^^^^^^^

- Bug in :meth:`arrays.IntervalArray.shift` raising a ``TypeError`` when shifting an interval array of integers (:issue:`31495`)
-

Indexing
^^^^^^^^

-
-

Missing
^^^^^^^

-
-

MultiIndex
^^^^^^^^^^

-
-

I/O
^^^

-
-

Plotting
^^^^^^^^

-
-

Groupby/resample/rolling
^^^^^^^^^^^^^^^^^^^^^^^^

-
-


Reshaping
^^^^^^^^^

-
-

Sparse
^^^^^^

-
-

ExtensionArray
^^^^^^^^^^^^^^
=======
  and for extension-array backed ``Series`` and ``DataFrame`` (:issue:`23087`)
>>>>>>> a9d24502

**Plotting**

- Plotting tz-aware timeseries no longer gives UserWarning (:issue:`31205`)


.. ---------------------------------------------------------------------------

.. _whatsnew_101.contributors:

Contributors
~~~~~~~~~~~~<|MERGE_RESOLUTION|>--- conflicted
+++ resolved
@@ -49,82 +49,7 @@
 **Numeric**
 
 - Bug in dtypes being lost in ``DataFrame.__invert__`` (``~`` operator) with mixed dtypes (:issue:`31183`)
-<<<<<<< HEAD
--
-
-Conversion
-^^^^^^^^^^
-
--
--
-
-Strings
-^^^^^^^
-
--
--
-
-
-Interval
-^^^^^^^^
-
-- Bug in :meth:`arrays.IntervalArray.shift` raising a ``TypeError`` when shifting an interval array of integers (:issue:`31495`)
--
-
-Indexing
-^^^^^^^^
-
--
--
-
-Missing
-^^^^^^^
-
--
--
-
-MultiIndex
-^^^^^^^^^^
-
--
--
-
-I/O
-^^^
-
--
--
-
-Plotting
-^^^^^^^^
-
--
--
-
-Groupby/resample/rolling
-^^^^^^^^^^^^^^^^^^^^^^^^
-
--
--
-
-
-Reshaping
-^^^^^^^^^
-
--
--
-
-Sparse
-^^^^^^
-
--
--
-
-ExtensionArray
-^^^^^^^^^^^^^^
-=======
   and for extension-array backed ``Series`` and ``DataFrame`` (:issue:`23087`)
->>>>>>> a9d24502
 
 **Plotting**
 
