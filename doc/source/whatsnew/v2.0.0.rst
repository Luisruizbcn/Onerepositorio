.. _whatsnew_200:

What's new in 2.0.0 (March XX, 2023)
------------------------------------

These are the changes in pandas 2.0.0. See :ref:`release` for a full changelog
including other versions of pandas.

{{ header }}

.. ---------------------------------------------------------------------------
.. _whatsnew_200.enhancements:

Enhancements
~~~~~~~~~~~~

.. _whatsnew_200.enhancements.optional_dependency_management_pip:

Installing optional dependencies with pip extras
^^^^^^^^^^^^^^^^^^^^^^^^^^^^^^^^^^^^^^^^^^^^^^^^
When installing pandas using pip, sets of optional dependencies can also be installed by specifying extras.

.. code-block:: bash

  pip install "pandas[performance, aws]>=2.0.0"

The available extras, found in the :ref:`installation guide<install.dependencies>`, are
``[all, performance, computation, timezone, fss, aws, gcp, excel, parquet, feather, hdf5, spss, postgresql, mysql,
sql-other, html, xml, plot, output_formatting, clipboard, compression, test]`` (:issue:`39164`).

.. _whatsnew_200.enhancements.index_can_hold_numpy_numeric_dtypes:

:class:`Index` can now hold numpy numeric dtypes
^^^^^^^^^^^^^^^^^^^^^^^^^^^^^^^^^^^^^^^^^^^^^^^^

It is now possible to use any numpy numeric dtype in a :class:`Index` (:issue:`42717`).

Previously it was only possible to use ``int64``, ``uint64`` & ``float64`` dtypes:

.. code-block:: ipython

    In [1]: pd.Index([1, 2, 3], dtype=np.int8)
    Out[1]: Int64Index([1, 2, 3], dtype="int64")
    In [2]: pd.Index([1, 2, 3], dtype=np.uint16)
    Out[2]: UInt64Index([1, 2, 3], dtype="uint64")
    In [3]: pd.Index([1, 2, 3], dtype=np.float32)
    Out[3]: Float64Index([1.0, 2.0, 3.0], dtype="float64")

:class:`Int64Index`, :class:`UInt64Index` & :class:`Float64Index` were deprecated in pandas
version 1.4 and have now been removed. Instead :class:`Index` should be used directly, and
can it now take all numpy numeric dtypes, i.e.
``int8``/ ``int16``/``int32``/``int64``/``uint8``/``uint16``/``uint32``/``uint64``/``float32``/``float64`` dtypes:

.. ipython:: python

    pd.Index([1, 2, 3], dtype=np.int8)
    pd.Index([1, 2, 3], dtype=np.uint16)
    pd.Index([1, 2, 3], dtype=np.float32)

The ability for :class:`Index` to hold the numpy numeric dtypes has meant some changes in Pandas
functionality. In particular, operations that previously were forced to create 64-bit indexes,
can now create indexes with lower bit sizes, e.g. 32-bit indexes.

Below is a possibly non-exhaustive list of changes:

1. Instantiating using a numpy numeric array now follows the dtype of the numpy array.
   Previously, all indexes created from numpy numeric arrays were forced to 64-bit. Now,
   for example, ``Index(np.array([1, 2, 3]))`` will be ``int32`` on 32-bit systems, where
   it previously would have been ``int64``` even on 32-bit systems.
   Instantiating :class:`Index` using a list of numbers will still return 64bit dtypes,
   e.g. ``Index([1, 2, 3])`` will have a ``int64`` dtype, which is the same as previously.
2. The various numeric datetime attributes of :class:`DatetimeIndex` (:attr:`~DatetimeIndex.day`,
   :attr:`~DatetimeIndex.month`, :attr:`~DatetimeIndex.year` etc.) were previously in of
   dtype ``int64``, while they were ``int32`` for :class:`arrays.DatetimeArray`. They are now
   ``int32`` on :class:`DatetimeIndex` also:

   .. ipython:: python

       idx = pd.date_range(start='1/1/2018', periods=3, freq='M')
       idx.array.year
       idx.year

3. Level dtypes on Indexes from :meth:`Series.sparse.from_coo` are now of dtype ``int32``,
   the same as they are on the ``rows``/``cols`` on a scipy sparse matrix. Previously they
   were of dtype ``int64``.

   .. ipython:: python

       from scipy import sparse
       A = sparse.coo_matrix(
           ([3.0, 1.0, 2.0], ([1, 0, 0], [0, 2, 3])), shape=(3, 4)
       )
       ser = pd.Series.sparse.from_coo(A)
       ser.index.dtypes

4. :class:`Index` cannot be instantiated using a float16 dtype. Previously instantiating
   an :class:`Index` using dtype ``float16`` resulted in a :class:`Float64Index` with a
   ``float64`` dtype. It row raises a ``NotImplementedError``:

   .. ipython:: python
       :okexcept:

       pd.Index([1, 2, 3], dtype=np.float16)


.. _whatsnew_200.enhancements.io_use_nullable_dtypes_and_dtype_backend:

Configuration option, ``mode.dtype_backend``, to return pyarrow-backed dtypes
^^^^^^^^^^^^^^^^^^^^^^^^^^^^^^^^^^^^^^^^^^^^^^^^^^^^^^^^^^^^^^^^^^^^^^^^^^^^^

The ``use_nullable_dtypes`` keyword argument has been expanded to the following functions to enable automatic conversion to nullable dtypes (:issue:`36712`)

* :func:`read_csv`
* :func:`read_clipboard`
* :func:`read_fwf`
* :func:`read_excel`
* :func:`read_html`
* :func:`read_xml`
* :func:`read_json`
* :func:`read_sql`
* :func:`read_sql_query`
* :func:`read_sql_table`
* :func:`read_orc`
* :func:`read_feather`
* :func:`read_spss`
* :func:`to_numeric`

To simplify opting-in to nullable dtypes for these functions, a new option ``nullable_dtypes`` was added that allows setting
the keyword argument globally to ``True`` if not specified directly. The option can be enabled
through:

.. ipython:: python

    pd.options.mode.nullable_dtypes = True

The option will only work for functions with the keyword ``use_nullable_dtypes``.

Additionally a new global configuration, ``mode.dtype_backend`` can now be used in conjunction with the parameter ``use_nullable_dtypes=True`` in the following functions
to select the nullable dtypes implementation.

* :func:`read_csv`
* :func:`read_clipboard`
* :func:`read_fwf`
* :func:`read_excel`
* :func:`read_html`
* :func:`read_xml`
* :func:`read_json`
* :func:`read_sql`
* :func:`read_sql_query`
* :func:`read_sql_table`
* :func:`read_parquet`
* :func:`read_orc`
* :func:`read_feather`
* :func:`read_spss`
* :func:`to_numeric`


And the following methods will also utilize the ``mode.dtype_backend`` option.

* :meth:`DataFrame.convert_dtypes`
* :meth:`Series.convert_dtypes`

By default, ``mode.dtype_backend`` is set to ``"pandas"`` to return existing, numpy-backed nullable dtypes, but it can also
be set to ``"pyarrow"`` to return pyarrow-backed, nullable :class:`ArrowDtype` (:issue:`48957`, :issue:`49997`).

.. ipython:: python

    import io
    data = io.StringIO("""a,b,c,d,e,f,g,h,i
        1,2.5,True,a,,,,,
        3,4.5,False,b,6,7.5,True,a,
    """)
    with pd.option_context("mode.dtype_backend", "pandas"):
        df = pd.read_csv(data, use_nullable_dtypes=True)
    df.dtypes

    data.seek(0)
    with pd.option_context("mode.dtype_backend", "pyarrow"):
        df_pyarrow = pd.read_csv(data, use_nullable_dtypes=True, engine="pyarrow")
    df_pyarrow.dtypes

Copy-on-Write improvements
^^^^^^^^^^^^^^^^^^^^^^^^^^

- A new lazy copy mechanism that defers the copy until the object in question is modified
  was added to the methods listed in
  :ref:`Copy-on-Write optimizations <copy_on_write.optimizations>`.
  These methods return views when Copy-on-Write is enabled, which provides a significant
  performance improvement compared to the regular execution (:issue:`49473`).

- Accessing a single column of a DataFrame as a Series (e.g. ``df["col"]``) now always
  returns a new object every time it is constructed when Copy-on-Write is enabled (not
  returning multiple times an identical, cached Series object). This ensures that those
  Series objects correctly follow the Copy-on-Write rules (:issue:`49450`)

- The :class:`Series` constructor will now create a lazy copy (deferring the copy until
  a modification to the data happens) when constructing a Series from an existing
  Series with the default of ``copy=False`` (:issue:`50471`)

- The :class:`DataFrame` constructor will now create a lazy copy (deferring the copy until
  a modification to the data happens) when constructing from an existing
  :class:`DataFrame` with the default of ``copy=False`` (:issue:`51239`)

- The :class:`DataFrame` constructor, when constructing a DataFrame from a dictionary
  of Series objects and specifying ``copy=False``, will now use a lazy copy
  of those Series objects for the columns of the DataFrame (:issue:`50777`)

- Trying to set values using chained assignment (for example, ``df["a"][1:3] = 0``)
  will now always raise an exception when Copy-on-Write is enabled. In this mode,
  chained assignment can never work because we are always setting into a temporary
  object that is the result of an indexing operation (getitem), which under
  Copy-on-Write always behaves as a copy. Thus, assigning through a chain
  can never update the original Series or DataFrame. Therefore, an informative
  error is raised to the user instead of silently doing nothing (:issue:`49467`)

- :meth:`DataFrame.replace` will now respect the Copy-on-Write mechanism
  when ``inplace=True``.

- :meth:`DataFrame.transpose` will now respect the Copy-on-Write mechanism.

- Arithmetic operations that can be inplace, e.g. ``ser *= 2`` will now respect the
  Copy-on-Write mechanism.

Copy-on-Write can be enabled through one of

.. code-block:: python

    pd.set_option("mode.copy_on_write", True)


.. code-block:: python

    pd.options.mode.copy_on_write = True

Alternatively, copy on write can be enabled locally through:

.. code-block:: python

    with pd.option_context("mode.copy_on_write", True):
        ...

.. _whatsnew_200.enhancements.other:

Other enhancements
^^^^^^^^^^^^^^^^^^
- Added support for ``str`` accessor methods when using :class:`ArrowDtype`  with a ``pyarrow.string`` type (:issue:`50325`)
- Added support for ``dt`` accessor methods when using :class:`ArrowDtype` with a ``pyarrow.timestamp`` type (:issue:`50954`)
- :func:`read_sas` now supports using ``encoding='infer'`` to correctly read and use the encoding specified by the sas file. (:issue:`48048`)
- :meth:`.DataFrameGroupBy.quantile`, :meth:`.SeriesGroupBy.quantile` and :meth:`.DataFrameGroupBy.std` now preserve nullable dtypes instead of casting to numpy dtypes (:issue:`37493`)
- :meth:`.DataFrameGroupBy.std`, :meth:`.SeriesGroupBy.std` now support datetime64, timedelta64, and :class:`DatetimeTZDtype` dtypes (:issue:`48481`)
- :meth:`Series.add_suffix`, :meth:`DataFrame.add_suffix`, :meth:`Series.add_prefix` and :meth:`DataFrame.add_prefix` support an ``axis`` argument. If ``axis`` is set, the default behaviour of which axis to consider can be overwritten (:issue:`47819`)
- :func:`.testing.assert_frame_equal` now shows the first element where the DataFrames differ, analogously to ``pytest``'s output (:issue:`47910`)
- Added ``index`` parameter to :meth:`DataFrame.to_dict` (:issue:`46398`)
- Added support for extension array dtypes in :func:`merge` (:issue:`44240`)
- Added metadata propagation for binary operators on :class:`DataFrame` (:issue:`28283`)
- Added ``cumsum``, ``cumprod``, ``cummin`` and ``cummax`` to the ``ExtensionArray`` interface via ``_accumulate`` (:issue:`28385`)
- :class:`.CategoricalConversionWarning`, :class:`.InvalidComparison`, :class:`.InvalidVersion`, :class:`.LossySetitemError`, and :class:`.NoBufferPresent` are now exposed in ``pandas.errors`` (:issue:`27656`)
- Fix ``test`` optional_extra by adding missing test package ``pytest-asyncio`` (:issue:`48361`)
- :func:`DataFrame.astype` exception message thrown improved to include column name when type conversion is not possible. (:issue:`47571`)
- :func:`date_range` now supports a ``unit`` keyword ("s", "ms", "us", or "ns") to specify the desired resolution of the output index (:issue:`49106`)
- :func:`timedelta_range` now supports a ``unit`` keyword ("s", "ms", "us", or "ns") to specify the desired resolution of the output index (:issue:`49824`)
- :meth:`DataFrame.to_json` now supports a ``mode`` keyword with supported inputs 'w' and 'a'. Defaulting to 'w', 'a' can be used when lines=True and orient='records' to append record oriented json lines to an existing json file. (:issue:`35849`)
- Added ``name`` parameter to :meth:`IntervalIndex.from_breaks`, :meth:`IntervalIndex.from_arrays` and :meth:`IntervalIndex.from_tuples` (:issue:`48911`)
- Improve exception message when using :func:`.testing.assert_frame_equal` on a :class:`DataFrame` to include the column that is compared (:issue:`50323`)
- Improved error message for :func:`merge_asof` when join-columns were duplicated (:issue:`50102`)
- Added support for extension array dtypes to :func:`get_dummies` (:issue:`32430`)
- Added :meth:`Index.infer_objects` analogous to :meth:`Series.infer_objects` (:issue:`50034`)
- Added ``copy`` parameter to :meth:`Series.infer_objects` and :meth:`DataFrame.infer_objects`, passing ``False`` will avoid making copies for series or columns that are already non-object or where no better dtype can be inferred (:issue:`50096`)
- :meth:`DataFrame.plot.hist` now recognizes ``xlabel`` and ``ylabel`` arguments (:issue:`49793`)
- :meth:`Series.drop_duplicates` has gained ``ignore_index`` keyword to reset index (:issue:`48304`)
- :meth:`Series.dropna` and :meth:`DataFrame.dropna` has gained ``ignore_index`` keyword to reset index (:issue:`31725`)
- Improved error message in :func:`to_datetime` for non-ISO8601 formats, informing users about the position of the first error (:issue:`50361`)
- Improved error message when trying to align :class:`DataFrame` objects (for example, in :func:`DataFrame.compare`) to clarify that "identically labelled" refers to both index and columns (:issue:`50083`)
- Added support for :meth:`Index.min` and :meth:`Index.max` for pyarrow string dtypes (:issue:`51397`)
- Added :meth:`DatetimeIndex.as_unit` and :meth:`TimedeltaIndex.as_unit` to convert to different resolutions; supported resolutions are "s", "ms", "us", and "ns" (:issue:`50616`)
- Added :meth:`Series.dt.unit` and :meth:`Series.dt.as_unit` to convert to different resolutions; supported resolutions are "s", "ms", "us", and "ns" (:issue:`51223`)
- Added new argument ``dtype`` to :func:`read_sql` to be consistent with :func:`read_sql_query` (:issue:`50797`)
- :func:`read_csv`, :func:`read_table`, :func:`read_fwf` and :func:`read_excel` now accept ``date_format`` (:issue:`50601`)
- :func:`to_datetime` now accepts ``"ISO8601"`` as an argument to ``format``, which will match any ISO8601 string (but possibly not identically-formatted) (:issue:`50411`)
- :func:`to_datetime` now accepts ``"mixed"`` as an argument to ``format``, which will infer the format for each element individually (:issue:`50972`)
- Added new argument ``engine`` to :func:`read_json` to support parsing JSON with pyarrow by specifying ``engine="pyarrow"`` (:issue:`48893`)
- Added support for SQLAlchemy 2.0 (:issue:`40686`)
- :class:`Index` set operations :meth:`Index.union`, :meth:`Index.intersection`, :meth:`Index.difference`, and :meth:`Index.symmetric_difference` now support ``sort=True``, which will always return a sorted result, unlike the default ``sort=None`` which does not sort in some cases (:issue:`25151`)
- Added new escape mode "latex-math" to avoid escaping "$" in formatter (:issue:`50040`)

.. ---------------------------------------------------------------------------
.. _whatsnew_200.notable_bug_fixes:

Notable bug fixes
~~~~~~~~~~~~~~~~~

These are bug fixes that might have notable behavior changes.

.. _whatsnew_200.notable_bug_fixes.cumsum_cumprod_overflow:

:meth:`.DataFrameGroupBy.cumsum` and :meth:`.DataFrameGroupBy.cumprod` overflow instead of lossy casting to float
^^^^^^^^^^^^^^^^^^^^^^^^^^^^^^^^^^^^^^^^^^^^^^^^^^^^^^^^^^^^^^^^^^^^^^^^^^^^^^^^^^^^^^^^^^^^^^^^^^^^^^^^^^^^^^^^^

In previous versions we cast to float when applying ``cumsum`` and ``cumprod`` which
lead to incorrect results even if the result could be hold by ``int64`` dtype.
Additionally, the aggregation overflows consistent with numpy and the regular
:meth:`DataFrame.cumprod` and :meth:`DataFrame.cumsum` methods when the limit of
``int64`` is reached (:issue:`37493`).

*Old Behavior*

.. code-block:: ipython

    In [1]: df = pd.DataFrame({"key": ["b"] * 7, "value": 625})
    In [2]: df.groupby("key")["value"].cumprod()[5]
    Out[2]: 5.960464477539062e+16

We return incorrect results with the 6th value.

*New Behavior*

.. ipython:: python

    df = pd.DataFrame({"key": ["b"] * 7, "value": 625})
    df.groupby("key")["value"].cumprod()

We overflow with the 7th value, but the 6th value is still correct.

.. _whatsnew_200.notable_bug_fixes.groupby_nth_filter:

:meth:`.DataFrameGroupBy.nth` and :meth:`.SeriesGroupBy.nth` now behave as filtrations
^^^^^^^^^^^^^^^^^^^^^^^^^^^^^^^^^^^^^^^^^^^^^^^^^^^^^^^^^^^^^^^^^^^^^^^^^^^^^^^^^^^^^^

In previous versions of pandas, :meth:`.DataFrameGroupBy.nth` and
:meth:`.SeriesGroupBy.nth` acted as if they were aggregations. However, for most
inputs ``n``, they may return either zero or multiple rows per group. This means
that they are filtrations, similar to e.g. :meth:`.DataFrameGroupBy.head`. pandas
now treats them as filtrations (:issue:`13666`).

.. ipython:: python

    df = pd.DataFrame({"a": [1, 1, 2, 1, 2], "b": [np.nan, 2.0, 3.0, 4.0, 5.0]})
    gb = df.groupby("a")

*Old Behavior*

.. code-block:: ipython

    In [5]: gb.nth(n=1)
    Out[5]:
       A    B
    1  1  2.0
    4  2  5.0

*New Behavior*

.. ipython:: python

    gb.nth(n=1)

In particular, the index of the result is derived from the input by selecting
the appropriate rows. Also, when ``n`` is larger than the group, no rows instead of
``NaN`` is returned.

*Old Behavior*

.. code-block:: ipython

    In [5]: gb.nth(n=3, dropna="any")
    Out[5]:
        B
    A
    1 NaN
    2 NaN

*New Behavior*

.. ipython:: python

    gb.nth(n=3, dropna="any")

.. ---------------------------------------------------------------------------
.. _whatsnew_200.api_breaking:

Backwards incompatible API changes
~~~~~~~~~~~~~~~~~~~~~~~~~~~~~~~~~~

.. _whatsnew_200.api_breaking.unsupported_datetimelike_dtype_arg:

Construction with datetime64 or timedelta64 dtype with unsupported resolution
^^^^^^^^^^^^^^^^^^^^^^^^^^^^^^^^^^^^^^^^^^^^^^^^^^^^^^^^^^^^^^^^^^^^^^^^^^^^^
In past versions, when constructing a :class:`Series` or :class:`DataFrame` and
passing a "datetime64" or "timedelta64" dtype with unsupported resolution
(i.e. anything other than "ns"), pandas would silently replace the given dtype
with its nanosecond analogue:

*Previous behavior*:

.. code-block:: ipython

   In [5]: pd.Series(["2016-01-01"], dtype="datetime64[s]")
   Out[5]:
   0   2016-01-01
   dtype: datetime64[ns]

   In [6] pd.Series(["2016-01-01"], dtype="datetime64[D]")
   Out[6]:
   0   2016-01-01
   dtype: datetime64[ns]

In pandas 2.0 we support resolutions "s", "ms", "us", and "ns". When passing
a supported dtype (e.g. "datetime64[s]"), the result now has exactly
the requested dtype:

*New behavior*:

.. ipython:: python

   pd.Series(["2016-01-01"], dtype="datetime64[s]")

With an un-supported dtype, pandas now raises instead of silently swapping in
a supported dtype:

*New behavior*:

.. ipython:: python
   :okexcept:

   pd.Series(["2016-01-01"], dtype="datetime64[D]")

.. _whatsnew_200.api_breaking.value_counts:

Value counts sets the resulting name to ``count``
^^^^^^^^^^^^^^^^^^^^^^^^^^^^^^^^^^^^^^^^^^^^^^^^^
In past versions, when running :meth:`Series.value_counts`, the result would inherit
the original object's name, and the result index would be nameless. This would cause
confusion when resetting the index, and the column names would not correspond with the
column values.
Now, the result name will be ``'count'`` (or ``'proportion'`` if ``normalize=True`` was passed),
and the index will be named after the original object (:issue:`49497`).

*Previous behavior*:

.. code-block:: ipython

    In [8]: pd.Series(['quetzal', 'quetzal', 'elk'], name='animal').value_counts()

    Out[2]:
    quetzal    2
    elk        1
    Name: animal, dtype: int64

*New behavior*:

.. ipython:: python

    pd.Series(['quetzal', 'quetzal', 'elk'], name='animal').value_counts()

Likewise for other ``value_counts`` methods (for example, :meth:`DataFrame.value_counts`).

.. _whatsnew_200.api_breaking.astype_to_unsupported_datetimelike:

Disallow astype conversion to non-supported datetime64/timedelta64 dtypes
^^^^^^^^^^^^^^^^^^^^^^^^^^^^^^^^^^^^^^^^^^^^^^^^^^^^^^^^^^^^^^^^^^^^^^^^^
In previous versions, converting a :class:`Series` or :class:`DataFrame`
from ``datetime64[ns]`` to a different ``datetime64[X]`` dtype would return
with ``datetime64[ns]`` dtype instead of the requested dtype. In pandas 2.0,
support is added for "datetime64[s]", "datetime64[ms]", and "datetime64[us]" dtypes,
so converting to those dtypes gives exactly the requested dtype:

*Previous behavior*:

.. ipython:: python

   idx = pd.date_range("2016-01-01", periods=3)
   ser = pd.Series(idx)

*Previous behavior*:

.. code-block:: ipython

   In [4]: ser.astype("datetime64[s]")
   Out[4]:
   0   2016-01-01
   1   2016-01-02
   2   2016-01-03
   dtype: datetime64[ns]

With the new behavior, we get exactly the requested dtype:

*New behavior*:

.. ipython:: python

   ser.astype("datetime64[s]")

For non-supported resolutions e.g. "datetime64[D]", we raise instead of silently
ignoring the requested dtype:

*New behavior*:

.. ipython:: python
   :okexcept:

   ser.astype("datetime64[D]")

For conversion from ``timedelta64[ns]`` dtypes, the old behavior converted
to a floating point format.

*Previous behavior*:

.. ipython:: python

   idx = pd.timedelta_range("1 Day", periods=3)
   ser = pd.Series(idx)

*Previous behavior*:

.. code-block:: ipython

   In [7]: ser.astype("timedelta64[s]")
   Out[7]:
   0     86400.0
   1    172800.0
   2    259200.0
   dtype: float64

   In [8]: ser.astype("timedelta64[D]")
   Out[8]:
   0    1.0
   1    2.0
   2    3.0
   dtype: float64

The new behavior, as for datetime64, either gives exactly the requested dtype or raises:

*New behavior*:

.. ipython:: python
   :okexcept:

   ser.astype("timedelta64[s]")
   ser.astype("timedelta64[D]")

.. _whatsnew_200.api_breaking.default_to_stdlib_tzinfos:

UTC and fixed-offset timezones default to standard-library tzinfo objects
^^^^^^^^^^^^^^^^^^^^^^^^^^^^^^^^^^^^^^^^^^^^^^^^^^^^^^^^^^^^^^^^^^^^^^^^^
In previous versions, the default ``tzinfo`` object used to represent UTC
was ``pytz.UTC``. In pandas 2.0, we default to ``datetime.timezone.utc`` instead.
Similarly, for timezones represent fixed UTC offsets, we use ``datetime.timezone``
objects instead of ``pytz.FixedOffset`` objects. See (:issue:`34916`)

*Previous behavior*:

.. code-block:: ipython

   In [2]: ts = pd.Timestamp("2016-01-01", tz="UTC")
   In [3]: type(ts.tzinfo)
   Out[3]: pytz.UTC

   In [4]: ts2 = pd.Timestamp("2016-01-01 04:05:06-07:00")
   In [3]: type(ts2.tzinfo)
   Out[5]: pytz._FixedOffset

*New behavior*:

.. ipython:: python

   ts = pd.Timestamp("2016-01-01", tz="UTC")
   type(ts.tzinfo)

   ts2 = pd.Timestamp("2016-01-01 04:05:06-07:00")
   type(ts2.tzinfo)

For timezones that are neither UTC nor fixed offsets, e.g. "US/Pacific", we
continue to default to ``pytz`` objects.

.. _whatsnew_200.api_breaking.zero_len_indexes:

Empty DataFrames/Series will now default to have a ``RangeIndex``
^^^^^^^^^^^^^^^^^^^^^^^^^^^^^^^^^^^^^^^^^^^^^^^^^^^^^^^^^^^^^^^^^

Before, constructing an empty (where ``data`` is ``None`` or an empty list-like argument) :class:`Series` or :class:`DataFrame` without
specifying the axes (``index=None``, ``columns=None``) would return the axes as empty :class:`Index` with object dtype.

Now, the axes return an empty :class:`RangeIndex` (:issue:`49572`).

*Previous behavior*:

.. code-block:: ipython

   In [8]: pd.Series().index
   Out[8]:
   Index([], dtype='object')

   In [9] pd.DataFrame().axes
   Out[9]:
   [Index([], dtype='object'), Index([], dtype='object')]

*New behavior*:

.. ipython:: python

   pd.Series().index
   pd.DataFrame().axes

.. _whatsnew_200.api_breaking.to_latex:

DataFrame to LaTeX has a new render engine
^^^^^^^^^^^^^^^^^^^^^^^^^^^^^^^^^^^^^^^^^^

The existing :meth:`DataFrame.to_latex` has been restructured to utilise the
extended implementation previously available under :meth:`.Styler.to_latex`.
The arguments signature is similar, albeit ``col_space`` has been removed since
it is ignored by LaTeX engines. This render engine also requires ``jinja2`` as a
dependency which needs to be installed, since rendering is based upon jinja2 templates.

The pandas latex options below are no longer used and have been removed. The generic
max rows and columns arguments remain but for this functionality should be replaced
by the Styler equivalents.
The alternative options giving similar functionality are indicated below:

- ``display.latex.escape``: replaced with ``styler.format.escape``,
- ``display.latex.longtable``: replaced with ``styler.latex.environment``,
- ``display.latex.multicolumn``, ``display.latex.multicolumn_format`` and
  ``display.latex.multirow``: replaced with ``styler.sparse.rows``,
  ``styler.sparse.columns``, ``styler.latex.multirow_align`` and
  ``styler.latex.multicol_align``,
- ``display.latex.repr``: replaced with ``styler.render.repr``,
- ``display.max_rows`` and ``display.max_columns``: replace with
  ``styler.render.max_rows``, ``styler.render.max_columns`` and
  ``styler.render.max_elements``.

Note that due to this change some defaults have also changed:

- ``multirow`` now defaults to *True*.
- ``multirow_align`` defaults to *"r"* instead of *"l"*.
- ``multicol_align`` defaults to *"r"* instead of *"l"*.
- ``escape`` now defaults to *False*.

Note that the behaviour of ``_repr_latex_`` is also changed. Previously
setting ``display.latex.repr`` would generate LaTeX only when using nbconvert for a
JupyterNotebook, and not when the user is running the notebook. Now the
``styler.render.repr`` option allows control of the specific output
within JupyterNotebooks for operations (not just on nbconvert). See :issue:`39911`.

.. _whatsnew_200.api_breaking.deps:

Increased minimum versions for dependencies
^^^^^^^^^^^^^^^^^^^^^^^^^^^^^^^^^^^^^^^^^^^
Some minimum supported versions of dependencies were updated.
If installed, we now require:

+-------------------+-----------------+----------+---------+
| Package           | Minimum Version | Required | Changed |
+===================+=================+==========+=========+
| mypy (dev)        | 1.0             |          |    X    |
+-------------------+-----------------+----------+---------+
| pytest (dev)      | 7.0.0           |          |    X    |
+-------------------+-----------------+----------+---------+
| pytest-xdist (dev)| 2.2.0           |          |    X    |
+-------------------+-----------------+----------+---------+
| hypothesis (dev)  | 6.34.2          |          |    X    |
+-------------------+-----------------+----------+---------+
| python-dateutil   | 2.8.2           |    X     |    X    |
+-------------------+-----------------+----------+---------+

For `optional libraries <https://pandas.pydata.org/docs/getting_started/install.html>`_ the general recommendation is to use the latest version.
The following table lists the lowest version per library that is currently being tested throughout the development of pandas.
Optional libraries below the lowest tested version may still work, but are not considered supported.

+-----------------+-----------------+---------+
| Package         | Minimum Version | Changed |
+=================+=================+=========+
| pyarrow         | 7.0.0           |    X    |
+-----------------+-----------------+---------+
| matplotlib      | 3.6.1           |    X    |
+-----------------+-----------------+---------+
| fastparquet     | 0.6.3           |    X    |
+-----------------+-----------------+---------+
| xarray          | 0.21.0          |    X    |
+-----------------+-----------------+---------+

See :ref:`install.dependencies` and :ref:`install.optional_dependencies` for more.

Datetimes are now parsed with a consistent format
^^^^^^^^^^^^^^^^^^^^^^^^^^^^^^^^^^^^^^^^^^^^^^^^^

In the past, :func:`to_datetime` guessed the format for each element independently. This was appropriate for some cases where elements had mixed date formats - however, it would regularly cause problems when users expected a consistent format but the function would switch formats between elements. As of version 2.0.0, parsing will use a consistent format, determined by the first non-NA value (unless the user specifies a format, in which case that is used).

*Old behavior*:

.. code-block:: ipython

   In [1]: ser = pd.Series(['13-01-2000', '12-01-2000'])
   In [2]: pd.to_datetime(ser)
   Out[2]:
   0   2000-01-13
   1   2000-12-01
   dtype: datetime64[ns]

*New behavior*:

.. ipython:: python
    :okwarning:

     ser = pd.Series(['13-01-2000', '12-01-2000'])
     pd.to_datetime(ser)

Note that this affects :func:`read_csv` as well.

If you still need to parse dates with inconsistent formats, you can use
``format='mixed`` (possibly alongside ``dayfirst``) ::

     ser = pd.Series(['13-01-2000', '12 January 2000'])
     pd.to_datetime(ser, format='mixed', dayfirst=True)

or, if your formats are all ISO8601 (but possibly not identically-formatted) ::

     ser = pd.Series(['2020-01-01', '2020-01-01 03:00'])
     pd.to_datetime(ser, format='ISO8601')

.. _whatsnew_200.api_breaking.other:

Other API changes
^^^^^^^^^^^^^^^^^
- The ``freq``, ``tz``, ``nanosecond``, and ``unit`` keywords in the :class:`Timestamp` constructor are now keyword-only (:issue:`45307`, :issue:`32526`)
- Passing ``nanoseconds`` greater than 999 or less than 0 in :class:`Timestamp` now raises a ``ValueError`` (:issue:`48538`, :issue:`48255`)
- :func:`read_csv`: specifying an incorrect number of columns with ``index_col`` of now raises ``ParserError`` instead of ``IndexError`` when using the c parser.
- Default value of ``dtype`` in :func:`get_dummies` is changed to ``bool`` from ``uint8`` (:issue:`45848`)
- :meth:`DataFrame.astype`, :meth:`Series.astype`, and :meth:`DatetimeIndex.astype` casting datetime64 data to any of "datetime64[s]", "datetime64[ms]", "datetime64[us]" will return an object with the given resolution instead of coercing back to "datetime64[ns]" (:issue:`48928`)
- :meth:`DataFrame.astype`, :meth:`Series.astype`, and :meth:`DatetimeIndex.astype` casting timedelta64 data to any of "timedelta64[s]", "timedelta64[ms]", "timedelta64[us]" will return an object with the given resolution instead of coercing to "float64" dtype (:issue:`48963`)
- :meth:`DatetimeIndex.astype`, :meth:`TimedeltaIndex.astype`, :meth:`PeriodIndex.astype` :meth:`Series.astype`, :meth:`DataFrame.astype` with ``datetime64``, ``timedelta64`` or :class:`PeriodDtype` dtypes no longer allow converting to integer dtypes other than "int64", do ``obj.astype('int64', copy=False).astype(dtype)`` instead (:issue:`49715`)
- :meth:`Index.astype` now allows casting from ``float64`` dtype to datetime-like dtypes, matching :class:`Series` behavior (:issue:`49660`)
- Passing data with dtype of "timedelta64[s]", "timedelta64[ms]", or "timedelta64[us]" to :class:`TimedeltaIndex`, :class:`Series`, or :class:`DataFrame` constructors will now retain that dtype instead of casting to "timedelta64[ns]"; timedelta64 data with lower resolution will be cast to the lowest supported resolution "timedelta64[s]" (:issue:`49014`)
- Passing ``dtype`` of "timedelta64[s]", "timedelta64[ms]", or "timedelta64[us]" to :class:`TimedeltaIndex`, :class:`Series`, or :class:`DataFrame` constructors will now retain that dtype instead of casting to "timedelta64[ns]"; passing a dtype with lower resolution for :class:`Series` or :class:`DataFrame` will be cast to the lowest supported resolution "timedelta64[s]" (:issue:`49014`)
- Passing a ``np.datetime64`` object with non-nanosecond resolution to :class:`Timestamp` will retain the input resolution if it is "s", "ms", "us", or "ns"; otherwise it will be cast to the closest supported resolution (:issue:`49008`)
- Passing ``datetime64`` values with resolution other than nanosecond to :func:`to_datetime` will retain the input resolution if it is "s", "ms", "us", or "ns"; otherwise it will be cast to the closest supported resolution (:issue:`50369`)
- Passing integer values and a non-nanosecond datetime64 dtype (e.g. "datetime64[s]") :class:`DataFrame`, :class:`Series`, or :class:`Index` will treat the values as multiples of the dtype's unit, matching the behavior of e.g. ``Series(np.array(values, dtype="M8[s]"))`` (:issue:`51092`)
- Passing a string in ISO-8601 format to :class:`Timestamp` will retain the resolution of the parsed input if it is "s", "ms", "us", or "ns"; otherwise it will be cast to the closest supported resolution (:issue:`49737`)
- The ``other`` argument in :meth:`DataFrame.mask` and :meth:`Series.mask` now defaults to ``no_default`` instead of ``np.nan`` consistent with :meth:`DataFrame.where` and :meth:`Series.where`. Entries will be filled with the corresponding NULL value (``np.nan`` for numpy dtypes, ``pd.NA`` for extension dtypes). (:issue:`49111`)
- Changed behavior of :meth:`Series.quantile` and :meth:`DataFrame.quantile` with :class:`SparseDtype` to retain sparse dtype (:issue:`49583`)
- When creating a :class:`Series` with a object-dtype :class:`Index` of datetime objects, pandas no longer silently converts the index to a :class:`DatetimeIndex` (:issue:`39307`, :issue:`23598`)
- :func:`pandas.testing.assert_index_equal` with parameter ``exact="equiv"`` now considers two indexes equal when both are either a :class:`RangeIndex` or :class:`Index` with an ``int64`` dtype. Previously it meant either a :class:`RangeIndex` or a :class:`Int64Index` (:issue:`51098`)
- :meth:`Series.unique` with dtype "timedelta64[ns]" or "datetime64[ns]" now returns :class:`TimedeltaArray` or :class:`DatetimeArray` instead of ``numpy.ndarray`` (:issue:`49176`)
- :func:`to_datetime` and :class:`DatetimeIndex` now allow sequences containing both ``datetime`` objects and numeric entries, matching :class:`Series` behavior (:issue:`49037`, :issue:`50453`)
- :func:`pandas.api.types.is_string_dtype` now only returns ``True`` for array-likes with ``dtype=object`` when the elements are inferred to be strings (:issue:`15585`)
- Passing a sequence containing ``datetime`` objects and ``date`` objects to :class:`Series` constructor will return with ``object`` dtype instead of ``datetime64[ns]`` dtype, consistent with :class:`Index` behavior (:issue:`49341`)
- Passing strings that cannot be parsed as datetimes to :class:`Series` or :class:`DataFrame` with ``dtype="datetime64[ns]"`` will raise instead of silently ignoring the keyword and returning ``object`` dtype (:issue:`24435`)
- Passing a sequence containing a type that cannot be converted to :class:`Timedelta` to :func:`to_timedelta` or to the :class:`Series` or :class:`DataFrame` constructor with ``dtype="timedelta64[ns]"`` or to :class:`TimedeltaIndex` now raises ``TypeError`` instead of ``ValueError`` (:issue:`49525`)
- Changed behavior of :class:`Index` constructor with sequence containing at least one ``NaT`` and everything else either ``None`` or ``NaN`` to infer ``datetime64[ns]`` dtype instead of ``object``, matching :class:`Series` behavior (:issue:`49340`)
- :func:`read_stata` with parameter ``index_col`` set to ``None`` (the default) will now set the index on the returned :class:`DataFrame` to a :class:`RangeIndex` instead of a :class:`Int64Index` (:issue:`49745`)
- Changed behavior of :class:`Index`, :class:`Series`, and :class:`DataFrame` arithmetic methods when working with object-dtypes, the results no longer do type inference on the result of the array operations, use ``result.infer_objects(copy=False)`` to do type inference on the result (:issue:`49999`, :issue:`49714`)
- Changed behavior of :class:`Index` constructor with an object-dtype ``numpy.ndarray`` containing all-``bool`` values or all-complex values, this will now retain object dtype, consistent with the :class:`Series` behavior (:issue:`49594`)
- Changed behavior of :meth:`Series.astype` from object-dtype containing ``bytes`` objects to string dtypes; this now does ``val.decode()`` on bytes objects instead of ``str(val)``, matching :meth:`Index.astype` behavior (:issue:`45326`)
- Added ``"None"`` to default ``na_values`` in :func:`read_csv` (:issue:`50286`)
- Changed behavior of :class:`Series` and :class:`DataFrame` constructors when given an integer dtype and floating-point data that is not round numbers, this now raises ``ValueError`` instead of silently retaining the float dtype; do ``Series(data)`` or ``DataFrame(data)`` to get the old behavior, and ``Series(data).astype(dtype)`` or ``DataFrame(data).astype(dtype)`` to get the specified dtype (:issue:`49599`)
- Changed behavior of :meth:`DataFrame.shift` with ``axis=1``, an integer ``fill_value``, and homogeneous datetime-like dtype, this now fills new columns with integer dtypes instead of casting to datetimelike (:issue:`49842`)
- Files are now closed when encountering an exception in :func:`read_json` (:issue:`49921`)
- Changed behavior of :func:`read_csv`, :func:`read_json` & :func:`read_fwf`, where the index will now always be a :class:`RangeIndex`, when no index is specified. Previously the index would be a :class:`Index` with dtype ``object`` if the new DataFrame/Series has length 0 (:issue:`49572`)
- :meth:`DataFrame.values`, :meth:`DataFrame.to_numpy`, :meth:`DataFrame.xs`, :meth:`DataFrame.reindex`, :meth:`DataFrame.fillna`, and :meth:`DataFrame.replace` no longer silently consolidate the underlying arrays; do ``df = df.copy()`` to ensure consolidation (:issue:`49356`)
- Creating a new DataFrame using a full slice on both axes with :attr:`~DataFrame.loc`
  or :attr:`~DataFrame.iloc` (thus, ``df.loc[:, :]`` or ``df.iloc[:, :]``) now returns a
  new DataFrame (shallow copy) instead of the original DataFrame, consistent with other
  methods to get a full slice (for example ``df.loc[:]`` or ``df[:]``) (:issue:`49469`)
- The :class:`Series` and :class:`DataFrame` constructors will now return a shallow copy
  (i.e. share data, but not attributes) when passed a Series and DataFrame,
  respectively, and with the default of ``copy=False`` (and if no other keyword triggers
  a copy). Previously, the new Series or DataFrame would share the index attribute (e.g.
  ``df.index = ...`` would also update the index of the parent or child) (:issue:`49523`)
- Disallow computing ``cumprod`` for :class:`Timedelta` object; previously this returned incorrect values (:issue:`50246`)
- :class:`DataFrame` objects read from a :class:`HDFStore` file without an index now have a :class:`RangeIndex` instead of an ``int64`` index (:issue:`51076`)
- Instantiating an :class:`Index` with an numeric numpy dtype with data containing :class:`NA` and/or :class:`NaT` now raises a ``ValueError``. Previously a ``TypeError`` was raised (:issue:`51050`)
- Loading a JSON file with duplicate columns using ``read_json(orient='split')`` renames columns to avoid duplicates, as :func:`read_csv` and the other readers do (:issue:`50370`)
- The levels of the index of the :class:`Series` returned from ``Series.sparse.from_coo`` now always have dtype ``int32``. Previously they had dtype ``int64`` (:issue:`50926`)
- :func:`to_datetime` with ``unit`` of either "Y" or "M" will now raise if a sequence contains a non-round ``float`` value, matching the ``Timestamp`` behavior (:issue:`50301`)
- The methods :meth:`Series.round`, :meth:`DataFrame.__invert__`, :meth:`Series.__invert__`, :meth:`DataFrame.swapaxes`, :meth:`DataFrame.first`, :meth:`DataFrame.last`, :meth:`Series.first`, :meth:`Series.last` and :meth:`DataFrame.align` will now always return new objects (:issue:`51032`)
- :class:`DataFrame` and :class:`DataFrameGroupBy` aggregations (e.g. "sum") with object-dtype columns no longer infer non-object dtypes for their results, explicitly call ``result.infer_objects(copy=False)`` on the result to obtain the old behavior (:issue:`51205`, :issue:`49603`)
- Division by zero with :class:`ArrowDtype` dtypes returns ``-inf``, ``nan``, or ``inf`` depending on the numerator, instead of raising (:issue:`51541`)
- Added :func:`pandas.api.types.is_any_real_numeric_dtype` to check for real numeric dtypes (:issue:`51152`)
- :meth:`~arrays.ArrowExtensionArray.value_counts` now returns data with :class:`ArrowDtype` with ``pyarrow.int64`` type instead of ``"Int64"`` type (:issue:`51462`)

.. note::

    A current PDEP proposes the deprecation and removal of the keywords ``inplace`` and ``copy``
    for all but a small subset of methods from the pandas API. The current discussion takes place
    at `here <https://github.com/pandas-dev/pandas/pull/51466>`_. The keywords won't be necessary
    anymore in the context of Copy-on-Write. If this proposal is accepted, both
    keywords would be deprecated in the next release of pandas and removed in pandas 3.0.

.. ---------------------------------------------------------------------------
.. _whatsnew_200.deprecations:

Deprecations
~~~~~~~~~~~~
- Deprecated parsing datetime strings with system-local timezone to ``tzlocal``, pass a ``tz`` keyword or explicitly call ``tz_localize`` instead (:issue:`50791`)
- Deprecated argument ``infer_datetime_format`` in :func:`to_datetime` and :func:`read_csv`, as a strict version of it is now the default (:issue:`48621`)
- Deprecated behavior of :func:`to_datetime` with ``unit`` when parsing strings, in a future version these will be parsed as datetimes (matching unit-less behavior) instead of cast to floats. To retain the old behavior, cast strings to numeric types before calling :func:`to_datetime` (:issue:`50735`)
- Deprecated :func:`pandas.io.sql.execute` (:issue:`50185`)
- :meth:`Index.is_boolean` has been deprecated. Use :func:`pandas.api.types.is_bool_dtype` instead (:issue:`50042`)
- :meth:`Index.is_integer` has been deprecated. Use :func:`pandas.api.types.is_integer_dtype` instead (:issue:`50042`)
- :meth:`Index.is_floating` has been deprecated. Use :func:`pandas.api.types.is_float_dtype` instead (:issue:`50042`)
- :meth:`Index.holds_integer` has been deprecated. Use :func:`pandas.api.types.infer_dtype` instead (:issue:`50243`)
- :meth:`Index.is_numeric` has been deprecated. Use :func:`pandas.api.types.is_any_real_numeric_dtype` instead (:issue:`50042`,:issue:`51152`)
- :meth:`Index.is_categorical` has been deprecated. Use :func:`pandas.api.types.is_categorical_dtype` instead (:issue:`50042`)
- :meth:`Index.is_object` has been deprecated. Use :func:`pandas.api.types.is_object_dtype` instead (:issue:`50042`)
- :meth:`Index.is_interval` has been deprecated. Use :func:`pandas.api.types.is_interval_dtype` instead (:issue:`50042`)
- Deprecated argument ``date_parser`` in :func:`read_csv`, :func:`read_table`, :func:`read_fwf`, and :func:`read_excel` in favour of ``date_format`` (:issue:`50601`)
- Deprecated ``all`` and ``any`` reductions with ``datetime64`` and :class:`DatetimeTZDtype` dtypes, use e.g. ``(obj != pd.Timestamp(0), tz=obj.tz).all()`` instead (:issue:`34479`)
- Deprecated unused arguments ``*args`` and ``**kwargs`` in :class:`Resampler` (:issue:`50977`)
- Deprecated calling ``float`` or ``int`` on a single element :class:`Series` to return a ``float`` or ``int`` respectively. Extract the element before calling ``float`` or ``int`` instead (:issue:`51101`)
- Deprecated :meth:`Grouper.groups`, use :meth:`Groupby.groups` instead (:issue:`51182`)
- Deprecated :meth:`Grouper.grouper`, use :meth:`Groupby.grouper` instead (:issue:`51182`)
- Deprecated :meth:`Grouper.obj`, use :meth:`Groupby.obj` instead (:issue:`51206`)
- Deprecated :meth:`Grouper.indexer`, use :meth:`Resampler.indexer` instead (:issue:`51206`)
- Deprecated :meth:`Grouper.ax`, use :meth:`Resampler.ax` instead (:issue:`51206`)
- Deprecated :meth:`Series.pad` in favor of :meth:`Series.ffill` (:issue:`33396`)
- Deprecated :meth:`Series.backfill` in favor of :meth:`Series.bfill` (:issue:`33396`)
- Deprecated :meth:`DataFrame.pad` in favor of :meth:`DataFrame.ffill` (:issue:`33396`)
- Deprecated :meth:`DataFrame.backfill` in favor of :meth:`DataFrame.bfill` (:issue:`33396`)
- Deprecated :meth:`~pandas.io.stata.StataReader.close`. Use :class:`~pandas.io.stata.StataReader` as a context manager instead (:issue:`49228`)

.. ---------------------------------------------------------------------------
.. _whatsnew_200.prior_deprecations:

Removal of prior version deprecations/changes
~~~~~~~~~~~~~~~~~~~~~~~~~~~~~~~~~~~~~~~~~~~~~
- Removed :class:`Int64Index`, :class:`UInt64Index` and :class:`Float64Index`. See also :ref:`here <whatsnew_200.enhancements.index_can_hold_numpy_numeric_dtypes>` for more information (:issue:`42717`)
- Removed deprecated :attr:`Timestamp.freq`, :attr:`Timestamp.freqstr` and argument ``freq`` from the :class:`Timestamp` constructor and :meth:`Timestamp.fromordinal` (:issue:`14146`)
- Removed deprecated :class:`CategoricalBlock`, :meth:`Block.is_categorical`, require datetime64 and timedelta64 values to be wrapped in :class:`DatetimeArray` or :class:`TimedeltaArray` before passing to :meth:`Block.make_block_same_class`, require ``DatetimeTZBlock.values`` to have the correct ndim when passing to the :class:`BlockManager` constructor, and removed the "fastpath" keyword from the :class:`SingleBlockManager` constructor (:issue:`40226`, :issue:`40571`)
- Removed deprecated global option ``use_inf_as_null`` in favor of ``use_inf_as_na`` (:issue:`17126`)
- Removed deprecated module ``pandas.core.index`` (:issue:`30193`)
- Removed deprecated alias ``pandas.core.tools.datetimes.to_time``, import the function directly from ``pandas.core.tools.times`` instead (:issue:`34145`)
- Removed deprecated alias ``pandas.io.json.json_normalize``, import the function directly from ``pandas.json_normalize`` instead (:issue:`27615`)
- Removed deprecated :meth:`Categorical.to_dense`, use ``np.asarray(cat)`` instead (:issue:`32639`)
- Removed deprecated :meth:`Categorical.take_nd` (:issue:`27745`)
- Removed deprecated :meth:`Categorical.mode`, use ``Series(cat).mode()`` instead (:issue:`45033`)
- Removed deprecated :meth:`Categorical.is_dtype_equal` and :meth:`CategoricalIndex.is_dtype_equal` (:issue:`37545`)
- Removed deprecated :meth:`CategoricalIndex.take_nd` (:issue:`30702`)
- Removed deprecated :meth:`Index.is_type_compatible` (:issue:`42113`)
- Removed deprecated :meth:`Index.is_mixed`, check ``index.inferred_type`` directly instead (:issue:`32922`)
- Removed deprecated :func:`pandas.api.types.is_categorical`; use :func:`pandas.api.types.is_categorical_dtype` instead  (:issue:`33385`)
- Removed deprecated :meth:`Index.asi8` (:issue:`37877`)
- Enforced deprecation changing behavior when passing ``datetime64[ns]`` dtype data and timezone-aware dtype to :class:`Series`, interpreting the values as wall-times instead of UTC times, matching :class:`DatetimeIndex` behavior (:issue:`41662`)
- Enforced deprecation changing behavior when applying a numpy ufunc on multiple non-aligned (on the index or columns) :class:`DataFrame` that will now align the inputs first (:issue:`39239`)
- Removed deprecated :meth:`DataFrame._AXIS_NUMBERS`, :meth:`DataFrame._AXIS_NAMES`, :meth:`Series._AXIS_NUMBERS`, :meth:`Series._AXIS_NAMES` (:issue:`33637`)
- Removed deprecated :meth:`Index.to_native_types`, use ``obj.astype(str)`` instead (:issue:`36418`)
- Removed deprecated :meth:`Series.iteritems`, :meth:`DataFrame.iteritems`, use ``obj.items`` instead (:issue:`45321`)
- Removed deprecated :meth:`DataFrame.lookup` (:issue:`35224`)
- Removed deprecated :meth:`Series.append`, :meth:`DataFrame.append`, use :func:`concat` instead (:issue:`35407`)
- Removed deprecated :meth:`Series.iteritems`, :meth:`DataFrame.iteritems` and :meth:`HDFStore.iteritems` use ``obj.items`` instead (:issue:`45321`)
- Removed deprecated :meth:`DatetimeIndex.union_many` (:issue:`45018`)
- Removed deprecated ``weekofyear`` and ``week`` attributes of :class:`DatetimeArray`, :class:`DatetimeIndex` and ``dt`` accessor in favor of ``isocalendar().week`` (:issue:`33595`)
- Removed deprecated :meth:`RangeIndex._start`, :meth:`RangeIndex._stop`, :meth:`RangeIndex._step`, use ``start``, ``stop``, ``step`` instead (:issue:`30482`)
- Removed deprecated :meth:`DatetimeIndex.to_perioddelta`, Use ``dtindex - dtindex.to_period(freq).to_timestamp()`` instead (:issue:`34853`)
- Removed deprecated :meth:`.Styler.hide_index` and :meth:`.Styler.hide_columns` (:issue:`49397`)
- Removed deprecated :meth:`.Styler.set_na_rep` and :meth:`.Styler.set_precision` (:issue:`49397`)
- Removed deprecated :meth:`.Styler.where` (:issue:`49397`)
- Removed deprecated :meth:`.Styler.render` (:issue:`49397`)
- Removed deprecated argument ``col_space`` in :meth:`DataFrame.to_latex` (:issue:`47970`)
- Removed deprecated argument ``null_color`` in :meth:`.Styler.highlight_null` (:issue:`49397`)
- Removed deprecated argument ``check_less_precise`` in :meth:`.testing.assert_frame_equal`, :meth:`.testing.assert_extension_array_equal`, :meth:`.testing.assert_series_equal`,  :meth:`.testing.assert_index_equal` (:issue:`30562`)
- Removed deprecated ``null_counts`` argument in :meth:`DataFrame.info`. Use ``show_counts`` instead (:issue:`37999`)
- Removed deprecated :meth:`Index.is_monotonic`, and :meth:`Series.is_monotonic`; use ``obj.is_monotonic_increasing`` instead (:issue:`45422`)
- Removed deprecated :meth:`Index.is_all_dates` (:issue:`36697`)
- Enforced deprecation disallowing passing a timezone-aware :class:`Timestamp` and ``dtype="datetime64[ns]"`` to :class:`Series` or :class:`DataFrame` constructors (:issue:`41555`)
- Enforced deprecation disallowing passing a sequence of timezone-aware values and ``dtype="datetime64[ns]"`` to to :class:`Series` or :class:`DataFrame` constructors (:issue:`41555`)
- Enforced deprecation disallowing ``numpy.ma.mrecords.MaskedRecords`` in the :class:`DataFrame` constructor; pass ``"{name: data[name] for name in data.dtype.names}`` instead (:issue:`40363`)
- Enforced deprecation disallowing unit-less "datetime64" dtype in :meth:`Series.astype` and :meth:`DataFrame.astype` (:issue:`47844`)
- Enforced deprecation disallowing using ``.astype`` to convert a ``datetime64[ns]`` :class:`Series`, :class:`DataFrame`, or :class:`DatetimeIndex` to timezone-aware dtype, use ``obj.tz_localize`` or ``ser.dt.tz_localize`` instead (:issue:`39258`)
- Enforced deprecation disallowing using ``.astype`` to convert a timezone-aware :class:`Series`, :class:`DataFrame`, or :class:`DatetimeIndex` to timezone-naive ``datetime64[ns]`` dtype, use ``obj.tz_localize(None)`` or ``obj.tz_convert("UTC").tz_localize(None)`` instead (:issue:`39258`)
- Enforced deprecation disallowing passing non boolean argument to sort in :func:`concat` (:issue:`44629`)
- Removed Date parser functions :func:`~pandas.io.date_converters.parse_date_time`,
  :func:`~pandas.io.date_converters.parse_date_fields`, :func:`~pandas.io.date_converters.parse_all_fields`
  and :func:`~pandas.io.date_converters.generic_parser` (:issue:`24518`)
- Removed argument ``index`` from the :class:`core.arrays.SparseArray` constructor (:issue:`43523`)
- Remove argument ``squeeze`` from :meth:`DataFrame.groupby` and :meth:`Series.groupby` (:issue:`32380`)
- Removed deprecated ``apply``, ``apply_index``, ``__call__``, ``onOffset``, and ``isAnchored`` attributes from :class:`DateOffset` (:issue:`34171`)
- Removed ``keep_tz`` argument in :meth:`DatetimeIndex.to_series` (:issue:`29731`)
- Remove arguments ``names`` and ``dtype`` from :meth:`Index.copy` and ``levels`` and ``codes`` from :meth:`MultiIndex.copy` (:issue:`35853`, :issue:`36685`)
- Remove argument ``inplace`` from :meth:`MultiIndex.set_levels` and :meth:`MultiIndex.set_codes` (:issue:`35626`)
- Removed arguments ``verbose`` and ``encoding`` from :meth:`DataFrame.to_excel` and :meth:`Series.to_excel` (:issue:`47912`)
- Removed argument ``line_terminator`` from :meth:`DataFrame.to_csv` and :meth:`Series.to_csv`, use ``lineterminator`` instead (:issue:`45302`)
- Removed argument ``inplace`` from :meth:`DataFrame.set_axis` and :meth:`Series.set_axis`, use ``obj = obj.set_axis(..., copy=False)`` instead (:issue:`48130`)
- Disallow passing positional arguments to :meth:`MultiIndex.set_levels` and :meth:`MultiIndex.set_codes` (:issue:`41485`)
- Disallow parsing to Timedelta strings with components with units "Y", "y", or "M", as these do not represent unambiguous durations (:issue:`36838`)
- Removed :meth:`MultiIndex.is_lexsorted` and :meth:`MultiIndex.lexsort_depth` (:issue:`38701`)
- Removed argument ``how`` from :meth:`PeriodIndex.astype`, use :meth:`PeriodIndex.to_timestamp` instead (:issue:`37982`)
- Removed argument ``try_cast`` from :meth:`DataFrame.mask`, :meth:`DataFrame.where`, :meth:`Series.mask` and :meth:`Series.where` (:issue:`38836`)
- Removed argument ``tz`` from :meth:`Period.to_timestamp`, use ``obj.to_timestamp(...).tz_localize(tz)`` instead (:issue:`34522`)
- Removed argument ``sort_columns`` in :meth:`DataFrame.plot` and :meth:`Series.plot` (:issue:`47563`)
- Removed argument ``is_copy`` from :meth:`DataFrame.take` and :meth:`Series.take` (:issue:`30615`)
- Removed argument ``kind`` from :meth:`Index.get_slice_bound`, :meth:`Index.slice_indexer` and :meth:`Index.slice_locs` (:issue:`41378`)
- Removed arguments ``prefix``, ``squeeze``, ``error_bad_lines`` and ``warn_bad_lines`` from :func:`read_csv` (:issue:`40413`, :issue:`43427`)
- Removed arguments ``squeeze`` from :func:`read_excel` (:issue:`43427`)
- Removed argument ``datetime_is_numeric`` from :meth:`DataFrame.describe` and :meth:`Series.describe` as datetime data will always be summarized as numeric data (:issue:`34798`)
- Disallow passing list ``key`` to :meth:`Series.xs` and :meth:`DataFrame.xs`, pass a tuple instead (:issue:`41789`)
- Disallow subclass-specific keywords (e.g. "freq", "tz", "names", "closed") in the :class:`Index` constructor (:issue:`38597`)
- Removed argument ``inplace`` from :meth:`Categorical.remove_unused_categories` (:issue:`37918`)
- Disallow passing non-round floats to :class:`Timestamp` with ``unit="M"`` or ``unit="Y"`` (:issue:`47266`)
- Remove keywords ``convert_float`` and ``mangle_dupe_cols`` from :func:`read_excel` (:issue:`41176`)
- Remove keyword ``mangle_dupe_cols`` from :func:`read_csv` and :func:`read_table` (:issue:`48137`)
- Removed ``errors`` keyword from :meth:`DataFrame.where`, :meth:`Series.where`, :meth:`DataFrame.mask` and :meth:`Series.mask` (:issue:`47728`)
- Disallow passing non-keyword arguments to :func:`read_excel` except ``io`` and ``sheet_name`` (:issue:`34418`)
- Disallow passing non-keyword arguments to :meth:`DataFrame.drop` and :meth:`Series.drop` except ``labels`` (:issue:`41486`)
- Disallow passing non-keyword arguments to :meth:`DataFrame.fillna` and :meth:`Series.fillna` except ``value`` (:issue:`41485`)
- Disallow passing non-keyword arguments to :meth:`StringMethods.split` and :meth:`StringMethods.rsplit` except for ``pat`` (:issue:`47448`)
- Disallow passing non-keyword arguments to :meth:`DataFrame.set_index` except ``keys`` (:issue:`41495`)
- Disallow passing non-keyword arguments to :meth:`Resampler.interpolate` except ``method`` (:issue:`41699`)
- Disallow passing non-keyword arguments to :meth:`DataFrame.reset_index` and :meth:`Series.reset_index` except ``level`` (:issue:`41496`)
- Disallow passing non-keyword arguments to :meth:`DataFrame.dropna` and :meth:`Series.dropna` (:issue:`41504`)
- Disallow passing non-keyword arguments to :meth:`ExtensionArray.argsort` (:issue:`46134`)
- Disallow passing non-keyword arguments to :meth:`Categorical.sort_values` (:issue:`47618`)
- Disallow passing non-keyword arguments to :meth:`Index.drop_duplicates` and :meth:`Series.drop_duplicates` (:issue:`41485`)
- Disallow passing non-keyword arguments to :meth:`DataFrame.drop_duplicates` except for ``subset`` (:issue:`41485`)
- Disallow passing non-keyword arguments to :meth:`DataFrame.sort_index` and :meth:`Series.sort_index` (:issue:`41506`)
- Disallow passing non-keyword arguments to :meth:`DataFrame.interpolate` and :meth:`Series.interpolate` except for ``method`` (:issue:`41510`)
- Disallow passing non-keyword arguments to :meth:`DataFrame.any` and :meth:`Series.any` (:issue:`44896`)
- Disallow passing non-keyword arguments to :meth:`Index.set_names` except for ``names`` (:issue:`41551`)
- Disallow passing non-keyword arguments to :meth:`Index.join` except for ``other`` (:issue:`46518`)
- Disallow passing non-keyword arguments to :func:`concat` except for ``objs`` (:issue:`41485`)
- Disallow passing non-keyword arguments to :func:`pivot` except for ``data`` (:issue:`48301`)
- Disallow passing non-keyword arguments to :meth:`DataFrame.pivot` (:issue:`48301`)
- Disallow passing non-keyword arguments to :func:`read_html` except for ``io`` (:issue:`27573`)
- Disallow passing non-keyword arguments to :func:`read_json` except for ``path_or_buf`` (:issue:`27573`)
- Disallow passing non-keyword arguments to :func:`read_sas` except for ``filepath_or_buffer`` (:issue:`47154`)
- Disallow passing non-keyword arguments to :func:`read_stata` except for ``filepath_or_buffer`` (:issue:`48128`)
- Disallow passing non-keyword arguments to :func:`read_csv` except ``filepath_or_buffer`` (:issue:`41485`)
- Disallow passing non-keyword arguments to :func:`read_table` except ``filepath_or_buffer`` (:issue:`41485`)
- Disallow passing non-keyword arguments to :func:`read_fwf` except ``filepath_or_buffer`` (:issue:`44710`)
- Disallow passing non-keyword arguments to :func:`read_xml` except for ``path_or_buffer`` (:issue:`45133`)
- Disallow passing non-keyword arguments to :meth:`Series.mask` and :meth:`DataFrame.mask` except ``cond`` and ``other`` (:issue:`41580`)
- Disallow passing non-keyword arguments to :meth:`DataFrame.to_stata` except for ``path`` (:issue:`48128`)
- Disallow passing non-keyword arguments to :meth:`DataFrame.where` and :meth:`Series.where` except for ``cond`` and ``other`` (:issue:`41523`)
- Disallow passing non-keyword arguments to :meth:`Series.set_axis` and :meth:`DataFrame.set_axis` except for ``labels`` (:issue:`41491`)
- Disallow passing non-keyword arguments to :meth:`Series.rename_axis` and :meth:`DataFrame.rename_axis` except for ``mapper`` (:issue:`47587`)
- Disallow passing non-keyword arguments to :meth:`Series.clip` and :meth:`DataFrame.clip` (:issue:`41511`)
- Disallow passing non-keyword arguments to :meth:`Series.bfill`, :meth:`Series.ffill`, :meth:`DataFrame.bfill` and :meth:`DataFrame.ffill` (:issue:`41508`)
- Disallow passing non-keyword arguments to :meth:`DataFrame.replace`, :meth:`Series.replace` except for ``to_replace`` and ``value`` (:issue:`47587`)
- Disallow passing non-keyword arguments to :meth:`DataFrame.sort_values` except for ``by`` (:issue:`41505`)
- Disallow passing non-keyword arguments to :meth:`Series.sort_values` (:issue:`41505`)
- Disallow passing non-keyword arguments to :meth:`DataFrame.reindex` except for ``labels`` (:issue:`17966`)
- Disallow :meth:`Index.reindex` with non-unique :class:`Index` objects (:issue:`42568`)
- Disallowed constructing :class:`Categorical` with scalar ``data`` (:issue:`38433`)
- Disallowed constructing :class:`CategoricalIndex` without passing ``data`` (:issue:`38944`)
- Removed :meth:`.Rolling.validate`, :meth:`.Expanding.validate`, and :meth:`.ExponentialMovingWindow.validate` (:issue:`43665`)
- Removed :attr:`Rolling.win_type` returning ``"freq"`` (:issue:`38963`)
- Removed :attr:`Rolling.is_datetimelike` (:issue:`38963`)
- Removed the ``level`` keyword in :class:`DataFrame` and :class:`Series` aggregations; use ``groupby`` instead (:issue:`39983`)
- Removed deprecated :meth:`Timedelta.delta`, :meth:`Timedelta.is_populated`, and :attr:`Timedelta.freq` (:issue:`46430`, :issue:`46476`)
- Removed deprecated :attr:`NaT.freq` (:issue:`45071`)
- Removed deprecated :meth:`Categorical.replace`, use :meth:`Series.replace` instead (:issue:`44929`)
- Removed the ``numeric_only`` keyword from :meth:`Categorical.min` and :meth:`Categorical.max` in favor of ``skipna`` (:issue:`48821`)
- Changed behavior of :meth:`DataFrame.median` and :meth:`DataFrame.mean` with ``numeric_only=None`` to not exclude datetime-like columns THIS NOTE WILL BE IRRELEVANT ONCE ``numeric_only=None`` DEPRECATION IS ENFORCED (:issue:`29941`)
- Removed :func:`is_extension_type` in favor of :func:`is_extension_array_dtype` (:issue:`29457`)
- Removed ``.ExponentialMovingWindow.vol`` (:issue:`39220`)
- Removed :meth:`Index.get_value` and :meth:`Index.set_value` (:issue:`33907`, :issue:`28621`)
- Removed :meth:`Series.slice_shift` and :meth:`DataFrame.slice_shift` (:issue:`37601`)
- Remove :meth:`DataFrameGroupBy.pad` and :meth:`DataFrameGroupBy.backfill` (:issue:`45076`)
- Remove ``numpy`` argument from :func:`read_json` (:issue:`30636`)
- Disallow passing abbreviations for ``orient`` in :meth:`DataFrame.to_dict` (:issue:`32516`)
- Disallow partial slicing on an non-monotonic :class:`DatetimeIndex` with keys which are not in Index. This now raises a ``KeyError`` (:issue:`18531`)
- Removed ``get_offset`` in favor of :func:`to_offset` (:issue:`30340`)
- Removed the ``warn`` keyword in :func:`infer_freq` (:issue:`45947`)
- Removed the ``include_start`` and ``include_end`` arguments in :meth:`DataFrame.between_time` in favor of ``inclusive`` (:issue:`43248`)
- Removed the ``closed`` argument in :meth:`date_range` and :meth:`bdate_range` in favor of ``inclusive`` argument (:issue:`40245`)
- Removed the ``center`` keyword in :meth:`DataFrame.expanding` (:issue:`20647`)
- Removed the ``truediv`` keyword from :func:`eval` (:issue:`29812`)
- Removed the ``method`` and ``tolerance`` arguments in :meth:`Index.get_loc`. Use ``index.get_indexer([label], method=..., tolerance=...)`` instead (:issue:`42269`)
- Removed the ``pandas.datetime`` submodule (:issue:`30489`)
- Removed the ``pandas.np`` submodule (:issue:`30296`)
- Removed ``pandas.util.testing`` in favor of ``pandas.testing`` (:issue:`30745`)
- Removed :meth:`Series.str.__iter__` (:issue:`28277`)
- Removed ``pandas.SparseArray`` in favor of :class:`arrays.SparseArray` (:issue:`30642`)
- Removed ``pandas.SparseSeries`` and ``pandas.SparseDataFrame``, including pickle support. (:issue:`30642`)
- Enforced disallowing passing an integer ``fill_value`` to :meth:`DataFrame.shift` and :meth:`Series.shift`` with datetime64, timedelta64, or period dtypes (:issue:`32591`)
- Enforced disallowing a string column label into ``times`` in :meth:`DataFrame.ewm` (:issue:`43265`)
- Enforced disallowing passing ``True`` and ``False`` into ``inclusive`` in :meth:`Series.between` in favor of ``"both"`` and ``"neither"`` respectively (:issue:`40628`)
- Enforced disallowing using ``usecols`` with out of bounds indices for ``read_csv`` with ``engine="c"`` (:issue:`25623`)
- Enforced disallowing the use of ``**kwargs`` in :class:`.ExcelWriter`; use the keyword argument ``engine_kwargs`` instead (:issue:`40430`)
- Enforced disallowing a tuple of column labels into :meth:`.DataFrameGroupBy.__getitem__` (:issue:`30546`)
- Enforced disallowing missing labels when indexing with a sequence of labels on a level of a :class:`MultiIndex`. This now raises a ``KeyError`` (:issue:`42351`)
- Enforced disallowing setting values with ``.loc`` using a positional slice. Use ``.loc`` with labels or ``.iloc`` with positions instead (:issue:`31840`)
- Enforced disallowing positional indexing with a ``float`` key even if that key is a round number, manually cast to integer instead (:issue:`34193`)
- Enforced disallowing using a :class:`DataFrame` indexer with ``.iloc``, use ``.loc`` instead for automatic alignment (:issue:`39022`)
- Enforced disallowing ``set`` or ``dict`` indexers in ``__getitem__`` and ``__setitem__`` methods (:issue:`42825`)
- Enforced disallowing indexing on a :class:`Index` or positional indexing on a :class:`Series` producing multi-dimensional objects e.g. ``obj[:, None]``, convert to numpy before indexing instead (:issue:`35141`)
- Enforced disallowing ``dict`` or ``set`` objects in ``suffixes`` in :func:`merge` (:issue:`34810`)
- Enforced disallowing :func:`merge` to produce duplicated columns through the ``suffixes`` keyword and already existing columns (:issue:`22818`)
- Enforced disallowing using :func:`merge` or :func:`join` on a different number of levels (:issue:`34862`)
- Enforced disallowing ``value_name`` argument in :func:`DataFrame.melt` to match an element in the :class:`DataFrame` columns (:issue:`35003`)
- Enforced disallowing passing ``showindex`` into ``**kwargs`` in :func:`DataFrame.to_markdown` and :func:`Series.to_markdown` in favor of ``index`` (:issue:`33091`)
- Removed setting Categorical._codes directly (:issue:`41429`)
- Removed setting Categorical.categories directly (:issue:`47834`)
- Removed argument ``inplace`` from :meth:`Categorical.add_categories`, :meth:`Categorical.remove_categories`, :meth:`Categorical.set_categories`, :meth:`Categorical.rename_categories`, :meth:`Categorical.reorder_categories`, :meth:`Categorical.set_ordered`, :meth:`Categorical.as_ordered`, :meth:`Categorical.as_unordered` (:issue:`37981`, :issue:`41118`, :issue:`41133`, :issue:`47834`)
- Enforced :meth:`Rolling.count` with ``min_periods=None`` to default to the size of the window (:issue:`31302`)
- Renamed ``fname`` to ``path`` in :meth:`DataFrame.to_parquet`, :meth:`DataFrame.to_stata` and :meth:`DataFrame.to_feather` (:issue:`30338`)
- Enforced disallowing indexing a :class:`Series` with a single item list with a slice (e.g. ``ser[[slice(0, 2)]]``). Either convert the list to tuple, or pass the slice directly instead (:issue:`31333`)
- Changed behavior indexing on a :class:`DataFrame` with a :class:`DatetimeIndex` index using a string indexer, previously this operated as a slice on rows, now it operates like any other column key; use ``frame.loc[key]`` for the old behavior (:issue:`36179`)
- Enforced the ``display.max_colwidth`` option to not accept negative integers (:issue:`31569`)
- Removed the ``display.column_space`` option in favor of ``df.to_string(col_space=...)`` (:issue:`47280`)
- Removed the deprecated method ``mad`` from pandas classes (:issue:`11787`)
- Removed the deprecated method ``tshift`` from pandas classes (:issue:`11631`)
- Changed behavior of empty data passed into :class:`Series`; the default dtype will be ``object`` instead of ``float64`` (:issue:`29405`)
- Changed the behavior of :meth:`DatetimeIndex.union`, :meth:`DatetimeIndex.intersection`, and :meth:`DatetimeIndex.symmetric_difference` with mismatched timezones to convert to UTC instead of casting to object dtype (:issue:`39328`)
- Changed the behavior of :func:`to_datetime` with argument "now" with ``utc=False`` to match ``Timestamp("now")`` (:issue:`18705`)
- Changed the behavior of indexing on a timezone-aware :class:`DatetimeIndex` with a timezone-naive ``datetime`` object or vice-versa; these now behave like any other non-comparable type by raising ``KeyError`` (:issue:`36148`)
- Changed the behavior of :meth:`Index.reindex`, :meth:`Series.reindex`, and :meth:`DataFrame.reindex` with a ``datetime64`` dtype and a ``datetime.date`` object for ``fill_value``; these are no longer considered equivalent to ``datetime.datetime`` objects so the reindex casts to object dtype (:issue:`39767`)
- Changed behavior of :meth:`SparseArray.astype` when given a dtype that is not explicitly ``SparseDtype``, cast to the exact requested dtype rather than silently using a ``SparseDtype`` instead (:issue:`34457`)
- Changed behavior of :meth:`Index.ravel` to return a view on the original :class:`Index` instead of a ``np.ndarray`` (:issue:`36900`)
- Changed behavior of :meth:`Series.to_frame` and :meth:`Index.to_frame` with explicit ``name=None`` to use ``None`` for the column name instead of the index's name or default ``0`` (:issue:`45523`)
- Changed behavior of :func:`concat` with one array of ``bool``-dtype and another of integer dtype, this now returns ``object`` dtype instead of integer dtype; explicitly cast the bool object to integer before concatenating to get the old behavior (:issue:`45101`)
- Changed behavior of :class:`DataFrame` constructor given floating-point ``data`` and an integer ``dtype``, when the data cannot be cast losslessly, the floating point dtype is retained, matching :class:`Series` behavior (:issue:`41170`)
- Changed behavior of :class:`Index` constructor when given a ``np.ndarray`` with object-dtype containing numeric entries; this now retains object dtype rather than inferring a numeric dtype, consistent with :class:`Series` behavior (:issue:`42870`)
- Changed behavior of :meth:`Index.__and__`, :meth:`Index.__or__` and :meth:`Index.__xor__` to behave as logical operations (matching :class:`Series` behavior) instead of aliases for set operations (:issue:`37374`)
- Changed behavior of :class:`DataFrame` constructor when passed a list whose first element is a :class:`Categorical`, this now treats the elements as rows casting to ``object`` dtype, consistent with behavior for other types (:issue:`38845`)
- Changed behavior of :class:`DataFrame` constructor when passed a ``dtype`` (other than int) that the data cannot be cast to; it now raises instead of silently ignoring the dtype (:issue:`41733`)
- Changed the behavior of :class:`Series` constructor, it will no longer infer a datetime64 or timedelta64 dtype from string entries (:issue:`41731`)
- Changed behavior of :class:`Timestamp` constructor with a ``np.datetime64`` object and a ``tz`` passed to interpret the input as a wall-time as opposed to a UTC time (:issue:`42288`)
- Changed behavior of :meth:`Timestamp.utcfromtimestamp` to return a timezone-aware object satisfying ``Timestamp.utcfromtimestamp(val).timestamp() == val`` (:issue:`45083`)
- Changed behavior of :class:`Index` constructor when passed a ``SparseArray`` or ``SparseDtype`` to retain that dtype instead of casting to ``numpy.ndarray`` (:issue:`43930`)
- Changed behavior of setitem-like operations (``__setitem__``, ``fillna``, ``where``, ``mask``, ``replace``, ``insert``, fill_value for ``shift``) on an object with :class:`DatetimeTZDtype` when using a value with a non-matching timezone, the value will be cast to the object's timezone instead of casting both to object-dtype (:issue:`44243`)
- Changed behavior of :class:`Index`, :class:`Series`, :class:`DataFrame` constructors with floating-dtype data and a :class:`DatetimeTZDtype`, the data are now interpreted as UTC-times instead of wall-times, consistent with how integer-dtype data are treated (:issue:`45573`)
- Changed behavior of :class:`Series` and :class:`DataFrame` constructors with integer dtype and floating-point data containing ``NaN``, this now raises ``IntCastingNaNError`` (:issue:`40110`)
- Changed behavior of :class:`Series` and :class:`DataFrame` constructors with an integer ``dtype`` and values that are too large to losslessly cast to this dtype, this now raises ``ValueError`` (:issue:`41734`)
- Changed behavior of :class:`Series` and :class:`DataFrame` constructors with an integer ``dtype`` and values having either ``datetime64`` or ``timedelta64`` dtypes, this now raises ``TypeError``, use ``values.view("int64")`` instead (:issue:`41770`)
- Removed the deprecated ``base`` and ``loffset`` arguments from :meth:`pandas.DataFrame.resample`, :meth:`pandas.Series.resample` and :class:`pandas.Grouper`. Use ``offset`` or ``origin`` instead (:issue:`31809`)
- Changed behavior of :meth:`Series.fillna` and :meth:`DataFrame.fillna` with ``timedelta64[ns]`` dtype and an incompatible ``fill_value``; this now casts to ``object`` dtype instead of raising, consistent with the behavior with other dtypes (:issue:`45746`)
- Change the default argument of ``regex`` for :meth:`Series.str.replace` from ``True`` to ``False``. Additionally, a single character ``pat`` with ``regex=True`` is now treated as a regular expression instead of a string literal. (:issue:`36695`, :issue:`24804`)
- Changed behavior of :meth:`DataFrame.any` and :meth:`DataFrame.all` with ``bool_only=True``; object-dtype columns with all-bool values will no longer be included, manually cast to ``bool`` dtype first (:issue:`46188`)
- Changed behavior of :meth:`DataFrame.max`, :class:`DataFrame.min`, :class:`DataFrame.mean`, :class:`DataFrame.median`, :class:`DataFrame.skew`, :class:`DataFrame.kurt` with ``axis=None`` to return a scalar applying the aggregation across both axes (:issue:`45072`)
- Changed behavior of comparison of a :class:`Timestamp` with a ``datetime.date`` object; these now compare as un-equal and raise on inequality comparisons, matching the ``datetime.datetime`` behavior (:issue:`36131`)
- Changed behavior of comparison of ``NaT`` with a ``datetime.date`` object; these now raise on inequality comparisons (:issue:`39196`)
- Enforced deprecation of silently dropping columns that raised a ``TypeError`` in :class:`Series.transform` and :class:`DataFrame.transform` when used with a list or dictionary (:issue:`43740`)
- Changed behavior of :meth:`DataFrame.apply` with list-like so that any partial failure will raise an error (:issue:`43740`)
- Changed behaviour of :meth:`DataFrame.to_latex` to now use the Styler implementation via :meth:`.Styler.to_latex` (:issue:`47970`)
- Changed behavior of :meth:`Series.__setitem__` with an integer key and a :class:`Float64Index` when the key is not present in the index; previously we treated the key as positional (behaving like ``series.iloc[key] = val``), now we treat it is a label (behaving like ``series.loc[key] = val``), consistent with :meth:`Series.__getitem__`` behavior (:issue:`33469`)
- Removed ``na_sentinel`` argument from :func:`factorize`, :meth:`.Index.factorize`, and :meth:`.ExtensionArray.factorize` (:issue:`47157`)
- Changed behavior of :meth:`Series.diff` and :meth:`DataFrame.diff` with :class:`ExtensionDtype` dtypes whose arrays do not implement ``diff``, these now raise ``TypeError`` rather than casting to numpy (:issue:`31025`)
- Enforced deprecation of calling numpy "ufunc"s on :class:`DataFrame` with ``method="outer"``; this now raises ``NotImplementedError`` (:issue:`36955`)
- Enforced deprecation disallowing passing ``numeric_only=True`` to :class:`Series` reductions (``rank``, ``any``, ``all``, ...) with non-numeric dtype (:issue:`47500`)
- Changed behavior of :meth:`.DataFrameGroupBy.apply` and :meth:`.SeriesGroupBy.apply` so that ``group_keys`` is respected even if a transformer is detected (:issue:`34998`)
- Comparisons between a :class:`DataFrame` and a :class:`Series` where the frame's columns do not match the series's index raise ``ValueError`` instead of automatically aligning, do ``left, right = left.align(right, axis=1, copy=False)`` before comparing (:issue:`36795`)
- Enforced deprecation ``numeric_only=None`` (the default) in DataFrame reductions that would silently drop columns that raised; ``numeric_only`` now defaults to ``False`` (:issue:`41480`)
- Changed default of ``numeric_only`` to ``False`` in all DataFrame methods with that argument (:issue:`46096`, :issue:`46906`)
- Changed default of ``numeric_only`` to ``False`` in :meth:`Series.rank` (:issue:`47561`)
- Enforced deprecation of silently dropping nuisance columns in groupby and resample operations when ``numeric_only=False`` (:issue:`41475`)
- Enforced deprecation of silently dropping nuisance columns in :class:`Rolling`, :class:`Expanding`, and :class:`ExponentialMovingWindow` ops. This will now raise a :class:`.errors.DataError` (:issue:`42834`)
- Changed behavior in setting values with ``df.loc[:, foo] = bar`` or ``df.iloc[:, foo] = bar``, these now always attempt to set values inplace before falling back to casting (:issue:`45333`)
- Changed default of ``numeric_only`` in various :class:`.DataFrameGroupBy` methods; all methods now default to ``numeric_only=False`` (:issue:`46072`)
- Changed default of ``numeric_only`` to ``False`` in :class:`.Resampler` methods (:issue:`47177`)
- Using the method :meth:`.DataFrameGroupBy.transform` with a callable that returns DataFrames will align to the input's index (:issue:`47244`)
- When providing a list of columns of length one to :meth:`DataFrame.groupby`, the keys that are returned by iterating over the resulting :class:`DataFrameGroupBy` object will now be tuples of length one (:issue:`47761`)
- Removed deprecated methods :meth:`ExcelWriter.write_cells`, :meth:`ExcelWriter.save`, :meth:`ExcelWriter.cur_sheet`, :meth:`ExcelWriter.handles`, :meth:`ExcelWriter.path` (:issue:`45795`)
- The :class:`ExcelWriter` attribute ``book`` can no longer be set; it is still available to be accessed and mutated (:issue:`48943`)
- Removed unused ``*args`` and ``**kwargs`` in :class:`Rolling`, :class:`Expanding`, and :class:`ExponentialMovingWindow` ops (:issue:`47851`)
- Removed the deprecated argument ``line_terminator`` from :meth:`DataFrame.to_csv` (:issue:`45302`)
- Removed the deprecated argument ``label`` from :func:`lreshape` (:issue:`30219`)
- Arguments after ``expr`` in :meth:`DataFrame.eval` and :meth:`DataFrame.query` are keyword-only (:issue:`47587`)
- Removed :meth:`Index._get_attributes_dict` (:issue:`50648`)
- Removed :meth:`Series.__array_wrap__` (:issue:`50648`)
- Changed behavior of :meth:`.DataFrame.value_counts` to return a :class:`Series` with :class:`MultiIndex` for any list-like(one element or not) but an :class:`Index` for a single label (:issue:`50829`)

.. ---------------------------------------------------------------------------
.. _whatsnew_200.performance:

Performance improvements
~~~~~~~~~~~~~~~~~~~~~~~~
- Performance improvement in :meth:`.DataFrameGroupBy.median` and :meth:`.SeriesGroupBy.median` and :meth:`.DataFrameGroupBy.cumprod` for nullable dtypes (:issue:`37493`)
- Performance improvement in :meth:`.DataFrameGroupBy.all`, :meth:`.DataFrameGroupBy.any`, :meth:`.SeriesGroupBy.all`, and :meth:`.SeriesGroupBy.any` for object dtype (:issue:`50623`)
- Performance improvement in :meth:`MultiIndex.argsort` and :meth:`MultiIndex.sort_values` (:issue:`48406`)
- Performance improvement in :meth:`MultiIndex.size` (:issue:`48723`)
- Performance improvement in :meth:`MultiIndex.union` without missing values and without duplicates (:issue:`48505`, :issue:`48752`)
- Performance improvement in :meth:`MultiIndex.difference` (:issue:`48606`)
- Performance improvement in :class:`MultiIndex` set operations with sort=None (:issue:`49010`)
- Performance improvement in :meth:`.DataFrameGroupBy.mean`, :meth:`.SeriesGroupBy.mean`, :meth:`.DataFrameGroupBy.var`, and :meth:`.SeriesGroupBy.var` for extension array dtypes (:issue:`37493`)
- Performance improvement in :meth:`MultiIndex.isin` when ``level=None`` (:issue:`48622`, :issue:`49577`)
- Performance improvement in :meth:`MultiIndex.putmask` (:issue:`49830`)
- Performance improvement in :meth:`Index.union` and :meth:`MultiIndex.union` when index contains duplicates (:issue:`48900`)
- Performance improvement in :meth:`Series.rank` for pyarrow-backed dtypes (:issue:`50264`)
- Performance improvement in :meth:`Series.searchsorted` for pyarrow-backed dtypes (:issue:`50447`)
- Performance improvement in :meth:`Series.fillna` for extension array dtypes (:issue:`49722`, :issue:`50078`)
- Performance improvement in :meth:`Index.join`, :meth:`Index.intersection` and :meth:`Index.union` for masked and arrow dtypes when :class:`Index` is monotonic (:issue:`50310`, :issue:`51365`)
- Performance improvement for :meth:`Series.value_counts` with nullable dtype (:issue:`48338`)
- Performance improvement for :class:`Series` constructor passing integer numpy array with nullable dtype (:issue:`48338`)
- Performance improvement for :class:`DatetimeIndex` constructor passing a list (:issue:`48609`)
- Performance improvement in :func:`merge` and :meth:`DataFrame.join` when joining on a sorted :class:`MultiIndex` (:issue:`48504`)
- Performance improvement in :func:`to_datetime` when parsing strings with timezone offsets (:issue:`50107`)
- Performance improvement in :meth:`DataFrame.loc` and :meth:`Series.loc` for tuple-based indexing of a :class:`MultiIndex` (:issue:`48384`)
- Performance improvement for :meth:`Series.replace` with categorical dtype (:issue:`49404`)
- Performance improvement for :meth:`MultiIndex.unique` (:issue:`48335`)
- Performance improvement for indexing operations with nullable and arrow dtypes (:issue:`49420`, :issue:`51316`)
- Performance improvement for :func:`concat` with extension array backed indexes (:issue:`49128`, :issue:`49178`)
- Performance improvement for :func:`api.types.infer_dtype` (:issue:`51054`)
- Reduce memory usage of :meth:`DataFrame.to_pickle`/:meth:`Series.to_pickle` when using BZ2 or LZMA (:issue:`49068`)
- Performance improvement for :class:`~arrays.StringArray` constructor passing a numpy array with type ``np.str_`` (:issue:`49109`)
- Performance improvement in :meth:`~arrays.IntervalArray.from_tuples` (:issue:`50620`)
- Performance improvement in :meth:`~arrays.ArrowExtensionArray.factorize` (:issue:`49177`)
- Performance improvement in :meth:`~arrays.ArrowExtensionArray.__setitem__` (:issue:`50248`, :issue:`50632`)
- Performance improvement in :class:`~arrays.ArrowExtensionArray` comparison methods when array contains NA (:issue:`50524`)
- Performance improvement in :meth:`~arrays.ArrowExtensionArray.to_numpy` (:issue:`49973`, :issue:`51227`)
- Performance improvement when parsing strings to :class:`BooleanDtype` (:issue:`50613`)
- Performance improvement in :meth:`DataFrame.join` when joining on a subset of a :class:`MultiIndex` (:issue:`48611`)
- Performance improvement for :meth:`MultiIndex.intersection` (:issue:`48604`)
- Performance improvement in :meth:`DataFrame.__setitem__` (:issue:`46267`)
- Performance improvement in ``var`` and ``std`` for nullable dtypes (:issue:`48379`).
- Performance improvement when iterating over pyarrow and nullable dtypes (:issue:`49825`, :issue:`49851`)
- Performance improvements to :func:`read_sas` (:issue:`47403`, :issue:`47405`, :issue:`47656`, :issue:`48502`)
- Memory improvement in :meth:`RangeIndex.sort_values` (:issue:`48801`)
- Performance improvement in :meth:`Series.to_numpy` if ``copy=True`` by avoiding copying twice (:issue:`24345`)
- Performance improvement in :meth:`Series.rename` with :class:`MultiIndex` (:issue:`21055`)
- Performance improvement in :class:`DataFrameGroupBy` and :class:`SeriesGroupBy` when ``by`` is a categorical type and ``sort=False`` (:issue:`48976`)
- Performance improvement in :class:`DataFrameGroupBy` and :class:`SeriesGroupBy` when ``by`` is a categorical type and ``observed=False`` (:issue:`49596`)
- Performance improvement in :func:`read_stata` with parameter ``index_col`` set to ``None`` (the default). Now the index will be a :class:`RangeIndex` instead of :class:`Int64Index` (:issue:`49745`)
- Performance improvement in :func:`merge` when not merging on the index - the new index will now be :class:`RangeIndex` instead of :class:`Int64Index` (:issue:`49478`)
- Performance improvement in :meth:`DataFrame.to_dict` and :meth:`Series.to_dict` when using any non-object dtypes (:issue:`46470`)
- Performance improvement in :func:`read_html` when there are multiple tables (:issue:`49929`)
- Performance improvement in :class:`Period` constructor when constructing from a string or integer (:issue:`38312`)
- Performance improvement in :func:`to_datetime` when using ``'%Y%m%d'`` format (:issue:`17410`)
- Performance improvement in :func:`to_datetime` when format is given or can be inferred (:issue:`50465`)
- Performance improvement in :meth:`Series.median` for nullable dtypes (:issue:`50838`)
- Performance improvement in :func:`read_csv` when passing :func:`to_datetime` lambda-function to ``date_parser`` and inputs have mixed timezone offsetes (:issue:`35296`)
- Performance improvement in :func:`isna` and :func:`isnull` (:issue:`50658`)
- Performance improvement in :meth:`.SeriesGroupBy.value_counts` with categorical dtype (:issue:`46202`)
- Fixed a reference leak in :func:`read_hdf` (:issue:`37441`)
- Fixed a memory leak in :meth:`DataFrame.to_json` and :meth:`Series.to_json` when serializing datetimes and timedeltas (:issue:`40443`)
- Decreased memory usage in many :class:`DataFrameGroupBy` methods (:issue:`51090`)
- Performance improvement in :meth:`DataFrame.round` for an integer ``decimal`` parameter (:issue:`17254`)
- Performance improvement in :meth:`DataFrame.replace` and :meth:`Series.replace` when using a large dict for ``to_replace`` (:issue:`6697`)
- Memory improvement in :class:`StataReader` when reading seekable files (:issue:`48922`)

.. ---------------------------------------------------------------------------
.. _whatsnew_200.bug_fixes:

Bug fixes
~~~~~~~~~

Categorical
^^^^^^^^^^^
- Bug in :meth:`Categorical.set_categories` losing dtype information (:issue:`48812`)
- Bug in :meth:`Series.replace` with categorical dtype when ``to_replace`` values overlap with new values (:issue:`49404`)
- Bug in :meth:`Series.replace` with categorical dtype losing nullable dtypes of underlying categories (:issue:`49404`)
- Bug in :meth:`DataFrame.groupby` and :meth:`Series.groupby` would reorder categories when used as a grouper (:issue:`48749`)
- Bug in :class:`Categorical` constructor when constructing from a :class:`Categorical` object and ``dtype="category"`` losing ordered-ness (:issue:`49309`)
- Bug in :meth:`.SeriesGroupBy.min`, :meth:`.SeriesGroupBy.max`, :meth:`.DataFrameGroupBy.min`, and :meth:`.DataFrameGroupBy.max` with unordered :class:`CategoricalDtype` with no groups failing to raise ``TypeError`` (:issue:`51034`)

Datetimelike
^^^^^^^^^^^^
- Bug in :func:`pandas.infer_freq`, raising ``TypeError`` when inferred on :class:`RangeIndex` (:issue:`47084`)
- Bug in :func:`to_datetime` incorrectly raising ``OverflowError`` with string arguments corresponding to large integers (:issue:`50533`)
- Bug in :func:`to_datetime` was raising on invalid offsets with ``errors='coerce'`` and ``infer_datetime_format=True`` (:issue:`48633`)
- Bug in :class:`DatetimeIndex` constructor failing to raise when ``tz=None`` is explicitly specified in conjunction with timezone-aware ``dtype`` or data (:issue:`48659`)
- Bug in subtracting a ``datetime`` scalar from :class:`DatetimeIndex` failing to retain the original ``freq`` attribute (:issue:`48818`)
- Bug in ``pandas.tseries.holiday.Holiday`` where a half-open date interval causes inconsistent return types from :meth:`USFederalHolidayCalendar.holidays` (:issue:`49075`)
- Bug in rendering :class:`DatetimeIndex` and :class:`Series` and :class:`DataFrame` with timezone-aware dtypes with ``dateutil`` or ``zoneinfo`` timezones near daylight-savings transitions (:issue:`49684`)
- Bug in :func:`to_datetime` was raising ``ValueError`` when parsing :class:`Timestamp`, ``datetime.datetime``, ``datetime.date``, or ``np.datetime64`` objects when non-ISO8601 ``format`` was passed (:issue:`49298`, :issue:`50036`)
- Bug in :func:`to_datetime` was raising ``ValueError`` when parsing empty string and non-ISO8601 format was passed. Now, empty strings will be parsed as :class:`NaT`, for compatibility with how is done for ISO8601 formats (:issue:`50251`)
- Bug in :class:`Timestamp` was showing ``UserWarning``, which was not actionable by users, when parsing non-ISO8601 delimited date strings (:issue:`50232`)
- Bug in :func:`to_datetime` was showing misleading ``ValueError`` when parsing dates with format containing ISO week directive and ISO weekday directive (:issue:`50308`)
- Bug in :meth:`Timestamp.round` when the ``freq`` argument has zero-duration (e.g. "0ns") returning incorrect results instead of raising (:issue:`49737`)
- Bug in :func:`to_datetime` was not raising ``ValueError`` when invalid format was passed and ``errors`` was ``'ignore'`` or ``'coerce'`` (:issue:`50266`)
- Bug in :class:`DateOffset` was throwing ``TypeError`` when constructing with milliseconds and another super-daily argument (:issue:`49897`)
- Bug in :func:`to_datetime` was not raising ``ValueError`` when parsing string with decimal date with format ``'%Y%m%d'`` (:issue:`50051`)
- Bug in :func:`to_datetime` was not converting ``None`` to ``NaT`` when parsing mixed-offset date strings with ISO8601 format (:issue:`50071`)
- Bug in :func:`to_datetime` was not returning input when parsing out-of-bounds date string with ``errors='ignore'`` and ``format='%Y%m%d'`` (:issue:`14487`)
- Bug in :func:`to_datetime` was converting timezone-naive ``datetime.datetime`` to timezone-aware when parsing with timezone-aware strings, ISO8601 format, and ``utc=False`` (:issue:`50254`)
- Bug in :func:`to_datetime` was throwing ``ValueError`` when parsing dates with ISO8601 format where some values were not zero-padded (:issue:`21422`)
- Bug in :func:`to_datetime` was giving incorrect results when using ``format='%Y%m%d'`` and ``errors='ignore'`` (:issue:`26493`)
- Bug in :func:`to_datetime` was failing to parse date strings ``'today'`` and ``'now'`` if ``format`` was not ISO8601 (:issue:`50359`)
- Bug in :func:`Timestamp.utctimetuple` raising a ``TypeError`` (:issue:`32174`)
- Bug in :func:`to_datetime` was raising ``ValueError`` when parsing mixed-offset :class:`Timestamp` with ``errors='ignore'`` (:issue:`50585`)
- Bug in :func:`to_datetime` was incorrectly handling floating-point inputs within 1 ``unit`` of the overflow boundaries (:issue:`50183`)
- Bug in :func:`to_datetime` with unit of "Y" or "M" giving incorrect results, not matching pointwise :class:`Timestamp` results (:issue:`50870`)
- Bug in :meth:`Series.interpolate` and :meth:`DataFrame.interpolate` with datetime or timedelta dtypes incorrectly raising ``ValueError`` (:issue:`11312`)
- Bug in :func:`to_datetime` was not returning input with ``errors='ignore'`` when input was out-of-bounds (:issue:`50587`)
- Bug in :func:`DataFrame.from_records` when given a :class:`DataFrame` input with timezone-aware datetime64 columns incorrectly dropping the timezone-awareness (:issue:`51162`)
- Bug in :func:`to_datetime` was raising ``decimal.InvalidOperation`` when parsing date strings with ``errors='coerce'`` (:issue:`51084`)
- Bug in :func:`to_datetime` with both ``unit`` and ``origin`` specified returning incorrect results (:issue:`42624`)
- Bug in :meth:`Series.astype` and :meth:`DataFrame.astype` when converting an object-dtype object containing timezone-aware datetimes or strings to ``datetime64[ns]`` incorrectly localizing as UTC instead of raising ``TypeError`` (:issue:`50140`)
- Bug in :meth:`.DataFrameGroupBy.quantile` and :meth:`.SeriesGroupBy.quantile` with datetime or timedelta dtypes giving incorrect results for groups containing ``NaT`` (:issue:`51373`)
- Bug in :meth:`.DataFrameGroupBy.quantile` and :meth:`.SeriesGroupBy.quantile` incorrectly raising with :class:`PeriodDtype` or :class:`DatetimeTZDtype` (:issue:`51373`)

Timedelta
^^^^^^^^^
- Bug in :func:`to_timedelta` raising error when input has nullable dtype ``Float64`` (:issue:`48796`)
- Bug in :class:`Timedelta` constructor incorrectly raising instead of returning ``NaT`` when given a ``np.timedelta64("nat")`` (:issue:`48898`)
- Bug in :class:`Timedelta` constructor failing to raise when passed both a :class:`Timedelta` object and keywords (e.g. days, seconds) (:issue:`48898`)

Timezones
^^^^^^^^^
- Bug in :meth:`Series.astype` and :meth:`DataFrame.astype` with object-dtype containing multiple timezone-aware ``datetime`` objects with heterogeneous timezones to a :class:`DatetimeTZDtype` incorrectly raising (:issue:`32581`)
- Bug in :func:`to_datetime` was failing to parse date strings with timezone name when ``format`` was specified with ``%Z`` (:issue:`49748`)
- Better error message when passing invalid values to ``ambiguous`` parameter in :meth:`Timestamp.tz_localize` (:issue:`49565`)
- Bug in string parsing incorrectly allowing a :class:`Timestamp` to be constructed with an invalid timezone, which would raise when trying to print (:issue:`50668`)

Numeric
^^^^^^^
- Bug in :meth:`DataFrame.add` cannot apply ufunc when inputs contain mixed DataFrame type and Series type (:issue:`39853`)
- Bug in arithmetic operations on :class:`Series` not propagating mask when combining masked dtypes and numpy dtypes (:issue:`45810`, :issue:`42630`)
- Bug in :meth:`DataFrame.sem` and :meth:`Series.sem` where an erroneous ``TypeError`` would always raise when using data backed by an :class:`ArrowDtype` (:issue:`49759`)
- Bug in :meth:`Series.__add__` casting to object for list and masked :class:`Series` (:issue:`22962`)
- Bug in :meth:`~arrays.ArrowExtensionArray.mode` where ``dropna=False`` was not respected when there was ``NA`` values (:issue:`50982`)
- Bug in :meth:`DataFrame.query` with ``engine="numexpr"`` and column names are ``min`` or ``max`` would raise a ``TypeError`` (:issue:`50937`)
- Bug in :meth:`DataFrame.min` and :meth:`DataFrame.max` with tz-aware data containing ``pd.NaT`` and ``axis=1`` would return incorrect results (:issue:`51242`)

Conversion
^^^^^^^^^^
- Bug in constructing :class:`Series` with ``int64`` dtype from a string list raising instead of casting (:issue:`44923`)
- Bug in constructing :class:`Series` with masked dtype and boolean values with ``NA`` raising (:issue:`42137`)
- Bug in :meth:`DataFrame.eval` incorrectly raising an ``AttributeError`` when there are negative values in function call (:issue:`46471`)
- Bug in :meth:`Series.convert_dtypes` not converting dtype to nullable dtype when :class:`Series` contains ``NA`` and has dtype ``object`` (:issue:`48791`)
- Bug where any :class:`ExtensionDtype` subclass with ``kind="M"`` would be interpreted as a timezone type (:issue:`34986`)
- Bug in :class:`.arrays.ArrowExtensionArray` that would raise ``NotImplementedError`` when passed a sequence of strings or binary (:issue:`49172`)
- Bug in :meth:`Series.astype` raising ``pyarrow.ArrowInvalid`` when converting from a non-pyarrow string dtype to a pyarrow numeric type (:issue:`50430`)
- Bug in :meth:`DataFrame.astype` modifying input array inplace when converting to ``string`` and ``copy=False`` (:issue:`51073`)
- Bug in :meth:`Series.to_numpy` converting to NumPy array before applying ``na_value`` (:issue:`48951`)
- Bug in :meth:`DataFrame.astype` not copying data when converting to pyarrow dtype (:issue:`50984`)
- Bug in :func:`to_datetime` was not respecting ``exact`` argument when ``format`` was an ISO8601 format (:issue:`12649`)
<<<<<<< HEAD
- Bug in :meth:`DataFrame.__repr__` incorrectly raising a ``TypeError`` when the dtype of a column is ``np.record`` (:issue:`48526`)
=======
- Bug in :meth:`TimedeltaArray.astype` raising ``TypeError`` when converting to a pyarrow duration type (:issue:`49795`)
- Bug in :meth:`DataFrame.eval` and :meth:`DataFrame.query` raising for extension array dtypes (:issue:`29618`, :issue:`50261`, :issue:`31913`)
>>>>>>> 5b9f9808

Strings
^^^^^^^
- Bug in :func:`pandas.api.types.is_string_dtype` that would not return ``True`` for :class:`StringDtype` or :class:`ArrowDtype` with ``pyarrow.string()`` (:issue:`15585`)
- Bug in converting string dtypes to "datetime64[ns]" or "timedelta64[ns]" incorrectly raising ``TypeError`` (:issue:`36153`)
- Bug in setting values in a string-dtype column with an array, mutating the array as side effect when it contains missing values (:issue:`51299`)

Interval
^^^^^^^^
- Bug in :meth:`IntervalIndex.is_overlapping` incorrect output if interval has duplicate left boundaries (:issue:`49581`)
- Bug in :meth:`Series.infer_objects` failing to infer :class:`IntervalDtype` for an object series of :class:`Interval` objects (:issue:`50090`)
- Bug in :meth:`Series.shift` with :class:`IntervalDtype` and invalid null ``fill_value`` failing to raise ``TypeError`` (:issue:`51258`)

Indexing
^^^^^^^^
- Bug in :meth:`DataFrame.__setitem__` raising when indexer is a :class:`DataFrame` with ``boolean`` dtype (:issue:`47125`)
- Bug in :meth:`DataFrame.reindex` filling with wrong values when indexing columns and index for ``uint`` dtypes (:issue:`48184`)
- Bug in :meth:`DataFrame.loc` when setting :class:`DataFrame` with different dtypes coercing values to single dtype (:issue:`50467`)
- Bug in :meth:`DataFrame.sort_values` where ``None`` was not returned when ``by`` is empty list and ``inplace=True`` (:issue:`50643`)
- Bug in :meth:`DataFrame.loc` coercing dtypes when setting values with a list indexer (:issue:`49159`)
- Bug in :meth:`Series.loc` raising error for out of bounds end of slice indexer (:issue:`50161`)
- Bug in :meth:`DataFrame.loc` raising ``ValueError`` with all ``False`` ``bool`` indexer and empty object (:issue:`51450`)
- Bug in :meth:`DataFrame.loc` raising ``ValueError`` with ``bool`` indexer and :class:`MultiIndex` (:issue:`47687`)
- Bug in :meth:`DataFrame.loc` raising ``IndexError`` when setting values for a pyarrow-backed column with a non-scalar indexer (:issue:`50085`)
- Bug in :meth:`DataFrame.__getitem__`, :meth:`Series.__getitem__`, :meth:`DataFrame.__setitem__` and :meth:`Series.__setitem__`
  when indexing on indexes with extension float dtypes (:class:`Float64` & :class:`Float64`) or complex dtypes using integers (:issue:`51053`)
- Bug in :meth:`DataFrame.loc` modifying object when setting incompatible value with an empty indexer (:issue:`45981`)
- Bug in :meth:`DataFrame.__setitem__` raising ``ValueError`` when right hand side is :class:`DataFrame` with :class:`MultiIndex` columns (:issue:`49121`)
- Bug in :meth:`DataFrame.reindex` casting dtype to ``object`` when :class:`DataFrame` has single extension array column when re-indexing ``columns`` and ``index`` (:issue:`48190`)
- Bug in :meth:`DataFrame.iloc` raising ``IndexError`` when indexer is a :class:`Series` with numeric extension array dtype (:issue:`49521`)
- Bug in :func:`~DataFrame.describe` when formatting percentiles in the resulting index showed more decimals than needed (:issue:`46362`)
- Bug in :meth:`DataFrame.compare` does not recognize differences when comparing ``NA`` with value in nullable dtypes (:issue:`48939`)
- Bug in :meth:`Series.rename` with :class:`MultiIndex` losing extension array dtypes (:issue:`21055`)
- Bug in :meth:`DataFrame.isetitem` coercing extension array dtypes in :class:`DataFrame` to object (:issue:`49922`)
- Bug in :meth:`Series.__getitem__` returning corrupt object when selecting from an empty pyarrow backed object (:issue:`51734`)
- Bug in :class:`BusinessHour` would cause creation of :class:`DatetimeIndex` to fail when no opening hour was included in the index (:issue:`49835`)

Missing
^^^^^^^
- Bug in :meth:`Index.equals` raising ``TypeError`` when :class:`Index` consists of tuples that contain ``NA`` (:issue:`48446`)
- Bug in :meth:`Series.map` caused incorrect result when data has NaNs and defaultdict mapping was used (:issue:`48813`)
- Bug in :class:`NA` raising a ``TypeError`` instead of return :class:`NA` when performing a binary operation with a ``bytes`` object (:issue:`49108`)
- Bug in :meth:`DataFrame.update` with ``overwrite=False`` raising ``TypeError`` when ``self`` has column with ``NaT`` values and column not present in ``other`` (:issue:`16713`)
- Bug in :meth:`Series.replace` raising ``RecursionError`` when replacing value in object-dtype :class:`Series` containing ``NA`` (:issue:`47480`)
- Bug in :meth:`Series.replace` raising ``RecursionError`` when replacing value in numeric :class:`Series` with ``NA`` (:issue:`50758`)

MultiIndex
^^^^^^^^^^
- Bug in :meth:`MultiIndex.get_indexer` not matching ``NaN`` values (:issue:`29252`, :issue:`37222`, :issue:`38623`, :issue:`42883`, :issue:`43222`, :issue:`46173`, :issue:`48905`)
- Bug in :meth:`MultiIndex.argsort` raising ``TypeError`` when index contains :attr:`NA` (:issue:`48495`)
- Bug in :meth:`MultiIndex.difference` losing extension array dtype (:issue:`48606`)
- Bug in :class:`MultiIndex.set_levels` raising ``IndexError`` when setting empty level (:issue:`48636`)
- Bug in :meth:`MultiIndex.unique` losing extension array dtype (:issue:`48335`)
- Bug in :meth:`MultiIndex.intersection` losing extension array (:issue:`48604`)
- Bug in :meth:`MultiIndex.union` losing extension array (:issue:`48498`, :issue:`48505`, :issue:`48900`)
- Bug in :meth:`MultiIndex.union` not sorting when sort=None and index contains missing values (:issue:`49010`)
- Bug in :meth:`MultiIndex.append` not checking names for equality (:issue:`48288`)
- Bug in :meth:`MultiIndex.symmetric_difference` losing extension array (:issue:`48607`)
- Bug in :meth:`MultiIndex.join` losing dtypes when :class:`MultiIndex` has duplicates (:issue:`49830`)
- Bug in :meth:`MultiIndex.putmask` losing extension array (:issue:`49830`)
- Bug in :meth:`MultiIndex.value_counts` returning a :class:`Series` indexed by flat index of tuples instead of a :class:`MultiIndex` (:issue:`49558`)

I/O
^^^
- Bug in :func:`read_sas` caused fragmentation of :class:`DataFrame` and raised :class:`.errors.PerformanceWarning` (:issue:`48595`)
- Improved error message in :func:`read_excel` by including the offending sheet name when an exception is raised while reading a file (:issue:`48706`)
- Bug when a pickling a subset PyArrow-backed data that would serialize the entire data instead of the subset (:issue:`42600`)
- Bug in :func:`read_sql_query` ignoring ``dtype`` argument when ``chunksize`` is specified and result is empty (:issue:`50245`)
- Bug in :func:`read_csv` for a single-line csv with fewer columns than ``names`` raised :class:`.errors.ParserError` with ``engine="c"`` (:issue:`47566`)
- Bug in :func:`read_json` raising with ``orient="table"`` and ``NA`` value (:issue:`40255`)
- Bug in displaying ``string`` dtypes not showing storage option (:issue:`50099`)
- Bug in :meth:`DataFrame.to_string` with ``header=False`` that printed the index name on the same line as the first row of the data (:issue:`49230`)
- Bug in :meth:`DataFrame.to_string` ignoring float formatter for extension arrays (:issue:`39336`)
- Fixed memory leak which stemmed from the initialization of the internal JSON module (:issue:`49222`)
- Fixed issue where :func:`json_normalize` would incorrectly remove leading characters from column names that matched the ``sep`` argument (:issue:`49861`)
- Bug in :func:`read_csv` unnecessarily overflowing for extension array dtype when containing ``NA`` (:issue:`32134`)
- Bug in :meth:`DataFrame.to_dict` not converting ``NA`` to ``None`` (:issue:`50795`)
- Bug in :meth:`DataFrame.to_json` where it would segfault when failing to encode a string (:issue:`50307`)
- Bug in :meth:`DataFrame.to_html` with ``na_rep`` set when the :class:`DataFrame` contains non-scalar data (:issue:`47103`)
- Bug in :func:`read_xml` where file-like objects failed when iterparse is used (:issue:`50641`)
- Bug in :func:`read_xml` ignored repeated elements when iterparse is used (:issue:`51183`)
- Bug in :class:`ExcelWriter` leaving file handles open if an exception occurred during instantiation (:issue:`51443`)

Period
^^^^^^
- Bug in :meth:`Period.strftime` and :meth:`PeriodIndex.strftime`, raising ``UnicodeDecodeError`` when a locale-specific directive was passed (:issue:`46319`)
- Bug in adding a :class:`Period` object to an array of :class:`DateOffset` objects incorrectly raising ``TypeError`` (:issue:`50162`)
- Bug in :class:`Period` where passing a string with finer resolution than nanosecond would result in a ``KeyError`` instead of dropping the extra precision (:issue:`50417`)
- Bug in parsing strings representing Week-periods e.g. "2017-01-23/2017-01-29" as minute-frequency instead of week-frequency (:issue:`50803`)
- Bug in :meth:`.DataFrameGroupBy.sum`, :meth:`.DataFrameGroupByGroupBy.cumsum`, :meth:`.DataFrameGroupByGroupBy.prod`, :meth:`.DataFrameGroupByGroupBy.cumprod` with :class:`PeriodDtype` failing to raise ``TypeError`` (:issue:`51040`)
- Bug in parsing empty string with :class:`Period` incorrectly raising ``ValueError`` instead of returning ``NaT`` (:issue:`51349`)

Plotting
^^^^^^^^
- Bug in :meth:`DataFrame.plot.hist`, not dropping elements of ``weights`` corresponding to ``NaN`` values in ``data`` (:issue:`48884`)
- ``ax.set_xlim`` was sometimes raising ``UserWarning`` which users couldn't address due to ``set_xlim`` not accepting parsing arguments - the converter now uses :func:`Timestamp` instead (:issue:`49148`)

Groupby/resample/rolling
^^^^^^^^^^^^^^^^^^^^^^^^
- Bug in :class:`.ExponentialMovingWindow` with ``online`` not raising a ``NotImplementedError`` for unsupported operations (:issue:`48834`)
- Bug in :meth:`.DataFrameGroupBy.sample` raises ``ValueError`` when the object is empty (:issue:`48459`)
- Bug in :meth:`Series.groupby` raises ``ValueError`` when an entry of the index is equal to the name of the index (:issue:`48567`)
- Bug in :meth:`.DataFrameGroupBy.resample` produces inconsistent results when passing empty DataFrame (:issue:`47705`)
- Bug in :class:`.DataFrameGroupBy` and :class:`.SeriesGroupBy` would not include unobserved categories in result when grouping by categorical indexes (:issue:`49354`)
- Bug in :class:`.DataFrameGroupBy` and :class:`.SeriesGroupBy` would change result order depending on the input index when grouping by categoricals (:issue:`49223`)
- Bug in :class:`.DataFrameGroupBy` and :class:`.SeriesGroupBy` when grouping on categorical data would sort result values even when used with ``sort=False`` (:issue:`42482`)
- Bug in :meth:`.DataFrameGroupBy.apply` and :class:`.SeriesGroupBy.apply` with ``as_index=False`` would not attempt the computation without using the grouping keys when using them failed with a ``TypeError`` (:issue:`49256`)
- Bug in :meth:`.DataFrameGroupBy.describe` would describe the group keys (:issue:`49256`)
- Bug in :meth:`.SeriesGroupBy.describe` with ``as_index=False`` would have the incorrect shape (:issue:`49256`)
- Bug in :class:`.DataFrameGroupBy` and :class:`.SeriesGroupBy` with ``dropna=False`` would drop NA values when the grouper was categorical (:issue:`36327`)
- Bug in :meth:`.SeriesGroupBy.nunique` would incorrectly raise when the grouper was an empty categorical and ``observed=True`` (:issue:`21334`)
- Bug in :meth:`.SeriesGroupBy.nth` would raise when grouper contained NA values after subsetting from a :class:`DataFrameGroupBy` (:issue:`26454`)
- Bug in :meth:`DataFrame.groupby` would not include a :class:`.Grouper` specified by ``key`` in the result when ``as_index=False`` (:issue:`50413`)
- Bug in :meth:`.DataFrameGroupBy.value_counts` would raise when used with a :class:`.TimeGrouper` (:issue:`50486`)
- Bug in :meth:`.Resampler.size` caused a wide :class:`DataFrame` to be returned instead of a :class:`Series` with :class:`MultiIndex` (:issue:`46826`)
- Bug in :meth:`.DataFrameGroupBy.transform` and :meth:`.SeriesGroupBy.transform` would raise incorrectly when grouper had ``axis=1`` for ``"idxmin"`` and ``"idxmax"`` arguments (:issue:`45986`)
- Bug in :class:`.DataFrameGroupBy` would raise when used with an empty DataFrame, categorical grouper, and ``dropna=False`` (:issue:`50634`)
- Bug in :meth:`.SeriesGroupBy.value_counts` did not respect ``sort=False`` (:issue:`50482`)
- Bug in :meth:`.DataFrameGroupBy.resample` raises ``KeyError`` when getting the result from a key list when resampling on time index (:issue:`50840`)
- Bug in :meth:`.DataFrameGroupBy.transform` and :meth:`.SeriesGroupBy.transform` would raise incorrectly when grouper had ``axis=1`` for ``"ngroup"`` argument (:issue:`45986`)
- Bug in :meth:`.DataFrameGroupBy.describe` produced incorrect results when data had duplicate columns (:issue:`50806`)
- Bug in :meth:`.DataFrameGroupBy.agg` with ``engine="numba"`` failing to respect ``as_index=False`` (:issue:`51228`)
- Bug in :meth:`.DataFrameGroupBy.agg`, :meth:`.SeriesGroupBy.agg`, and :meth:`.Resampler.agg` would ignore arguments when passed a list of functions (:issue:`50863`)
- Bug in :meth:`.DataFrameGroupBy.ohlc` ignoring ``as_index=False`` (:issue:`51413`)
- Bug in :meth:`DataFrameGroupBy.agg` after subsetting columns (e.g. ``.groupby(...)[["a", "b"]]``) would not include groupings in the result (:issue:`51186`)

Reshaping
^^^^^^^^^
- Bug in :meth:`DataFrame.pivot_table` raising ``TypeError`` for nullable dtype and ``margins=True`` (:issue:`48681`)
- Bug in :meth:`DataFrame.unstack` and :meth:`Series.unstack` unstacking wrong level of :class:`MultiIndex` when :class:`MultiIndex` has mixed names (:issue:`48763`)
- Bug in :meth:`DataFrame.melt` losing extension array dtype (:issue:`41570`)
- Bug in :meth:`DataFrame.pivot` not respecting ``None`` as column name (:issue:`48293`)
- Bug in :meth:`DataFrame.join` when ``left_on`` or ``right_on`` is or includes a :class:`CategoricalIndex` incorrectly raising ``AttributeError`` (:issue:`48464`)
- Bug in :meth:`DataFrame.pivot_table` raising ``ValueError`` with parameter ``margins=True`` when result is an empty :class:`DataFrame` (:issue:`49240`)
- Clarified error message in :func:`merge` when passing invalid ``validate`` option (:issue:`49417`)
- Bug in :meth:`DataFrame.explode` raising ``ValueError`` on multiple columns with ``NaN`` values or empty lists (:issue:`46084`)
- Bug in :meth:`DataFrame.transpose` with ``IntervalDtype`` column with ``timedelta64[ns]`` endpoints (:issue:`44917`)
- Bug in :meth:`DataFrame.agg` and :meth:`Series.agg` would ignore arguments when passed a list of functions (:issue:`50863`)

Sparse
^^^^^^
- Bug in :meth:`Series.astype` when converting a ``SparseDtype`` with ``datetime64[ns]`` subtype to ``int64`` dtype raising, inconsistent with the non-sparse behavior (:issue:`49631`,:issue:`50087`)
- Bug in :meth:`Series.astype` when converting a from ``datetime64[ns]`` to ``Sparse[datetime64[ns]]`` incorrectly raising (:issue:`50082`)
- Bug in :meth:`Series.sparse.to_coo` raising ``SystemError`` when :class:`MultiIndex` contains a ``ExtensionArray`` (:issue:`50996`)

ExtensionArray
^^^^^^^^^^^^^^
- Bug in :meth:`Series.mean` overflowing unnecessarily with nullable integers (:issue:`48378`)
- Bug in :meth:`Series.tolist` for nullable dtypes returning numpy scalars instead of python scalars (:issue:`49890`)
- Bug in :meth:`Series.round` for pyarrow-backed dtypes raising ``AttributeError`` (:issue:`50437`)
- Bug when concatenating an empty DataFrame with an ExtensionDtype to another DataFrame with the same ExtensionDtype, the resulting dtype turned into object (:issue:`48510`)
- Bug in :meth:`array.PandasArray.to_numpy` raising with ``NA`` value when ``na_value`` is specified (:issue:`40638`)
- Bug in :meth:`api.types.is_numeric_dtype` where a custom :class:`ExtensionDtype` would not return ``True`` if ``_is_numeric`` returned ``True`` (:issue:`50563`)
- Bug in :meth:`api.types.is_integer_dtype`, :meth:`api.types.is_unsigned_integer_dtype`, :meth:`api.types.is_signed_integer_dtype`, :meth:`api.types.is_float_dtype` where a custom :class:`ExtensionDtype` would not return ``True`` if ``kind`` returned the corresponding NumPy type (:issue:`50667`)
- Bug in :class:`Series` constructor unnecessarily overflowing for nullable unsigned integer dtypes (:issue:`38798`, :issue:`25880`)
- Bug in setting non-string value into ``StringArray`` raising ``ValueError`` instead of ``TypeError`` (:issue:`49632`)
- Bug in :meth:`DataFrame.reindex` not honoring the default ``copy=True`` keyword in case of columns with ExtensionDtype (and as a result also selecting multiple columns with getitem (``[]``) didn't correctly result in a copy) (:issue:`51197`)
- Bug in :class:`~arrays.ArrowExtensionArray` logical operations ``&`` and ``|`` raising ``KeyError`` (:issue:`51688`)

Styler
^^^^^^
- Fix :meth:`~pandas.io.formats.style.Styler.background_gradient` for nullable dtype :class:`Series` with ``NA`` values (:issue:`50712`)

Metadata
^^^^^^^^
- Fixed metadata propagation in :meth:`DataFrame.corr` and :meth:`DataFrame.cov` (:issue:`28283`)

Other
^^^^^
- Bug in incorrectly accepting dtype strings containing "[pyarrow]" more than once (:issue:`51548`)
- Bug in :meth:`Series.searchsorted` inconsistent behavior when accepting :class:`DataFrame` as parameter ``value`` (:issue:`49620`)
- Bug in :func:`array` failing to raise on :class:`DataFrame` inputs (:issue:`51167`)

.. ---------------------------------------------------------------------------
.. _whatsnew_200.contributors:

Contributors
~~~~~~~~~~~~

.. contributors:: v1.5.0rc0..v2.0.0|HEAD<|MERGE_RESOLUTION|>--- conflicted
+++ resolved
@@ -1212,12 +1212,9 @@
 - Bug in :meth:`Series.to_numpy` converting to NumPy array before applying ``na_value`` (:issue:`48951`)
 - Bug in :meth:`DataFrame.astype` not copying data when converting to pyarrow dtype (:issue:`50984`)
 - Bug in :func:`to_datetime` was not respecting ``exact`` argument when ``format`` was an ISO8601 format (:issue:`12649`)
-<<<<<<< HEAD
 - Bug in :meth:`DataFrame.__repr__` incorrectly raising a ``TypeError`` when the dtype of a column is ``np.record`` (:issue:`48526`)
-=======
 - Bug in :meth:`TimedeltaArray.astype` raising ``TypeError`` when converting to a pyarrow duration type (:issue:`49795`)
 - Bug in :meth:`DataFrame.eval` and :meth:`DataFrame.query` raising for extension array dtypes (:issue:`29618`, :issue:`50261`, :issue:`31913`)
->>>>>>> 5b9f9808
 
 Strings
 ^^^^^^^
