.. _whatsnew_200:

What's new in 2.0.0 (March XX, 2023)
------------------------------------

These are the changes in pandas 2.0.0. See :ref:`release` for a full changelog
including other versions of pandas.

{{ header }}

.. ---------------------------------------------------------------------------
.. _whatsnew_200.enhancements:

Enhancements
~~~~~~~~~~~~

.. _whatsnew_200.enhancements.optional_dependency_management_pip:

Installing optional dependencies with pip extras
^^^^^^^^^^^^^^^^^^^^^^^^^^^^^^^^^^^^^^^^^^^^^^^^
When installing pandas using pip, sets of optional dependencies can also be installed by specifying extras.

.. code-block:: bash

  pip install "pandas[performance, aws]>=2.0.0"

The available extras, found in the :ref:`installation guide<install.dependencies>`, are
``[all, performance, computation, timezone, fss, aws, gcp, excel, parquet, feather, hdf5, spss, postgresql, mysql,
sql-other, html, xml, plot, output_formatting, clipboard, compression, test]`` (:issue:`39164`).

.. _whatsnew_200.enhancements.index_can_hold_numpy_numeric_dtypes:

:class:`Index` can now hold numpy numeric dtypes
^^^^^^^^^^^^^^^^^^^^^^^^^^^^^^^^^^^^^^^^^^^^^^^^

It is now possible to use any numpy numeric dtype in a :class:`Index` (:issue:`42717`).

Previously it was only possible to use ``int64``, ``uint64`` & ``float64`` dtypes:

.. code-block:: ipython

    In [1]: pd.Index([1, 2, 3], dtype=np.int8)
    Out[1]: Int64Index([1, 2, 3], dtype="int64")
    In [2]: pd.Index([1, 2, 3], dtype=np.uint16)
    Out[2]: UInt64Index([1, 2, 3], dtype="uint64")
    In [3]: pd.Index([1, 2, 3], dtype=np.float32)
    Out[3]: Float64Index([1.0, 2.0, 3.0], dtype="float64")

:class:`Int64Index`, :class:`UInt64Index` & :class:`Float64Index` were deprecated in pandas
version 1.4 and have now been removed. Instead :class:`Index` should be used directly, and
can it now take all numpy numeric dtypes, i.e.
``int8``/ ``int16``/``int32``/``int64``/``uint8``/``uint16``/``uint32``/``uint64``/``float32``/``float64`` dtypes:

.. ipython:: python

    pd.Index([1, 2, 3], dtype=np.int8)
    pd.Index([1, 2, 3], dtype=np.uint16)
    pd.Index([1, 2, 3], dtype=np.float32)

The ability for :class:`Index` to hold the numpy numeric dtypes has meant some changes in Pandas
functionality. In particular, operations that previously were forced to create 64-bit indexes,
can now create indexes with lower bit sizes, e.g. 32-bit indexes.

Below is a possibly non-exhaustive list of changes:

1. Instantiating using a numpy numeric array now follows the dtype of the numpy array.
   Previously, all indexes created from numpy numeric arrays were forced to 64-bit. Now,
   for example, ``Index(np.array([1, 2, 3]))`` will be ``int32`` on 32-bit systems, where
   it previously would have been ``int64``` even on 32-bit systems.
   Instantiating :class:`Index` using a list of numbers will still return 64bit dtypes,
   e.g. ``Index([1, 2, 3])`` will have a ``int64`` dtype, which is the same as previously.
2. The various numeric datetime attributes of :class:`DatetimeIndex` (:attr:`~DatetimeIndex.day`,
   :attr:`~DatetimeIndex.month`, :attr:`~DatetimeIndex.year` etc.) were previously in of
   dtype ``int64``, while they were ``int32`` for :class:`arrays.DatetimeArray`. They are now
   ``int32`` on :class:`DatetimeIndex` also:

   .. ipython:: python

       idx = pd.date_range(start='1/1/2018', periods=3, freq='M')
       idx.array.year
       idx.year

3. Level dtypes on Indexes from :meth:`Series.sparse.from_coo` are now of dtype ``int32``,
   the same as they are on the ``rows``/``cols`` on a scipy sparse matrix. Previously they
   were of dtype ``int64``.

   .. ipython:: python

       from scipy import sparse
       A = sparse.coo_matrix(
           ([3.0, 1.0, 2.0], ([1, 0, 0], [0, 2, 3])), shape=(3, 4)
       )
       ser = pd.Series.sparse.from_coo(A)
       ser.index.dtypes

4. :class:`Index` cannot be instantiated using a float16 dtype. Previously instantiating
   an :class:`Index` using dtype ``float16`` resulted in a :class:`Float64Index` with a
   ``float64`` dtype. It row raises a ``NotImplementedError``:

   .. ipython:: python
       :okexcept:

       pd.Index([1, 2, 3], dtype=np.float16)


.. _whatsnew_200.enhancements.io_use_nullable_dtypes_and_dtype_backend:

Configuration option, ``mode.dtype_backend``, to return pyarrow-backed dtypes
^^^^^^^^^^^^^^^^^^^^^^^^^^^^^^^^^^^^^^^^^^^^^^^^^^^^^^^^^^^^^^^^^^^^^^^^^^^^^

The ``use_nullable_dtypes`` keyword argument has been expanded to the following functions to enable automatic conversion to nullable dtypes (:issue:`36712`)

* :func:`read_csv`
* :func:`read_clipboard`
* :func:`read_fwf`
* :func:`read_excel`
* :func:`read_html`
* :func:`read_xml`
* :func:`read_json`
* :func:`read_sql`
* :func:`read_sql_query`
* :func:`read_sql_table`
* :func:`read_orc`
* :func:`read_feather`
* :func:`read_spss`
* :func:`to_numeric`

To simplify opting-in to nullable dtypes for these functions, a new option ``nullable_dtypes`` was added that allows setting
the keyword argument globally to ``True`` if not specified directly. The option can be enabled
through:

.. ipython:: python

    pd.options.mode.nullable_dtypes = True

The option will only work for functions with the keyword ``use_nullable_dtypes``.

Additionally a new global configuration, ``mode.dtype_backend`` can now be used in conjunction with the parameter ``use_nullable_dtypes=True`` in the following functions
to select the nullable dtypes implementation.

* :func:`read_csv`
* :func:`read_clipboard`
* :func:`read_fwf`
* :func:`read_excel`
* :func:`read_html`
* :func:`read_xml`
* :func:`read_json`
* :func:`read_sql`
* :func:`read_sql_query`
* :func:`read_sql_table`
* :func:`read_parquet`
* :func:`read_orc`
* :func:`read_feather`
* :func:`read_spss`
* :func:`to_numeric`


And the following methods will also utilize the ``mode.dtype_backend`` option.

* :meth:`DataFrame.convert_dtypes`
* :meth:`Series.convert_dtypes`

By default, ``mode.dtype_backend`` is set to ``"pandas"`` to return existing, numpy-backed nullable dtypes, but it can also
be set to ``"pyarrow"`` to return pyarrow-backed, nullable :class:`ArrowDtype` (:issue:`48957`, :issue:`49997`).

.. ipython:: python

    import io
    data = io.StringIO("""a,b,c,d,e,f,g,h,i
        1,2.5,True,a,,,,,
        3,4.5,False,b,6,7.5,True,a,
    """)
    with pd.option_context("mode.dtype_backend", "pandas"):
        df = pd.read_csv(data, use_nullable_dtypes=True)
    df.dtypes

    data.seek(0)
    with pd.option_context("mode.dtype_backend", "pyarrow"):
        df_pyarrow = pd.read_csv(data, use_nullable_dtypes=True, engine="pyarrow")
    df_pyarrow.dtypes

Copy-on-Write improvements
^^^^^^^^^^^^^^^^^^^^^^^^^^

- A new lazy copy mechanism that defers the copy until the object in question is modified
  was added to the following methods:

  - :meth:`DataFrame.reset_index` / :meth:`Series.reset_index`
  - :meth:`DataFrame.set_index`
  - :meth:`DataFrame.set_axis` / :meth:`Series.set_axis`
  - :meth:`DataFrame.set_flags` / :meth:`Series.set_flags`
  - :meth:`DataFrame.rename_axis` / :meth:`Series.rename_axis`
  - :meth:`DataFrame.reindex` / :meth:`Series.reindex`
  - :meth:`DataFrame.reindex_like` / :meth:`Series.reindex_like`
  - :meth:`DataFrame.assign`
  - :meth:`DataFrame.drop`
  - :meth:`DataFrame.dropna` / :meth:`Series.dropna`
  - :meth:`DataFrame.select_dtypes`
  - :meth:`DataFrame.align` / :meth:`Series.align`
  - :meth:`Series.to_frame`
  - :meth:`DataFrame.rename` / :meth:`Series.rename`
  - :meth:`DataFrame.add_prefix` / :meth:`Series.add_prefix`
  - :meth:`DataFrame.add_suffix` / :meth:`Series.add_suffix`
  - :meth:`DataFrame.drop_duplicates` / :meth:`Series.drop_duplicates`
  - :meth:`DataFrame.droplevel` / :meth:`Series.droplevel`
  - :meth:`DataFrame.reorder_levels` / :meth:`Series.reorder_levels`
  - :meth:`DataFrame.between_time` / :meth:`Series.between_time`
  - :meth:`DataFrame.filter` / :meth:`Series.filter`
  - :meth:`DataFrame.head` / :meth:`Series.head`
  - :meth:`DataFrame.tail` / :meth:`Series.tail`
  - :meth:`DataFrame.isetitem`
  - :meth:`DataFrame.pipe` / :meth:`Series.pipe`
  - :meth:`DataFrame.pop` / :meth:`Series.pop`
  - :meth:`DataFrame.replace` / :meth:`Series.replace`
  - :meth:`DataFrame.shift` / :meth:`Series.shift`
  - :meth:`DataFrame.sort_index` / :meth:`Series.sort_index`
  - :meth:`DataFrame.sort_values` / :meth:`Series.sort_values`
  - :meth:`DataFrame.squeeze` / :meth:`Series.squeeze`
  - :meth:`DataFrame.swapaxes`
  - :meth:`DataFrame.swaplevel` / :meth:`Series.swaplevel`
  - :meth:`DataFrame.take` / :meth:`Series.take`
  - :meth:`DataFrame.to_timestamp` / :meth:`Series.to_timestamp`
  - :meth:`DataFrame.to_period` / :meth:`Series.to_period`
  - :meth:`DataFrame.truncate`
  - :meth:`DataFrame.iterrows`
  - :meth:`DataFrame.tz_convert` / :meth:`Series.tz_localize`
  - :meth:`DataFrame.fillna` / :meth:`Series.fillna`
  - :meth:`DataFrame.interpolate` / :meth:`Series.interpolate`
  - :meth:`DataFrame.ffill` / :meth:`Series.ffill`
  - :meth:`DataFrame.bfill` / :meth:`Series.bfill`
  - :meth:`DataFrame.where` / :meth:`Series.where`
  - :meth:`DataFrame.infer_objects` / :meth:`Series.infer_objects`
  - :meth:`DataFrame.astype` / :meth:`Series.astype`
  - :meth:`DataFrame.convert_dtypes` / :meth:`Series.convert_dtypes`
  - :func:`concat`

  These methods return views when Copy-on-Write is enabled, which provides a significant
  performance improvement compared to the regular execution (:issue:`49473`).

- Accessing a single column of a DataFrame as a Series (e.g. ``df["col"]``) now always
  returns a new object every time it is constructed when Copy-on-Write is enabled (not
  returning multiple times an identical, cached Series object). This ensures that those
  Series objects correctly follow the Copy-on-Write rules (:issue:`49450`)

- The :class:`Series` constructor will now create a lazy copy (deferring the copy until
  a modification to the data happens) when constructing a Series from an existing
  Series with the default of ``copy=False`` (:issue:`50471`)

- The :class:`DataFrame` constructor, when constructing a DataFrame from a dictionary
  of Series objects and specifying ``copy=False``, will now use a lazy copy
  of those Series objects for the columns of the DataFrame (:issue:`50777`)

- Trying to set values using chained assignment (for example, ``df["a"][1:3] = 0``)
  will now always raise an exception when Copy-on-Write is enabled. In this mode,
  chained assignment can never work because we are always setting into a temporary
  object that is the result of an indexing operation (getitem), which under
  Copy-on-Write always behaves as a copy. Thus, assigning through a chain
  can never update the original Series or DataFrame. Therefore, an informative
  error is raised to the user instead of silently doing nothing (:issue:`49467`)

- :meth:`DataFrame.replace` will now respect the Copy-on-Write mechanism
  when ``inplace=True``.

- :meth:`DataFrame.transpose` will now respect the Copy-on-Write mechanism.

- Arithmetic operations that can be inplace, e.g. ``ser *= 2`` will now respect the
  Copy-on-Write mechanism.

Copy-on-Write can be enabled through one of

.. code-block:: python

    pd.set_option("mode.copy_on_write", True)


.. code-block:: python

    pd.options.mode.copy_on_write = True

Alternatively, copy on write can be enabled locally through:

.. code-block:: python

    with pd.option_context("mode.copy_on_write", True):
        ...

.. _whatsnew_200.enhancements.other:

Other enhancements
^^^^^^^^^^^^^^^^^^
- Added support for ``str`` accessor methods when using :class:`ArrowDtype`  with a ``pyarrow.string`` type (:issue:`50325`)
- Added support for ``dt`` accessor methods when using :class:`ArrowDtype` with a ``pyarrow.timestamp`` type (:issue:`50954`)
- :func:`read_sas` now supports using ``encoding='infer'`` to correctly read and use the encoding specified by the sas file. (:issue:`48048`)
- :meth:`.DataFrameGroupBy.quantile`, :meth:`.SeriesGroupBy.quantile` and :meth:`.DataFrameGroupBy.std` now preserve nullable dtypes instead of casting to numpy dtypes (:issue:`37493`)
- :meth:`.DataFrameGroupBy.std`, :meth:`.SeriesGroupBy.std` now support datetime64, timedelta64, and :class:`DatetimeTZDtype` dtypes (:issue:`48481`)
- :meth:`Series.add_suffix`, :meth:`DataFrame.add_suffix`, :meth:`Series.add_prefix` and :meth:`DataFrame.add_prefix` support an ``axis`` argument. If ``axis`` is set, the default behaviour of which axis to consider can be overwritten (:issue:`47819`)
- :func:`.testing.assert_frame_equal` now shows the first element where the DataFrames differ, analogously to ``pytest``'s output (:issue:`47910`)
- Added ``index`` parameter to :meth:`DataFrame.to_dict` (:issue:`46398`)
- Added support for extension array dtypes in :func:`merge` (:issue:`44240`)
- Added metadata propagation for binary operators on :class:`DataFrame` (:issue:`28283`)
- Added ``cumsum``, ``cumprod``, ``cummin`` and ``cummax`` to the ``ExtensionArray`` interface via ``_accumulate`` (:issue:`28385`)
- :class:`.CategoricalConversionWarning`, :class:`.InvalidComparison`, :class:`.InvalidVersion`, :class:`.LossySetitemError`, and :class:`.NoBufferPresent` are now exposed in ``pandas.errors`` (:issue:`27656`)
- Fix ``test`` optional_extra by adding missing test package ``pytest-asyncio`` (:issue:`48361`)
- :func:`DataFrame.astype` exception message thrown improved to include column name when type conversion is not possible. (:issue:`47571`)
- :func:`date_range` now supports a ``unit`` keyword ("s", "ms", "us", or "ns") to specify the desired resolution of the output index (:issue:`49106`)
- :func:`timedelta_range` now supports a ``unit`` keyword ("s", "ms", "us", or "ns") to specify the desired resolution of the output index (:issue:`49824`)
- :meth:`DataFrame.to_json` now supports a ``mode`` keyword with supported inputs 'w' and 'a'. Defaulting to 'w', 'a' can be used when lines=True and orient='records' to append record oriented json lines to an existing json file. (:issue:`35849`)
- Added ``name`` parameter to :meth:`IntervalIndex.from_breaks`, :meth:`IntervalIndex.from_arrays` and :meth:`IntervalIndex.from_tuples` (:issue:`48911`)
- Improve exception message when using :func:`.testing.assert_frame_equal` on a :class:`DataFrame` to include the column that is compared (:issue:`50323`)
- Improved error message for :func:`merge_asof` when join-columns were duplicated (:issue:`50102`)
- Added support for extension array dtypes to :func:`get_dummies` (:issue:`32430`)
- Added :meth:`Index.infer_objects` analogous to :meth:`Series.infer_objects` (:issue:`50034`)
- Added ``copy`` parameter to :meth:`Series.infer_objects` and :meth:`DataFrame.infer_objects`, passing ``False`` will avoid making copies for series or columns that are already non-object or where no better dtype can be inferred (:issue:`50096`)
- :meth:`DataFrame.plot.hist` now recognizes ``xlabel`` and ``ylabel`` arguments (:issue:`49793`)
- :meth:`Series.drop_duplicates` has gained ``ignore_index`` keyword to reset index (:issue:`48304`)
- :meth:`Series.dropna` and :meth:`DataFrame.dropna` has gained ``ignore_index`` keyword to reset index (:issue:`31725`)
- Improved error message in :func:`to_datetime` for non-ISO8601 formats, informing users about the position of the first error (:issue:`50361`)
- Improved error message when trying to align :class:`DataFrame` objects (for example, in :func:`DataFrame.compare`) to clarify that "identically labelled" refers to both index and columns (:issue:`50083`)
- Added support for :meth:`Index.min` and :meth:`Index.max` for pyarrow string dtypes (:issue:`51397`)
- Added :meth:`DatetimeIndex.as_unit` and :meth:`TimedeltaIndex.as_unit` to convert to different resolutions; supported resolutions are "s", "ms", "us", and "ns" (:issue:`50616`)
- Added :meth:`Series.dt.unit` and :meth:`Series.dt.as_unit` to convert to different resolutions; supported resolutions are "s", "ms", "us", and "ns" (:issue:`51223`)
- Added new argument ``dtype`` to :func:`read_sql` to be consistent with :func:`read_sql_query` (:issue:`50797`)
- :func:`read_csv`, :func:`read_table`, :func:`read_fwf` and :func:`read_excel` now accept ``date_format`` (:issue:`50601`)
- :func:`to_datetime` now accepts ``"ISO8601"`` as an argument to ``format``, which will match any ISO8601 string (but possibly not identically-formatted) (:issue:`50411`)
- :func:`to_datetime` now accepts ``"mixed"`` as an argument to ``format``, which will infer the format for each element individually (:issue:`50972`)
- Added new argument ``engine`` to :func:`read_json` to support parsing JSON with pyarrow by specifying ``engine="pyarrow"`` (:issue:`48893`)
- Added support for SQLAlchemy 2.0 (:issue:`40686`)
- :class:`Index` set operations :meth:`Index.union`, :meth:`Index.intersection`, :meth:`Index.difference`, and :meth:`Index.symmetric_difference` now support ``sort=True``, which will always return a sorted result, unlike the default ``sort=None`` which does not sort in some cases (:issue:`25151`)

.. ---------------------------------------------------------------------------
.. _whatsnew_200.notable_bug_fixes:

Notable bug fixes
~~~~~~~~~~~~~~~~~

These are bug fixes that might have notable behavior changes.

.. _whatsnew_200.notable_bug_fixes.cumsum_cumprod_overflow:

:meth:`.DataFrameGroupBy.cumsum` and :meth:`.DataFrameGroupBy.cumprod` overflow instead of lossy casting to float
^^^^^^^^^^^^^^^^^^^^^^^^^^^^^^^^^^^^^^^^^^^^^^^^^^^^^^^^^^^^^^^^^^^^^^^^^^^^^^^^^^^^^^^^^^^^^^^^^^^^^^^^^^^^^^^^^

In previous versions we cast to float when applying ``cumsum`` and ``cumprod`` which
lead to incorrect results even if the result could be hold by ``int64`` dtype.
Additionally, the aggregation overflows consistent with numpy and the regular
:meth:`DataFrame.cumprod` and :meth:`DataFrame.cumsum` methods when the limit of
``int64`` is reached (:issue:`37493`).

*Old Behavior*

.. code-block:: ipython

    In [1]: df = pd.DataFrame({"key": ["b"] * 7, "value": 625})
    In [2]: df.groupby("key")["value"].cumprod()[5]
    Out[2]: 5.960464477539062e+16

We return incorrect results with the 6th value.

*New Behavior*

.. ipython:: python

    df = pd.DataFrame({"key": ["b"] * 7, "value": 625})
    df.groupby("key")["value"].cumprod()

We overflow with the 7th value, but the 6th value is still correct.

.. _whatsnew_200.notable_bug_fixes.groupby_nth_filter:

:meth:`.DataFrameGroupBy.nth` and :meth:`.SeriesGroupBy.nth` now behave as filtrations
^^^^^^^^^^^^^^^^^^^^^^^^^^^^^^^^^^^^^^^^^^^^^^^^^^^^^^^^^^^^^^^^^^^^^^^^^^^^^^^^^^^^^^

In previous versions of pandas, :meth:`.DataFrameGroupBy.nth` and
:meth:`.SeriesGroupBy.nth` acted as if they were aggregations. However, for most
inputs ``n``, they may return either zero or multiple rows per group. This means
that they are filtrations, similar to e.g. :meth:`.DataFrameGroupBy.head`. pandas
now treats them as filtrations (:issue:`13666`).

.. ipython:: python

    df = pd.DataFrame({"a": [1, 1, 2, 1, 2], "b": [np.nan, 2.0, 3.0, 4.0, 5.0]})
    gb = df.groupby("a")

*Old Behavior*

.. code-block:: ipython

    In [5]: gb.nth(n=1)
    Out[5]:
       A    B
    1  1  2.0
    4  2  5.0

*New Behavior*

.. ipython:: python

    gb.nth(n=1)

In particular, the index of the result is derived from the input by selecting
the appropriate rows. Also, when ``n`` is larger than the group, no rows instead of
``NaN`` is returned.

*Old Behavior*

.. code-block:: ipython

    In [5]: gb.nth(n=3, dropna="any")
    Out[5]:
        B
    A
    1 NaN
    2 NaN

*New Behavior*

.. ipython:: python

    gb.nth(n=3, dropna="any")

.. ---------------------------------------------------------------------------
.. _whatsnew_200.api_breaking:

Backwards incompatible API changes
~~~~~~~~~~~~~~~~~~~~~~~~~~~~~~~~~~

.. _whatsnew_200.api_breaking.unsupported_datetimelike_dtype_arg:

Construction with datetime64 or timedelta64 dtype with unsupported resolution
^^^^^^^^^^^^^^^^^^^^^^^^^^^^^^^^^^^^^^^^^^^^^^^^^^^^^^^^^^^^^^^^^^^^^^^^^^^^^
In past versions, when constructing a :class:`Series` or :class:`DataFrame` and
passing a "datetime64" or "timedelta64" dtype with unsupported resolution
(i.e. anything other than "ns"), pandas would silently replace the given dtype
with its nanosecond analogue:

*Previous behavior*:

.. code-block:: ipython

   In [5]: pd.Series(["2016-01-01"], dtype="datetime64[s]")
   Out[5]:
   0   2016-01-01
   dtype: datetime64[ns]

   In [6] pd.Series(["2016-01-01"], dtype="datetime64[D]")
   Out[6]:
   0   2016-01-01
   dtype: datetime64[ns]

In pandas 2.0 we support resolutions "s", "ms", "us", and "ns". When passing
a supported dtype (e.g. "datetime64[s]"), the result now has exactly
the requested dtype:

*New behavior*:

.. ipython:: python

   pd.Series(["2016-01-01"], dtype="datetime64[s]")

With an un-supported dtype, pandas now raises instead of silently swapping in
a supported dtype:

*New behavior*:

.. ipython:: python
   :okexcept:

   pd.Series(["2016-01-01"], dtype="datetime64[D]")

.. _whatsnew_200.api_breaking.value_counts:

Value counts sets the resulting name to ``count``
^^^^^^^^^^^^^^^^^^^^^^^^^^^^^^^^^^^^^^^^^^^^^^^^^
In past versions, when running :meth:`Series.value_counts`, the result would inherit
the original object's name, and the result index would be nameless. This would cause
confusion when resetting the index, and the column names would not correspond with the
column values.
Now, the result name will be ``'count'`` (or ``'proportion'`` if ``normalize=True`` was passed),
and the index will be named after the original object (:issue:`49497`).

*Previous behavior*:

.. code-block:: ipython

    In [8]: pd.Series(['quetzal', 'quetzal', 'elk'], name='animal').value_counts()

    Out[2]:
    quetzal    2
    elk        1
    Name: animal, dtype: int64

*New behavior*:

.. ipython:: python

    pd.Series(['quetzal', 'quetzal', 'elk'], name='animal').value_counts()

Likewise for other ``value_counts`` methods (for example, :meth:`DataFrame.value_counts`).

.. _whatsnew_200.api_breaking.astype_to_unsupported_datetimelike:

Disallow astype conversion to non-supported datetime64/timedelta64 dtypes
^^^^^^^^^^^^^^^^^^^^^^^^^^^^^^^^^^^^^^^^^^^^^^^^^^^^^^^^^^^^^^^^^^^^^^^^^
In previous versions, converting a :class:`Series` or :class:`DataFrame`
from ``datetime64[ns]`` to a different ``datetime64[X]`` dtype would return
with ``datetime64[ns]`` dtype instead of the requested dtype. In pandas 2.0,
support is added for "datetime64[s]", "datetime64[ms]", and "datetime64[us]" dtypes,
so converting to those dtypes gives exactly the requested dtype:

*Previous behavior*:

.. ipython:: python

   idx = pd.date_range("2016-01-01", periods=3)
   ser = pd.Series(idx)

*Previous behavior*:

.. code-block:: ipython

   In [4]: ser.astype("datetime64[s]")
   Out[4]:
   0   2016-01-01
   1   2016-01-02
   2   2016-01-03
   dtype: datetime64[ns]

With the new behavior, we get exactly the requested dtype:

*New behavior*:

.. ipython:: python

   ser.astype("datetime64[s]")

For non-supported resolutions e.g. "datetime64[D]", we raise instead of silently
ignoring the requested dtype:

*New behavior*:

.. ipython:: python
   :okexcept:

   ser.astype("datetime64[D]")

For conversion from ``timedelta64[ns]`` dtypes, the old behavior converted
to a floating point format.

*Previous behavior*:

.. ipython:: python

   idx = pd.timedelta_range("1 Day", periods=3)
   ser = pd.Series(idx)

*Previous behavior*:

.. code-block:: ipython

   In [7]: ser.astype("timedelta64[s]")
   Out[7]:
   0     86400.0
   1    172800.0
   2    259200.0
   dtype: float64

   In [8]: ser.astype("timedelta64[D]")
   Out[8]:
   0    1.0
   1    2.0
   2    3.0
   dtype: float64

The new behavior, as for datetime64, either gives exactly the requested dtype or raises:

*New behavior*:

.. ipython:: python
   :okexcept:

   ser.astype("timedelta64[s]")
   ser.astype("timedelta64[D]")

.. _whatsnew_200.api_breaking.default_to_stdlib_tzinfos:

UTC and fixed-offset timezones default to standard-library tzinfo objects
^^^^^^^^^^^^^^^^^^^^^^^^^^^^^^^^^^^^^^^^^^^^^^^^^^^^^^^^^^^^^^^^^^^^^^^^^
In previous versions, the default ``tzinfo`` object used to represent UTC
was ``pytz.UTC``. In pandas 2.0, we default to ``datetime.timezone.utc`` instead.
Similarly, for timezones represent fixed UTC offsets, we use ``datetime.timezone``
objects instead of ``pytz.FixedOffset`` objects. See (:issue:`34916`)

*Previous behavior*:

.. code-block:: ipython

   In [2]: ts = pd.Timestamp("2016-01-01", tz="UTC")
   In [3]: type(ts.tzinfo)
   Out[3]: pytz.UTC

   In [4]: ts2 = pd.Timestamp("2016-01-01 04:05:06-07:00")
   In [3]: type(ts2.tzinfo)
   Out[5]: pytz._FixedOffset

*New behavior*:

.. ipython:: python

   ts = pd.Timestamp("2016-01-01", tz="UTC")
   type(ts.tzinfo)

   ts2 = pd.Timestamp("2016-01-01 04:05:06-07:00")
   type(ts2.tzinfo)

For timezones that are neither UTC nor fixed offsets, e.g. "US/Pacific", we
continue to default to ``pytz`` objects.

.. _whatsnew_200.api_breaking.zero_len_indexes:

Empty DataFrames/Series will now default to have a ``RangeIndex``
^^^^^^^^^^^^^^^^^^^^^^^^^^^^^^^^^^^^^^^^^^^^^^^^^^^^^^^^^^^^^^^^^

Before, constructing an empty (where ``data`` is ``None`` or an empty list-like argument) :class:`Series` or :class:`DataFrame` without
specifying the axes (``index=None``, ``columns=None``) would return the axes as empty :class:`Index` with object dtype.

Now, the axes return an empty :class:`RangeIndex` (:issue:`49572`).

*Previous behavior*:

.. code-block:: ipython

   In [8]: pd.Series().index
   Out[8]:
   Index([], dtype='object')

   In [9] pd.DataFrame().axes
   Out[9]:
   [Index([], dtype='object'), Index([], dtype='object')]

*New behavior*:

.. ipython:: python

   pd.Series().index
   pd.DataFrame().axes

.. _whatsnew_200.api_breaking.to_latex:

DataFrame to LaTeX has a new render engine
^^^^^^^^^^^^^^^^^^^^^^^^^^^^^^^^^^^^^^^^^^

The existing :meth:`DataFrame.to_latex` has been restructured to utilise the
extended implementation previously available under :meth:`.Styler.to_latex`.
The arguments signature is similar, albeit ``col_space`` has been removed since
it is ignored by LaTeX engines. This render engine also requires ``jinja2`` as a
dependency which needs to be installed, since rendering is based upon jinja2 templates.

The pandas latex options below are no longer used and have been removed. The generic
max rows and columns arguments remain but for this functionality should be replaced
by the Styler equivalents.
The alternative options giving similar functionality are indicated below:

- ``display.latex.escape``: replaced with ``styler.format.escape``,
- ``display.latex.longtable``: replaced with ``styler.latex.environment``,
- ``display.latex.multicolumn``, ``display.latex.multicolumn_format`` and
  ``display.latex.multirow``: replaced with ``styler.sparse.rows``,
  ``styler.sparse.columns``, ``styler.latex.multirow_align`` and
  ``styler.latex.multicol_align``,
- ``display.latex.repr``: replaced with ``styler.render.repr``,
- ``display.max_rows`` and ``display.max_columns``: replace with
  ``styler.render.max_rows``, ``styler.render.max_columns`` and
  ``styler.render.max_elements``.

Note that due to this change some defaults have also changed:

- ``multirow`` now defaults to *True*.
- ``multirow_align`` defaults to *"r"* instead of *"l"*.
- ``multicol_align`` defaults to *"r"* instead of *"l"*.
- ``escape`` now defaults to *False*.

Note that the behaviour of ``_repr_latex_`` is also changed. Previously
setting ``display.latex.repr`` would generate LaTeX only when using nbconvert for a
JupyterNotebook, and not when the user is running the notebook. Now the
``styler.render.repr`` option allows control of the specific output
within JupyterNotebooks for operations (not just on nbconvert). See :issue:`39911`.

.. _whatsnew_200.api_breaking.deps:

Increased minimum versions for dependencies
^^^^^^^^^^^^^^^^^^^^^^^^^^^^^^^^^^^^^^^^^^^
Some minimum supported versions of dependencies were updated.
If installed, we now require:

+-------------------+-----------------+----------+---------+
| Package           | Minimum Version | Required | Changed |
+===================+=================+==========+=========+
| mypy (dev)        | 1.0             |          |    X    |
+-------------------+-----------------+----------+---------+
| pytest (dev)      | 7.0.0           |          |    X    |
+-------------------+-----------------+----------+---------+
| pytest-xdist (dev)| 2.2.0           |          |    X    |
+-------------------+-----------------+----------+---------+
| hypothesis (dev)  | 6.34.2          |          |    X    |
+-------------------+-----------------+----------+---------+
| python-dateutil   | 2.8.2           |    X     |    X    |
+-------------------+-----------------+----------+---------+

For `optional libraries <https://pandas.pydata.org/docs/getting_started/install.html>`_ the general recommendation is to use the latest version.
The following table lists the lowest version per library that is currently being tested throughout the development of pandas.
Optional libraries below the lowest tested version may still work, but are not considered supported.

+-----------------+-----------------+---------+
| Package         | Minimum Version | Changed |
+=================+=================+=========+
| pyarrow         | 7.0.0           |    X    |
+-----------------+-----------------+---------+
| matplotlib      | 3.6.1           |    X    |
+-----------------+-----------------+---------+
| fastparquet     | 0.6.3           |    X    |
+-----------------+-----------------+---------+
| xarray          | 0.21.0          |    X    |
+-----------------+-----------------+---------+

See :ref:`install.dependencies` and :ref:`install.optional_dependencies` for more.

Datetimes are now parsed with a consistent format
^^^^^^^^^^^^^^^^^^^^^^^^^^^^^^^^^^^^^^^^^^^^^^^^^

In the past, :func:`to_datetime` guessed the format for each element independently. This was appropriate for some cases where elements had mixed date formats - however, it would regularly cause problems when users expected a consistent format but the function would switch formats between elements. As of version 2.0.0, parsing will use a consistent format, determined by the first non-NA value (unless the user specifies a format, in which case that is used).

*Old behavior*:

.. code-block:: ipython

   In [1]: ser = pd.Series(['13-01-2000', '12-01-2000'])
   In [2]: pd.to_datetime(ser)
   Out[2]:
   0   2000-01-13
   1   2000-12-01
   dtype: datetime64[ns]

*New behavior*:

.. ipython:: python
    :okwarning:

     ser = pd.Series(['13-01-2000', '12-01-2000'])
     pd.to_datetime(ser)

Note that this affects :func:`read_csv` as well.

If you still need to parse dates with inconsistent formats, you can use
``format='mixed`` (possibly alongside ``dayfirst``) ::

     ser = pd.Series(['13-01-2000', '12 January 2000'])
     pd.to_datetime(ser, format='mixed', dayfirst=True)

or, if your formats are all ISO8601 (but possibly not identically-formatted) ::

     ser = pd.Series(['2020-01-01', '2020-01-01 03:00'])
     pd.to_datetime(ser, format='ISO8601')

.. _whatsnew_200.api_breaking.other:

Other API changes
^^^^^^^^^^^^^^^^^
- The ``freq``, ``tz``, ``nanosecond``, and ``unit`` keywords in the :class:`Timestamp` constructor are now keyword-only (:issue:`45307`, :issue:`32526`)
- Passing ``nanoseconds`` greater than 999 or less than 0 in :class:`Timestamp` now raises a ``ValueError`` (:issue:`48538`, :issue:`48255`)
- :func:`read_csv`: specifying an incorrect number of columns with ``index_col`` of now raises ``ParserError`` instead of ``IndexError`` when using the c parser.
- Default value of ``dtype`` in :func:`get_dummies` is changed to ``bool`` from ``uint8`` (:issue:`45848`)
- :meth:`DataFrame.astype`, :meth:`Series.astype`, and :meth:`DatetimeIndex.astype` casting datetime64 data to any of "datetime64[s]", "datetime64[ms]", "datetime64[us]" will return an object with the given resolution instead of coercing back to "datetime64[ns]" (:issue:`48928`)
- :meth:`DataFrame.astype`, :meth:`Series.astype`, and :meth:`DatetimeIndex.astype` casting timedelta64 data to any of "timedelta64[s]", "timedelta64[ms]", "timedelta64[us]" will return an object with the given resolution instead of coercing to "float64" dtype (:issue:`48963`)
- :meth:`DatetimeIndex.astype`, :meth:`TimedeltaIndex.astype`, :meth:`PeriodIndex.astype` :meth:`Series.astype`, :meth:`DataFrame.astype` with ``datetime64``, ``timedelta64`` or :class:`PeriodDtype` dtypes no longer allow converting to integer dtypes other than "int64", do ``obj.astype('int64', copy=False).astype(dtype)`` instead (:issue:`49715`)
- :meth:`Index.astype` now allows casting from ``float64`` dtype to datetime-like dtypes, matching :class:`Series` behavior (:issue:`49660`)
- Passing data with dtype of "timedelta64[s]", "timedelta64[ms]", or "timedelta64[us]" to :class:`TimedeltaIndex`, :class:`Series`, or :class:`DataFrame` constructors will now retain that dtype instead of casting to "timedelta64[ns]"; timedelta64 data with lower resolution will be cast to the lowest supported resolution "timedelta64[s]" (:issue:`49014`)
- Passing ``dtype`` of "timedelta64[s]", "timedelta64[ms]", or "timedelta64[us]" to :class:`TimedeltaIndex`, :class:`Series`, or :class:`DataFrame` constructors will now retain that dtype instead of casting to "timedelta64[ns]"; passing a dtype with lower resolution for :class:`Series` or :class:`DataFrame` will be cast to the lowest supported resolution "timedelta64[s]" (:issue:`49014`)
- Passing a ``np.datetime64`` object with non-nanosecond resolution to :class:`Timestamp` will retain the input resolution if it is "s", "ms", "us", or "ns"; otherwise it will be cast to the closest supported resolution (:issue:`49008`)
- Passing ``datetime64`` values with resolution other than nanosecond to :func:`to_datetime` will retain the input resolution if it is "s", "ms", "us", or "ns"; otherwise it will be cast to the closest supported resolution (:issue:`50369`)
- Passing integer values and a non-nanosecond datetime64 dtype (e.g. "datetime64[s]") :class:`DataFrame`, :class:`Series`, or :class:`Index` will treat the values as multiples of the dtype's unit, matching the behavior of e.g. ``Series(np.array(values, dtype="M8[s]"))`` (:issue:`51092`)
- Passing a string in ISO-8601 format to :class:`Timestamp` will retain the resolution of the parsed input if it is "s", "ms", "us", or "ns"; otherwise it will be cast to the closest supported resolution (:issue:`49737`)
- The ``other`` argument in :meth:`DataFrame.mask` and :meth:`Series.mask` now defaults to ``no_default`` instead of ``np.nan`` consistent with :meth:`DataFrame.where` and :meth:`Series.where`. Entries will be filled with the corresponding NULL value (``np.nan`` for numpy dtypes, ``pd.NA`` for extension dtypes). (:issue:`49111`)
- Changed behavior of :meth:`Series.quantile` and :meth:`DataFrame.quantile` with :class:`SparseDtype` to retain sparse dtype (:issue:`49583`)
- When creating a :class:`Series` with a object-dtype :class:`Index` of datetime objects, pandas no longer silently converts the index to a :class:`DatetimeIndex` (:issue:`39307`, :issue:`23598`)
- :func:`pandas.testing.assert_index_equal` with parameter ``exact="equiv"`` now considers two indexes equal when both are either a :class:`RangeIndex` or :class:`Index` with an ``int64`` dtype. Previously it meant either a :class:`RangeIndex` or a :class:`Int64Index` (:issue:`51098`)
- :meth:`Series.unique` with dtype "timedelta64[ns]" or "datetime64[ns]" now returns :class:`TimedeltaArray` or :class:`DatetimeArray` instead of ``numpy.ndarray`` (:issue:`49176`)
- :func:`to_datetime` and :class:`DatetimeIndex` now allow sequences containing both ``datetime`` objects and numeric entries, matching :class:`Series` behavior (:issue:`49037`, :issue:`50453`)
- :func:`pandas.api.types.is_string_dtype` now only returns ``True`` for array-likes with ``dtype=object`` when the elements are inferred to be strings (:issue:`15585`)
- Passing a sequence containing ``datetime`` objects and ``date`` objects to :class:`Series` constructor will return with ``object`` dtype instead of ``datetime64[ns]`` dtype, consistent with :class:`Index` behavior (:issue:`49341`)
- Passing strings that cannot be parsed as datetimes to :class:`Series` or :class:`DataFrame` with ``dtype="datetime64[ns]"`` will raise instead of silently ignoring the keyword and returning ``object`` dtype (:issue:`24435`)
- Passing a sequence containing a type that cannot be converted to :class:`Timedelta` to :func:`to_timedelta` or to the :class:`Series` or :class:`DataFrame` constructor with ``dtype="timedelta64[ns]"`` or to :class:`TimedeltaIndex` now raises ``TypeError`` instead of ``ValueError`` (:issue:`49525`)
- Changed behavior of :class:`Index` constructor with sequence containing at least one ``NaT`` and everything else either ``None`` or ``NaN`` to infer ``datetime64[ns]`` dtype instead of ``object``, matching :class:`Series` behavior (:issue:`49340`)
- :func:`read_stata` with parameter ``index_col`` set to ``None`` (the default) will now set the index on the returned :class:`DataFrame` to a :class:`RangeIndex` instead of a :class:`Int64Index` (:issue:`49745`)
- Changed behavior of :class:`Index`, :class:`Series`, and :class:`DataFrame` arithmetic methods when working with object-dtypes, the results no longer do type inference on the result of the array operations, use ``result.infer_objects(copy=False)`` to do type inference on the result (:issue:`49999`, :issue:`49714`)
- Changed behavior of :class:`Index` constructor with an object-dtype ``numpy.ndarray`` containing all-``bool`` values or all-complex values, this will now retain object dtype, consistent with the :class:`Series` behavior (:issue:`49594`)
- Changed behavior of :meth:`Series.astype` from object-dtype containing ``bytes`` objects to string dtypes; this now does ``val.decode()`` on bytes objects instead of ``str(val)``, matching :meth:`Index.astype` behavior (:issue:`45326`)
- Added ``"None"`` to default ``na_values`` in :func:`read_csv` (:issue:`50286`)
- Changed behavior of :class:`Series` and :class:`DataFrame` constructors when given an integer dtype and floating-point data that is not round numbers, this now raises ``ValueError`` instead of silently retaining the float dtype; do ``Series(data)`` or ``DataFrame(data)`` to get the old behavior, and ``Series(data).astype(dtype)`` or ``DataFrame(data).astype(dtype)`` to get the specified dtype (:issue:`49599`)
- Changed behavior of :meth:`DataFrame.shift` with ``axis=1``, an integer ``fill_value``, and homogeneous datetime-like dtype, this now fills new columns with integer dtypes instead of casting to datetimelike (:issue:`49842`)
- Files are now closed when encountering an exception in :func:`read_json` (:issue:`49921`)
- Changed behavior of :func:`read_csv`, :func:`read_json` & :func:`read_fwf`, where the index will now always be a :class:`RangeIndex`, when no index is specified. Previously the index would be a :class:`Index` with dtype ``object`` if the new DataFrame/Series has length 0 (:issue:`49572`)
- :meth:`DataFrame.values`, :meth:`DataFrame.to_numpy`, :meth:`DataFrame.xs`, :meth:`DataFrame.reindex`, :meth:`DataFrame.fillna`, and :meth:`DataFrame.replace` no longer silently consolidate the underlying arrays; do ``df = df.copy()`` to ensure consolidation (:issue:`49356`)
- Creating a new DataFrame using a full slice on both axes with :attr:`~DataFrame.loc`
  or :attr:`~DataFrame.iloc` (thus, ``df.loc[:, :]`` or ``df.iloc[:, :]``) now returns a
  new DataFrame (shallow copy) instead of the original DataFrame, consistent with other
  methods to get a full slice (for example ``df.loc[:]`` or ``df[:]``) (:issue:`49469`)
- The :class:`Series` and :class:`DataFrame` constructors will now return a shallow copy
  (i.e. share data, but not attributes) when passed a Series and DataFrame,
  respectively, and with the default of ``copy=False`` (and if no other keyword triggers
  a copy). Previously, the new Series or DataFrame would share the index attribute (e.g.
  ``df.index = ...`` would also update the index of the parent or child) (:issue:`49523`)
- Disallow computing ``cumprod`` for :class:`Timedelta` object; previously this returned incorrect values (:issue:`50246`)
- :class:`DataFrame` objects read from a :class:`HDFStore` file without an index now have a :class:`RangeIndex` instead of an ``int64`` index (:issue:`51076`)
- Instantiating an :class:`Index` with an numeric numpy dtype with data containing :class:`NA` and/or :class:`NaT` now raises a ``ValueError``. Previously a ``TypeError`` was raised (:issue:`51050`)
- Loading a JSON file with duplicate columns using ``read_json(orient='split')`` renames columns to avoid duplicates, as :func:`read_csv` and the other readers do (:issue:`50370`)
- The levels of the index of the :class:`Series` returned from ``Series.sparse.from_coo`` now always have dtype ``int32``. Previously they had dtype ``int64`` (:issue:`50926`)
- :func:`to_datetime` with ``unit`` of either "Y" or "M" will now raise if a sequence contains a non-round ``float`` value, matching the ``Timestamp`` behavior (:issue:`50301`)
- The methods :meth:`Series.round`, :meth:`DataFrame.__invert__`, :meth:`Series.__invert__`, :meth:`DataFrame.swapaxes`, :meth:`DataFrame.first`, :meth:`DataFrame.last`, :meth:`Series.first`, :meth:`Series.last` and :meth:`DataFrame.align` will now always return new objects (:issue:`51032`)
- :class:`DataFrame` and :class:`DataFrameGroupBy` aggregations (e.g. "sum") with object-dtype columns no longer infer non-object dtypes for their results, explicitly call ``result.infer_objects(copy=False)`` on the result to obtain the old behavior (:issue:`51205`, :issue:`49603`)
- Division by zero with :class:`ArrowDtype` dtypes returns ``-inf``, ``nan``, or ``inf`` depending on the numerator, instead of raising (:issue:`51541`)
- Added :func:`pandas.api.types.is_any_real_numeric_dtype` to check for real numeric dtypes (:issue:`51152`)

.. note::

    A current PDEP proposes the deprecation and removal of the keywords ``inplace`` and ``copy``
    for all but a small subset of methods from the pandas API. The current discussion takes place
    at `here <https://github.com/pandas-dev/pandas/pull/51466>`_. The keywords won't be necessary
    anymore in the context of Copy-on-Write. If this proposal is accepted, both
    keywords would be deprecated in the next release of pandas and removed in pandas 3.0.

.. ---------------------------------------------------------------------------
.. _whatsnew_200.deprecations:

Deprecations
~~~~~~~~~~~~
- Deprecated parsing datetime strings with system-local timezone to ``tzlocal``, pass a ``tz`` keyword or explicitly call ``tz_localize`` instead (:issue:`50791`)
- Deprecated argument ``infer_datetime_format`` in :func:`to_datetime` and :func:`read_csv`, as a strict version of it is now the default (:issue:`48621`)
- Deprecated behavior of :func:`to_datetime` with ``unit`` when parsing strings, in a future version these will be parsed as datetimes (matching unit-less behavior) instead of cast to floats. To retain the old behavior, cast strings to numeric types before calling :func:`to_datetime` (:issue:`50735`)
- Deprecated :func:`pandas.io.sql.execute` (:issue:`50185`)
- :meth:`Index.is_boolean` has been deprecated. Use :func:`pandas.api.types.is_bool_dtype` instead (:issue:`50042`)
- :meth:`Index.is_integer` has been deprecated. Use :func:`pandas.api.types.is_integer_dtype` instead (:issue:`50042`)
- :meth:`Index.is_floating` has been deprecated. Use :func:`pandas.api.types.is_float_dtype` instead (:issue:`50042`)
- :meth:`Index.holds_integer` has been deprecated. Use :func:`pandas.api.types.infer_dtype` instead (:issue:`50243`)
- :meth:`Index.is_numeric` has been deprecated. Use :func:`pandas.api.types.is_any_real_numeric_dtype` instead (:issue:`50042`,:issue:`51152`)
- :meth:`Index.is_categorical` has been deprecated. Use :func:`pandas.api.types.is_categorical_dtype` instead (:issue:`50042`)
- :meth:`Index.is_object` has been deprecated. Use :func:`pandas.api.types.is_object_dtype` instead (:issue:`50042`)
- :meth:`Index.is_interval` has been deprecated. Use :func:`pandas.api.types.is_interval_dtype` instead (:issue:`50042`)
- Deprecated argument ``date_parser`` in :func:`read_csv`, :func:`read_table`, :func:`read_fwf`, and :func:`read_excel` in favour of ``date_format`` (:issue:`50601`)
- Deprecated ``all`` and ``any`` reductions with ``datetime64`` and :class:`DatetimeTZDtype` dtypes, use e.g. ``(obj != pd.Timestamp(0), tz=obj.tz).all()`` instead (:issue:`34479`)
- Deprecated unused arguments ``*args`` and ``**kwargs`` in :class:`Resampler` (:issue:`50977`)
- Deprecated calling ``float`` or ``int`` on a single element :class:`Series` to return a ``float`` or ``int`` respectively. Extract the element before calling ``float`` or ``int`` instead (:issue:`51101`)
- Deprecated :meth:`Grouper.groups`, use :meth:`Groupby.groups` instead (:issue:`51182`)
- Deprecated :meth:`Grouper.grouper`, use :meth:`Groupby.grouper` instead (:issue:`51182`)
- Deprecated :meth:`Grouper.obj`, use :meth:`Groupby.obj` instead (:issue:`51206`)
- Deprecated :meth:`Grouper.indexer`, use :meth:`Resampler.indexer` instead (:issue:`51206`)
- Deprecated :meth:`Grouper.ax`, use :meth:`Resampler.ax` instead (:issue:`51206`)
- Deprecated :meth:`Series.pad` in favor of :meth:`Series.ffill` (:issue:`33396`)
- Deprecated :meth:`Series.backfill` in favor of :meth:`Series.bfill` (:issue:`33396`)
- Deprecated :meth:`DataFrame.pad` in favor of :meth:`DataFrame.ffill` (:issue:`33396`)
- Deprecated :meth:`DataFrame.backfill` in favor of :meth:`DataFrame.bfill` (:issue:`33396`)
- Deprecated :meth:`~pandas.io.stata.StataReader.close`. Use :class:`~pandas.io.stata.StataReader` as a context manager instead (:issue:`49228`)

.. ---------------------------------------------------------------------------
.. _whatsnew_200.prior_deprecations:

Removal of prior version deprecations/changes
~~~~~~~~~~~~~~~~~~~~~~~~~~~~~~~~~~~~~~~~~~~~~
- Removed :class:`Int64Index`, :class:`UInt64Index` and :class:`Float64Index`. See also :ref:`here <whatsnew_200.enhancements.index_can_hold_numpy_numeric_dtypes>` for more information (:issue:`42717`)
- Removed deprecated :attr:`Timestamp.freq`, :attr:`Timestamp.freqstr` and argument ``freq`` from the :class:`Timestamp` constructor and :meth:`Timestamp.fromordinal` (:issue:`14146`)
- Removed deprecated :class:`CategoricalBlock`, :meth:`Block.is_categorical`, require datetime64 and timedelta64 values to be wrapped in :class:`DatetimeArray` or :class:`TimedeltaArray` before passing to :meth:`Block.make_block_same_class`, require ``DatetimeTZBlock.values`` to have the correct ndim when passing to the :class:`BlockManager` constructor, and removed the "fastpath" keyword from the :class:`SingleBlockManager` constructor (:issue:`40226`, :issue:`40571`)
- Removed deprecated global option ``use_inf_as_null`` in favor of ``use_inf_as_na`` (:issue:`17126`)
- Removed deprecated module ``pandas.core.index`` (:issue:`30193`)
- Removed deprecated alias ``pandas.core.tools.datetimes.to_time``, import the function directly from ``pandas.core.tools.times`` instead (:issue:`34145`)
- Removed deprecated alias ``pandas.io.json.json_normalize``, import the function directly from ``pandas.json_normalize`` instead (:issue:`27615`)
- Removed deprecated :meth:`Categorical.to_dense`, use ``np.asarray(cat)`` instead (:issue:`32639`)
- Removed deprecated :meth:`Categorical.take_nd` (:issue:`27745`)
- Removed deprecated :meth:`Categorical.mode`, use ``Series(cat).mode()`` instead (:issue:`45033`)
- Removed deprecated :meth:`Categorical.is_dtype_equal` and :meth:`CategoricalIndex.is_dtype_equal` (:issue:`37545`)
- Removed deprecated :meth:`CategoricalIndex.take_nd` (:issue:`30702`)
- Removed deprecated :meth:`Index.is_type_compatible` (:issue:`42113`)
- Removed deprecated :meth:`Index.is_mixed`, check ``index.inferred_type`` directly instead (:issue:`32922`)
- Removed deprecated :func:`pandas.api.types.is_categorical`; use :func:`pandas.api.types.is_categorical_dtype` instead  (:issue:`33385`)
- Removed deprecated :meth:`Index.asi8` (:issue:`37877`)
- Enforced deprecation changing behavior when passing ``datetime64[ns]`` dtype data and timezone-aware dtype to :class:`Series`, interpreting the values as wall-times instead of UTC times, matching :class:`DatetimeIndex` behavior (:issue:`41662`)
- Enforced deprecation changing behavior when applying a numpy ufunc on multiple non-aligned (on the index or columns) :class:`DataFrame` that will now align the inputs first (:issue:`39239`)
- Removed deprecated :meth:`DataFrame._AXIS_NUMBERS`, :meth:`DataFrame._AXIS_NAMES`, :meth:`Series._AXIS_NUMBERS`, :meth:`Series._AXIS_NAMES` (:issue:`33637`)
- Removed deprecated :meth:`Index.to_native_types`, use ``obj.astype(str)`` instead (:issue:`36418`)
- Removed deprecated :meth:`Series.iteritems`, :meth:`DataFrame.iteritems`, use ``obj.items`` instead (:issue:`45321`)
- Removed deprecated :meth:`DataFrame.lookup` (:issue:`35224`)
- Removed deprecated :meth:`Series.append`, :meth:`DataFrame.append`, use :func:`concat` instead (:issue:`35407`)
- Removed deprecated :meth:`Series.iteritems`, :meth:`DataFrame.iteritems` and :meth:`HDFStore.iteritems` use ``obj.items`` instead (:issue:`45321`)
- Removed deprecated :meth:`DatetimeIndex.union_many` (:issue:`45018`)
- Removed deprecated ``weekofyear`` and ``week`` attributes of :class:`DatetimeArray`, :class:`DatetimeIndex` and ``dt`` accessor in favor of ``isocalendar().week`` (:issue:`33595`)
- Removed deprecated :meth:`RangeIndex._start`, :meth:`RangeIndex._stop`, :meth:`RangeIndex._step`, use ``start``, ``stop``, ``step`` instead (:issue:`30482`)
- Removed deprecated :meth:`DatetimeIndex.to_perioddelta`, Use ``dtindex - dtindex.to_period(freq).to_timestamp()`` instead (:issue:`34853`)
- Removed deprecated :meth:`.Styler.hide_index` and :meth:`.Styler.hide_columns` (:issue:`49397`)
- Removed deprecated :meth:`.Styler.set_na_rep` and :meth:`.Styler.set_precision` (:issue:`49397`)
- Removed deprecated :meth:`.Styler.where` (:issue:`49397`)
- Removed deprecated :meth:`.Styler.render` (:issue:`49397`)
- Removed deprecated argument ``col_space`` in :meth:`DataFrame.to_latex` (:issue:`47970`)
- Removed deprecated argument ``null_color`` in :meth:`.Styler.highlight_null` (:issue:`49397`)
- Removed deprecated argument ``check_less_precise`` in :meth:`.testing.assert_frame_equal`, :meth:`.testing.assert_extension_array_equal`, :meth:`.testing.assert_series_equal`,  :meth:`.testing.assert_index_equal` (:issue:`30562`)
- Removed deprecated ``null_counts`` argument in :meth:`DataFrame.info`. Use ``show_counts`` instead (:issue:`37999`)
- Removed deprecated :meth:`Index.is_monotonic`, and :meth:`Series.is_monotonic`; use ``obj.is_monotonic_increasing`` instead (:issue:`45422`)
- Removed deprecated :meth:`Index.is_all_dates` (:issue:`36697`)
- Enforced deprecation disallowing passing a timezone-aware :class:`Timestamp` and ``dtype="datetime64[ns]"`` to :class:`Series` or :class:`DataFrame` constructors (:issue:`41555`)
- Enforced deprecation disallowing passing a sequence of timezone-aware values and ``dtype="datetime64[ns]"`` to to :class:`Series` or :class:`DataFrame` constructors (:issue:`41555`)
- Enforced deprecation disallowing ``numpy.ma.mrecords.MaskedRecords`` in the :class:`DataFrame` constructor; pass ``"{name: data[name] for name in data.dtype.names}`` instead (:issue:`40363`)
- Enforced deprecation disallowing unit-less "datetime64" dtype in :meth:`Series.astype` and :meth:`DataFrame.astype` (:issue:`47844`)
- Enforced deprecation disallowing using ``.astype`` to convert a ``datetime64[ns]`` :class:`Series`, :class:`DataFrame`, or :class:`DatetimeIndex` to timezone-aware dtype, use ``obj.tz_localize`` or ``ser.dt.tz_localize`` instead (:issue:`39258`)
- Enforced deprecation disallowing using ``.astype`` to convert a timezone-aware :class:`Series`, :class:`DataFrame`, or :class:`DatetimeIndex` to timezone-naive ``datetime64[ns]`` dtype, use ``obj.tz_localize(None)`` or ``obj.tz_convert("UTC").tz_localize(None)`` instead (:issue:`39258`)
- Enforced deprecation disallowing passing non boolean argument to sort in :func:`concat` (:issue:`44629`)
- Removed Date parser functions :func:`~pandas.io.date_converters.parse_date_time`,
  :func:`~pandas.io.date_converters.parse_date_fields`, :func:`~pandas.io.date_converters.parse_all_fields`
  and :func:`~pandas.io.date_converters.generic_parser` (:issue:`24518`)
- Removed argument ``index`` from the :class:`core.arrays.SparseArray` constructor (:issue:`43523`)
- Remove argument ``squeeze`` from :meth:`DataFrame.groupby` and :meth:`Series.groupby` (:issue:`32380`)
- Removed deprecated ``apply``, ``apply_index``, ``__call__``, ``onOffset``, and ``isAnchored`` attributes from :class:`DateOffset` (:issue:`34171`)
- Removed ``keep_tz`` argument in :meth:`DatetimeIndex.to_series` (:issue:`29731`)
- Remove arguments ``names`` and ``dtype`` from :meth:`Index.copy` and ``levels`` and ``codes`` from :meth:`MultiIndex.copy` (:issue:`35853`, :issue:`36685`)
- Remove argument ``inplace`` from :meth:`MultiIndex.set_levels` and :meth:`MultiIndex.set_codes` (:issue:`35626`)
- Removed arguments ``verbose`` and ``encoding`` from :meth:`DataFrame.to_excel` and :meth:`Series.to_excel` (:issue:`47912`)
- Removed argument ``line_terminator`` from :meth:`DataFrame.to_csv` and :meth:`Series.to_csv`, use ``lineterminator`` instead (:issue:`45302`)
- Removed argument ``inplace`` from :meth:`DataFrame.set_axis` and :meth:`Series.set_axis`, use ``obj = obj.set_axis(..., copy=False)`` instead (:issue:`48130`)
- Disallow passing positional arguments to :meth:`MultiIndex.set_levels` and :meth:`MultiIndex.set_codes` (:issue:`41485`)
- Disallow parsing to Timedelta strings with components with units "Y", "y", or "M", as these do not represent unambiguous durations (:issue:`36838`)
- Removed :meth:`MultiIndex.is_lexsorted` and :meth:`MultiIndex.lexsort_depth` (:issue:`38701`)
- Removed argument ``how`` from :meth:`PeriodIndex.astype`, use :meth:`PeriodIndex.to_timestamp` instead (:issue:`37982`)
- Removed argument ``try_cast`` from :meth:`DataFrame.mask`, :meth:`DataFrame.where`, :meth:`Series.mask` and :meth:`Series.where` (:issue:`38836`)
- Removed argument ``tz`` from :meth:`Period.to_timestamp`, use ``obj.to_timestamp(...).tz_localize(tz)`` instead (:issue:`34522`)
- Removed argument ``sort_columns`` in :meth:`DataFrame.plot` and :meth:`Series.plot` (:issue:`47563`)
- Removed argument ``is_copy`` from :meth:`DataFrame.take` and :meth:`Series.take` (:issue:`30615`)
- Removed argument ``kind`` from :meth:`Index.get_slice_bound`, :meth:`Index.slice_indexer` and :meth:`Index.slice_locs` (:issue:`41378`)
- Removed arguments ``prefix``, ``squeeze``, ``error_bad_lines`` and ``warn_bad_lines`` from :func:`read_csv` (:issue:`40413`, :issue:`43427`)
- Removed arguments ``squeeze`` from :func:`read_excel` (:issue:`43427`)
- Removed argument ``datetime_is_numeric`` from :meth:`DataFrame.describe` and :meth:`Series.describe` as datetime data will always be summarized as numeric data (:issue:`34798`)
- Disallow passing list ``key`` to :meth:`Series.xs` and :meth:`DataFrame.xs`, pass a tuple instead (:issue:`41789`)
- Disallow subclass-specific keywords (e.g. "freq", "tz", "names", "closed") in the :class:`Index` constructor (:issue:`38597`)
- Removed argument ``inplace`` from :meth:`Categorical.remove_unused_categories` (:issue:`37918`)
- Disallow passing non-round floats to :class:`Timestamp` with ``unit="M"`` or ``unit="Y"`` (:issue:`47266`)
- Remove keywords ``convert_float`` and ``mangle_dupe_cols`` from :func:`read_excel` (:issue:`41176`)
- Remove keyword ``mangle_dupe_cols`` from :func:`read_csv` and :func:`read_table` (:issue:`48137`)
- Removed ``errors`` keyword from :meth:`DataFrame.where`, :meth:`Series.where`, :meth:`DataFrame.mask` and :meth:`Series.mask` (:issue:`47728`)
- Disallow passing non-keyword arguments to :func:`read_excel` except ``io`` and ``sheet_name`` (:issue:`34418`)
- Disallow passing non-keyword arguments to :meth:`DataFrame.drop` and :meth:`Series.drop` except ``labels`` (:issue:`41486`)
- Disallow passing non-keyword arguments to :meth:`DataFrame.fillna` and :meth:`Series.fillna` except ``value`` (:issue:`41485`)
- Disallow passing non-keyword arguments to :meth:`StringMethods.split` and :meth:`StringMethods.rsplit` except for ``pat`` (:issue:`47448`)
- Disallow passing non-keyword arguments to :meth:`DataFrame.set_index` except ``keys`` (:issue:`41495`)
- Disallow passing non-keyword arguments to :meth:`Resampler.interpolate` except ``method`` (:issue:`41699`)
- Disallow passing non-keyword arguments to :meth:`DataFrame.reset_index` and :meth:`Series.reset_index` except ``level`` (:issue:`41496`)
- Disallow passing non-keyword arguments to :meth:`DataFrame.dropna` and :meth:`Series.dropna` (:issue:`41504`)
- Disallow passing non-keyword arguments to :meth:`ExtensionArray.argsort` (:issue:`46134`)
- Disallow passing non-keyword arguments to :meth:`Categorical.sort_values` (:issue:`47618`)
- Disallow passing non-keyword arguments to :meth:`Index.drop_duplicates` and :meth:`Series.drop_duplicates` (:issue:`41485`)
- Disallow passing non-keyword arguments to :meth:`DataFrame.drop_duplicates` except for ``subset`` (:issue:`41485`)
- Disallow passing non-keyword arguments to :meth:`DataFrame.sort_index` and :meth:`Series.sort_index` (:issue:`41506`)
- Disallow passing non-keyword arguments to :meth:`DataFrame.interpolate` and :meth:`Series.interpolate` except for ``method`` (:issue:`41510`)
- Disallow passing non-keyword arguments to :meth:`DataFrame.any` and :meth:`Series.any` (:issue:`44896`)
- Disallow passing non-keyword arguments to :meth:`Index.set_names` except for ``names`` (:issue:`41551`)
- Disallow passing non-keyword arguments to :meth:`Index.join` except for ``other`` (:issue:`46518`)
- Disallow passing non-keyword arguments to :func:`concat` except for ``objs`` (:issue:`41485`)
- Disallow passing non-keyword arguments to :func:`pivot` except for ``data`` (:issue:`48301`)
- Disallow passing non-keyword arguments to :meth:`DataFrame.pivot` (:issue:`48301`)
- Disallow passing non-keyword arguments to :func:`read_html` except for ``io`` (:issue:`27573`)
- Disallow passing non-keyword arguments to :func:`read_json` except for ``path_or_buf`` (:issue:`27573`)
- Disallow passing non-keyword arguments to :func:`read_sas` except for ``filepath_or_buffer`` (:issue:`47154`)
- Disallow passing non-keyword arguments to :func:`read_stata` except for ``filepath_or_buffer`` (:issue:`48128`)
- Disallow passing non-keyword arguments to :func:`read_csv` except ``filepath_or_buffer`` (:issue:`41485`)
- Disallow passing non-keyword arguments to :func:`read_table` except ``filepath_or_buffer`` (:issue:`41485`)
- Disallow passing non-keyword arguments to :func:`read_fwf` except ``filepath_or_buffer`` (:issue:`44710`)
- Disallow passing non-keyword arguments to :func:`read_xml` except for ``path_or_buffer`` (:issue:`45133`)
- Disallow passing non-keyword arguments to :meth:`Series.mask` and :meth:`DataFrame.mask` except ``cond`` and ``other`` (:issue:`41580`)
- Disallow passing non-keyword arguments to :meth:`DataFrame.to_stata` except for ``path`` (:issue:`48128`)
- Disallow passing non-keyword arguments to :meth:`DataFrame.where` and :meth:`Series.where` except for ``cond`` and ``other`` (:issue:`41523`)
- Disallow passing non-keyword arguments to :meth:`Series.set_axis` and :meth:`DataFrame.set_axis` except for ``labels`` (:issue:`41491`)
- Disallow passing non-keyword arguments to :meth:`Series.rename_axis` and :meth:`DataFrame.rename_axis` except for ``mapper`` (:issue:`47587`)
- Disallow passing non-keyword arguments to :meth:`Series.clip` and :meth:`DataFrame.clip` (:issue:`41511`)
- Disallow passing non-keyword arguments to :meth:`Series.bfill`, :meth:`Series.ffill`, :meth:`DataFrame.bfill` and :meth:`DataFrame.ffill` (:issue:`41508`)
- Disallow passing non-keyword arguments to :meth:`DataFrame.replace`, :meth:`Series.replace` except for ``to_replace`` and ``value`` (:issue:`47587`)
- Disallow passing non-keyword arguments to :meth:`DataFrame.sort_values` except for ``by`` (:issue:`41505`)
- Disallow passing non-keyword arguments to :meth:`Series.sort_values` (:issue:`41505`)
- Disallow passing non-keyword arguments to :meth:`DataFrame.reindex` except for ``labels`` (:issue:`17966`)
- Disallow :meth:`Index.reindex` with non-unique :class:`Index` objects (:issue:`42568`)
- Disallowed constructing :class:`Categorical` with scalar ``data`` (:issue:`38433`)
- Disallowed constructing :class:`CategoricalIndex` without passing ``data`` (:issue:`38944`)
- Removed :meth:`.Rolling.validate`, :meth:`.Expanding.validate`, and :meth:`.ExponentialMovingWindow.validate` (:issue:`43665`)
- Removed :attr:`Rolling.win_type` returning ``"freq"`` (:issue:`38963`)
- Removed :attr:`Rolling.is_datetimelike` (:issue:`38963`)
- Removed the ``level`` keyword in :class:`DataFrame` and :class:`Series` aggregations; use ``groupby`` instead (:issue:`39983`)
- Removed deprecated :meth:`Timedelta.delta`, :meth:`Timedelta.is_populated`, and :attr:`Timedelta.freq` (:issue:`46430`, :issue:`46476`)
- Removed deprecated :attr:`NaT.freq` (:issue:`45071`)
- Removed deprecated :meth:`Categorical.replace`, use :meth:`Series.replace` instead (:issue:`44929`)
- Removed the ``numeric_only`` keyword from :meth:`Categorical.min` and :meth:`Categorical.max` in favor of ``skipna`` (:issue:`48821`)
- Changed behavior of :meth:`DataFrame.median` and :meth:`DataFrame.mean` with ``numeric_only=None`` to not exclude datetime-like columns THIS NOTE WILL BE IRRELEVANT ONCE ``numeric_only=None`` DEPRECATION IS ENFORCED (:issue:`29941`)
- Removed :func:`is_extension_type` in favor of :func:`is_extension_array_dtype` (:issue:`29457`)
- Removed ``.ExponentialMovingWindow.vol`` (:issue:`39220`)
- Removed :meth:`Index.get_value` and :meth:`Index.set_value` (:issue:`33907`, :issue:`28621`)
- Removed :meth:`Series.slice_shift` and :meth:`DataFrame.slice_shift` (:issue:`37601`)
- Remove :meth:`DataFrameGroupBy.pad` and :meth:`DataFrameGroupBy.backfill` (:issue:`45076`)
- Remove ``numpy`` argument from :func:`read_json` (:issue:`30636`)
- Disallow passing abbreviations for ``orient`` in :meth:`DataFrame.to_dict` (:issue:`32516`)
- Disallow partial slicing on an non-monotonic :class:`DatetimeIndex` with keys which are not in Index. This now raises a ``KeyError`` (:issue:`18531`)
- Removed ``get_offset`` in favor of :func:`to_offset` (:issue:`30340`)
- Removed the ``warn`` keyword in :func:`infer_freq` (:issue:`45947`)
- Removed the ``include_start`` and ``include_end`` arguments in :meth:`DataFrame.between_time` in favor of ``inclusive`` (:issue:`43248`)
- Removed the ``closed`` argument in :meth:`date_range` and :meth:`bdate_range` in favor of ``inclusive`` argument (:issue:`40245`)
- Removed the ``center`` keyword in :meth:`DataFrame.expanding` (:issue:`20647`)
- Removed the ``truediv`` keyword from :func:`eval` (:issue:`29812`)
- Removed the ``method`` and ``tolerance`` arguments in :meth:`Index.get_loc`. Use ``index.get_indexer([label], method=..., tolerance=...)`` instead (:issue:`42269`)
- Removed the ``pandas.datetime`` submodule (:issue:`30489`)
- Removed the ``pandas.np`` submodule (:issue:`30296`)
- Removed ``pandas.util.testing`` in favor of ``pandas.testing`` (:issue:`30745`)
- Removed :meth:`Series.str.__iter__` (:issue:`28277`)
- Removed ``pandas.SparseArray`` in favor of :class:`arrays.SparseArray` (:issue:`30642`)
- Removed ``pandas.SparseSeries`` and ``pandas.SparseDataFrame``, including pickle support. (:issue:`30642`)
- Enforced disallowing passing an integer ``fill_value`` to :meth:`DataFrame.shift` and :meth:`Series.shift`` with datetime64, timedelta64, or period dtypes (:issue:`32591`)
- Enforced disallowing a string column label into ``times`` in :meth:`DataFrame.ewm` (:issue:`43265`)
- Enforced disallowing passing ``True`` and ``False`` into ``inclusive`` in :meth:`Series.between` in favor of ``"both"`` and ``"neither"`` respectively (:issue:`40628`)
- Enforced disallowing using ``usecols`` with out of bounds indices for ``read_csv`` with ``engine="c"`` (:issue:`25623`)
- Enforced disallowing the use of ``**kwargs`` in :class:`.ExcelWriter`; use the keyword argument ``engine_kwargs`` instead (:issue:`40430`)
- Enforced disallowing a tuple of column labels into :meth:`.DataFrameGroupBy.__getitem__` (:issue:`30546`)
- Enforced disallowing missing labels when indexing with a sequence of labels on a level of a :class:`MultiIndex`. This now raises a ``KeyError`` (:issue:`42351`)
- Enforced disallowing setting values with ``.loc`` using a positional slice. Use ``.loc`` with labels or ``.iloc`` with positions instead (:issue:`31840`)
- Enforced disallowing positional indexing with a ``float`` key even if that key is a round number, manually cast to integer instead (:issue:`34193`)
- Enforced disallowing using a :class:`DataFrame` indexer with ``.iloc``, use ``.loc`` instead for automatic alignment (:issue:`39022`)
- Enforced disallowing ``set`` or ``dict`` indexers in ``__getitem__`` and ``__setitem__`` methods (:issue:`42825`)
- Enforced disallowing indexing on a :class:`Index` or positional indexing on a :class:`Series` producing multi-dimensional objects e.g. ``obj[:, None]``, convert to numpy before indexing instead (:issue:`35141`)
- Enforced disallowing ``dict`` or ``set`` objects in ``suffixes`` in :func:`merge` (:issue:`34810`)
- Enforced disallowing :func:`merge` to produce duplicated columns through the ``suffixes`` keyword and already existing columns (:issue:`22818`)
- Enforced disallowing using :func:`merge` or :func:`join` on a different number of levels (:issue:`34862`)
- Enforced disallowing ``value_name`` argument in :func:`DataFrame.melt` to match an element in the :class:`DataFrame` columns (:issue:`35003`)
- Enforced disallowing passing ``showindex`` into ``**kwargs`` in :func:`DataFrame.to_markdown` and :func:`Series.to_markdown` in favor of ``index`` (:issue:`33091`)
- Removed setting Categorical._codes directly (:issue:`41429`)
- Removed setting Categorical.categories directly (:issue:`47834`)
- Removed argument ``inplace`` from :meth:`Categorical.add_categories`, :meth:`Categorical.remove_categories`, :meth:`Categorical.set_categories`, :meth:`Categorical.rename_categories`, :meth:`Categorical.reorder_categories`, :meth:`Categorical.set_ordered`, :meth:`Categorical.as_ordered`, :meth:`Categorical.as_unordered` (:issue:`37981`, :issue:`41118`, :issue:`41133`, :issue:`47834`)
- Enforced :meth:`Rolling.count` with ``min_periods=None`` to default to the size of the window (:issue:`31302`)
- Renamed ``fname`` to ``path`` in :meth:`DataFrame.to_parquet`, :meth:`DataFrame.to_stata` and :meth:`DataFrame.to_feather` (:issue:`30338`)
- Enforced disallowing indexing a :class:`Series` with a single item list with a slice (e.g. ``ser[[slice(0, 2)]]``). Either convert the list to tuple, or pass the slice directly instead (:issue:`31333`)
- Changed behavior indexing on a :class:`DataFrame` with a :class:`DatetimeIndex` index using a string indexer, previously this operated as a slice on rows, now it operates like any other column key; use ``frame.loc[key]`` for the old behavior (:issue:`36179`)
- Enforced the ``display.max_colwidth`` option to not accept negative integers (:issue:`31569`)
- Removed the ``display.column_space`` option in favor of ``df.to_string(col_space=...)`` (:issue:`47280`)
- Removed the deprecated method ``mad`` from pandas classes (:issue:`11787`)
- Removed the deprecated method ``tshift`` from pandas classes (:issue:`11631`)
- Changed behavior of empty data passed into :class:`Series`; the default dtype will be ``object`` instead of ``float64`` (:issue:`29405`)
- Changed the behavior of :meth:`DatetimeIndex.union`, :meth:`DatetimeIndex.intersection`, and :meth:`DatetimeIndex.symmetric_difference` with mismatched timezones to convert to UTC instead of casting to object dtype (:issue:`39328`)
- Changed the behavior of :func:`to_datetime` with argument "now" with ``utc=False`` to match ``Timestamp("now")`` (:issue:`18705`)
- Changed the behavior of indexing on a timezone-aware :class:`DatetimeIndex` with a timezone-naive ``datetime`` object or vice-versa; these now behave like any other non-comparable type by raising ``KeyError`` (:issue:`36148`)
- Changed the behavior of :meth:`Index.reindex`, :meth:`Series.reindex`, and :meth:`DataFrame.reindex` with a ``datetime64`` dtype and a ``datetime.date`` object for ``fill_value``; these are no longer considered equivalent to ``datetime.datetime`` objects so the reindex casts to object dtype (:issue:`39767`)
- Changed behavior of :meth:`SparseArray.astype` when given a dtype that is not explicitly ``SparseDtype``, cast to the exact requested dtype rather than silently using a ``SparseDtype`` instead (:issue:`34457`)
- Changed behavior of :meth:`Index.ravel` to return a view on the original :class:`Index` instead of a ``np.ndarray`` (:issue:`36900`)
- Changed behavior of :meth:`Series.to_frame` and :meth:`Index.to_frame` with explicit ``name=None`` to use ``None`` for the column name instead of the index's name or default ``0`` (:issue:`45523`)
- Changed behavior of :func:`concat` with one array of ``bool``-dtype and another of integer dtype, this now returns ``object`` dtype instead of integer dtype; explicitly cast the bool object to integer before concatenating to get the old behavior (:issue:`45101`)
- Changed behavior of :class:`DataFrame` constructor given floating-point ``data`` and an integer ``dtype``, when the data cannot be cast losslessly, the floating point dtype is retained, matching :class:`Series` behavior (:issue:`41170`)
- Changed behavior of :class:`Index` constructor when given a ``np.ndarray`` with object-dtype containing numeric entries; this now retains object dtype rather than inferring a numeric dtype, consistent with :class:`Series` behavior (:issue:`42870`)
- Changed behavior of :meth:`Index.__and__`, :meth:`Index.__or__` and :meth:`Index.__xor__` to behave as logical operations (matching :class:`Series` behavior) instead of aliases for set operations (:issue:`37374`)
- Changed behavior of :class:`DataFrame` constructor when passed a list whose first element is a :class:`Categorical`, this now treats the elements as rows casting to ``object`` dtype, consistent with behavior for other types (:issue:`38845`)
- Changed behavior of :class:`DataFrame` constructor when passed a ``dtype`` (other than int) that the data cannot be cast to; it now raises instead of silently ignoring the dtype (:issue:`41733`)
- Changed the behavior of :class:`Series` constructor, it will no longer infer a datetime64 or timedelta64 dtype from string entries (:issue:`41731`)
- Changed behavior of :class:`Timestamp` constructor with a ``np.datetime64`` object and a ``tz`` passed to interpret the input as a wall-time as opposed to a UTC time (:issue:`42288`)
- Changed behavior of :meth:`Timestamp.utcfromtimestamp` to return a timezone-aware object satisfying ``Timestamp.utcfromtimestamp(val).timestamp() == val`` (:issue:`45083`)
- Changed behavior of :class:`Index` constructor when passed a ``SparseArray`` or ``SparseDtype`` to retain that dtype instead of casting to ``numpy.ndarray`` (:issue:`43930`)
- Changed behavior of setitem-like operations (``__setitem__``, ``fillna``, ``where``, ``mask``, ``replace``, ``insert``, fill_value for ``shift``) on an object with :class:`DatetimeTZDtype` when using a value with a non-matching timezone, the value will be cast to the object's timezone instead of casting both to object-dtype (:issue:`44243`)
- Changed behavior of :class:`Index`, :class:`Series`, :class:`DataFrame` constructors with floating-dtype data and a :class:`DatetimeTZDtype`, the data are now interpreted as UTC-times instead of wall-times, consistent with how integer-dtype data are treated (:issue:`45573`)
- Changed behavior of :class:`Series` and :class:`DataFrame` constructors with integer dtype and floating-point data containing ``NaN``, this now raises ``IntCastingNaNError`` (:issue:`40110`)
- Changed behavior of :class:`Series` and :class:`DataFrame` constructors with an integer ``dtype`` and values that are too large to losslessly cast to this dtype, this now raises ``ValueError`` (:issue:`41734`)
- Changed behavior of :class:`Series` and :class:`DataFrame` constructors with an integer ``dtype`` and values having either ``datetime64`` or ``timedelta64`` dtypes, this now raises ``TypeError``, use ``values.view("int64")`` instead (:issue:`41770`)
- Removed the deprecated ``base`` and ``loffset`` arguments from :meth:`pandas.DataFrame.resample`, :meth:`pandas.Series.resample` and :class:`pandas.Grouper`. Use ``offset`` or ``origin`` instead (:issue:`31809`)
- Changed behavior of :meth:`Series.fillna` and :meth:`DataFrame.fillna` with ``timedelta64[ns]`` dtype and an incompatible ``fill_value``; this now casts to ``object`` dtype instead of raising, consistent with the behavior with other dtypes (:issue:`45746`)
- Change the default argument of ``regex`` for :meth:`Series.str.replace` from ``True`` to ``False``. Additionally, a single character ``pat`` with ``regex=True`` is now treated as a regular expression instead of a string literal. (:issue:`36695`, :issue:`24804`)
- Changed behavior of :meth:`DataFrame.any` and :meth:`DataFrame.all` with ``bool_only=True``; object-dtype columns with all-bool values will no longer be included, manually cast to ``bool`` dtype first (:issue:`46188`)
- Changed behavior of :meth:`DataFrame.max`, :class:`DataFrame.min`, :class:`DataFrame.mean`, :class:`DataFrame.median`, :class:`DataFrame.skew`, :class:`DataFrame.kurt` with ``axis=None`` to return a scalar applying the aggregation across both axes (:issue:`45072`)
- Changed behavior of comparison of a :class:`Timestamp` with a ``datetime.date`` object; these now compare as un-equal and raise on inequality comparisons, matching the ``datetime.datetime`` behavior (:issue:`36131`)
- Changed behavior of comparison of ``NaT`` with a ``datetime.date`` object; these now raise on inequality comparisons (:issue:`39196`)
- Enforced deprecation of silently dropping columns that raised a ``TypeError`` in :class:`Series.transform` and :class:`DataFrame.transform` when used with a list or dictionary (:issue:`43740`)
- Changed behavior of :meth:`DataFrame.apply` with list-like so that any partial failure will raise an error (:issue:`43740`)
- Changed behaviour of :meth:`DataFrame.to_latex` to now use the Styler implementation via :meth:`.Styler.to_latex` (:issue:`47970`)
- Changed behavior of :meth:`Series.__setitem__` with an integer key and a :class:`Float64Index` when the key is not present in the index; previously we treated the key as positional (behaving like ``series.iloc[key] = val``), now we treat it is a label (behaving like ``series.loc[key] = val``), consistent with :meth:`Series.__getitem__`` behavior (:issue:`33469`)
- Removed ``na_sentinel`` argument from :func:`factorize`, :meth:`.Index.factorize`, and :meth:`.ExtensionArray.factorize` (:issue:`47157`)
- Changed behavior of :meth:`Series.diff` and :meth:`DataFrame.diff` with :class:`ExtensionDtype` dtypes whose arrays do not implement ``diff``, these now raise ``TypeError`` rather than casting to numpy (:issue:`31025`)
- Enforced deprecation of calling numpy "ufunc"s on :class:`DataFrame` with ``method="outer"``; this now raises ``NotImplementedError`` (:issue:`36955`)
- Enforced deprecation disallowing passing ``numeric_only=True`` to :class:`Series` reductions (``rank``, ``any``, ``all``, ...) with non-numeric dtype (:issue:`47500`)
- Changed behavior of :meth:`.DataFrameGroupBy.apply` and :meth:`.SeriesGroupBy.apply` so that ``group_keys`` is respected even if a transformer is detected (:issue:`34998`)
- Comparisons between a :class:`DataFrame` and a :class:`Series` where the frame's columns do not match the series's index raise ``ValueError`` instead of automatically aligning, do ``left, right = left.align(right, axis=1, copy=False)`` before comparing (:issue:`36795`)
- Enforced deprecation ``numeric_only=None`` (the default) in DataFrame reductions that would silently drop columns that raised; ``numeric_only`` now defaults to ``False`` (:issue:`41480`)
- Changed default of ``numeric_only`` to ``False`` in all DataFrame methods with that argument (:issue:`46096`, :issue:`46906`)
- Changed default of ``numeric_only`` to ``False`` in :meth:`Series.rank` (:issue:`47561`)
- Enforced deprecation of silently dropping nuisance columns in groupby and resample operations when ``numeric_only=False`` (:issue:`41475`)
- Enforced deprecation of silently dropping nuisance columns in :class:`Rolling`, :class:`Expanding`, and :class:`ExponentialMovingWindow` ops. This will now raise a :class:`.errors.DataError` (:issue:`42834`)
- Changed behavior in setting values with ``df.loc[:, foo] = bar`` or ``df.iloc[:, foo] = bar``, these now always attempt to set values inplace before falling back to casting (:issue:`45333`)
- Changed default of ``numeric_only`` in various :class:`.DataFrameGroupBy` methods; all methods now default to ``numeric_only=False`` (:issue:`46072`)
- Changed default of ``numeric_only`` to ``False`` in :class:`.Resampler` methods (:issue:`47177`)
- Using the method :meth:`.DataFrameGroupBy.transform` with a callable that returns DataFrames will align to the input's index (:issue:`47244`)
- When providing a list of columns of length one to :meth:`DataFrame.groupby`, the keys that are returned by iterating over the resulting :class:`DataFrameGroupBy` object will now be tuples of length one (:issue:`47761`)
- Removed deprecated methods :meth:`ExcelWriter.write_cells`, :meth:`ExcelWriter.save`, :meth:`ExcelWriter.cur_sheet`, :meth:`ExcelWriter.handles`, :meth:`ExcelWriter.path` (:issue:`45795`)
- The :class:`ExcelWriter` attribute ``book`` can no longer be set; it is still available to be accessed and mutated (:issue:`48943`)
- Removed unused ``*args`` and ``**kwargs`` in :class:`Rolling`, :class:`Expanding`, and :class:`ExponentialMovingWindow` ops (:issue:`47851`)
- Removed the deprecated argument ``line_terminator`` from :meth:`DataFrame.to_csv` (:issue:`45302`)
- Removed the deprecated argument ``label`` from :func:`lreshape` (:issue:`30219`)
- Arguments after ``expr`` in :meth:`DataFrame.eval` and :meth:`DataFrame.query` are keyword-only (:issue:`47587`)
- Removed :meth:`Index._get_attributes_dict` (:issue:`50648`)
- Removed :meth:`Series.__array_wrap__` (:issue:`50648`)
- Changed behavior of :meth:`.DataFrame.value_counts` to return a :class:`Series` with :class:`MultiIndex` for any list-like(one element or not) but an :class:`Index` for a single label (:issue:`50829`)

.. ---------------------------------------------------------------------------
.. _whatsnew_200.performance:

Performance improvements
~~~~~~~~~~~~~~~~~~~~~~~~
- Performance improvement in :meth:`.DataFrameGroupBy.median` and :meth:`.SeriesGroupBy.median` and :meth:`.DataFrameGroupBy.cumprod` for nullable dtypes (:issue:`37493`)
- Performance improvement in :meth:`.DataFrameGroupBy.all`, :meth:`.DataFrameGroupBy.any`, :meth:`.SeriesGroupBy.all`, and :meth:`.SeriesGroupBy.any` for object dtype (:issue:`50623`)
- Performance improvement in :meth:`MultiIndex.argsort` and :meth:`MultiIndex.sort_values` (:issue:`48406`)
- Performance improvement in :meth:`MultiIndex.size` (:issue:`48723`)
- Performance improvement in :meth:`MultiIndex.union` without missing values and without duplicates (:issue:`48505`, :issue:`48752`)
- Performance improvement in :meth:`MultiIndex.difference` (:issue:`48606`)
- Performance improvement in :class:`MultiIndex` set operations with sort=None (:issue:`49010`)
- Performance improvement in :meth:`.DataFrameGroupBy.mean`, :meth:`.SeriesGroupBy.mean`, :meth:`.DataFrameGroupBy.var`, and :meth:`.SeriesGroupBy.var` for extension array dtypes (:issue:`37493`)
- Performance improvement in :meth:`MultiIndex.isin` when ``level=None`` (:issue:`48622`, :issue:`49577`)
- Performance improvement in :meth:`MultiIndex.putmask` (:issue:`49830`)
- Performance improvement in :meth:`Index.union` and :meth:`MultiIndex.union` when index contains duplicates (:issue:`48900`)
- Performance improvement in :meth:`Series.rank` for pyarrow-backed dtypes (:issue:`50264`)
- Performance improvement in :meth:`Series.searchsorted` for pyarrow-backed dtypes (:issue:`50447`)
- Performance improvement in :meth:`Series.fillna` for extension array dtypes (:issue:`49722`, :issue:`50078`)
- Performance improvement in :meth:`Index.join`, :meth:`Index.intersection` and :meth:`Index.union` for masked and arrow dtypes when :class:`Index` is monotonic (:issue:`50310`, :issue:`51365`)
- Performance improvement for :meth:`Series.value_counts` with nullable dtype (:issue:`48338`)
- Performance improvement for :class:`Series` constructor passing integer numpy array with nullable dtype (:issue:`48338`)
- Performance improvement for :class:`DatetimeIndex` constructor passing a list (:issue:`48609`)
- Performance improvement in :func:`merge` and :meth:`DataFrame.join` when joining on a sorted :class:`MultiIndex` (:issue:`48504`)
- Performance improvement in :func:`to_datetime` when parsing strings with timezone offsets (:issue:`50107`)
- Performance improvement in :meth:`DataFrame.loc` and :meth:`Series.loc` for tuple-based indexing of a :class:`MultiIndex` (:issue:`48384`)
- Performance improvement for :meth:`Series.replace` with categorical dtype (:issue:`49404`)
- Performance improvement for :meth:`MultiIndex.unique` (:issue:`48335`)
- Performance improvement for indexing operations with nullable and arrow dtypes (:issue:`49420`, :issue:`51316`)
- Performance improvement for :func:`concat` with extension array backed indexes (:issue:`49128`, :issue:`49178`)
- Performance improvement for :func:`api.types.infer_dtype` (:issue:`51054`)
- Reduce memory usage of :meth:`DataFrame.to_pickle`/:meth:`Series.to_pickle` when using BZ2 or LZMA (:issue:`49068`)
- Performance improvement for :class:`~arrays.StringArray` constructor passing a numpy array with type ``np.str_`` (:issue:`49109`)
- Performance improvement in :meth:`~arrays.IntervalArray.from_tuples` (:issue:`50620`)
- Performance improvement in :meth:`~arrays.ArrowExtensionArray.factorize` (:issue:`49177`)
- Performance improvement in :meth:`~arrays.ArrowExtensionArray.__setitem__` (:issue:`50248`, :issue:`50632`)
- Performance improvement in :class:`~arrays.ArrowExtensionArray` comparison methods when array contains NA (:issue:`50524`)
- Performance improvement in :meth:`~arrays.ArrowExtensionArray.to_numpy` (:issue:`49973`, :issue:`51227`)
- Performance improvement when parsing strings to :class:`BooleanDtype` (:issue:`50613`)
- Performance improvement in :meth:`DataFrame.join` when joining on a subset of a :class:`MultiIndex` (:issue:`48611`)
- Performance improvement for :meth:`MultiIndex.intersection` (:issue:`48604`)
- Performance improvement in :meth:`DataFrame.__setitem__` (:issue:`46267`)
- Performance improvement in ``var`` and ``std`` for nullable dtypes (:issue:`48379`).
- Performance improvement when iterating over pyarrow and nullable dtypes (:issue:`49825`, :issue:`49851`)
- Performance improvements to :func:`read_sas` (:issue:`47403`, :issue:`47405`, :issue:`47656`, :issue:`48502`)
- Memory improvement in :meth:`RangeIndex.sort_values` (:issue:`48801`)
- Performance improvement in :meth:`Series.to_numpy` if ``copy=True`` by avoiding copying twice (:issue:`24345`)
- Performance improvement in :meth:`Series.rename` with :class:`MultiIndex` (:issue:`21055`)
- Performance improvement in :class:`DataFrameGroupBy` and :class:`SeriesGroupBy` when ``by`` is a categorical type and ``sort=False`` (:issue:`48976`)
- Performance improvement in :class:`DataFrameGroupBy` and :class:`SeriesGroupBy` when ``by`` is a categorical type and ``observed=False`` (:issue:`49596`)
- Performance improvement in :func:`read_stata` with parameter ``index_col`` set to ``None`` (the default). Now the index will be a :class:`RangeIndex` instead of :class:`Int64Index` (:issue:`49745`)
- Performance improvement in :func:`merge` when not merging on the index - the new index will now be :class:`RangeIndex` instead of :class:`Int64Index` (:issue:`49478`)
- Performance improvement in :meth:`DataFrame.to_dict` and :meth:`Series.to_dict` when using any non-object dtypes (:issue:`46470`)
- Performance improvement in :func:`read_html` when there are multiple tables (:issue:`49929`)
- Performance improvement in :class:`Period` constructor when constructing from a string or integer (:issue:`38312`)
- Performance improvement in :func:`to_datetime` when using ``'%Y%m%d'`` format (:issue:`17410`)
- Performance improvement in :func:`to_datetime` when format is given or can be inferred (:issue:`50465`)
- Performance improvement in :meth:`Series.median` for nullable dtypes (:issue:`50838`)
- Performance improvement in :func:`read_csv` when passing :func:`to_datetime` lambda-function to ``date_parser`` and inputs have mixed timezone offsetes (:issue:`35296`)
- Performance improvement in :func:`isna` and :func:`isnull` (:issue:`50658`)
- Performance improvement in :meth:`.SeriesGroupBy.value_counts` with categorical dtype (:issue:`46202`)
- Fixed a reference leak in :func:`read_hdf` (:issue:`37441`)
- Fixed a memory leak in :meth:`DataFrame.to_json` and :meth:`Series.to_json` when serializing datetimes and timedeltas (:issue:`40443`)
- Decreased memory usage in many :class:`DataFrameGroupBy` methods (:issue:`51090`)
- Memory improvement in :class:`StataReader` when reading seekable files (:issue:`48922`)


.. ---------------------------------------------------------------------------
.. _whatsnew_200.bug_fixes:

Bug fixes
~~~~~~~~~

Categorical
^^^^^^^^^^^
- Bug in :meth:`Categorical.set_categories` losing dtype information (:issue:`48812`)
- Bug in :meth:`Series.replace` with categorical dtype when ``to_replace`` values overlap with new values (:issue:`49404`)
- Bug in :meth:`Series.replace` with categorical dtype losing nullable dtypes of underlying categories (:issue:`49404`)
- Bug in :meth:`DataFrame.groupby` and :meth:`Series.groupby` would reorder categories when used as a grouper (:issue:`48749`)
- Bug in :class:`Categorical` constructor when constructing from a :class:`Categorical` object and ``dtype="category"`` losing ordered-ness (:issue:`49309`)
- Bug in :meth:`.SeriesGroupBy.min`, :meth:`.SeriesGroupBy.max`, :meth:`.DataFrameGroupBy.min`, and :meth:`.DataFrameGroupBy.max` with unordered :class:`CategoricalDtype` with no groups failing to raise ``TypeError`` (:issue:`51034`)

Datetimelike
^^^^^^^^^^^^
- Bug in :func:`pandas.infer_freq`, raising ``TypeError`` when inferred on :class:`RangeIndex` (:issue:`47084`)
- Bug in :func:`to_datetime` incorrectly raising ``OverflowError`` with string arguments corresponding to large integers (:issue:`50533`)
- Bug in :func:`to_datetime` was raising on invalid offsets with ``errors='coerce'`` and ``infer_datetime_format=True`` (:issue:`48633`)
- Bug in :class:`DatetimeIndex` constructor failing to raise when ``tz=None`` is explicitly specified in conjunction with timezone-aware ``dtype`` or data (:issue:`48659`)
- Bug in subtracting a ``datetime`` scalar from :class:`DatetimeIndex` failing to retain the original ``freq`` attribute (:issue:`48818`)
- Bug in ``pandas.tseries.holiday.Holiday`` where a half-open date interval causes inconsistent return types from :meth:`USFederalHolidayCalendar.holidays` (:issue:`49075`)
- Bug in rendering :class:`DatetimeIndex` and :class:`Series` and :class:`DataFrame` with timezone-aware dtypes with ``dateutil`` or ``zoneinfo`` timezones near daylight-savings transitions (:issue:`49684`)
- Bug in :func:`to_datetime` was raising ``ValueError`` when parsing :class:`Timestamp`, ``datetime.datetime``, ``datetime.date``, or ``np.datetime64`` objects when non-ISO8601 ``format`` was passed (:issue:`49298`, :issue:`50036`)
- Bug in :func:`to_datetime` was raising ``ValueError`` when parsing empty string and non-ISO8601 format was passed. Now, empty strings will be parsed as :class:`NaT`, for compatibility with how is done for ISO8601 formats (:issue:`50251`)
- Bug in :class:`Timestamp` was showing ``UserWarning``, which was not actionable by users, when parsing non-ISO8601 delimited date strings (:issue:`50232`)
- Bug in :func:`to_datetime` was showing misleading ``ValueError`` when parsing dates with format containing ISO week directive and ISO weekday directive (:issue:`50308`)
- Bug in :meth:`Timestamp.round` when the ``freq`` argument has zero-duration (e.g. "0ns") returning incorrect results instead of raising (:issue:`49737`)
- Bug in :func:`to_datetime` was not raising ``ValueError`` when invalid format was passed and ``errors`` was ``'ignore'`` or ``'coerce'`` (:issue:`50266`)
- Bug in :class:`DateOffset` was throwing ``TypeError`` when constructing with milliseconds and another super-daily argument (:issue:`49897`)
- Bug in :func:`to_datetime` was not raising ``ValueError`` when parsing string with decimal date with format ``'%Y%m%d'`` (:issue:`50051`)
- Bug in :func:`to_datetime` was not converting ``None`` to ``NaT`` when parsing mixed-offset date strings with ISO8601 format (:issue:`50071`)
- Bug in :func:`to_datetime` was not returning input when parsing out-of-bounds date string with ``errors='ignore'`` and ``format='%Y%m%d'`` (:issue:`14487`)
- Bug in :func:`to_datetime` was converting timezone-naive ``datetime.datetime`` to timezone-aware when parsing with timezone-aware strings, ISO8601 format, and ``utc=False`` (:issue:`50254`)
- Bug in :func:`to_datetime` was throwing ``ValueError`` when parsing dates with ISO8601 format where some values were not zero-padded (:issue:`21422`)
- Bug in :func:`to_datetime` was giving incorrect results when using ``format='%Y%m%d'`` and ``errors='ignore'`` (:issue:`26493`)
- Bug in :func:`to_datetime` was failing to parse date strings ``'today'`` and ``'now'`` if ``format`` was not ISO8601 (:issue:`50359`)
- Bug in :func:`Timestamp.utctimetuple` raising a ``TypeError`` (:issue:`32174`)
- Bug in :func:`to_datetime` was raising ``ValueError`` when parsing mixed-offset :class:`Timestamp` with ``errors='ignore'`` (:issue:`50585`)
- Bug in :func:`to_datetime` was incorrectly handling floating-point inputs within 1 ``unit`` of the overflow boundaries (:issue:`50183`)
- Bug in :func:`to_datetime` with unit of "Y" or "M" giving incorrect results, not matching pointwise :class:`Timestamp` results (:issue:`50870`)
- Bug in :meth:`Series.interpolate` and :meth:`DataFrame.interpolate` with datetime or timedelta dtypes incorrectly raising ``ValueError`` (:issue:`11312`)
- Bug in :func:`to_datetime` was not returning input with ``errors='ignore'`` when input was out-of-bounds (:issue:`50587`)
- Bug in :func:`DataFrame.from_records` when given a :class:`DataFrame` input with timezone-aware datetime64 columns incorrectly dropping the timezone-awareness (:issue:`51162`)
- Bug in :func:`to_datetime` was raising ``decimal.InvalidOperation`` when parsing date strings with ``errors='coerce'`` (:issue:`51084`)
- Bug in :func:`to_datetime` with both ``unit`` and ``origin`` specified returning incorrect results (:issue:`42624`)
- Bug in :meth:`.DataFrameGroupBy.quantile` and :meth:`.SeriesGroupBy.quantile` with datetime or timedelta dtypes giving incorrect results for groups containing ``NaT`` (:issue:`51373`)
- Bug in :meth:`.DataFrameGroupBy.quantile` and :meth:`.SeriesGroupBy.quantile` incorrectly raising with :class:`PeriodDtype` or :class:`DatetimeTZDtype` (:issue:`51373`)

Timedelta
^^^^^^^^^
- Bug in :func:`to_timedelta` raising error when input has nullable dtype ``Float64`` (:issue:`48796`)
- Bug in :class:`Timedelta` constructor incorrectly raising instead of returning ``NaT`` when given a ``np.timedelta64("nat")`` (:issue:`48898`)
- Bug in :class:`Timedelta` constructor failing to raise when passed both a :class:`Timedelta` object and keywords (e.g. days, seconds) (:issue:`48898`)

Timezones
^^^^^^^^^
- Bug in :meth:`Series.astype` and :meth:`DataFrame.astype` with object-dtype containing multiple timezone-aware ``datetime`` objects with heterogeneous timezones to a :class:`DatetimeTZDtype` incorrectly raising (:issue:`32581`)
- Bug in :func:`to_datetime` was failing to parse date strings with timezone name when ``format`` was specified with ``%Z`` (:issue:`49748`)
- Better error message when passing invalid values to ``ambiguous`` parameter in :meth:`Timestamp.tz_localize` (:issue:`49565`)
- Bug in string parsing incorrectly allowing a :class:`Timestamp` to be constructed with an invalid timezone, which would raise when trying to print (:issue:`50668`)

Numeric
^^^^^^^
- Bug in :meth:`DataFrame.add` cannot apply ufunc when inputs contain mixed DataFrame type and Series type (:issue:`39853`)
- Bug in arithmetic operations on :class:`Series` not propagating mask when combining masked dtypes and numpy dtypes (:issue:`45810`, :issue:`42630`)
- Bug in :meth:`DataFrame.sem` and :meth:`Series.sem` where an erroneous ``TypeError`` would always raise when using data backed by an :class:`ArrowDtype` (:issue:`49759`)
- Bug in :meth:`Series.__add__` casting to object for list and masked :class:`Series` (:issue:`22962`)
- Bug in :meth:`~arrays.ArrowExtensionArray.mode` where ``dropna=False`` was not respected when there was ``NA`` values (:issue:`50982`)
- Bug in :meth:`DataFrame.query` with ``engine="numexpr"`` and column names are ``min`` or ``max`` would raise a ``TypeError`` (:issue:`50937`)
- Bug in :meth:`DataFrame.min` and :meth:`DataFrame.max` with tz-aware data containing ``pd.NaT`` and ``axis=1`` would return incorrect results (:issue:`51242`)

Conversion
^^^^^^^^^^
- Bug in constructing :class:`Series` with ``int64`` dtype from a string list raising instead of casting (:issue:`44923`)
- Bug in constructing :class:`Series` with masked dtype and boolean values with ``NA`` raising (:issue:`42137`)
- Bug in :meth:`DataFrame.eval` incorrectly raising an ``AttributeError`` when there are negative values in function call (:issue:`46471`)
- Bug in :meth:`Series.convert_dtypes` not converting dtype to nullable dtype when :class:`Series` contains ``NA`` and has dtype ``object`` (:issue:`48791`)
- Bug where any :class:`ExtensionDtype` subclass with ``kind="M"`` would be interpreted as a timezone type (:issue:`34986`)
- Bug in :class:`.arrays.ArrowExtensionArray` that would raise ``NotImplementedError`` when passed a sequence of strings or binary (:issue:`49172`)
- Bug in :meth:`Series.astype` raising ``pyarrow.ArrowInvalid`` when converting from a non-pyarrow string dtype to a pyarrow numeric type (:issue:`50430`)
- Bug in :meth:`DataFrame.astype` modifying input array inplace when converting to ``string`` and ``copy=False`` (:issue:`51073`)
- Bug in :meth:`Series.to_numpy` converting to NumPy array before applying ``na_value`` (:issue:`48951`)
- Bug in :meth:`DataFrame.astype` not copying data when converting to pyarrow dtype (:issue:`50984`)
- Bug in :func:`to_datetime` was not respecting ``exact`` argument when ``format`` was an ISO8601 format (:issue:`12649`)
- Bug in :meth:`TimedeltaArray.astype` raising ``TypeError`` when converting to a pyarrow duration type (:issue:`49795`)
- Bug in :meth:`DataFrame.eval` and :meth:`DataFrame.query` raising for extension array dtypes (:issue:`29618`, :issue:`50261`, :issue:`31913`)

Strings
^^^^^^^
- Bug in :func:`pandas.api.types.is_string_dtype` that would not return ``True`` for :class:`StringDtype` or :class:`ArrowDtype` with ``pyarrow.string()`` (:issue:`15585`)
- Bug in converting string dtypes to "datetime64[ns]" or "timedelta64[ns]" incorrectly raising ``TypeError`` (:issue:`36153`)
- Bug in setting values in a string-dtype column with an array, mutating the array as side effect when it contains missing values (:issue:`51299`)

Interval
^^^^^^^^
- Bug in :meth:`IntervalIndex.is_overlapping` incorrect output if interval has duplicate left boundaries (:issue:`49581`)
- Bug in :meth:`Series.infer_objects` failing to infer :class:`IntervalDtype` for an object series of :class:`Interval` objects (:issue:`50090`)
- Bug in :meth:`Series.shift` with :class:`IntervalDtype` and invalid null ``fill_value`` failing to raise ``TypeError`` (:issue:`51258`)

Indexing
^^^^^^^^
- Bug in :meth:`DataFrame.__setitem__` raising when indexer is a :class:`DataFrame` with ``boolean`` dtype (:issue:`47125`)
- Bug in :meth:`DataFrame.reindex` filling with wrong values when indexing columns and index for ``uint`` dtypes (:issue:`48184`)
- Bug in :meth:`DataFrame.loc` when setting :class:`DataFrame` with different dtypes coercing values to single dtype (:issue:`50467`)
- Bug in :meth:`DataFrame.sort_values` where ``None`` was not returned when ``by`` is empty list and ``inplace=True`` (:issue:`50643`)
- Bug in :meth:`DataFrame.loc` coercing dtypes when setting values with a list indexer (:issue:`49159`)
- Bug in :meth:`Series.loc` raising error for out of bounds end of slice indexer (:issue:`50161`)
- Bug in :meth:`DataFrame.loc` raising ``ValueError`` with ``bool`` indexer and :class:`MultiIndex` (:issue:`47687`)
- Bug in :meth:`DataFrame.loc` raising ``IndexError`` when setting values for a pyarrow-backed column with a non-scalar indexer (:issue:`50085`)
- Bug in :meth:`DataFrame.__getitem__`, :meth:`Series.__getitem__`, :meth:`DataFrame.__setitem__` and :meth:`Series.__setitem__`
  when indexing on indexes with extension float dtypes (:class:`Float64` & :class:`Float64`) or complex dtypes using integers (:issue:`51053`)
- Bug in :meth:`DataFrame.loc` modifying object when setting incompatible value with an empty indexer (:issue:`45981`)
- Bug in :meth:`DataFrame.__setitem__` raising ``ValueError`` when right hand side is :class:`DataFrame` with :class:`MultiIndex` columns (:issue:`49121`)
- Bug in :meth:`DataFrame.reindex` casting dtype to ``object`` when :class:`DataFrame` has single extension array column when re-indexing ``columns`` and ``index`` (:issue:`48190`)
- Bug in :meth:`DataFrame.iloc` raising ``IndexError`` when indexer is a :class:`Series` with numeric extension array dtype (:issue:`49521`)
- Bug in :func:`~DataFrame.describe` when formatting percentiles in the resulting index showed more decimals than needed (:issue:`46362`)
- Bug in :meth:`DataFrame.compare` does not recognize differences when comparing ``NA`` with value in nullable dtypes (:issue:`48939`)
- Bug in :meth:`Series.rename` with :class:`MultiIndex` losing extension array dtypes (:issue:`21055`)
- Bug in :meth:`DataFrame.isetitem` coercing extension array dtypes in :class:`DataFrame` to object (:issue:`49922`)
- Bug in :class:`BusinessHour` would cause creation of :class:`DatetimeIndex` to fail when no opening hour was included in the index (:issue:`49835`)

Missing
^^^^^^^
- Bug in :meth:`Index.equals` raising ``TypeError`` when :class:`Index` consists of tuples that contain ``NA`` (:issue:`48446`)
- Bug in :meth:`Series.map` caused incorrect result when data has NaNs and defaultdict mapping was used (:issue:`48813`)
- Bug in :class:`NA` raising a ``TypeError`` instead of return :class:`NA` when performing a binary operation with a ``bytes`` object (:issue:`49108`)
- Bug in :meth:`DataFrame.update` with ``overwrite=False`` raising ``TypeError`` when ``self`` has column with ``NaT`` values and column not present in ``other`` (:issue:`16713`)
- Bug in :meth:`Series.replace` raising ``RecursionError`` when replacing value in object-dtype :class:`Series` containing ``NA`` (:issue:`47480`)
- Bug in :meth:`Series.replace` raising ``RecursionError`` when replacing value in numeric :class:`Series` with ``NA`` (:issue:`50758`)

MultiIndex
^^^^^^^^^^
- Bug in :meth:`MultiIndex.get_indexer` not matching ``NaN`` values (:issue:`29252`, :issue:`37222`, :issue:`38623`, :issue:`42883`, :issue:`43222`, :issue:`46173`, :issue:`48905`)
- Bug in :meth:`MultiIndex.argsort` raising ``TypeError`` when index contains :attr:`NA` (:issue:`48495`)
- Bug in :meth:`MultiIndex.difference` losing extension array dtype (:issue:`48606`)
- Bug in :class:`MultiIndex.set_levels` raising ``IndexError`` when setting empty level (:issue:`48636`)
- Bug in :meth:`MultiIndex.unique` losing extension array dtype (:issue:`48335`)
- Bug in :meth:`MultiIndex.intersection` losing extension array (:issue:`48604`)
- Bug in :meth:`MultiIndex.union` losing extension array (:issue:`48498`, :issue:`48505`, :issue:`48900`)
- Bug in :meth:`MultiIndex.union` not sorting when sort=None and index contains missing values (:issue:`49010`)
- Bug in :meth:`MultiIndex.append` not checking names for equality (:issue:`48288`)
- Bug in :meth:`MultiIndex.symmetric_difference` losing extension array (:issue:`48607`)
- Bug in :meth:`MultiIndex.join` losing dtypes when :class:`MultiIndex` has duplicates (:issue:`49830`)
- Bug in :meth:`MultiIndex.putmask` losing extension array (:issue:`49830`)
- Bug in :meth:`MultiIndex.value_counts` returning a :class:`Series` indexed by flat index of tuples instead of a :class:`MultiIndex` (:issue:`49558`)

I/O
^^^
- Bug in :func:`read_sas` caused fragmentation of :class:`DataFrame` and raised :class:`.errors.PerformanceWarning` (:issue:`48595`)
- Improved error message in :func:`read_excel` by including the offending sheet name when an exception is raised while reading a file (:issue:`48706`)
- Bug when a pickling a subset PyArrow-backed data that would serialize the entire data instead of the subset (:issue:`42600`)
- Bug in :func:`read_sql_query` ignoring ``dtype`` argument when ``chunksize`` is specified and result is empty (:issue:`50245`)
- Bug in :func:`read_csv` for a single-line csv with fewer columns than ``names`` raised :class:`.errors.ParserError` with ``engine="c"`` (:issue:`47566`)
- Bug in :func:`read_json` raising with ``orient="table"`` and ``NA`` value (:issue:`40255`)
- Bug in displaying ``string`` dtypes not showing storage option (:issue:`50099`)
- Bug in :meth:`DataFrame.to_string` with ``header=False`` that printed the index name on the same line as the first row of the data (:issue:`49230`)
- Bug in :meth:`DataFrame.to_string` ignoring float formatter for extension arrays (:issue:`39336`)
- Fixed memory leak which stemmed from the initialization of the internal JSON module (:issue:`49222`)
- Fixed issue where :func:`json_normalize` would incorrectly remove leading characters from column names that matched the ``sep`` argument (:issue:`49861`)
- Bug in :func:`read_csv` unnecessarily overflowing for extension array dtype when containing ``NA`` (:issue:`32134`)
- Bug in :meth:`DataFrame.to_dict` not converting ``NA`` to ``None`` (:issue:`50795`)
- Bug in :meth:`DataFrame.to_json` where it would segfault when failing to encode a string (:issue:`50307`)
- Bug in :meth:`DataFrame.to_html` with ``na_rep`` set when the :class:`DataFrame` contains non-scalar data (:issue:`47103`)
- Bug in :func:`read_xml` where file-like objects failed when iterparse is used (:issue:`50641`)
- Bug in :func:`read_xml` ignored repeated elements when iterparse is used (:issue:`51183`)
- Bug in :class:`ExcelWriter` leaving file handles open if an exception occurred during instantiation (:issue:`51443`)

Period
^^^^^^
- Bug in :meth:`Period.strftime` and :meth:`PeriodIndex.strftime`, raising ``UnicodeDecodeError`` when a locale-specific directive was passed (:issue:`46319`)
- Bug in adding a :class:`Period` object to an array of :class:`DateOffset` objects incorrectly raising ``TypeError`` (:issue:`50162`)
- Bug in :class:`Period` where passing a string with finer resolution than nanosecond would result in a ``KeyError`` instead of dropping the extra precision (:issue:`50417`)
- Bug in parsing strings representing Week-periods e.g. "2017-01-23/2017-01-29" as minute-frequency instead of week-frequency (:issue:`50803`)
- Bug in :meth:`.DataFrameGroupBy.sum`, :meth:`.DataFrameGroupByGroupBy.cumsum`, :meth:`.DataFrameGroupByGroupBy.prod`, :meth:`.DataFrameGroupByGroupBy.cumprod` with :class:`PeriodDtype` failing to raise ``TypeError`` (:issue:`51040`)
- Bug in parsing empty string with :class:`Period` incorrectly raising ``ValueError`` instead of returning ``NaT`` (:issue:`51349`)

Plotting
^^^^^^^^
- Bug in :meth:`DataFrame.plot.hist`, not dropping elements of ``weights`` corresponding to ``NaN`` values in ``data`` (:issue:`48884`)
- ``ax.set_xlim`` was sometimes raising ``UserWarning`` which users couldn't address due to ``set_xlim`` not accepting parsing arguments - the converter now uses :func:`Timestamp` instead (:issue:`49148`)

Groupby/resample/rolling
^^^^^^^^^^^^^^^^^^^^^^^^
- Bug in :class:`.ExponentialMovingWindow` with ``online`` not raising a ``NotImplementedError`` for unsupported operations (:issue:`48834`)
- Bug in :meth:`.DataFrameGroupBy.sample` raises ``ValueError`` when the object is empty (:issue:`48459`)
- Bug in :meth:`Series.groupby` raises ``ValueError`` when an entry of the index is equal to the name of the index (:issue:`48567`)
- Bug in :meth:`.DataFrameGroupBy.resample` produces inconsistent results when passing empty DataFrame (:issue:`47705`)
- Bug in :class:`.DataFrameGroupBy` and :class:`.SeriesGroupBy` would not include unobserved categories in result when grouping by categorical indexes (:issue:`49354`)
- Bug in :class:`.DataFrameGroupBy` and :class:`.SeriesGroupBy` would change result order depending on the input index when grouping by categoricals (:issue:`49223`)
- Bug in :class:`.DataFrameGroupBy` and :class:`.SeriesGroupBy` when grouping on categorical data would sort result values even when used with ``sort=False`` (:issue:`42482`)
- Bug in :meth:`.DataFrameGroupBy.apply` and :class:`.SeriesGroupBy.apply` with ``as_index=False`` would not attempt the computation without using the grouping keys when using them failed with a ``TypeError`` (:issue:`49256`)
- Bug in :meth:`.DataFrameGroupBy.describe` would describe the group keys (:issue:`49256`)
- Bug in :meth:`.SeriesGroupBy.describe` with ``as_index=False`` would have the incorrect shape (:issue:`49256`)
- Bug in :class:`.DataFrameGroupBy` and :class:`.SeriesGroupBy` with ``dropna=False`` would drop NA values when the grouper was categorical (:issue:`36327`)
- Bug in :meth:`.SeriesGroupBy.nunique` would incorrectly raise when the grouper was an empty categorical and ``observed=True`` (:issue:`21334`)
- Bug in :meth:`.SeriesGroupBy.nth` would raise when grouper contained NA values after subsetting from a :class:`DataFrameGroupBy` (:issue:`26454`)
- Bug in :meth:`DataFrame.groupby` would not include a :class:`.Grouper` specified by ``key`` in the result when ``as_index=False`` (:issue:`50413`)
- Bug in :meth:`.DataFrameGroupBy.value_counts` would raise when used with a :class:`.TimeGrouper` (:issue:`50486`)
- Bug in :meth:`.Resampler.size` caused a wide :class:`DataFrame` to be returned instead of a :class:`Series` with :class:`MultiIndex` (:issue:`46826`)
- Bug in :meth:`.DataFrameGroupBy.transform` and :meth:`.SeriesGroupBy.transform` would raise incorrectly when grouper had ``axis=1`` for ``"idxmin"`` and ``"idxmax"`` arguments (:issue:`45986`)
- Bug in :class:`.DataFrameGroupBy` would raise when used with an empty DataFrame, categorical grouper, and ``dropna=False`` (:issue:`50634`)
- Bug in :meth:`.SeriesGroupBy.value_counts` did not respect ``sort=False`` (:issue:`50482`)
- Bug in :meth:`.DataFrameGroupBy.resample` raises ``KeyError`` when getting the result from a key list when resampling on time index (:issue:`50840`)
- Bug in :meth:`.DataFrameGroupBy.transform` and :meth:`.SeriesGroupBy.transform` would raise incorrectly when grouper had ``axis=1`` for ``"ngroup"`` argument (:issue:`45986`)
- Bug in :meth:`.DataFrameGroupBy.describe` produced incorrect results when data had duplicate columns (:issue:`50806`)
- Bug in :meth:`.DataFrameGroupBy.agg` with ``engine="numba"`` failing to respect ``as_index=False`` (:issue:`51228`)
<<<<<<< HEAD
- Bug in :meth:`DataFrameGroupBy.agg`, :meth:`SeriesGroupBy.agg`, and :meth:`Resampler.agg` would ignore arguments when passed a list of functions (:issue:`50863`)
- Bug in :meth:`DataFrameGroupBy.ohlc` ignoring ``as_index=False`` (:issue:`51413`)
- Bug in :meth:`DataFrameGroupBy.agg` after subsetting columns (e.g. ``.groupby(...)[["a", "b"]]``) would not include groupings in the result (:issue:`51186`)
-
=======
- Bug in :meth:`.DataFrameGroupBy.agg`, :meth:`.SeriesGroupBy.agg`, and :meth:`.Resampler.agg` would ignore arguments when passed a list of functions (:issue:`50863`)
- Bug in :meth:`.DataFrameGroupBy.ohlc` ignoring ``as_index=False`` (:issue:`51413`)
>>>>>>> ae7b6d6b

Reshaping
^^^^^^^^^
- Bug in :meth:`DataFrame.pivot_table` raising ``TypeError`` for nullable dtype and ``margins=True`` (:issue:`48681`)
- Bug in :meth:`DataFrame.unstack` and :meth:`Series.unstack` unstacking wrong level of :class:`MultiIndex` when :class:`MultiIndex` has mixed names (:issue:`48763`)
- Bug in :meth:`DataFrame.melt` losing extension array dtype (:issue:`41570`)
- Bug in :meth:`DataFrame.pivot` not respecting ``None`` as column name (:issue:`48293`)
- Bug in :meth:`DataFrame.join` when ``left_on`` or ``right_on`` is or includes a :class:`CategoricalIndex` incorrectly raising ``AttributeError`` (:issue:`48464`)
- Bug in :meth:`DataFrame.pivot_table` raising ``ValueError`` with parameter ``margins=True`` when result is an empty :class:`DataFrame` (:issue:`49240`)
- Clarified error message in :func:`merge` when passing invalid ``validate`` option (:issue:`49417`)
- Bug in :meth:`DataFrame.explode` raising ``ValueError`` on multiple columns with ``NaN`` values or empty lists (:issue:`46084`)
- Bug in :meth:`DataFrame.transpose` with ``IntervalDtype`` column with ``timedelta64[ns]`` endpoints (:issue:`44917`)
- Bug in :meth:`DataFrame.agg` and :meth:`Series.agg` would ignore arguments when passed a list of functions (:issue:`50863`)

Sparse
^^^^^^
- Bug in :meth:`Series.astype` when converting a ``SparseDtype`` with ``datetime64[ns]`` subtype to ``int64`` dtype raising, inconsistent with the non-sparse behavior (:issue:`49631`,:issue:`50087`)
- Bug in :meth:`Series.astype` when converting a from ``datetime64[ns]`` to ``Sparse[datetime64[ns]]`` incorrectly raising (:issue:`50082`)
- Bug in :meth:`Series.sparse.to_coo` raising ``SystemError`` when :class:`MultiIndex` contains a ``ExtensionArray`` (:issue:`50996`)

ExtensionArray
^^^^^^^^^^^^^^
- Bug in :meth:`Series.mean` overflowing unnecessarily with nullable integers (:issue:`48378`)
- Bug in :meth:`Series.tolist` for nullable dtypes returning numpy scalars instead of python scalars (:issue:`49890`)
- Bug in :meth:`Series.round` for pyarrow-backed dtypes raising ``AttributeError`` (:issue:`50437`)
- Bug when concatenating an empty DataFrame with an ExtensionDtype to another DataFrame with the same ExtensionDtype, the resulting dtype turned into object (:issue:`48510`)
- Bug in :meth:`array.PandasArray.to_numpy` raising with ``NA`` value when ``na_value`` is specified (:issue:`40638`)
- Bug in :meth:`api.types.is_numeric_dtype` where a custom :class:`ExtensionDtype` would not return ``True`` if ``_is_numeric`` returned ``True`` (:issue:`50563`)
- Bug in :meth:`api.types.is_integer_dtype`, :meth:`api.types.is_unsigned_integer_dtype`, :meth:`api.types.is_signed_integer_dtype`, :meth:`api.types.is_float_dtype` where a custom :class:`ExtensionDtype` would not return ``True`` if ``kind`` returned the corresponding NumPy type (:issue:`50667`)
- Bug in :class:`Series` constructor unnecessarily overflowing for nullable unsigned integer dtypes (:issue:`38798`, :issue:`25880`)
- Bug in setting non-string value into ``StringArray`` raising ``ValueError`` instead of ``TypeError`` (:issue:`49632`)
- Bug in :meth:`DataFrame.reindex` not honoring the default ``copy=True`` keyword in case of columns with ExtensionDtype (and as a result also selecting multiple columns with getitem (``[]``) didn't correctly result in a copy) (:issue:`51197`)

Styler
^^^^^^
- Fix :meth:`~pandas.io.formats.style.Styler.background_gradient` for nullable dtype :class:`Series` with ``NA`` values (:issue:`50712`)

Metadata
^^^^^^^^
- Fixed metadata propagation in :meth:`DataFrame.corr` and :meth:`DataFrame.cov` (:issue:`28283`)

Other
^^^^^

- Bug in :meth:`Series.searchsorted` inconsistent behavior when accepting :class:`DataFrame` as parameter ``value`` (:issue:`49620`)
- Bug in :func:`array` failing to raise on :class:`DataFrame` inputs (:issue:`51167`)

.. ---------------------------------------------------------------------------
.. _whatsnew_200.contributors:

Contributors
~~~~~~~~~~~~

.. contributors:: v1.5.0rc0..v2.0.0|HEAD<|MERGE_RESOLUTION|>--- conflicted
+++ resolved
@@ -1375,15 +1375,9 @@
 - Bug in :meth:`.DataFrameGroupBy.transform` and :meth:`.SeriesGroupBy.transform` would raise incorrectly when grouper had ``axis=1`` for ``"ngroup"`` argument (:issue:`45986`)
 - Bug in :meth:`.DataFrameGroupBy.describe` produced incorrect results when data had duplicate columns (:issue:`50806`)
 - Bug in :meth:`.DataFrameGroupBy.agg` with ``engine="numba"`` failing to respect ``as_index=False`` (:issue:`51228`)
-<<<<<<< HEAD
-- Bug in :meth:`DataFrameGroupBy.agg`, :meth:`SeriesGroupBy.agg`, and :meth:`Resampler.agg` would ignore arguments when passed a list of functions (:issue:`50863`)
-- Bug in :meth:`DataFrameGroupBy.ohlc` ignoring ``as_index=False`` (:issue:`51413`)
-- Bug in :meth:`DataFrameGroupBy.agg` after subsetting columns (e.g. ``.groupby(...)[["a", "b"]]``) would not include groupings in the result (:issue:`51186`)
--
-=======
 - Bug in :meth:`.DataFrameGroupBy.agg`, :meth:`.SeriesGroupBy.agg`, and :meth:`.Resampler.agg` would ignore arguments when passed a list of functions (:issue:`50863`)
 - Bug in :meth:`.DataFrameGroupBy.ohlc` ignoring ``as_index=False`` (:issue:`51413`)
->>>>>>> ae7b6d6b
+- Bug in :meth:`DataFrameGroupBy.agg` after subsetting columns (e.g. ``.groupby(...)[["a", "b"]]``) would not include groupings in the result (:issue:`51186`)
 
 Reshaping
 ^^^^^^^^^
