.. _whatsnew_200:

What's new in 2.0.0 (??)
------------------------

These are the changes in pandas 2.0.0. See :ref:`release` for a full changelog
including other versions of pandas.

{{ header }}

.. ---------------------------------------------------------------------------
.. _whatsnew_200.enhancements:

Enhancements
~~~~~~~~~~~~

.. _whatsnew_200.enhancements.optional_dependency_management:

Optional dependencies version management
^^^^^^^^^^^^^^^^^^^^^^^^^^^^^^^^^^^^^^^^
Optional pandas dependencies can be managed as extras in a requirements/setup file, for example:

.. code-block:: python

  pandas[performance, aws]>=2.0.0

Available optional dependencies (listed in order of appearance at `install guide <https://pandas.pydata.org/docs/getting_started/install>`_) are
``[all, performance, computation, timezone, fss, aws, gcp, excel, parquet, feather, hdf5, spss, postgresql, mysql,
sql-other, html, xml, plot, output_formatting, clipboard, compression, test]`` (:issue:`39164`).

.. _whatsnew_200.enhancements.io_readers_nullable_pyarrow:

Configuration option, ``io.nullable_backend``, to return pyarrow-backed dtypes from IO functions
^^^^^^^^^^^^^^^^^^^^^^^^^^^^^^^^^^^^^^^^^^^^^^^^^^^^^^^^^^^^^^^^^^^^^^^^^^^^^^^^^^^^^^^^^^^^^^^^

A new global configuration, ``io.nullable_backend`` can now be used in conjunction with the parameter ``use_nullable_dtypes=True`` in :func:`read_parquet` and :func:`read_csv` (with ``engine="pyarrow"``)
to return pyarrow-backed dtypes when set to ``"pyarrow"`` (:issue:`48957`).

.. ipython:: python

    import io
    data = io.StringIO("""a,b,c,d,e,f,g,h,i
        1,2.5,True,a,,,,,
        3,4.5,False,b,6,7.5,True,a,
    """)
    with pd.option_context("io.nullable_backend", "pyarrow"):
        df = pd.read_csv(data, use_nullable_dtypes=True, engine="pyarrow")
    df

.. _whatsnew_200.enhancements.other:

Other enhancements
^^^^^^^^^^^^^^^^^^
- :func:`read_sas` now supports using ``encoding='infer'`` to correctly read and use the encoding specified by the sas file. (:issue:`48048`)
- :meth:`.DataFrameGroupBy.quantile` and :meth:`.SeriesGroupBy.quantile` now preserve nullable dtypes instead of casting to numpy dtypes (:issue:`37493`)
- :meth:`Series.add_suffix`, :meth:`DataFrame.add_suffix`, :meth:`Series.add_prefix` and :meth:`DataFrame.add_prefix` support an ``axis`` argument. If ``axis`` is set, the default behaviour of which axis to consider can be overwritten (:issue:`47819`)
- :func:`assert_frame_equal` now shows the first element where the DataFrames differ, analogously to ``pytest``'s output (:issue:`47910`)
- Added new argument ``use_nullable_dtypes`` to :func:`read_csv` and :func:`read_excel` to enable automatic conversion to nullable dtypes (:issue:`36712`)
- Added ``index`` parameter to :meth:`DataFrame.to_dict` (:issue:`46398`)
- Added metadata propagation for binary operators on :class:`DataFrame` (:issue:`28283`)
- :class:`.CategoricalConversionWarning`, :class:`.InvalidComparison`, :class:`.InvalidVersion`, :class:`.LossySetitemError`, and :class:`.NoBufferPresent` are now exposed in ``pandas.errors`` (:issue:`27656`)
- Fix ``test`` optional_extra by adding missing test package ``pytest-asyncio`` (:issue:`48361`)
- :func:`DataFrame.astype` exception message thrown improved to include column name when type conversion is not possible. (:issue:`47571`)
- :func:`date_range` now supports a ``unit`` keyword ("s", "ms", "us", or "ns") to specify the desired resolution of the output index (:issue:`49106`)
- :meth:`DataFrame.to_json` now supports a ``mode`` keyword with supported inputs 'w' and 'a'. Defaulting to 'w', 'a' can be used when lines=True and orient='records' to append record oriented json lines to an existing json file. (:issue:`35849`)
- Added ``name`` parameter to :meth:`IntervalIndex.from_breaks`, :meth:`IntervalIndex.from_arrays` and :meth:`IntervalIndex.from_tuples` (:issue:`48911`)
-

.. ---------------------------------------------------------------------------
.. _whatsnew_200.notable_bug_fixes:

Notable bug fixes
~~~~~~~~~~~~~~~~~

These are bug fixes that might have notable behavior changes.

.. _whatsnew_200.notable_bug_fixes.cumsum_cumprod_overflow:

:meth:`.GroupBy.cumsum` and :meth:`.GroupBy.cumprod` overflow instead of lossy casting to float
^^^^^^^^^^^^^^^^^^^^^^^^^^^^^^^^^^^^^^^^^^^^^^^^^^^^^^^^^^^^^^^^^^^^^^^^^^^^^^^^^^^^^^^^^^^^^^^

In previous versions we cast to float when applying ``cumsum`` and ``cumprod`` which
lead to incorrect results even if the result could be hold by ``int64`` dtype.
Additionally, the aggregation overflows consistent with numpy and the regular
:meth:`DataFrame.cumprod` and :meth:`DataFrame.cumsum` methods when the limit of
``int64`` is reached (:issue:`37493`).

*Old Behavior*

.. code-block:: ipython

    In [1]: df = pd.DataFrame({"key": ["b"] * 7, "value": 625})
    In [2]: df.groupby("key")["value"].cumprod()[5]
    Out[2]: 5.960464477539062e+16

We return incorrect results with the 6th value.

*New Behavior*

.. ipython:: python

    df = pd.DataFrame({"key": ["b"] * 7, "value": 625})
    df.groupby("key")["value"].cumprod()

We overflow with the 7th value, but the 6th value is still correct.

.. _whatsnew_200.notable_bug_fixes.groupby_nth_filter:

:meth:`.DataFrameGroupBy.nth` and :meth:`.SeriesGroupBy.nth` now behave as filtrations
^^^^^^^^^^^^^^^^^^^^^^^^^^^^^^^^^^^^^^^^^^^^^^^^^^^^^^^^^^^^^^^^^^^^^^^^^^^^^^^^^^^^^^

In previous versions of pandas, :meth:`.DataFrameGroupBy.nth` and
:meth:`.SeriesGroupBy.nth` acted as if they were aggregations. However, for most
inputs ``n``, they may return either zero or multiple rows per group. This means
that they are filtrations, similar to e.g. :meth:`.DataFrameGroupBy.head`. pandas
now treats them as filtrations (:issue:`13666`).

.. ipython:: python

    df = pd.DataFrame({"a": [1, 1, 2, 1, 2], "b": [np.nan, 2.0, 3.0, 4.0, 5.0]})
    gb = df.groupby("a")

*Old Behavior*

.. code-block:: ipython

    In [5]: gb.nth(n=1)
    Out[5]:
       A    B
    1  1  2.0
    4  2  5.0

*New Behavior*

.. ipython:: python

    gb.nth(n=1)

In particular, the index of the result is derived from the input by selecting
the appropriate rows. Also, when ``n`` is larger than the group, no rows instead of
``NaN`` is returned.

*Old Behavior*

.. code-block:: ipython

    In [5]: gb.nth(n=3, dropna="any")
    Out[5]:
        B
    A
    1 NaN
    2 NaN

*New Behavior*

.. ipython:: python

    gb.nth(n=3, dropna="any")

.. ---------------------------------------------------------------------------
.. _whatsnew_200.api_breaking:

Backwards incompatible API changes
~~~~~~~~~~~~~~~~~~~~~~~~~~~~~~~~~~

.. _whatsnew_200.api_breaking.unsupported_datetimelike_dtype_arg:

Construction with datetime64 or timedelta64 dtype with unsupported resolution
^^^^^^^^^^^^^^^^^^^^^^^^^^^^^^^^^^^^^^^^^^^^^^^^^^^^^^^^^^^^^^^^^^^^^^^^^^^^^
In past versions, when constructing a :class:`Series` or :class:`DataFrame` and
passing a "datetime64" or "timedelta64" dtype with unsupported resolution
(i.e. anything other than "ns"), pandas would silently replace the given dtype
with its nanosecond analogue:

*Previous behavior*:

.. code-block:: ipython

   In [5]: pd.Series(["2016-01-01"], dtype="datetime64[s]")
   Out[5]:
   0   2016-01-01
   dtype: datetime64[ns]

   In [6] pd.Series(["2016-01-01"], dtype="datetime64[D]")
   Out[6]:
   0   2016-01-01
   dtype: datetime64[ns]

In pandas 2.0 we support resolutions "s", "ms", "us", and "ns". When passing
a supported dtype (e.g. "datetime64[s]"), the result now has exactly
the requested dtype:

*New behavior*:

.. ipython:: python

   pd.Series(["2016-01-01"], dtype="datetime64[s]")

With an un-supported dtype, pandas now raises instead of silently swapping in
a supported dtype:

*New behavior*:

.. ipython:: python
   :okexcept:

   pd.Series(["2016-01-01"], dtype="datetime64[D]")

.. _whatsnew_200.api_breaking.astype_to_unsupported_datetimelike:

Disallow astype conversion to non-supported datetime64/timedelta64 dtypes
^^^^^^^^^^^^^^^^^^^^^^^^^^^^^^^^^^^^^^^^^^^^^^^^^^^^^^^^^^^^^^^^^^^^^^^^^
In previous versions, converting a :class:`Series` or :class:`DataFrame`
from ``datetime64[ns]`` to a different ``datetime64[X]`` dtype would return
with ``datetime64[ns]`` dtype instead of the requested dtype. In pandas 2.0,
support is added for "datetime64[s]", "datetime64[ms]", and "datetime64[us]" dtypes,
so converting to those dtypes gives exactly the requested dtype:

*Previous behavior*:

.. ipython:: python

   idx = pd.date_range("2016-01-01", periods=3)
   ser = pd.Series(idx)

*Previous behavior*:

.. code-block:: ipython

   In [4]: ser.astype("datetime64[s]")
   Out[4]:
   0   2016-01-01
   1   2016-01-02
   2   2016-01-03
   dtype: datetime64[ns]

With the new behavior, we get exactly the requested dtype:

*New behavior*:

.. ipython:: python

   ser.astype("datetime64[s]")

For non-supported resolutions e.g. "datetime64[D]", we raise instead of silently
ignoring the requested dtype:

*New behavior*:

.. ipython:: python
   :okexcept:

   ser.astype("datetime64[D]")

For conversion from ``timedelta64[ns]`` dtypes, the old behavior converted
to a floating point format.

*Previous behavior*:

.. ipython:: python

   idx = pd.timedelta_range("1 Day", periods=3)
   ser = pd.Series(idx)

*Previous behavior*:

.. code-block:: ipython

   In [7]: ser.astype("timedelta64[s]")
   Out[7]:
   0     86400.0
   1    172800.0
   2    259200.0
   dtype: float64

   In [8]: ser.astype("timedelta64[D]")
   Out[8]:
   0    1.0
   1    2.0
   2    3.0
   dtype: float64

The new behavior, as for datetime64, either gives exactly the requested dtype or raises:

*New behavior*:

.. ipython:: python
   :okexcept:

   ser.astype("timedelta64[s]")
   ser.astype("timedelta64[D]")

.. _whatsnew_200.api_breaking.deps:

Increased minimum versions for dependencies
^^^^^^^^^^^^^^^^^^^^^^^^^^^^^^^^^^^^^^^^^^^
Some minimum supported versions of dependencies were updated.
If installed, we now require:

+-----------------+-----------------+----------+---------+
| Package         | Minimum Version | Required | Changed |
+=================+=================+==========+=========+
| mypy (dev)      | 0.990           |          |    X    |
+-----------------+-----------------+----------+---------+
| python-dateutil | 2.8.2           |    X     |    X    |
+-----------------+-----------------+----------+---------+

For `optional libraries <https://pandas.pydata.org/docs/getting_started/install.html>`_ the general recommendation is to use the latest version.
The following table lists the lowest version per library that is currently being tested throughout the development of pandas.
Optional libraries below the lowest tested version may still work, but are not considered supported.

+-----------------+-----------------+---------+
| Package         | Minimum Version | Changed |
+=================+=================+=========+
| pyarrow         | 6.0.0           |    X    |
+-----------------+-----------------+---------+
| matplotlib      | 3.6.1           |    X    |
+-----------------+-----------------+---------+
| fastparquet     | 0.6.3           |    X    |
+-----------------+-----------------+---------+

See :ref:`install.dependencies` and :ref:`install.optional_dependencies` for more.

.. _whatsnew_200.api_breaking.other:

Other API changes
^^^^^^^^^^^^^^^^^
- The ``freq``, ``tz``, ``nanosecond``, and ``unit`` keywords in the :class:`Timestamp` constructor are now keyword-only (:issue:`45307`)
- Passing ``nanoseconds`` greater than 999 or less than 0 in :class:`Timestamp` now raises a ``ValueError`` (:issue:`48538`, :issue:`48255`)
- :func:`read_csv`: specifying an incorrect number of columns with ``index_col`` of now raises ``ParserError`` instead of ``IndexError`` when using the c parser.
- Default value of ``dtype`` in :func:`get_dummies` is changed to ``bool`` from ``uint8`` (:issue:`45848`)
- :meth:`DataFrame.astype`, :meth:`Series.astype`, and :meth:`DatetimeIndex.astype` casting datetime64 data to any of "datetime64[s]", "datetime64[ms]", "datetime64[us]" will return an object with the given resolution instead of coercing back to "datetime64[ns]" (:issue:`48928`)
- :meth:`DataFrame.astype`, :meth:`Series.astype`, and :meth:`DatetimeIndex.astype` casting timedelta64 data to any of "timedelta64[s]", "timedelta64[ms]", "timedelta64[us]" will return an object with the given resolution instead of coercing to "float64" dtype (:issue:`48963`)
- :meth:`Index.astype` now allows casting from ``float64`` dtype to datetime-like dtypes, matching :class:`Series` behavior (:issue:`49660`)
- Passing data with dtype of "timedelta64[s]", "timedelta64[ms]", or "timedelta64[us]" to :class:`TimedeltaIndex`, :class:`Series`, or :class:`DataFrame` constructors will now retain that dtype instead of casting to "timedelta64[ns]"; timedelta64 data with lower resolution will be cast to the lowest supported resolution "timedelta64[s]" (:issue:`49014`)
- Passing ``dtype`` of "timedelta64[s]", "timedelta64[ms]", or "timedelta64[us]" to :class:`TimedeltaIndex`, :class:`Series`, or :class:`DataFrame` constructors will now retain that dtype instead of casting to "timedelta64[ns]"; passing a dtype with lower resolution for :class:`Series` or :class:`DataFrame` will be cast to the lowest supported resolution "timedelta64[s]" (:issue:`49014`)
- Passing a ``np.datetime64`` object with non-nanosecond resolution to :class:`Timestamp` will retain the input resolution if it is "s", "ms", or "ns"; otherwise it will be cast to the closest supported resolution (:issue:`49008`)
- The ``other`` argument in :meth:`DataFrame.mask` and :meth:`Series.mask` now defaults to ``no_default`` instead of ``np.nan`` consistent with :meth:`DataFrame.where` and :meth:`Series.where`. Entries will be filled with the corresponding NULL value (``np.nan`` for numpy dtypes, ``pd.NA`` for extension dtypes). (:issue:`49111`)
- When creating a :class:`Series` with a object-dtype :class:`Index` of datetime objects, pandas no longer silently converts the index to a :class:`DatetimeIndex` (:issue:`39307`, :issue:`23598`)
- :meth:`Series.unique` with dtype "timedelta64[ns]" or "datetime64[ns]" now returns :class:`TimedeltaArray` or :class:`DatetimeArray` instead of ``numpy.ndarray`` (:issue:`49176`)
- :func:`to_datetime` and :class:`DatetimeIndex` now allow sequences containing both ``datetime`` objects and numeric entries, matching :class:`Series` behavior (:issue:`49037`)
- :func:`pandas.api.dtypes.is_string_dtype` now only returns ``True`` for array-likes with ``dtype=object`` when the elements are inferred to be strings (:issue:`15585`)
- Passing a sequence containing ``datetime`` objects and ``date`` objects to :class:`Series` constructor will return with ``object`` dtype instead of ``datetime64[ns]`` dtype, consistent with :class:`Index` behavior (:issue:`49341`)
- Passing strings that cannot be parsed as datetimes to :class:`Series` or :class:`DataFrame` with ``dtype="datetime64[ns]"`` will raise instead of silently ignoring the keyword and returning ``object`` dtype (:issue:`24435`)
- Passing a sequence containing a type that cannot be converted to :class:`Timedelta` to :func:`to_timedelta` or to the :class:`Series` or :class:`DataFrame` constructor with ``dtype="timedelta64[ns]"`` or to :class:`TimedeltaIndex` now raises ``TypeError`` instead of ``ValueError`` (:issue:`49525`)
- Changed behavior of :class:`Index` constructor with sequence containing at least one ``NaT`` and everything else either ``None`` or ``NaN`` to infer ``datetime64[ns]`` dtype instead of ``object``, matching :class:`Series` behavior (:issue:`49340`)
- :func:`read_stata` with parameter ``index_col`` set to ``None`` (the default) will now set the index on the returned :class:`DataFrame` to a :class:`RangeIndex` instead of a :class:`Int64Index` (:issue:`49745`)
- Changed behavior of :class:`Index` constructor with an object-dtype ``numpy.ndarray`` containing all-``bool`` values or all-complex values, this will now retain object dtype, consistent with the :class:`Series` behavior (:issue:`49594`)
-

.. ---------------------------------------------------------------------------
.. _whatsnew_200.deprecations:

Deprecations
~~~~~~~~~~~~
-

.. ---------------------------------------------------------------------------

.. _whatsnew_200.prior_deprecations:

Removal of prior version deprecations/changes
~~~~~~~~~~~~~~~~~~~~~~~~~~~~~~~~~~~~~~~~~~~~~
- Removed deprecated :attr:`Timestamp.freq`, :attr:`Timestamp.freqstr` and argument ``freq`` from the :class:`Timestamp` constructor and :meth:`Timestamp.fromordinal` (:issue:`14146`)
- Removed deprecated :class:`CategoricalBlock`, :meth:`Block.is_categorical`, require datetime64 and timedelta64 values to be wrapped in :class:`DatetimeArray` or :class:`TimedeltaArray` before passing to :meth:`Block.make_block_same_class`, require ``DatetimeTZBlock.values`` to have the correct ndim when passing to the :class:`BlockManager` constructor, and removed the "fastpath" keyword from the :class:`SingleBlockManager` constructor (:issue:`40226`, :issue:`40571`)
- Removed deprecated module ``pandas.core.index`` (:issue:`30193`)
- Removed deprecated alias ``pandas.core.tools.datetimes.to_time``, import the function directly from ``pandas.core.tools.times`` instead (:issue:`34145`)
- Removed deprecated :meth:`Categorical.to_dense`, use ``np.asarray(cat)`` instead (:issue:`32639`)
- Removed deprecated :meth:`Categorical.take_nd` (:issue:`27745`)
- Removed deprecated :meth:`Categorical.mode`, use ``Series(cat).mode()`` instead (:issue:`45033`)
- Removed deprecated :meth:`Categorical.is_dtype_equal` and :meth:`CategoricalIndex.is_dtype_equal` (:issue:`37545`)
- Removed deprecated :meth:`CategoricalIndex.take_nd` (:issue:`30702`)
- Removed deprecated :meth:`Index.is_type_compatible` (:issue:`42113`)
- Removed deprecated :meth:`Index.is_mixed`, check ``index.inferred_type`` directly instead (:issue:`32922`)
- Removed deprecated :func:`pandas.api.types.is_categorical`; use :func:`pandas.api.types.is_categorical_dtype` instead  (:issue:`33385`)
- Removed deprecated :meth:`Index.asi8` (:issue:`37877`)
- Enforced deprecation changing behavior when passing ``datetime64[ns]`` dtype data and timezone-aware dtype to :class:`Series`, interpreting the values as wall-times instead of UTC times, matching :class:`DatetimeIndex` behavior (:issue:`41662`)
- Removed deprecated :meth:`DataFrame._AXIS_NUMBERS`, :meth:`DataFrame._AXIS_NAMES`, :meth:`Series._AXIS_NUMBERS`, :meth:`Series._AXIS_NAMES` (:issue:`33637`)
- Removed deprecated :meth:`Index.to_native_types`, use ``obj.astype(str)`` instead (:issue:`36418`)
- Removed deprecated :meth:`Series.iteritems`, :meth:`DataFrame.iteritems`, use ``obj.items`` instead (:issue:`45321`)
- Removed deprecated :meth:`DataFrame.lookup` (:issue:`35224`)
- Removed deprecated :meth:`Series.append`, :meth:`DataFrame.append`, use :func:`concat` instead (:issue:`35407`)
- Removed deprecated :meth:`Series.iteritems`, :meth:`DataFrame.iteritems` and :meth:`HDFStore.iteritems` use ``obj.items`` instead (:issue:`45321`)
- Removed deprecated :meth:`DatetimeIndex.union_many` (:issue:`45018`)
- Removed deprecated ``weekofyear`` and ``week`` attributes of :class:`DatetimeArray`, :class:`DatetimeIndex` and ``dt`` accessor in favor of ``isocalendar().week`` (:issue:`33595`)
- Removed deprecated :meth:`RangeIndex._start`, :meth:`RangeIndex._stop`, :meth:`RangeIndex._step`, use ``start``, ``stop``, ``step`` instead (:issue:`30482`)
- Removed deprecated :meth:`DatetimeIndex.to_perioddelta`, Use ``dtindex - dtindex.to_period(freq).to_timestamp()`` instead (:issue:`34853`)
- Removed deprecated :meth:`.Styler.hide_index` and :meth:`.Styler.hide_columns` (:issue:`49397`)
- Removed deprecated :meth:`.Styler.set_na_rep` and :meth:`.Styler.set_precision` (:issue:`49397`)
- Removed deprecated :meth:`.Styler.where` (:issue:`49397`)
- Removed deprecated :meth:`.Styler.render` (:issue:`49397`)
- Removed deprecated argument ``null_color`` in :meth:`.Styler.highlight_null` (:issue:`49397`)
- Removed deprecated argument ``check_less_precise`` in :meth:`.testing.assert_frame_equal`, :meth:`.testing.assert_extension_array_equal`, :meth:`.testing.assert_series_equal`,  :meth:`.testing.assert_index_equal` (:issue:`30562`)
- Removed deprecated ``null_counts`` argument in :meth:`DataFrame.info`. Use ``show_counts`` instead (:issue:`37999`)
- Removed deprecated :meth:`Index.is_monotonic`, and :meth:`Series.is_monotonic`; use ``obj.is_monotonic_increasing`` instead (:issue:`45422`)
- Removed deprecated :meth:`Index.is_all_dates` (:issue:`36697`)
- Enforced deprecation disallowing passing a timezone-aware :class:`Timestamp` and ``dtype="datetime64[ns]"`` to :class:`Series` or :class:`DataFrame` constructors (:issue:`41555`)
- Enforced deprecation disallowing passing a sequence of timezone-aware values and ``dtype="datetime64[ns]"`` to to :class:`Series` or :class:`DataFrame` constructors (:issue:`41555`)
- Enforced deprecation disallowing ``numpy.ma.mrecords.MaskedRecords`` in the :class:`DataFrame` constructor; pass ``"{name: data[name] for name in data.dtype.names}`` instead (:issue:`40363`)
- Enforced deprecation disallowing unit-less "datetime64" dtype in :meth:`Series.astype` and :meth:`DataFrame.astype` (:issue:`47844`)
- Enforced deprecation disallowing using ``.astype`` to convert a ``datetime64[ns]`` :class:`Series`, :class:`DataFrame`, or :class:`DatetimeIndex` to timezone-aware dtype, use ``obj.tz_localize`` or ``ser.dt.tz_localize`` instead (:issue:`39258`)
- Enforced deprecation disallowing using ``.astype`` to convert a timezone-aware :class:`Series`, :class:`DataFrame`, or :class:`DatetimeIndex` to timezone-naive ``datetime64[ns]`` dtype, use ``obj.tz_localize(None)`` or ``obj.tz_convert("UTC").tz_localize(None)`` instead (:issue:`39258`)
- Enforced deprecation disallowing passing non boolean argument to sort in :func:`concat` (:issue:`44629`)
- Removed Date parser functions :func:`~pandas.io.date_converters.parse_date_time`,
  :func:`~pandas.io.date_converters.parse_date_fields`, :func:`~pandas.io.date_converters.parse_all_fields`
  and :func:`~pandas.io.date_converters.generic_parser` (:issue:`24518`)
- Removed argument ``index`` from the :class:`core.arrays.SparseArray` constructor (:issue:`43523`)
- Remove argument ``squeeze`` from :meth:`DataFrame.groupby` and :meth:`Series.groupby` (:issue:`32380`)
- Removed deprecated ``apply``, ``apply_index``, ``__call__``, ``onOffset``, and ``isAnchored`` attributes from :class:`DateOffset` (:issue:`34171`)
- Removed ``keep_tz`` argument in :meth:`DatetimeIndex.to_series` (:issue:`29731`)
- Remove arguments ``names`` and ``dtype`` from :meth:`Index.copy` and ``levels`` and ``codes`` from :meth:`MultiIndex.copy` (:issue:`35853`, :issue:`36685`)
- Remove argument ``inplace`` from :meth:`MultiIndex.set_levels` and :meth:`MultiIndex.set_codes` (:issue:`35626`)
- Removed arguments ``verbose`` and ``encoding`` from :meth:`DataFrame.to_excel` and :meth:`Series.to_excel` (:issue:`47912`)
- Removed argument ``line_terminator`` from :meth:`DataFrame.to_csv` and :meth:`Series.to_csv`, use ``lineterminator`` instead (:issue:`45302`)
- Removed argument ``inplace`` from :meth:`DataFrame.set_axis` and :meth:`Series.set_axis`, use ``obj = obj.set_axis(..., copy=False)`` instead (:issue:`48130`)
- Disallow passing positional arguments to :meth:`MultiIndex.set_levels` and :meth:`MultiIndex.set_codes` (:issue:`41485`)
- Disallow parsing to Timedelta strings with components with units "Y", "y", or "M", as these do not represent unambiguous durations (:issue:`36838`)
- Removed :meth:`MultiIndex.is_lexsorted` and :meth:`MultiIndex.lexsort_depth` (:issue:`38701`)
- Removed argument ``how`` from :meth:`PeriodIndex.astype`, use :meth:`PeriodIndex.to_timestamp` instead (:issue:`37982`)
- Removed argument ``try_cast`` from :meth:`DataFrame.mask`, :meth:`DataFrame.where`, :meth:`Series.mask` and :meth:`Series.where` (:issue:`38836`)
- Removed argument ``tz`` from :meth:`Period.to_timestamp`, use ``obj.to_timestamp(...).tz_localize(tz)`` instead (:issue:`34522`)
- Removed argument ``sort_columns`` in :meth:`DataFrame.plot` and :meth:`Series.plot` (:issue:`47563`)
- Removed argument ``is_copy`` from :meth:`DataFrame.take` and :meth:`Series.take` (:issue:`30615`)
- Removed argument ``kind`` from :meth:`Index.get_slice_bound`, :meth:`Index.slice_indexer` and :meth:`Index.slice_locs` (:issue:`41378`)
- Removed arguments ``prefix``, ``squeeze``, ``error_bad_lines`` and ``warn_bad_lines`` from :func:`read_csv` (:issue:`40413`, :issue:`43427`)
- Removed argument ``datetime_is_numeric`` from :meth:`DataFrame.describe` and :meth:`Series.describe` as datetime data will always be summarized as numeric data (:issue:`34798`)
- Disallow passing list ``key`` to :meth:`Series.xs` and :meth:`DataFrame.xs`, pass a tuple instead (:issue:`41789`)
- Disallow subclass-specific keywords (e.g. "freq", "tz", "names", "closed") in the :class:`Index` constructor (:issue:`38597`)
- Removed argument ``inplace`` from :meth:`Categorical.remove_unused_categories` (:issue:`37918`)
- Disallow passing non-round floats to :class:`Timestamp` with ``unit="M"`` or ``unit="Y"`` (:issue:`47266`)
- Remove keywords ``convert_float`` and ``mangle_dupe_cols`` from :func:`read_excel` (:issue:`41176`)
- Removed ``errors`` keyword from :meth:`DataFrame.where`, :meth:`Series.where`, :meth:`DataFrame.mask` and :meth:`Series.mask` (:issue:`47728`)
- Disallow passing non-keyword arguments to :func:`read_excel` except ``io`` and ``sheet_name`` (:issue:`34418`)
- Disallow passing non-keyword arguments to :meth:`DataFrame.drop` and :meth:`Series.drop` except ``labels`` (:issue:`41486`)
- Disallow passing non-keyword arguments to :meth:`DataFrame.fillna` and :meth:`Series.fillna` except ``value`` (:issue:`41485`)
- Disallow passing non-keyword arguments to :meth:`StringMethods.split` and :meth:`StringMethods.rsplit` except for ``pat`` (:issue:`47448`)
- Disallow passing non-keyword arguments to :meth:`DataFrame.set_index` except ``keys`` (:issue:`41495`)
- Disallow passing non-keyword arguments to :meth:`Resampler.interpolate` except ``method`` (:issue:`41699`)
- Disallow passing non-keyword arguments to :meth:`DataFrame.reset_index` and :meth:`Series.reset_index` except ``level`` (:issue:`41496`)
- Disallow passing non-keyword arguments to :meth:`DataFrame.dropna` and :meth:`Series.dropna` (:issue:`41504`)
- Disallow passing non-keyword arguments to :meth:`ExtensionArray.argsort` (:issue:`46134`)
- Disallow passing non-keyword arguments to :meth:`Categorical.sort_values` (:issue:`47618`)
- Disallow passing non-keyword arguments to :meth:`Index.drop_duplicates` and :meth:`Series.drop_duplicates` (:issue:`41485`)
- Disallow passing non-keyword arguments to :meth:`DataFrame.drop_duplicates` except for ``subset`` (:issue:`41485`)
- Disallow passing non-keyword arguments to :meth:`DataFrame.sort_index` and :meth:`Series.sort_index` (:issue:`41506`)
- Disallow passing non-keyword arguments to :meth:`DataFrame.interpolate` and :meth:`Series.interpolate` except for ``method`` (:issue:`41510`)
- Disallow passing non-keyword arguments to :meth:`DataFrame.any` and :meth:`Series.any` (:issue:`44896`)
- Disallow passing non-keyword arguments to :meth:`Index.set_names` except for ``names`` (:issue:`41551`)
- Disallow passing non-keyword arguments to :meth:`Index.join` except for ``other`` (:issue:`46518`)
- Disallow passing non-keyword arguments to :func:`concat` except for ``objs`` (:issue:`41485`)
- Disallow passing non-keyword arguments to :func:`pivot` except for ``data`` (:issue:`48301`)
- Disallow passing non-keyword arguments to :meth:`DataFrame.pivot` (:issue:`48301`)
- Disallow passing non-keyword arguments to :func:`read_html` except for ``io`` (:issue:`27573`)
- Disallow passing non-keyword arguments to :func:`read_json` except for ``path_or_buf`` (:issue:`27573`)
- Disallow passing non-keyword arguments to :func:`read_sas` except for ``filepath_or_buffer`` (:issue:`47154`)
- Disallow passing non-keyword arguments to :func:`read_stata` except for ``filepath_or_buffer`` (:issue:`48128`)
- Disallow passing non-keyword arguments to :func:`read_csv` except ``filepath_or_buffer`` (:issue:`41485`)
- Disallow passing non-keyword arguments to :func:`read_table` except ``filepath_or_buffer`` (:issue:`41485`)
- Disallow passing non-keyword arguments to :func:`read_fwf` except ``filepath_or_buffer`` (:issue:`44710`)
- Disallow passing non-keyword arguments to :func:`read_xml` except for ``path_or_buffer`` (:issue:`45133`)
- Disallow passing non-keyword arguments to :meth:`Series.mask` and :meth:`DataFrame.mask` except ``cond`` and ``other`` (:issue:`41580`)
- Disallow passing non-keyword arguments to :meth:`DataFrame.to_stata` except for ``path`` (:issue:`48128`)
- Disallow passing non-keyword arguments to :meth:`DataFrame.where` and :meth:`Series.where` except for ``cond`` and ``other`` (:issue:`41523`)
- Disallow passing non-keyword arguments to :meth:`Series.set_axis` and :meth:`DataFrame.set_axis` except for ``labels`` (:issue:`41491`)
- Disallow passing non-keyword arguments to :meth:`Series.rename_axis` and :meth:`DataFrame.rename_axis` except for ``mapper`` (:issue:`47587`)
- Disallow :meth:`Index.reindex` with non-unique :class:`Index` objects (:issue:`42568`)
- Disallow passing non-keyword arguments to :meth:`Series.clip` and :meth:`DataFrame.clip` (:issue:`41511`)
- Disallow passing non-keyword arguments to :meth:`Series.bfill`, :meth:`Series.ffill`, :meth:`DataFrame.bfill` and :meth:`DataFrame.ffill` (:issue:`41508`)
- Disallow passing non-keyword arguments to :meth:`DataFrame.replace`, :meth:`Series.replace` except for ``to_replace`` and ``value`` (:issue:`47587`)
- Disallow passing non-keyword arguments to :meth:`DataFrame.sort_values` except for ``by`` (:issue:`41505`)
- Disallow passing non-keyword arguments to :meth:`Series.sort_values` (:issue:`41505`)
- Disallowed constructing :class:`Categorical` with scalar ``data`` (:issue:`38433`)
- Disallowed constructing :class:`CategoricalIndex` without passing ``data`` (:issue:`38944`)
- Removed :meth:`.Rolling.validate`, :meth:`.Expanding.validate`, and :meth:`.ExponentialMovingWindow.validate` (:issue:`43665`)
- Removed :attr:`Rolling.win_type` returning ``"freq"`` (:issue:`38963`)
- Removed :attr:`Rolling.is_datetimelike` (:issue:`38963`)
- Removed the ``level`` keyword in :class:`DataFrame` and :class:`Series` aggregations; use ``groupby`` instead (:issue:`39983`)
- Removed deprecated :meth:`Timedelta.delta`, :meth:`Timedelta.is_populated`, and :attr:`Timedelta.freq` (:issue:`46430`, :issue:`46476`)
- Removed deprecated :attr:`NaT.freq` (:issue:`45071`)
- Removed deprecated :meth:`Categorical.replace`, use :meth:`Series.replace` instead (:issue:`44929`)
- Removed the ``numeric_only`` keyword from :meth:`Categorical.min` and :meth:`Categorical.max` in favor of ``skipna`` (:issue:`48821`)
- Changed behavior of :meth:`DataFrame.median` and :meth:`DataFrame.mean` with ``numeric_only=None`` to not exclude datetime-like columns THIS NOTE WILL BE IRRELEVANT ONCE ``numeric_only=None`` DEPRECATION IS ENFORCED (:issue:`29941`)
- Removed :func:`is_extension_type` in favor of :func:`is_extension_array_dtype` (:issue:`29457`)
- Removed ``.ExponentialMovingWindow.vol`` (:issue:`39220`)
- Removed :meth:`Index.get_value` and :meth:`Index.set_value` (:issue:`33907`, :issue:`28621`)
- Removed :meth:`Series.slice_shift` and :meth:`DataFrame.slice_shift` (:issue:`37601`)
- Remove :meth:`DataFrameGroupBy.pad` and :meth:`DataFrameGroupBy.backfill` (:issue:`45076`)
- Remove ``numpy`` argument from :func:`read_json` (:issue:`30636`)
- Disallow passing abbreviations for ``orient`` in :meth:`DataFrame.to_dict` (:issue:`32516`)
- Disallow partial slicing on an non-monotonic :class:`DatetimeIndex` with keys which are not in Index. This now raises a ``KeyError`` (:issue:`18531`)
- Removed ``get_offset`` in favor of :func:`to_offset` (:issue:`30340`)
- Removed the ``warn`` keyword in :func:`infer_freq` (:issue:`45947`)
- Removed the ``include_start`` and ``include_end`` arguments in :meth:`DataFrame.between_time` in favor of ``inclusive`` (:issue:`43248`)
- Removed the ``closed`` argument in :meth:`date_range` and :meth:`bdate_range` in favor of ``inclusive`` argument (:issue:`40245`)
- Removed the ``center`` keyword in :meth:`DataFrame.expanding` (:issue:`20647`)
- Removed the ``truediv`` keyword from :func:`eval` (:issue:`29812`)
- Removed the ``pandas.datetime`` submodule (:issue:`30489`)
- Removed the ``pandas.np`` submodule (:issue:`30296`)
- Removed ``pandas.util.testing`` in favor of ``pandas.testing`` (:issue:`30745`)
- Removed :meth:`Series.str.__iter__` (:issue:`28277`)
- Removed ``pandas.SparseArray`` in favor of :class:`arrays.SparseArray` (:issue:`30642`)
- Removed ``pandas.SparseSeries`` and ``pandas.SparseDataFrame``, including pickle support. (:issue:`30642`)
- Enforced disallowing passing an integer ``fill_value`` to :meth:`DataFrame.shift` and :meth:`Series.shift`` with datetime64, timedelta64, or period dtypes (:issue:`32591`)
- Enforced disallowing a string column label into ``times`` in :meth:`DataFrame.ewm` (:issue:`43265`)
- Enforced disallowing passing ``True`` and ``False`` into ``inclusive`` in :meth:`Series.between` in favor of ``"both"`` and ``"neither"`` respectively (:issue:`40628`)
- Enforced disallowing using ``usecols`` with out of bounds indices for ``read_csv`` with ``engine="c"`` (:issue:`25623`)
- Enforced disallowing the use of ``**kwargs`` in :class:`.ExcelWriter`; use the keyword argument ``engine_kwargs`` instead (:issue:`40430`)
- Enforced disallowing a tuple of column labels into :meth:`.DataFrameGroupBy.__getitem__` (:issue:`30546`)
- Enforced disallowing missing labels when indexing with a sequence of labels on a level of a :class:`MultiIndex`. This now raises a ``KeyError`` (:issue:`42351`)
- Enforced disallowing setting values with ``.loc`` using a positional slice. Use ``.loc`` with labels or ``.iloc`` with positions instead (:issue:`31840`)
- Enforced disallowing positional indexing with a ``float`` key even if that key is a round number, manually cast to integer instead (:issue:`34193`)
- Enforced disallowing using a :class:`DataFrame` indexer with ``.iloc``, use ``.loc`` instead for automatic alignment (:issue:`39022`)
- Enforced disallowing ``set`` or ``dict`` indexers in ``__getitem__`` and ``__setitem__`` methods (:issue:`42825`)
- Enforced disallowing indexing on a :class:`Index` or positional indexing on a :class:`Series` producing multi-dimensional objects e.g. ``obj[:, None]``, convert to numpy before indexing instead (:issue:`35141`)
- Enforced disallowing ``dict`` or ``set`` objects in ``suffixes`` in :func:`merge` (:issue:`34810`)
- Enforced disallowing :func:`merge` to produce duplicated columns through the ``suffixes`` keyword and already existing columns (:issue:`22818`)
- Enforced disallowing using :func:`merge` or :func:`join` on a different number of levels (:issue:`34862`)
- Enforced disallowing ``value_name`` argument in :func:`DataFrame.melt` to match an element in the :class:`DataFrame` columns (:issue:`35003`)
- Enforced disallowing passing ``showindex`` into ``**kwargs`` in :func:`DataFrame.to_markdown` and :func:`Series.to_markdown` in favor of ``index`` (:issue:`33091`)
- Removed setting Categorical._codes directly (:issue:`41429`)
- Removed setting Categorical.categories directly (:issue:`47834`)
- Removed argument ``inplace`` from :meth:`Categorical.add_categories`, :meth:`Categorical.remove_categories`, :meth:`Categorical.set_categories`, :meth:`Categorical.rename_categories`, :meth:`Categorical.reorder_categories`, :meth:`Categorical.set_ordered`, :meth:`Categorical.as_ordered`, :meth:`Categorical.as_unordered` (:issue:`37981`, :issue:`41118`, :issue:`41133`, :issue:`47834`)
- Enforced :meth:`Rolling.count` with ``min_periods=None`` to default to the size of the window (:issue:`31302`)
- Renamed ``fname`` to ``path`` in :meth:`DataFrame.to_parquet`, :meth:`DataFrame.to_stata` and :meth:`DataFrame.to_feather` (:issue:`30338`)
- Enforced disallowing indexing a :class:`Series` with a single item list with a slice (e.g. ``ser[[slice(0, 2)]]``). Either convert the list to tuple, or pass the slice directly instead (:issue:`31333`)
- Changed behavior indexing on a :class:`DataFrame` with a :class:`DatetimeIndex` index using a string indexer, previously this operated as a slice on rows, now it operates like any other column key; use ``frame.loc[key]`` for the old behavior (:issue:`36179`)
- Enforced the ``display.max_colwidth`` option to not accept negative integers (:issue:`31569`)
- Removed the ``display.column_space`` option in favor of ``df.to_string(col_space=...)`` (:issue:`47280`)
- Removed the deprecated method ``mad`` from pandas classes (:issue:`11787`)
- Removed the deprecated method ``tshift`` from pandas classes (:issue:`11631`)
- Changed behavior of empty data passed into :class:`Series`; the default dtype will be ``object`` instead of ``float64`` (:issue:`29405`)
- Changed the behavior of :meth:`DatetimeIndex.union`, :meth:`DatetimeIndex.intersection`, and :meth:`DatetimeIndex.symmetric_difference` with mismatched timezones to convert to UTC instead of casting to object dtype (:issue:`39328`)
- Changed the behavior of :func:`to_datetime` with argument "now" with ``utc=False`` to match ``Timestamp("now")`` (:issue:`18705`)
- Changed the behavior of indexing on a timezone-aware :class:`DatetimeIndex` with a timezone-naive ``datetime`` object or vice-versa; these now behave like any other non-comparable type by raising ``KeyError`` (:issue:`36148`)
- Changed the behavior of :meth:`Index.reindex`, :meth:`Series.reindex`, and :meth:`DataFrame.reindex` with a ``datetime64`` dtype and a ``datetime.date`` object for ``fill_value``; these are no longer considered equivalent to ``datetime.datetime`` objects so the reindex casts to object dtype (:issue:`39767`)
- Changed behavior of :meth:`SparseArray.astype` when given a dtype that is not explicitly ``SparseDtype``, cast to the exact requested dtype rather than silently using a ``SparseDtype`` instead (:issue:`34457`)
- Changed behavior of :meth:`Index.ravel` to return a view on the original :class:`Index` instead of a ``np.ndarray`` (:issue:`36900`)
- Changed behavior of :meth:`Series.to_frame` and :meth:`Index.to_frame` with explicit ``name=None`` to use ``None`` for the column name instead of the index's name or default ``0`` (:issue:`45523`)
- Changed behavior of :class:`DataFrame` constructor given floating-point ``data`` and an integer ``dtype``, when the data cannot be cast losslessly, the floating point dtype is retained, matching :class:`Series` behavior (:issue:`41170`)
- Changed behavior of :class:`Index` constructor when given a ``np.ndarray`` with object-dtype containing numeric entries; this now retains object dtype rather than inferring a numeric dtype, consistent with :class:`Series` behavior (:issue:`42870`)
- Changed behavior of :meth:`Index.__and__`, :meth:`Index.__or__` and :meth:`Index.__xor__` to behave as logical operations (matching :class:`Series` behavior) instead of aliases for set operations (:issue:`37374`)
- Changed behavior of :class:`DataFrame` constructor when passed a list whose first element is a :class:`Categorical`, this now treats the elements as rows casting to ``object`` dtype, consistent with behavior for other types (:issue:`38845`)
- Changed behavior of :class:`DataFrame` constructor when passed a ``dtype`` (other than int) that the data cannot be cast to; it now raises instead of silently ignoring the dtype (:issue:`41733`)
- Changed the behavior of :class:`Series` constructor, it will no longer infer a datetime64 or timedelta64 dtype from string entries (:issue:`41731`)
- Changed behavior of :class:`Timestamp` constructor with a ``np.datetime64`` object and a ``tz`` passed to interpret the input as a wall-time as opposed to a UTC time (:issue:`42288`)
- Changed behavior of :meth:`Timestamp.utcfromtimestamp` to return a timezone-aware object satisfying ``Timestamp.utcfromtimestamp(val).timestamp() == val`` (:issue:`45083`)
- Changed behavior of :class:`Index` constructor when passed a ``SparseArray`` or ``SparseDtype`` to retain that dtype instead of casting to ``numpy.ndarray`` (:issue:`43930`)
- Changed behavior of setitem-like operations (``__setitem__``, ``fillna``, ``where``, ``mask``, ``replace``, ``insert``, fill_value for ``shift``) on an object with :class:`DatetimeTZDtype` when using a value with a non-matching timezone, the value will be cast to the object's timezone instead of casting both to object-dtype (:issue:`44243`)
- Changed behavior of :class:`Index`, :class:`Series`, :class:`DataFrame` constructors with floating-dtype data and a :class:`DatetimeTZDtype`, the data are now interpreted as UTC-times instead of wall-times, consistent with how integer-dtype data are treated (:issue:`45573`)
- Changed behavior of :class:`Series` and :class:`DataFrame` constructors with integer dtype and floating-point data containing ``NaN``, this now raises ``IntCastingNaNError`` (:issue:`40110`)
- Changed behavior of :class:`Series` and :class:`DataFrame` constructors with an integer ``dtype`` and values that are too large to losslessly cast to this dtype, this now raises ``ValueError`` (:issue:`41734`)
- Changed behavior of :class:`Series` and :class:`DataFrame` constructors with an integer ``dtype`` and values having either ``datetime64`` or ``timedelta64`` dtypes, this now raises ``TypeError``, use ``values.view("int64")`` instead (:issue:`41770`)
- Removed the deprecated ``base`` and ``loffset`` arguments from :meth:`pandas.DataFrame.resample`, :meth:`pandas.Series.resample` and :class:`pandas.Grouper`. Use ``offset`` or ``origin`` instead (:issue:`31809`)
- Changed behavior of :meth:`Series.fillna` and :meth:`DataFrame.fillna` with ``timedelta64[ns]`` dtype and an incompatible ``fill_value``; this now casts to ``object`` dtype instead of raising, consistent with the behavior with other dtypes (:issue:`45746`)
- Change the default argument of ``regex`` for :meth:`Series.str.replace` from ``True`` to ``False``. Additionally, a single character ``pat`` with ``regex=True`` is now treated as a regular expression instead of a string literal. (:issue:`36695`, :issue:`24804`)
- Changed behavior of :meth:`DataFrame.any` and :meth:`DataFrame.all` with ``bool_only=True``; object-dtype columns with all-bool values will no longer be included, manually cast to ``bool`` dtype first (:issue:`46188`)
- Changed behavior of comparison of a :class:`Timestamp` with a ``datetime.date`` object; these now compare as un-equal and raise on inequality comparisons, matching the ``datetime.datetime`` behavior (:issue:`36131`)
- Changed behavior of comparison of ``NaT`` with a ``datetime.date`` object; these now raise on inequality comparisons (:issue:`39196`)
- Enforced deprecation of silently dropping columns that raised a ``TypeError`` in :class:`Series.transform` and :class:`DataFrame.transform` when used with a list or dictionary (:issue:`43740`)
- Changed behavior of :meth:`DataFrame.apply` with list-like so that any partial failure will raise an error (:issue:`43740`)
- Changed behavior of :meth:`Series.__setitem__` with an integer key and a :class:`Float64Index` when the key is not present in the index; previously we treated the key as positional (behaving like ``series.iloc[key] = val``), now we treat it is a label (behaving like ``series.loc[key] = val``), consistent with :meth:`Series.__getitem__`` behavior (:issue:`33469`)
- Removed ``na_sentinel`` argument from :func:`factorize`, :meth:`.Index.factorize`, and :meth:`.ExtensionArray.factorize` (:issue:`47157`)
- Changed behavior of :meth:`Series.diff` and :meth:`DataFrame.diff` with :class:`ExtensionDtype` dtypes whose arrays do not implement ``diff``, these now raise ``TypeError`` rather than casting to numpy (:issue:`31025`)
- Enforced deprecation of calling numpy "ufunc"s on :class:`DataFrame` with ``method="outer"``; this now raises ``NotImplementedError`` (:issue:`36955`)
- Enforced deprecation disallowing passing ``numeric_only=True`` to :class:`Series` reductions (``rank``, ``any``, ``all``, ...) with non-numeric dtype (:issue:`47500`)
- Changed behavior of :meth:`DataFrameGroupBy.apply` and :meth:`SeriesGroupBy.apply` so that ``group_keys`` is respected even if a transformer is detected (:issue:`34998`)
- Enforced deprecation ``numeric_only=None`` (the default) in DataFrame reductions that would silently drop columns that raised; ``numeric_only`` now defaults to ``False`` (:issue:`41480`)
- Changed default of ``numeric_only`` to ``False`` in all DataFrame methods with that argument (:issue:`46096`, :issue:`46906`)
- Changed default of ``numeric_only`` to ``False`` in :meth:`Series.rank` (:issue:`47561`)
- Enforced deprecation of silently dropping nuisance columns in groupby and resample operations when ``numeric_only=False`` (:issue:`41475`)
-

.. ---------------------------------------------------------------------------
.. _whatsnew_200.performance:

Performance improvements
~~~~~~~~~~~~~~~~~~~~~~~~
- Performance improvement in :meth:`.DataFrameGroupBy.median` and :meth:`.SeriesGroupBy.median` and :meth:`.GroupBy.cumprod` for nullable dtypes (:issue:`37493`)
- Performance improvement in :meth:`MultiIndex.argsort` and :meth:`MultiIndex.sort_values` (:issue:`48406`)
- Performance improvement in :meth:`MultiIndex.size` (:issue:`48723`)
- Performance improvement in :meth:`MultiIndex.union` without missing values and without duplicates (:issue:`48505`, :issue:`48752`)
- Performance improvement in :meth:`MultiIndex.difference` (:issue:`48606`)
- Performance improvement in :class:`MultiIndex` set operations with sort=None (:issue:`49010`)
- Performance improvement in :meth:`.DataFrameGroupBy.mean`, :meth:`.SeriesGroupBy.mean`, :meth:`.DataFrameGroupBy.var`, and :meth:`.SeriesGroupBy.var` for extension array dtypes (:issue:`37493`)
- Performance improvement in :meth:`MultiIndex.isin` when ``level=None`` (:issue:`48622`, :issue:`49577`)
- Performance improvement in :meth:`Index.union` and :meth:`MultiIndex.union` when index contains duplicates (:issue:`48900`)
- Performance improvement for :meth:`Series.value_counts` with nullable dtype (:issue:`48338`)
- Performance improvement for :class:`Series` constructor passing integer numpy array with nullable dtype (:issue:`48338`)
- Performance improvement for :class:`DatetimeIndex` constructor passing a list (:issue:`48609`)
- Performance improvement in :func:`merge` and :meth:`DataFrame.join` when joining on a sorted :class:`MultiIndex` (:issue:`48504`)
- Performance improvement in :meth:`DataFrame.loc` and :meth:`Series.loc` for tuple-based indexing of a :class:`MultiIndex` (:issue:`48384`)
- Performance improvement for :meth:`MultiIndex.unique` (:issue:`48335`)
- Performance improvement for :func:`concat` with extension array backed indexes (:issue:`49128`, :issue:`49178`)
- Reduce memory usage of :meth:`DataFrame.to_pickle`/:meth:`Series.to_pickle` when using BZ2 or LZMA (:issue:`49068`)
- Performance improvement for :class:`~arrays.StringArray` constructor passing a numpy array with type ``np.str_`` (:issue:`49109`)
- Performance improvement in :meth:`~arrays.ArrowExtensionArray.factorize` (:issue:`49177`)
- Performance improvement in :meth:`DataFrame.join` when joining on a subset of a :class:`MultiIndex` (:issue:`48611`)
- Performance improvement for :meth:`MultiIndex.intersection` (:issue:`48604`)
- Performance improvement in ``var`` for nullable dtypes (:issue:`48379`).
- Performance improvements to :func:`read_sas` (:issue:`47403`, :issue:`47405`, :issue:`47656`, :issue:`48502`)
- Memory improvement in :meth:`RangeIndex.sort_values` (:issue:`48801`)
- Performance improvement in :class:`DataFrameGroupBy` and :class:`SeriesGroupBy` when ``by`` is a categorical type and ``sort=False`` (:issue:`48976`)
- Performance improvement in :class:`DataFrameGroupBy` and :class:`SeriesGroupBy` when ``by`` is a categorical type and ``observed=False`` (:issue:`49596`)
- Performance improvement in :func:`read_stata` with parameter ``index_col`` set to ``None`` (the default). Now the index will be a :class:`RangeIndex` instead of :class:`Int64Index` (:issue:`49745`)
- Performance improvement in :func:`merge` when not merging on the index - the new index will now be :class:`RangeIndex` instead of :class:`Int64Index` (:issue:`49478`)

.. ---------------------------------------------------------------------------
.. _whatsnew_200.bug_fixes:

Bug fixes
~~~~~~~~~

Categorical
^^^^^^^^^^^
- Bug in :meth:`Categorical.set_categories` losing dtype information (:issue:`48812`)
- Bug in :meth:`DataFrame.groupby` and :meth:`Series.groupby` would reorder categories when used as a grouper (:issue:`48749`)

Datetimelike
^^^^^^^^^^^^
- Bug in :func:`pandas.infer_freq`, raising ``TypeError`` when inferred on :class:`RangeIndex` (:issue:`47084`)
- Bug in :func:`to_datetime` was raising on invalid offsets with ``errors='coerce'`` and ``infer_datetime_format=True`` (:issue:`48633`)
- Bug in :class:`DatetimeIndex` constructor failing to raise when ``tz=None`` is explicitly specified in conjunction with timezone-aware ``dtype`` or data (:issue:`48659`)
- Bug in subtracting a ``datetime`` scalar from :class:`DatetimeIndex` failing to retain the original ``freq`` attribute (:issue:`48818`)
- Bug in ``pandas.tseries.holiday.Holiday`` where a half-open date interval causes inconsistent return types from :meth:`USFederalHolidayCalendar.holidays` (:issue:`49075`)
- Bug in rendering :class:`DatetimeIndex` and :class:`Series` and :class:`DataFrame` with timezone-aware dtypes with ``dateutil`` or ``zoneinfo`` timezones near daylight-savings transitions (:issue:`49684`)
-

Timedelta
^^^^^^^^^
- Bug in :func:`to_timedelta` raising error when input has nullable dtype ``Float64`` (:issue:`48796`)
- Bug in :class:`Timedelta` constructor incorrectly raising instead of returning ``NaT`` when given a ``np.timedelta64("nat")`` (:issue:`48898`)
- Bug in :class:`Timedelta` constructor failing to raise when passed both a :class:`Timedelta` object and keywords (e.g. days, seconds) (:issue:`48898`)
-

Timezones
^^^^^^^^^
- Bug in :meth:`Series.astype` and :meth:`DataFrame.astype` with object-dtype containing multiple timezone-aware ``datetime`` objects with heterogeneous timezones to a :class:`DatetimeTZDtype` incorrectly raising (:issue:`32581`)
- Bug in :func:`to_datetime` was failing to parse date strings with timezone name when ``format`` was specified with ``%Z`` (:issue:`49748`)
-

Numeric
^^^^^^^
- Bug in :meth:`DataFrame.add` cannot apply ufunc when inputs contain mixed DataFrame type and Series type (:issue:`39853`)
- Bug in DataFrame reduction methods (e.g. :meth:`DataFrame.sum`) with object dtype, ``axis=1`` and ``numeric_only=False`` would not be coerced to float (:issue:`49551`)
-

Conversion
^^^^^^^^^^
- Bug in constructing :class:`Series` with ``int64`` dtype from a string list raising instead of casting (:issue:`44923`)
- Bug in :meth:`DataFrame.eval` incorrectly raising an ``AttributeError`` when there are negative values in function call (:issue:`46471`)
- Bug in :meth:`Series.convert_dtypes` not converting dtype to nullable dtype when :class:`Series` contains ``NA`` and has dtype ``object`` (:issue:`48791`)
- Bug where any :class:`ExtensionDtype` subclass with ``kind="M"`` would be interpreted as a timezone type (:issue:`34986`)
- Bug in :class:`.arrays.ArrowExtensionArray` that would raise ``NotImplementedError`` when passed a sequence of strings or binary (:issue:`49172`)
<<<<<<< HEAD
- Bug in :meth:`DataFrame.__repr__` incorrectly raising a ``TypeError`` when the dtype of a column is ``np.record`` (:issue:`48526`)
=======
- Bug in :func:`to_datetime` was not respecting ``exact`` argument when ``format`` was an ISO8601 format (:issue:`12649`)
>>>>>>> e660f2cf

Strings
^^^^^^^
- Bug in :func:`pandas.api.dtypes.is_string_dtype` that would not return ``True`` for :class:`StringDtype` (:issue:`15585`)
-

Interval
^^^^^^^^
-
-

Indexing
^^^^^^^^
- Bug in :meth:`DataFrame.reindex` filling with wrong values when indexing columns and index for ``uint`` dtypes (:issue:`48184`)
- Bug in :meth:`DataFrame.loc` coercing dtypes when setting values with a list indexer (:issue:`49159`)
- Bug in :meth:`DataFrame.loc` raising ``ValueError`` with ``bool`` indexer and :class:`MultiIndex` (:issue:`47687`)
- Bug in :meth:`DataFrame.__setitem__` raising ``ValueError`` when right hand side is :class:`DataFrame` with :class:`MultiIndex` columns (:issue:`49121`)
- Bug in :meth:`DataFrame.reindex` casting dtype to ``object`` when :class:`DataFrame` has single extension array column when re-indexing ``columns`` and ``index`` (:issue:`48190`)
- Bug in :func:`~DataFrame.describe` when formatting percentiles in the resulting index showed more decimals than needed (:issue:`46362`)
- Bug in :meth:`DataFrame.compare` does not recognize differences when comparing ``NA`` with value in nullable dtypes (:issue:`48939`)
-

Missing
^^^^^^^
- Bug in :meth:`Index.equals` raising ``TypeError`` when :class:`Index` consists of tuples that contain ``NA`` (:issue:`48446`)
- Bug in :meth:`Series.map` caused incorrect result when data has NaNs and defaultdict mapping was used (:issue:`48813`)
- Bug in :class:`NA` raising a ``TypeError`` instead of return :class:`NA` when performing a binary operation with a ``bytes`` object (:issue:`49108`)
- Bug in :meth:`DataFrame.update` with ``overwrite=False`` raising ``TypeError`` when ``self`` has column with ``NaT`` values and column not present in ``other`` (:issue:`16713`)

MultiIndex
^^^^^^^^^^
- Bug in :meth:`MultiIndex.get_indexer` not matching ``NaN`` values (:issue:`29252`, :issue:`37222`, :issue:`38623`, :issue:`42883`, :issue:`43222`, :issue:`46173`, :issue:`48905`)
- Bug in :meth:`MultiIndex.argsort` raising ``TypeError`` when index contains :attr:`NA` (:issue:`48495`)
- Bug in :meth:`MultiIndex.difference` losing extension array dtype (:issue:`48606`)
- Bug in :class:`MultiIndex.set_levels` raising ``IndexError`` when setting empty level (:issue:`48636`)
- Bug in :meth:`MultiIndex.unique` losing extension array dtype (:issue:`48335`)
- Bug in :meth:`MultiIndex.intersection` losing extension array (:issue:`48604`)
- Bug in :meth:`MultiIndex.union` losing extension array (:issue:`48498`, :issue:`48505`, :issue:`48900`)
- Bug in :meth:`MultiIndex.union` not sorting when sort=None and index contains missing values (:issue:`49010`)
- Bug in :meth:`MultiIndex.append` not checking names for equality (:issue:`48288`)
- Bug in :meth:`MultiIndex.symmetric_difference` losing extension array (:issue:`48607`)
- Bug in :meth:`MultiIndex.value_counts` returning a :class:`Series` indexed by flat index of tuples instead of a :class:`MultiIndex` (:issue:`49558`)
-

I/O
^^^
- Bug in :func:`read_sas` caused fragmentation of :class:`DataFrame` and raised :class:`.errors.PerformanceWarning` (:issue:`48595`)
- Improved error message in :func:`read_excel` by including the offending sheet name when an exception is raised while reading a file (:issue:`48706`)
- Bug when a pickling a subset PyArrow-backed data that would serialize the entire data instead of the subset (:issue:`42600`)
- Bug in :func:`read_csv` for a single-line csv with fewer columns than ``names`` raised :class:`.errors.ParserError` with ``engine="c"`` (:issue:`47566`)
- Bug in :func:`DataFrame.to_string` with ``header=False`` that printed the index name on the same line as the first row of the data (:issue:`49230`)
- Fixed memory leak which stemmed from the initialization of the internal JSON module (:issue:`49222`)
-

Period
^^^^^^
- Bug in :meth:`Period.strftime` and :meth:`PeriodIndex.strftime`, raising ``UnicodeDecodeError`` when a locale-specific directive was passed (:issue:`46319`)
-

Plotting
^^^^^^^^
- ``ax.set_xlim`` was sometimes raising ``UserWarning`` which users couldn't address due to ``set_xlim`` not accepting parsing arguments - the converter now uses :func:`Timestamp` instead (:issue:`49148`)
-

Groupby/resample/rolling
^^^^^^^^^^^^^^^^^^^^^^^^
- Bug in :class:`.ExponentialMovingWindow` with ``online`` not raising a ``NotImplementedError`` for unsupported operations (:issue:`48834`)
- Bug in :meth:`DataFrameGroupBy.sample` raises ``ValueError`` when the object is empty (:issue:`48459`)
- Bug in :meth:`Series.groupby` raises ``ValueError`` when an entry of the index is equal to the name of the index (:issue:`48567`)
- Bug in :meth:`DataFrameGroupBy.resample` produces inconsistent results when passing empty DataFrame (:issue:`47705`)
- Bug in :class:`.DataFrameGroupBy` and :class:`.SeriesGroupBy` would not include unobserved categories in result when grouping by categorical indexes (:issue:`49354`)
- Bug in :class:`.DataFrameGroupBy` and :class:`.SeriesGroupBy` would change result order depending on the input index when grouping by categoricals (:issue:`49223`)
- Bug in :class:`.DataFrameGroupBy` and :class:`.SeriesGroupBy` when grouping on categorical data would sort result values even when used with ``sort=False`` (:issue:`42482`)
- Bug in :meth:`.DataFrameGroupBy.apply` and :class:`SeriesGroupBy.apply` with ``as_index=False`` would not attempt the computation without using the grouping keys when using them failed with a ``TypeError`` (:issue:`49256`)
- Bug in :meth:`.DataFrameGroupBy.describe` would describe the group keys (:issue:`49256`)
- Bug in :meth:`.SeriesGroupBy.describe` with ``as_index=False`` would have the incorrect shape (:issue:`49256`)

Reshaping
^^^^^^^^^
- Bug in :meth:`DataFrame.pivot_table` raising ``TypeError`` for nullable dtype and ``margins=True`` (:issue:`48681`)
- Bug in :meth:`DataFrame.unstack` and :meth:`Series.unstack` unstacking wrong level of :class:`MultiIndex` when :class:`MultiIndex` has mixed names (:issue:`48763`)
- Bug in :meth:`DataFrame.pivot` not respecting ``None`` as column name (:issue:`48293`)
- Bug in :func:`join` when ``left_on`` or ``right_on`` is or includes a :class:`CategoricalIndex` incorrectly raising ``AttributeError`` (:issue:`48464`)
- Bug in :meth:`DataFrame.pivot_table` raising ``ValueError`` with parameter ``margins=True`` when result is an empty :class:`DataFrame` (:issue:`49240`)
- Clarified error message in :func:`merge` when passing invalid ``validate`` option (:issue:`49417`)
- Bug in :meth:`DataFrame.explode` raising ``ValueError`` on multiple columns with ``NaN`` values or empty lists (:issue:`46084`)

Sparse
^^^^^^
- Bug in :meth:`Series.astype` when converting a ``SparseDtype`` with ``datetime64[ns]`` subtype to ``int64`` dtype raising, inconsistent with the non-sparse behavior (:issue:`49631`)
-

ExtensionArray
^^^^^^^^^^^^^^
- Bug in :meth:`Series.mean` overflowing unnecessarily with nullable integers (:issue:`48378`)
- Bug when concatenating an empty DataFrame with an ExtensionDtype to another DataFrame with the same ExtensionDtype, the resulting dtype turned into object (:issue:`48510`)
-

Styler
^^^^^^
-
-

Metadata
^^^^^^^^
- Fixed metadata propagation in :meth:`DataFrame.corr` and :meth:`DataFrame.cov` (:issue:`28283`)
-

Other
^^^^^

.. ***DO NOT USE THIS SECTION***

-
-

.. ---------------------------------------------------------------------------
.. _whatsnew_200.contributors:

Contributors
~~~~~~~~~~~~<|MERGE_RESOLUTION|>--- conflicted
+++ resolved
@@ -651,11 +651,8 @@
 - Bug in :meth:`Series.convert_dtypes` not converting dtype to nullable dtype when :class:`Series` contains ``NA`` and has dtype ``object`` (:issue:`48791`)
 - Bug where any :class:`ExtensionDtype` subclass with ``kind="M"`` would be interpreted as a timezone type (:issue:`34986`)
 - Bug in :class:`.arrays.ArrowExtensionArray` that would raise ``NotImplementedError`` when passed a sequence of strings or binary (:issue:`49172`)
-<<<<<<< HEAD
+- Bug in :func:`to_datetime` was not respecting ``exact`` argument when ``format`` was an ISO8601 format (:issue:`12649`)
 - Bug in :meth:`DataFrame.__repr__` incorrectly raising a ``TypeError`` when the dtype of a column is ``np.record`` (:issue:`48526`)
-=======
-- Bug in :func:`to_datetime` was not respecting ``exact`` argument when ``format`` was an ISO8601 format (:issue:`12649`)
->>>>>>> e660f2cf
 
 Strings
 ^^^^^^^
