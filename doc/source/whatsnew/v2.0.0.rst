.. _whatsnew_200:

What's new in 2.0.0 (March XX, 2023)
------------------------------------

These are the changes in pandas 2.0.0. See :ref:`release` for a full changelog
including other versions of pandas.

{{ header }}

.. ---------------------------------------------------------------------------
.. _whatsnew_200.enhancements:

Enhancements
~~~~~~~~~~~~

.. _whatsnew_200.enhancements.optional_dependency_management_pip:

Installing optional dependencies with pip extras
^^^^^^^^^^^^^^^^^^^^^^^^^^^^^^^^^^^^^^^^^^^^^^^^
When installing pandas using pip, sets of optional dependencies can also be installed by specifying extras.

.. code-block:: bash

  pip install "pandas[performance, aws]>=2.0.0"

The available extras, found in the :ref:`installation guide<install.dependencies>`, are
``[all, performance, computation, fss, aws, gcp, excel, parquet, feather, hdf5, spss, postgresql, mysql,
sql-other, html, xml, plot, output_formatting, clipboard, compression, test]`` (:issue:`39164`).

.. _whatsnew_200.enhancements.index_can_hold_numpy_numeric_dtypes:

:class:`Index` can now hold numpy numeric dtypes
^^^^^^^^^^^^^^^^^^^^^^^^^^^^^^^^^^^^^^^^^^^^^^^^

It is now possible to use any numpy numeric dtype in a :class:`Index` (:issue:`42717`).

Previously it was only possible to use ``int64``, ``uint64`` & ``float64`` dtypes:

.. code-block:: ipython

    In [1]: pd.Index([1, 2, 3], dtype=np.int8)
    Out[1]: Int64Index([1, 2, 3], dtype="int64")
    In [2]: pd.Index([1, 2, 3], dtype=np.uint16)
    Out[2]: UInt64Index([1, 2, 3], dtype="uint64")
    In [3]: pd.Index([1, 2, 3], dtype=np.float32)
    Out[3]: Float64Index([1.0, 2.0, 3.0], dtype="float64")

:class:`Int64Index`, :class:`UInt64Index` & :class:`Float64Index` were deprecated in pandas
version 1.4 and have now been removed. Instead :class:`Index` should be used directly, and
can it now take all numpy numeric dtypes, i.e.
``int8``/ ``int16``/``int32``/``int64``/``uint8``/``uint16``/``uint32``/``uint64``/``float32``/``float64`` dtypes:

.. ipython:: python

    pd.Index([1, 2, 3], dtype=np.int8)
    pd.Index([1, 2, 3], dtype=np.uint16)
    pd.Index([1, 2, 3], dtype=np.float32)

The ability for :class:`Index` to hold the numpy numeric dtypes has meant some changes in Pandas
functionality. In particular, operations that previously were forced to create 64-bit indexes,
can now create indexes with lower bit sizes, e.g. 32-bit indexes.

Below is a possibly non-exhaustive list of changes:

1. Instantiating using a numpy numeric array now follows the dtype of the numpy array.
   Previously, all indexes created from numpy numeric arrays were forced to 64-bit. Now,
   for example, ``Index(np.array([1, 2, 3]))`` will be ``int32`` on 32-bit systems, where
   it previously would have been ``int64``` even on 32-bit systems.
   Instantiating :class:`Index` using a list of numbers will still return 64bit dtypes,
   e.g. ``Index([1, 2, 3])`` will have a ``int64`` dtype, which is the same as previously.
2. The various numeric datetime attributes of :class:`DatetimeIndex` (:attr:`~DatetimeIndex.day`,
   :attr:`~DatetimeIndex.month`, :attr:`~DatetimeIndex.year` etc.) were previously in of
   dtype ``int64``, while they were ``int32`` for :class:`arrays.DatetimeArray`. They are now
   ``int32`` on :class:`DatetimeIndex` also:

   .. ipython:: python

       idx = pd.date_range(start='1/1/2018', periods=3, freq='M')
       idx.array.year
       idx.year

3. Level dtypes on Indexes from :meth:`Series.sparse.from_coo` are now of dtype ``int32``,
   the same as they are on the ``rows``/``cols`` on a scipy sparse matrix. Previously they
   were of dtype ``int64``.

   .. ipython:: python

       from scipy import sparse
       A = sparse.coo_matrix(
           ([3.0, 1.0, 2.0], ([1, 0, 0], [0, 2, 3])), shape=(3, 4)
       )
       ser = pd.Series.sparse.from_coo(A)
       ser.index.dtypes

4. :class:`Index` cannot be instantiated using a float16 dtype. Previously instantiating
   an :class:`Index` using dtype ``float16`` resulted in a :class:`Float64Index` with a
   ``float64`` dtype. It row raises a ``NotImplementedError``:

   .. ipython:: python
       :okexcept:

       pd.Index([1, 2, 3], dtype=np.float16)


.. _whatsnew_200.enhancements.io_dtype_backend:

Argument ``dtype_backend``, to return pyarrow-backed or numpy-backed nullable dtypes
^^^^^^^^^^^^^^^^^^^^^^^^^^^^^^^^^^^^^^^^^^^^^^^^^^^^^^^^^^^^^^^^^^^^^^^^^^^^^^^^^^^^

The following functions gained a new keyword ``dtype_backend`` (:issue:`36712`)

* :func:`read_csv`
* :func:`read_clipboard`
* :func:`read_fwf`
* :func:`read_excel`
* :func:`read_html`
* :func:`read_xml`
* :func:`read_json`
* :func:`read_sql`
* :func:`read_sql_query`
* :func:`read_sql_table`
* :func:`read_orc`
* :func:`read_feather`
* :func:`read_spss`
* :func:`to_numeric`
* :meth:`DataFrame.convert_dtypes`
* :meth:`Series.convert_dtypes`

When this option is set to ``"numpy_nullable"`` it will return a :class:`DataFrame` that is
backed by nullable dtypes.

When this keyword is set to ``"pyarrow"``, then these functions will return pyarrow-backed nullable :class:`ArrowDtype` DataFrames (:issue:`48957`, :issue:`49997`):

* :func:`read_csv`
* :func:`read_clipboard`
* :func:`read_fwf`
* :func:`read_excel`
* :func:`read_html`
* :func:`read_xml`
* :func:`read_json`
* :func:`read_sql`
* :func:`read_sql_query`
* :func:`read_sql_table`
* :func:`read_parquet`
* :func:`read_orc`
* :func:`read_feather`
* :func:`read_spss`
* :func:`to_numeric`
* :meth:`DataFrame.convert_dtypes`
* :meth:`Series.convert_dtypes`

.. ipython:: python

    import io
    data = io.StringIO("""a,b,c,d,e,f,g,h,i
        1,2.5,True,a,,,,,
        3,4.5,False,b,6,7.5,True,a,
    """)
    df = pd.read_csv(data, dtype_backend="pyarrow")
    df.dtypes

    data.seek(0)
    df_pyarrow = pd.read_csv(data, dtype_backend="pyarrow", engine="pyarrow")
    df_pyarrow.dtypes

Copy-on-Write improvements
^^^^^^^^^^^^^^^^^^^^^^^^^^

- A new lazy copy mechanism that defers the copy until the object in question is modified
  was added to the methods listed in
  :ref:`Copy-on-Write optimizations <copy_on_write.optimizations>`.
  These methods return views when Copy-on-Write is enabled, which provides a significant
  performance improvement compared to the regular execution (:issue:`49473`).

- Accessing a single column of a DataFrame as a Series (e.g. ``df["col"]``) now always
  returns a new object every time it is constructed when Copy-on-Write is enabled (not
  returning multiple times an identical, cached Series object). This ensures that those
  Series objects correctly follow the Copy-on-Write rules (:issue:`49450`)

- The :class:`Series` constructor will now create a lazy copy (deferring the copy until
  a modification to the data happens) when constructing a Series from an existing
  Series with the default of ``copy=False`` (:issue:`50471`)

- The :class:`DataFrame` constructor will now create a lazy copy (deferring the copy until
  a modification to the data happens) when constructing from an existing
  :class:`DataFrame` with the default of ``copy=False`` (:issue:`51239`)

- The :class:`DataFrame` constructor, when constructing a DataFrame from a dictionary
  of Series objects and specifying ``copy=False``, will now use a lazy copy
  of those Series objects for the columns of the DataFrame (:issue:`50777`)

<<<<<<< HEAD
- The :class:`DataFrame` constructor, when constructing a DataFrame from a
  :class:`Series` and specifying ``copy=False``, will now respect Copy-on-Write.
=======
- The :class:`DataFrame` constructor, when constructing from a NumPy array,
  will now copy the array by default to avoid mutating the :class:`DataFrame`
  when mutating the array. Specify ``copy=False`` to get the old behavior.
  When setting ``copy=False`` pandas does not guarantee correct Copy-on-Write
  behavior when the NumPy array is modified after creation of the
  :class:`DataFrame`.
>>>>>>> 26999ebe

- Trying to set values using chained assignment (for example, ``df["a"][1:3] = 0``)
  will now always raise an warning when Copy-on-Write is enabled. In this mode,
  chained assignment can never work because we are always setting into a temporary
  object that is the result of an indexing operation (getitem), which under
  Copy-on-Write always behaves as a copy. Thus, assigning through a chain
  can never update the original Series or DataFrame. Therefore, an informative
  warning is raised to the user to avoid silently doing nothing (:issue:`49467`)

- :meth:`DataFrame.replace` will now respect the Copy-on-Write mechanism
  when ``inplace=True``.

- :meth:`DataFrame.transpose` will now respect the Copy-on-Write mechanism.

- Arithmetic operations that can be inplace, e.g. ``ser *= 2`` will now respect the
  Copy-on-Write mechanism.

- :meth:`DataFrame.__getitem__` will now respect the Copy-on-Write mechanism when the
  :class:`DataFrame` has :class:`MultiIndex` columns.

- :meth:`Series.__getitem__` will now respect the Copy-on-Write mechanism when the
   :class:`Series` has a :class:`MultiIndex`.

- :meth:`Series.view` will now respect the Copy-on-Write mechanism.

Copy-on-Write can be enabled through one of

.. code-block:: python

    pd.set_option("mode.copy_on_write", True)


.. code-block:: python

    pd.options.mode.copy_on_write = True

Alternatively, copy on write can be enabled locally through:

.. code-block:: python

    with pd.option_context("mode.copy_on_write", True):
        ...

.. _whatsnew_200.enhancements.other:

Other enhancements
^^^^^^^^^^^^^^^^^^
- Added support for ``str`` accessor methods when using :class:`ArrowDtype`  with a ``pyarrow.string`` type (:issue:`50325`)
- Added support for ``dt`` accessor methods when using :class:`ArrowDtype` with a ``pyarrow.timestamp`` type (:issue:`50954`)
- :func:`read_sas` now supports using ``encoding='infer'`` to correctly read and use the encoding specified by the sas file. (:issue:`48048`)
- :meth:`.DataFrameGroupBy.quantile`, :meth:`.SeriesGroupBy.quantile` and :meth:`.DataFrameGroupBy.std` now preserve nullable dtypes instead of casting to numpy dtypes (:issue:`37493`)
- :meth:`.DataFrameGroupBy.std`, :meth:`.SeriesGroupBy.std` now support datetime64, timedelta64, and :class:`DatetimeTZDtype` dtypes (:issue:`48481`)
- :meth:`Series.add_suffix`, :meth:`DataFrame.add_suffix`, :meth:`Series.add_prefix` and :meth:`DataFrame.add_prefix` support an ``axis`` argument. If ``axis`` is set, the default behaviour of which axis to consider can be overwritten (:issue:`47819`)
- :func:`.testing.assert_frame_equal` now shows the first element where the DataFrames differ, analogously to ``pytest``'s output (:issue:`47910`)
- Added ``index`` parameter to :meth:`DataFrame.to_dict` (:issue:`46398`)
- Added support for extension array dtypes in :func:`merge` (:issue:`44240`)
- Added metadata propagation for binary operators on :class:`DataFrame` (:issue:`28283`)
- Added ``cumsum``, ``cumprod``, ``cummin`` and ``cummax`` to the ``ExtensionArray`` interface via ``_accumulate`` (:issue:`28385`)
- :class:`.CategoricalConversionWarning`, :class:`.InvalidComparison`, :class:`.InvalidVersion`, :class:`.LossySetitemError`, and :class:`.NoBufferPresent` are now exposed in ``pandas.errors`` (:issue:`27656`)
- Fix ``test`` optional_extra by adding missing test package ``pytest-asyncio`` (:issue:`48361`)
- :func:`DataFrame.astype` exception message thrown improved to include column name when type conversion is not possible. (:issue:`47571`)
- :func:`date_range` now supports a ``unit`` keyword ("s", "ms", "us", or "ns") to specify the desired resolution of the output index (:issue:`49106`)
- :func:`timedelta_range` now supports a ``unit`` keyword ("s", "ms", "us", or "ns") to specify the desired resolution of the output index (:issue:`49824`)
- :meth:`DataFrame.to_json` now supports a ``mode`` keyword with supported inputs 'w' and 'a'. Defaulting to 'w', 'a' can be used when lines=True and orient='records' to append record oriented json lines to an existing json file. (:issue:`35849`)
- Added ``name`` parameter to :meth:`IntervalIndex.from_breaks`, :meth:`IntervalIndex.from_arrays` and :meth:`IntervalIndex.from_tuples` (:issue:`48911`)
- Improve exception message when using :func:`.testing.assert_frame_equal` on a :class:`DataFrame` to include the column that is compared (:issue:`50323`)
- Improved error message for :func:`merge_asof` when join-columns were duplicated (:issue:`50102`)
- Added support for extension array dtypes to :func:`get_dummies` (:issue:`32430`)
- Added :meth:`Index.infer_objects` analogous to :meth:`Series.infer_objects` (:issue:`50034`)
- Added ``copy`` parameter to :meth:`Series.infer_objects` and :meth:`DataFrame.infer_objects`, passing ``False`` will avoid making copies for series or columns that are already non-object or where no better dtype can be inferred (:issue:`50096`)
- :meth:`DataFrame.plot.hist` now recognizes ``xlabel`` and ``ylabel`` arguments (:issue:`49793`)
- :meth:`Series.drop_duplicates` has gained ``ignore_index`` keyword to reset index (:issue:`48304`)
- :meth:`Series.dropna` and :meth:`DataFrame.dropna` has gained ``ignore_index`` keyword to reset index (:issue:`31725`)
- Improved error message in :func:`to_datetime` for non-ISO8601 formats, informing users about the position of the first error (:issue:`50361`)
- Improved error message when trying to align :class:`DataFrame` objects (for example, in :func:`DataFrame.compare`) to clarify that "identically labelled" refers to both index and columns (:issue:`50083`)
- Added support for :meth:`Index.min` and :meth:`Index.max` for pyarrow string dtypes (:issue:`51397`)
- Added :meth:`DatetimeIndex.as_unit` and :meth:`TimedeltaIndex.as_unit` to convert to different resolutions; supported resolutions are "s", "ms", "us", and "ns" (:issue:`50616`)
- Added :meth:`Series.dt.unit` and :meth:`Series.dt.as_unit` to convert to different resolutions; supported resolutions are "s", "ms", "us", and "ns" (:issue:`51223`)
- Added new argument ``dtype`` to :func:`read_sql` to be consistent with :func:`read_sql_query` (:issue:`50797`)
- :func:`read_csv`, :func:`read_table`, :func:`read_fwf` and :func:`read_excel` now accept ``date_format`` (:issue:`50601`)
- :func:`to_datetime` now accepts ``"ISO8601"`` as an argument to ``format``, which will match any ISO8601 string (but possibly not identically-formatted) (:issue:`50411`)
- :func:`to_datetime` now accepts ``"mixed"`` as an argument to ``format``, which will infer the format for each element individually (:issue:`50972`)
- Added new argument ``engine`` to :func:`read_json` to support parsing JSON with pyarrow by specifying ``engine="pyarrow"`` (:issue:`48893`)
- Added support for SQLAlchemy 2.0 (:issue:`40686`)
- Added support for ``decimal`` parameter when ``engine="pyarrow"`` in :func:`read_csv` (:issue:`51302`)
- :class:`Index` set operations :meth:`Index.union`, :meth:`Index.intersection`, :meth:`Index.difference`, and :meth:`Index.symmetric_difference` now support ``sort=True``, which will always return a sorted result, unlike the default ``sort=None`` which does not sort in some cases (:issue:`25151`)
- Added new escape mode "latex-math" to avoid escaping "$" in formatter (:issue:`50040`)

.. ---------------------------------------------------------------------------
.. _whatsnew_200.notable_bug_fixes:

Notable bug fixes
~~~~~~~~~~~~~~~~~

These are bug fixes that might have notable behavior changes.

.. _whatsnew_200.notable_bug_fixes.cumsum_cumprod_overflow:

:meth:`.DataFrameGroupBy.cumsum` and :meth:`.DataFrameGroupBy.cumprod` overflow instead of lossy casting to float
^^^^^^^^^^^^^^^^^^^^^^^^^^^^^^^^^^^^^^^^^^^^^^^^^^^^^^^^^^^^^^^^^^^^^^^^^^^^^^^^^^^^^^^^^^^^^^^^^^^^^^^^^^^^^^^^^

In previous versions we cast to float when applying ``cumsum`` and ``cumprod`` which
lead to incorrect results even if the result could be hold by ``int64`` dtype.
Additionally, the aggregation overflows consistent with numpy and the regular
:meth:`DataFrame.cumprod` and :meth:`DataFrame.cumsum` methods when the limit of
``int64`` is reached (:issue:`37493`).

*Old Behavior*

.. code-block:: ipython

    In [1]: df = pd.DataFrame({"key": ["b"] * 7, "value": 625})
    In [2]: df.groupby("key")["value"].cumprod()[5]
    Out[2]: 5.960464477539062e+16

We return incorrect results with the 6th value.

*New Behavior*

.. ipython:: python

    df = pd.DataFrame({"key": ["b"] * 7, "value": 625})
    df.groupby("key")["value"].cumprod()

We overflow with the 7th value, but the 6th value is still correct.

.. _whatsnew_200.notable_bug_fixes.groupby_nth_filter:

:meth:`.DataFrameGroupBy.nth` and :meth:`.SeriesGroupBy.nth` now behave as filtrations
^^^^^^^^^^^^^^^^^^^^^^^^^^^^^^^^^^^^^^^^^^^^^^^^^^^^^^^^^^^^^^^^^^^^^^^^^^^^^^^^^^^^^^

In previous versions of pandas, :meth:`.DataFrameGroupBy.nth` and
:meth:`.SeriesGroupBy.nth` acted as if they were aggregations. However, for most
inputs ``n``, they may return either zero or multiple rows per group. This means
that they are filtrations, similar to e.g. :meth:`.DataFrameGroupBy.head`. pandas
now treats them as filtrations (:issue:`13666`).

.. ipython:: python

    df = pd.DataFrame({"a": [1, 1, 2, 1, 2], "b": [np.nan, 2.0, 3.0, 4.0, 5.0]})
    gb = df.groupby("a")

*Old Behavior*

.. code-block:: ipython

    In [5]: gb.nth(n=1)
    Out[5]:
       A    B
    1  1  2.0
    4  2  5.0

*New Behavior*

.. ipython:: python

    gb.nth(n=1)

In particular, the index of the result is derived from the input by selecting
the appropriate rows. Also, when ``n`` is larger than the group, no rows instead of
``NaN`` is returned.

*Old Behavior*

.. code-block:: ipython

    In [5]: gb.nth(n=3, dropna="any")
    Out[5]:
        B
    A
    1 NaN
    2 NaN

*New Behavior*

.. ipython:: python

    gb.nth(n=3, dropna="any")

.. ---------------------------------------------------------------------------
.. _whatsnew_200.api_breaking:

Backwards incompatible API changes
~~~~~~~~~~~~~~~~~~~~~~~~~~~~~~~~~~

.. _whatsnew_200.api_breaking.unsupported_datetimelike_dtype_arg:

Construction with datetime64 or timedelta64 dtype with unsupported resolution
^^^^^^^^^^^^^^^^^^^^^^^^^^^^^^^^^^^^^^^^^^^^^^^^^^^^^^^^^^^^^^^^^^^^^^^^^^^^^
In past versions, when constructing a :class:`Series` or :class:`DataFrame` and
passing a "datetime64" or "timedelta64" dtype with unsupported resolution
(i.e. anything other than "ns"), pandas would silently replace the given dtype
with its nanosecond analogue:

*Previous behavior*:

.. code-block:: ipython

   In [5]: pd.Series(["2016-01-01"], dtype="datetime64[s]")
   Out[5]:
   0   2016-01-01
   dtype: datetime64[ns]

   In [6] pd.Series(["2016-01-01"], dtype="datetime64[D]")
   Out[6]:
   0   2016-01-01
   dtype: datetime64[ns]

In pandas 2.0 we support resolutions "s", "ms", "us", and "ns". When passing
a supported dtype (e.g. "datetime64[s]"), the result now has exactly
the requested dtype:

*New behavior*:

.. ipython:: python

   pd.Series(["2016-01-01"], dtype="datetime64[s]")

With an un-supported dtype, pandas now raises instead of silently swapping in
a supported dtype:

*New behavior*:

.. ipython:: python
   :okexcept:

   pd.Series(["2016-01-01"], dtype="datetime64[D]")

.. _whatsnew_200.api_breaking.value_counts:

Value counts sets the resulting name to ``count``
^^^^^^^^^^^^^^^^^^^^^^^^^^^^^^^^^^^^^^^^^^^^^^^^^
In past versions, when running :meth:`Series.value_counts`, the result would inherit
the original object's name, and the result index would be nameless. This would cause
confusion when resetting the index, and the column names would not correspond with the
column values.
Now, the result name will be ``'count'`` (or ``'proportion'`` if ``normalize=True`` was passed),
and the index will be named after the original object (:issue:`49497`).

*Previous behavior*:

.. code-block:: ipython

    In [8]: pd.Series(['quetzal', 'quetzal', 'elk'], name='animal').value_counts()

    Out[2]:
    quetzal    2
    elk        1
    Name: animal, dtype: int64

*New behavior*:

.. ipython:: python

    pd.Series(['quetzal', 'quetzal', 'elk'], name='animal').value_counts()

Likewise for other ``value_counts`` methods (for example, :meth:`DataFrame.value_counts`).

.. _whatsnew_200.api_breaking.astype_to_unsupported_datetimelike:

Disallow astype conversion to non-supported datetime64/timedelta64 dtypes
^^^^^^^^^^^^^^^^^^^^^^^^^^^^^^^^^^^^^^^^^^^^^^^^^^^^^^^^^^^^^^^^^^^^^^^^^
In previous versions, converting a :class:`Series` or :class:`DataFrame`
from ``datetime64[ns]`` to a different ``datetime64[X]`` dtype would return
with ``datetime64[ns]`` dtype instead of the requested dtype. In pandas 2.0,
support is added for "datetime64[s]", "datetime64[ms]", and "datetime64[us]" dtypes,
so converting to those dtypes gives exactly the requested dtype:

*Previous behavior*:

.. ipython:: python

   idx = pd.date_range("2016-01-01", periods=3)
   ser = pd.Series(idx)

*Previous behavior*:

.. code-block:: ipython

   In [4]: ser.astype("datetime64[s]")
   Out[4]:
   0   2016-01-01
   1   2016-01-02
   2   2016-01-03
   dtype: datetime64[ns]

With the new behavior, we get exactly the requested dtype:

*New behavior*:

.. ipython:: python

   ser.astype("datetime64[s]")

For non-supported resolutions e.g. "datetime64[D]", we raise instead of silently
ignoring the requested dtype:

*New behavior*:

.. ipython:: python
   :okexcept:

   ser.astype("datetime64[D]")

For conversion from ``timedelta64[ns]`` dtypes, the old behavior converted
to a floating point format.

*Previous behavior*:

.. ipython:: python

   idx = pd.timedelta_range("1 Day", periods=3)
   ser = pd.Series(idx)

*Previous behavior*:

.. code-block:: ipython

   In [7]: ser.astype("timedelta64[s]")
   Out[7]:
   0     86400.0
   1    172800.0
   2    259200.0
   dtype: float64

   In [8]: ser.astype("timedelta64[D]")
   Out[8]:
   0    1.0
   1    2.0
   2    3.0
   dtype: float64

The new behavior, as for datetime64, either gives exactly the requested dtype or raises:

*New behavior*:

.. ipython:: python
   :okexcept:

   ser.astype("timedelta64[s]")
   ser.astype("timedelta64[D]")

.. _whatsnew_200.api_breaking.default_to_stdlib_tzinfos:

UTC and fixed-offset timezones default to standard-library tzinfo objects
^^^^^^^^^^^^^^^^^^^^^^^^^^^^^^^^^^^^^^^^^^^^^^^^^^^^^^^^^^^^^^^^^^^^^^^^^
In previous versions, the default ``tzinfo`` object used to represent UTC
was ``pytz.UTC``. In pandas 2.0, we default to ``datetime.timezone.utc`` instead.
Similarly, for timezones represent fixed UTC offsets, we use ``datetime.timezone``
objects instead of ``pytz.FixedOffset`` objects. See (:issue:`34916`)

*Previous behavior*:

.. code-block:: ipython

   In [2]: ts = pd.Timestamp("2016-01-01", tz="UTC")
   In [3]: type(ts.tzinfo)
   Out[3]: pytz.UTC

   In [4]: ts2 = pd.Timestamp("2016-01-01 04:05:06-07:00")
   In [3]: type(ts2.tzinfo)
   Out[5]: pytz._FixedOffset

*New behavior*:

.. ipython:: python

   ts = pd.Timestamp("2016-01-01", tz="UTC")
   type(ts.tzinfo)

   ts2 = pd.Timestamp("2016-01-01 04:05:06-07:00")
   type(ts2.tzinfo)

For timezones that are neither UTC nor fixed offsets, e.g. "US/Pacific", we
continue to default to ``pytz`` objects.

.. _whatsnew_200.api_breaking.zero_len_indexes:

Empty DataFrames/Series will now default to have a ``RangeIndex``
^^^^^^^^^^^^^^^^^^^^^^^^^^^^^^^^^^^^^^^^^^^^^^^^^^^^^^^^^^^^^^^^^

Before, constructing an empty (where ``data`` is ``None`` or an empty list-like argument) :class:`Series` or :class:`DataFrame` without
specifying the axes (``index=None``, ``columns=None``) would return the axes as empty :class:`Index` with object dtype.

Now, the axes return an empty :class:`RangeIndex` (:issue:`49572`).

*Previous behavior*:

.. code-block:: ipython

   In [8]: pd.Series().index
   Out[8]:
   Index([], dtype='object')

   In [9] pd.DataFrame().axes
   Out[9]:
   [Index([], dtype='object'), Index([], dtype='object')]

*New behavior*:

.. ipython:: python

   pd.Series().index
   pd.DataFrame().axes

.. _whatsnew_200.api_breaking.to_latex:

DataFrame to LaTeX has a new render engine
^^^^^^^^^^^^^^^^^^^^^^^^^^^^^^^^^^^^^^^^^^

The existing :meth:`DataFrame.to_latex` has been restructured to utilise the
extended implementation previously available under :meth:`.Styler.to_latex`.
The arguments signature is similar, albeit ``col_space`` has been removed since
it is ignored by LaTeX engines. This render engine also requires ``jinja2`` as a
dependency which needs to be installed, since rendering is based upon jinja2 templates.

The pandas latex options below are no longer used and have been removed. The generic
max rows and columns arguments remain but for this functionality should be replaced
by the Styler equivalents.
The alternative options giving similar functionality are indicated below:

- ``display.latex.escape``: replaced with ``styler.format.escape``,
- ``display.latex.longtable``: replaced with ``styler.latex.environment``,
- ``display.latex.multicolumn``, ``display.latex.multicolumn_format`` and
  ``display.latex.multirow``: replaced with ``styler.sparse.rows``,
  ``styler.sparse.columns``, ``styler.latex.multirow_align`` and
  ``styler.latex.multicol_align``,
- ``display.latex.repr``: replaced with ``styler.render.repr``,
- ``display.max_rows`` and ``display.max_columns``: replace with
  ``styler.render.max_rows``, ``styler.render.max_columns`` and
  ``styler.render.max_elements``.

Note that due to this change some defaults have also changed:

- ``multirow`` now defaults to *True*.
- ``multirow_align`` defaults to *"r"* instead of *"l"*.
- ``multicol_align`` defaults to *"r"* instead of *"l"*.
- ``escape`` now defaults to *False*.

Note that the behaviour of ``_repr_latex_`` is also changed. Previously
setting ``display.latex.repr`` would generate LaTeX only when using nbconvert for a
JupyterNotebook, and not when the user is running the notebook. Now the
``styler.render.repr`` option allows control of the specific output
within JupyterNotebooks for operations (not just on nbconvert). See :issue:`39911`.

.. _whatsnew_200.api_breaking.deps:

Increased minimum versions for dependencies
^^^^^^^^^^^^^^^^^^^^^^^^^^^^^^^^^^^^^^^^^^^
Some minimum supported versions of dependencies were updated.
If installed, we now require:

+-------------------+-----------------+----------+---------+
| Package           | Minimum Version | Required | Changed |
+===================+=================+==========+=========+
| mypy (dev)        | 1.0             |          |    X    |
+-------------------+-----------------+----------+---------+
| pytest (dev)      | 7.0.0           |          |    X    |
+-------------------+-----------------+----------+---------+
| pytest-xdist (dev)| 2.2.0           |          |    X    |
+-------------------+-----------------+----------+---------+
| hypothesis (dev)  | 6.34.2          |          |    X    |
+-------------------+-----------------+----------+---------+
| python-dateutil   | 2.8.2           |    X     |    X    |
+-------------------+-----------------+----------+---------+
| tzdata            | 2022.1          |    X     |    X    |
+-------------------+-----------------+----------+---------+

For `optional libraries <https://pandas.pydata.org/docs/getting_started/install.html>`_ the general recommendation is to use the latest version.
The following table lists the lowest version per library that is currently being tested throughout the development of pandas.
Optional libraries below the lowest tested version may still work, but are not considered supported.

+-----------------+-----------------+---------+
| Package         | Minimum Version | Changed |
+=================+=================+=========+
| pyarrow         | 7.0.0           |    X    |
+-----------------+-----------------+---------+
| matplotlib      | 3.6.1           |    X    |
+-----------------+-----------------+---------+
| fastparquet     | 0.6.3           |    X    |
+-----------------+-----------------+---------+
| xarray          | 0.21.0          |    X    |
+-----------------+-----------------+---------+

See :ref:`install.dependencies` and :ref:`install.optional_dependencies` for more.

Datetimes are now parsed with a consistent format
^^^^^^^^^^^^^^^^^^^^^^^^^^^^^^^^^^^^^^^^^^^^^^^^^

In the past, :func:`to_datetime` guessed the format for each element independently. This was appropriate for some cases where elements had mixed date formats - however, it would regularly cause problems when users expected a consistent format but the function would switch formats between elements. As of version 2.0.0, parsing will use a consistent format, determined by the first non-NA value (unless the user specifies a format, in which case that is used).

*Old behavior*:

.. code-block:: ipython

   In [1]: ser = pd.Series(['13-01-2000', '12-01-2000'])
   In [2]: pd.to_datetime(ser)
   Out[2]:
   0   2000-01-13
   1   2000-12-01
   dtype: datetime64[ns]

*New behavior*:

.. ipython:: python
    :okwarning:

     ser = pd.Series(['13-01-2000', '12-01-2000'])
     pd.to_datetime(ser)

Note that this affects :func:`read_csv` as well.

If you still need to parse dates with inconsistent formats, you can use
``format='mixed`` (possibly alongside ``dayfirst``) ::

     ser = pd.Series(['13-01-2000', '12 January 2000'])
     pd.to_datetime(ser, format='mixed', dayfirst=True)

or, if your formats are all ISO8601 (but possibly not identically-formatted) ::

     ser = pd.Series(['2020-01-01', '2020-01-01 03:00'])
     pd.to_datetime(ser, format='ISO8601')

.. _whatsnew_200.api_breaking.other:

Other API changes
^^^^^^^^^^^^^^^^^
- The ``freq``, ``tz``, ``nanosecond``, and ``unit`` keywords in the :class:`Timestamp` constructor are now keyword-only (:issue:`45307`, :issue:`32526`)
- Passing ``nanoseconds`` greater than 999 or less than 0 in :class:`Timestamp` now raises a ``ValueError`` (:issue:`48538`, :issue:`48255`)
- :func:`read_csv`: specifying an incorrect number of columns with ``index_col`` of now raises ``ParserError`` instead of ``IndexError`` when using the c parser.
- Default value of ``dtype`` in :func:`get_dummies` is changed to ``bool`` from ``uint8`` (:issue:`45848`)
- :meth:`DataFrame.astype`, :meth:`Series.astype`, and :meth:`DatetimeIndex.astype` casting datetime64 data to any of "datetime64[s]", "datetime64[ms]", "datetime64[us]" will return an object with the given resolution instead of coercing back to "datetime64[ns]" (:issue:`48928`)
- :meth:`DataFrame.astype`, :meth:`Series.astype`, and :meth:`DatetimeIndex.astype` casting timedelta64 data to any of "timedelta64[s]", "timedelta64[ms]", "timedelta64[us]" will return an object with the given resolution instead of coercing to "float64" dtype (:issue:`48963`)
- :meth:`DatetimeIndex.astype`, :meth:`TimedeltaIndex.astype`, :meth:`PeriodIndex.astype` :meth:`Series.astype`, :meth:`DataFrame.astype` with ``datetime64``, ``timedelta64`` or :class:`PeriodDtype` dtypes no longer allow converting to integer dtypes other than "int64", do ``obj.astype('int64', copy=False).astype(dtype)`` instead (:issue:`49715`)
- :meth:`Index.astype` now allows casting from ``float64`` dtype to datetime-like dtypes, matching :class:`Series` behavior (:issue:`49660`)
- Passing data with dtype of "timedelta64[s]", "timedelta64[ms]", or "timedelta64[us]" to :class:`TimedeltaIndex`, :class:`Series`, or :class:`DataFrame` constructors will now retain that dtype instead of casting to "timedelta64[ns]"; timedelta64 data with lower resolution will be cast to the lowest supported resolution "timedelta64[s]" (:issue:`49014`)
- Passing ``dtype`` of "timedelta64[s]", "timedelta64[ms]", or "timedelta64[us]" to :class:`TimedeltaIndex`, :class:`Series`, or :class:`DataFrame` constructors will now retain that dtype instead of casting to "timedelta64[ns]"; passing a dtype with lower resolution for :class:`Series` or :class:`DataFrame` will be cast to the lowest supported resolution "timedelta64[s]" (:issue:`49014`)
- Passing a ``np.datetime64`` object with non-nanosecond resolution to :class:`Timestamp` will retain the input resolution if it is "s", "ms", "us", or "ns"; otherwise it will be cast to the closest supported resolution (:issue:`49008`)
- Passing ``datetime64`` values with resolution other than nanosecond to :func:`to_datetime` will retain the input resolution if it is "s", "ms", "us", or "ns"; otherwise it will be cast to the closest supported resolution (:issue:`50369`)
- Passing integer values and a non-nanosecond datetime64 dtype (e.g. "datetime64[s]") :class:`DataFrame`, :class:`Series`, or :class:`Index` will treat the values as multiples of the dtype's unit, matching the behavior of e.g. ``Series(np.array(values, dtype="M8[s]"))`` (:issue:`51092`)
- Passing a string in ISO-8601 format to :class:`Timestamp` will retain the resolution of the parsed input if it is "s", "ms", "us", or "ns"; otherwise it will be cast to the closest supported resolution (:issue:`49737`)
- The ``other`` argument in :meth:`DataFrame.mask` and :meth:`Series.mask` now defaults to ``no_default`` instead of ``np.nan`` consistent with :meth:`DataFrame.where` and :meth:`Series.where`. Entries will be filled with the corresponding NULL value (``np.nan`` for numpy dtypes, ``pd.NA`` for extension dtypes). (:issue:`49111`)
- Changed behavior of :meth:`Series.quantile` and :meth:`DataFrame.quantile` with :class:`SparseDtype` to retain sparse dtype (:issue:`49583`)
- When creating a :class:`Series` with a object-dtype :class:`Index` of datetime objects, pandas no longer silently converts the index to a :class:`DatetimeIndex` (:issue:`39307`, :issue:`23598`)
- :func:`pandas.testing.assert_index_equal` with parameter ``exact="equiv"`` now considers two indexes equal when both are either a :class:`RangeIndex` or :class:`Index` with an ``int64`` dtype. Previously it meant either a :class:`RangeIndex` or a :class:`Int64Index` (:issue:`51098`)
- :meth:`Series.unique` with dtype "timedelta64[ns]" or "datetime64[ns]" now returns :class:`TimedeltaArray` or :class:`DatetimeArray` instead of ``numpy.ndarray`` (:issue:`49176`)
- :func:`to_datetime` and :class:`DatetimeIndex` now allow sequences containing both ``datetime`` objects and numeric entries, matching :class:`Series` behavior (:issue:`49037`, :issue:`50453`)
- :func:`pandas.api.types.is_string_dtype` now only returns ``True`` for array-likes with ``dtype=object`` when the elements are inferred to be strings (:issue:`15585`)
- Passing a sequence containing ``datetime`` objects and ``date`` objects to :class:`Series` constructor will return with ``object`` dtype instead of ``datetime64[ns]`` dtype, consistent with :class:`Index` behavior (:issue:`49341`)
- Passing strings that cannot be parsed as datetimes to :class:`Series` or :class:`DataFrame` with ``dtype="datetime64[ns]"`` will raise instead of silently ignoring the keyword and returning ``object`` dtype (:issue:`24435`)
- Passing a sequence containing a type that cannot be converted to :class:`Timedelta` to :func:`to_timedelta` or to the :class:`Series` or :class:`DataFrame` constructor with ``dtype="timedelta64[ns]"`` or to :class:`TimedeltaIndex` now raises ``TypeError`` instead of ``ValueError`` (:issue:`49525`)
- Changed behavior of :class:`Index` constructor with sequence containing at least one ``NaT`` and everything else either ``None`` or ``NaN`` to infer ``datetime64[ns]`` dtype instead of ``object``, matching :class:`Series` behavior (:issue:`49340`)
- :func:`read_stata` with parameter ``index_col`` set to ``None`` (the default) will now set the index on the returned :class:`DataFrame` to a :class:`RangeIndex` instead of a :class:`Int64Index` (:issue:`49745`)
- Changed behavior of :class:`Index`, :class:`Series`, and :class:`DataFrame` arithmetic methods when working with object-dtypes, the results no longer do type inference on the result of the array operations, use ``result.infer_objects(copy=False)`` to do type inference on the result (:issue:`49999`, :issue:`49714`)
- Changed behavior of :class:`Index` constructor with an object-dtype ``numpy.ndarray`` containing all-``bool`` values or all-complex values, this will now retain object dtype, consistent with the :class:`Series` behavior (:issue:`49594`)
- Changed behavior of :meth:`Series.astype` from object-dtype containing ``bytes`` objects to string dtypes; this now does ``val.decode()`` on bytes objects instead of ``str(val)``, matching :meth:`Index.astype` behavior (:issue:`45326`)
- Added ``"None"`` to default ``na_values`` in :func:`read_csv` (:issue:`50286`)
- Changed behavior of :class:`Series` and :class:`DataFrame` constructors when given an integer dtype and floating-point data that is not round numbers, this now raises ``ValueError`` instead of silently retaining the float dtype; do ``Series(data)`` or ``DataFrame(data)`` to get the old behavior, and ``Series(data).astype(dtype)`` or ``DataFrame(data).astype(dtype)`` to get the specified dtype (:issue:`49599`)
- Changed behavior of :meth:`DataFrame.shift` with ``axis=1``, an integer ``fill_value``, and homogeneous datetime-like dtype, this now fills new columns with integer dtypes instead of casting to datetimelike (:issue:`49842`)
- Files are now closed when encountering an exception in :func:`read_json` (:issue:`49921`)
- Changed behavior of :func:`read_csv`, :func:`read_json` & :func:`read_fwf`, where the index will now always be a :class:`RangeIndex`, when no index is specified. Previously the index would be a :class:`Index` with dtype ``object`` if the new DataFrame/Series has length 0 (:issue:`49572`)
- :meth:`DataFrame.values`, :meth:`DataFrame.to_numpy`, :meth:`DataFrame.xs`, :meth:`DataFrame.reindex`, :meth:`DataFrame.fillna`, and :meth:`DataFrame.replace` no longer silently consolidate the underlying arrays; do ``df = df.copy()`` to ensure consolidation (:issue:`49356`)
- Creating a new DataFrame using a full slice on both axes with :attr:`~DataFrame.loc`
  or :attr:`~DataFrame.iloc` (thus, ``df.loc[:, :]`` or ``df.iloc[:, :]``) now returns a
  new DataFrame (shallow copy) instead of the original DataFrame, consistent with other
  methods to get a full slice (for example ``df.loc[:]`` or ``df[:]``) (:issue:`49469`)
- The :class:`Series` and :class:`DataFrame` constructors will now return a shallow copy
  (i.e. share data, but not attributes) when passed a Series and DataFrame,
  respectively, and with the default of ``copy=False`` (and if no other keyword triggers
  a copy). Previously, the new Series or DataFrame would share the index attribute (e.g.
  ``df.index = ...`` would also update the index of the parent or child) (:issue:`49523`)
- Disallow computing ``cumprod`` for :class:`Timedelta` object; previously this returned incorrect values (:issue:`50246`)
- :class:`DataFrame` objects read from a :class:`HDFStore` file without an index now have a :class:`RangeIndex` instead of an ``int64`` index (:issue:`51076`)
- Instantiating an :class:`Index` with an numeric numpy dtype with data containing :class:`NA` and/or :class:`NaT` now raises a ``ValueError``. Previously a ``TypeError`` was raised (:issue:`51050`)
- Loading a JSON file with duplicate columns using ``read_json(orient='split')`` renames columns to avoid duplicates, as :func:`read_csv` and the other readers do (:issue:`50370`)
- The levels of the index of the :class:`Series` returned from ``Series.sparse.from_coo`` now always have dtype ``int32``. Previously they had dtype ``int64`` (:issue:`50926`)
- :func:`to_datetime` with ``unit`` of either "Y" or "M" will now raise if a sequence contains a non-round ``float`` value, matching the ``Timestamp`` behavior (:issue:`50301`)
- The methods :meth:`Series.round`, :meth:`DataFrame.__invert__`, :meth:`Series.__invert__`, :meth:`DataFrame.swapaxes`, :meth:`DataFrame.first`, :meth:`DataFrame.last`, :meth:`Series.first`, :meth:`Series.last` and :meth:`DataFrame.align` will now always return new objects (:issue:`51032`)
- :class:`DataFrame` and :class:`DataFrameGroupBy` aggregations (e.g. "sum") with object-dtype columns no longer infer non-object dtypes for their results, explicitly call ``result.infer_objects(copy=False)`` on the result to obtain the old behavior (:issue:`51205`, :issue:`49603`)
- Division by zero with :class:`ArrowDtype` dtypes returns ``-inf``, ``nan``, or ``inf`` depending on the numerator, instead of raising (:issue:`51541`)
- Added :func:`pandas.api.types.is_any_real_numeric_dtype` to check for real numeric dtypes (:issue:`51152`)
- :meth:`~arrays.ArrowExtensionArray.value_counts` now returns data with :class:`ArrowDtype` with ``pyarrow.int64`` type instead of ``"Int64"`` type (:issue:`51462`)
- :func:`factorize` and :func:`unique` preserve the original dtype when passed numpy timedelta64 or datetime64 with non-nanosecond resolution (:issue:`48670`)

.. note::

    A current PDEP proposes the deprecation and removal of the keywords ``inplace`` and ``copy``
    for all but a small subset of methods from the pandas API. The current discussion takes place
    at `here <https://github.com/pandas-dev/pandas/pull/51466>`_. The keywords won't be necessary
    anymore in the context of Copy-on-Write. If this proposal is accepted, both
    keywords would be deprecated in the next release of pandas and removed in pandas 3.0.

.. ---------------------------------------------------------------------------
.. _whatsnew_200.deprecations:

Deprecations
~~~~~~~~~~~~
- Deprecated parsing datetime strings with system-local timezone to ``tzlocal``, pass a ``tz`` keyword or explicitly call ``tz_localize`` instead (:issue:`50791`)
- Deprecated argument ``infer_datetime_format`` in :func:`to_datetime` and :func:`read_csv`, as a strict version of it is now the default (:issue:`48621`)
- Deprecated behavior of :func:`to_datetime` with ``unit`` when parsing strings, in a future version these will be parsed as datetimes (matching unit-less behavior) instead of cast to floats. To retain the old behavior, cast strings to numeric types before calling :func:`to_datetime` (:issue:`50735`)
- Deprecated :func:`pandas.io.sql.execute` (:issue:`50185`)
- :meth:`Index.is_boolean` has been deprecated. Use :func:`pandas.api.types.is_bool_dtype` instead (:issue:`50042`)
- :meth:`Index.is_integer` has been deprecated. Use :func:`pandas.api.types.is_integer_dtype` instead (:issue:`50042`)
- :meth:`Index.is_floating` has been deprecated. Use :func:`pandas.api.types.is_float_dtype` instead (:issue:`50042`)
- :meth:`Index.holds_integer` has been deprecated. Use :func:`pandas.api.types.infer_dtype` instead (:issue:`50243`)
- :meth:`Index.is_numeric` has been deprecated. Use :func:`pandas.api.types.is_any_real_numeric_dtype` instead (:issue:`50042`,:issue:`51152`)
- :meth:`Index.is_categorical` has been deprecated. Use :func:`pandas.api.types.is_categorical_dtype` instead (:issue:`50042`)
- :meth:`Index.is_object` has been deprecated. Use :func:`pandas.api.types.is_object_dtype` instead (:issue:`50042`)
- :meth:`Index.is_interval` has been deprecated. Use :func:`pandas.api.types.is_interval_dtype` instead (:issue:`50042`)
- Deprecated argument ``date_parser`` in :func:`read_csv`, :func:`read_table`, :func:`read_fwf`, and :func:`read_excel` in favour of ``date_format`` (:issue:`50601`)
- Deprecated ``all`` and ``any`` reductions with ``datetime64`` and :class:`DatetimeTZDtype` dtypes, use e.g. ``(obj != pd.Timestamp(0), tz=obj.tz).all()`` instead (:issue:`34479`)
- Deprecated unused arguments ``*args`` and ``**kwargs`` in :class:`Resampler` (:issue:`50977`)
- Deprecated calling ``float`` or ``int`` on a single element :class:`Series` to return a ``float`` or ``int`` respectively. Extract the element before calling ``float`` or ``int`` instead (:issue:`51101`)
- Deprecated :meth:`Grouper.groups`, use :meth:`Groupby.groups` instead (:issue:`51182`)
- Deprecated :meth:`Grouper.grouper`, use :meth:`Groupby.grouper` instead (:issue:`51182`)
- Deprecated :meth:`Grouper.obj`, use :meth:`Groupby.obj` instead (:issue:`51206`)
- Deprecated :meth:`Grouper.indexer`, use :meth:`Resampler.indexer` instead (:issue:`51206`)
- Deprecated :meth:`Grouper.ax`, use :meth:`Resampler.ax` instead (:issue:`51206`)
- Deprecated keyword ``use_nullable_dtypes`` in :func:`read_parquet`, use ``dtype_backend`` instead (:issue:`51853`)
- Deprecated :meth:`Series.pad` in favor of :meth:`Series.ffill` (:issue:`33396`)
- Deprecated :meth:`Series.backfill` in favor of :meth:`Series.bfill` (:issue:`33396`)
- Deprecated :meth:`DataFrame.pad` in favor of :meth:`DataFrame.ffill` (:issue:`33396`)
- Deprecated :meth:`DataFrame.backfill` in favor of :meth:`DataFrame.bfill` (:issue:`33396`)
- Deprecated :meth:`~pandas.io.stata.StataReader.close`. Use :class:`~pandas.io.stata.StataReader` as a context manager instead (:issue:`49228`)

.. ---------------------------------------------------------------------------
.. _whatsnew_200.prior_deprecations:

Removal of prior version deprecations/changes
~~~~~~~~~~~~~~~~~~~~~~~~~~~~~~~~~~~~~~~~~~~~~
- Removed :class:`Int64Index`, :class:`UInt64Index` and :class:`Float64Index`. See also :ref:`here <whatsnew_200.enhancements.index_can_hold_numpy_numeric_dtypes>` for more information (:issue:`42717`)
- Removed deprecated :attr:`Timestamp.freq`, :attr:`Timestamp.freqstr` and argument ``freq`` from the :class:`Timestamp` constructor and :meth:`Timestamp.fromordinal` (:issue:`14146`)
- Removed deprecated :class:`CategoricalBlock`, :meth:`Block.is_categorical`, require datetime64 and timedelta64 values to be wrapped in :class:`DatetimeArray` or :class:`TimedeltaArray` before passing to :meth:`Block.make_block_same_class`, require ``DatetimeTZBlock.values`` to have the correct ndim when passing to the :class:`BlockManager` constructor, and removed the "fastpath" keyword from the :class:`SingleBlockManager` constructor (:issue:`40226`, :issue:`40571`)
- Removed deprecated global option ``use_inf_as_null`` in favor of ``use_inf_as_na`` (:issue:`17126`)
- Removed deprecated module ``pandas.core.index`` (:issue:`30193`)
- Removed deprecated alias ``pandas.core.tools.datetimes.to_time``, import the function directly from ``pandas.core.tools.times`` instead (:issue:`34145`)
- Removed deprecated alias ``pandas.io.json.json_normalize``, import the function directly from ``pandas.json_normalize`` instead (:issue:`27615`)
- Removed deprecated :meth:`Categorical.to_dense`, use ``np.asarray(cat)`` instead (:issue:`32639`)
- Removed deprecated :meth:`Categorical.take_nd` (:issue:`27745`)
- Removed deprecated :meth:`Categorical.mode`, use ``Series(cat).mode()`` instead (:issue:`45033`)
- Removed deprecated :meth:`Categorical.is_dtype_equal` and :meth:`CategoricalIndex.is_dtype_equal` (:issue:`37545`)
- Removed deprecated :meth:`CategoricalIndex.take_nd` (:issue:`30702`)
- Removed deprecated :meth:`Index.is_type_compatible` (:issue:`42113`)
- Removed deprecated :meth:`Index.is_mixed`, check ``index.inferred_type`` directly instead (:issue:`32922`)
- Removed deprecated :func:`pandas.api.types.is_categorical`; use :func:`pandas.api.types.is_categorical_dtype` instead  (:issue:`33385`)
- Removed deprecated :meth:`Index.asi8` (:issue:`37877`)
- Enforced deprecation changing behavior when passing ``datetime64[ns]`` dtype data and timezone-aware dtype to :class:`Series`, interpreting the values as wall-times instead of UTC times, matching :class:`DatetimeIndex` behavior (:issue:`41662`)
- Enforced deprecation changing behavior when applying a numpy ufunc on multiple non-aligned (on the index or columns) :class:`DataFrame` that will now align the inputs first (:issue:`39239`)
- Removed deprecated :meth:`DataFrame._AXIS_NUMBERS`, :meth:`DataFrame._AXIS_NAMES`, :meth:`Series._AXIS_NUMBERS`, :meth:`Series._AXIS_NAMES` (:issue:`33637`)
- Removed deprecated :meth:`Index.to_native_types`, use ``obj.astype(str)`` instead (:issue:`36418`)
- Removed deprecated :meth:`Series.iteritems`, :meth:`DataFrame.iteritems`, use ``obj.items`` instead (:issue:`45321`)
- Removed deprecated :meth:`DataFrame.lookup` (:issue:`35224`)
- Removed deprecated :meth:`Series.append`, :meth:`DataFrame.append`, use :func:`concat` instead (:issue:`35407`)
- Removed deprecated :meth:`Series.iteritems`, :meth:`DataFrame.iteritems` and :meth:`HDFStore.iteritems` use ``obj.items`` instead (:issue:`45321`)
- Removed deprecated :meth:`DatetimeIndex.union_many` (:issue:`45018`)
- Removed deprecated ``weekofyear`` and ``week`` attributes of :class:`DatetimeArray`, :class:`DatetimeIndex` and ``dt`` accessor in favor of ``isocalendar().week`` (:issue:`33595`)
- Removed deprecated :meth:`RangeIndex._start`, :meth:`RangeIndex._stop`, :meth:`RangeIndex._step`, use ``start``, ``stop``, ``step`` instead (:issue:`30482`)
- Removed deprecated :meth:`DatetimeIndex.to_perioddelta`, Use ``dtindex - dtindex.to_period(freq).to_timestamp()`` instead (:issue:`34853`)
- Removed deprecated :meth:`.Styler.hide_index` and :meth:`.Styler.hide_columns` (:issue:`49397`)
- Removed deprecated :meth:`.Styler.set_na_rep` and :meth:`.Styler.set_precision` (:issue:`49397`)
- Removed deprecated :meth:`.Styler.where` (:issue:`49397`)
- Removed deprecated :meth:`.Styler.render` (:issue:`49397`)
- Removed deprecated argument ``col_space`` in :meth:`DataFrame.to_latex` (:issue:`47970`)
- Removed deprecated argument ``null_color`` in :meth:`.Styler.highlight_null` (:issue:`49397`)
- Removed deprecated argument ``check_less_precise`` in :meth:`.testing.assert_frame_equal`, :meth:`.testing.assert_extension_array_equal`, :meth:`.testing.assert_series_equal`,  :meth:`.testing.assert_index_equal` (:issue:`30562`)
- Removed deprecated ``null_counts`` argument in :meth:`DataFrame.info`. Use ``show_counts`` instead (:issue:`37999`)
- Removed deprecated :meth:`Index.is_monotonic`, and :meth:`Series.is_monotonic`; use ``obj.is_monotonic_increasing`` instead (:issue:`45422`)
- Removed deprecated :meth:`Index.is_all_dates` (:issue:`36697`)
- Enforced deprecation disallowing passing a timezone-aware :class:`Timestamp` and ``dtype="datetime64[ns]"`` to :class:`Series` or :class:`DataFrame` constructors (:issue:`41555`)
- Enforced deprecation disallowing passing a sequence of timezone-aware values and ``dtype="datetime64[ns]"`` to to :class:`Series` or :class:`DataFrame` constructors (:issue:`41555`)
- Enforced deprecation disallowing ``numpy.ma.mrecords.MaskedRecords`` in the :class:`DataFrame` constructor; pass ``"{name: data[name] for name in data.dtype.names}`` instead (:issue:`40363`)
- Enforced deprecation disallowing unit-less "datetime64" dtype in :meth:`Series.astype` and :meth:`DataFrame.astype` (:issue:`47844`)
- Enforced deprecation disallowing using ``.astype`` to convert a ``datetime64[ns]`` :class:`Series`, :class:`DataFrame`, or :class:`DatetimeIndex` to timezone-aware dtype, use ``obj.tz_localize`` or ``ser.dt.tz_localize`` instead (:issue:`39258`)
- Enforced deprecation disallowing using ``.astype`` to convert a timezone-aware :class:`Series`, :class:`DataFrame`, or :class:`DatetimeIndex` to timezone-naive ``datetime64[ns]`` dtype, use ``obj.tz_localize(None)`` or ``obj.tz_convert("UTC").tz_localize(None)`` instead (:issue:`39258`)
- Enforced deprecation disallowing passing non boolean argument to sort in :func:`concat` (:issue:`44629`)
- Removed Date parser functions :func:`~pandas.io.date_converters.parse_date_time`,
  :func:`~pandas.io.date_converters.parse_date_fields`, :func:`~pandas.io.date_converters.parse_all_fields`
  and :func:`~pandas.io.date_converters.generic_parser` (:issue:`24518`)
- Removed argument ``index`` from the :class:`core.arrays.SparseArray` constructor (:issue:`43523`)
- Remove argument ``squeeze`` from :meth:`DataFrame.groupby` and :meth:`Series.groupby` (:issue:`32380`)
- Removed deprecated ``apply``, ``apply_index``, ``__call__``, ``onOffset``, and ``isAnchored`` attributes from :class:`DateOffset` (:issue:`34171`)
- Removed ``keep_tz`` argument in :meth:`DatetimeIndex.to_series` (:issue:`29731`)
- Remove arguments ``names`` and ``dtype`` from :meth:`Index.copy` and ``levels`` and ``codes`` from :meth:`MultiIndex.copy` (:issue:`35853`, :issue:`36685`)
- Remove argument ``inplace`` from :meth:`MultiIndex.set_levels` and :meth:`MultiIndex.set_codes` (:issue:`35626`)
- Removed arguments ``verbose`` and ``encoding`` from :meth:`DataFrame.to_excel` and :meth:`Series.to_excel` (:issue:`47912`)
- Removed argument ``line_terminator`` from :meth:`DataFrame.to_csv` and :meth:`Series.to_csv`, use ``lineterminator`` instead (:issue:`45302`)
- Removed argument ``inplace`` from :meth:`DataFrame.set_axis` and :meth:`Series.set_axis`, use ``obj = obj.set_axis(..., copy=False)`` instead (:issue:`48130`)
- Disallow passing positional arguments to :meth:`MultiIndex.set_levels` and :meth:`MultiIndex.set_codes` (:issue:`41485`)
- Disallow parsing to Timedelta strings with components with units "Y", "y", or "M", as these do not represent unambiguous durations (:issue:`36838`)
- Removed :meth:`MultiIndex.is_lexsorted` and :meth:`MultiIndex.lexsort_depth` (:issue:`38701`)
- Removed argument ``how`` from :meth:`PeriodIndex.astype`, use :meth:`PeriodIndex.to_timestamp` instead (:issue:`37982`)
- Removed argument ``try_cast`` from :meth:`DataFrame.mask`, :meth:`DataFrame.where`, :meth:`Series.mask` and :meth:`Series.where` (:issue:`38836`)
- Removed argument ``tz`` from :meth:`Period.to_timestamp`, use ``obj.to_timestamp(...).tz_localize(tz)`` instead (:issue:`34522`)
- Removed argument ``sort_columns`` in :meth:`DataFrame.plot` and :meth:`Series.plot` (:issue:`47563`)
- Removed argument ``is_copy`` from :meth:`DataFrame.take` and :meth:`Series.take` (:issue:`30615`)
- Removed argument ``kind`` from :meth:`Index.get_slice_bound`, :meth:`Index.slice_indexer` and :meth:`Index.slice_locs` (:issue:`41378`)
- Removed arguments ``prefix``, ``squeeze``, ``error_bad_lines`` and ``warn_bad_lines`` from :func:`read_csv` (:issue:`40413`, :issue:`43427`)
- Removed arguments ``squeeze`` from :func:`read_excel` (:issue:`43427`)
- Removed argument ``datetime_is_numeric`` from :meth:`DataFrame.describe` and :meth:`Series.describe` as datetime data will always be summarized as numeric data (:issue:`34798`)
- Disallow passing list ``key`` to :meth:`Series.xs` and :meth:`DataFrame.xs`, pass a tuple instead (:issue:`41789`)
- Disallow subclass-specific keywords (e.g. "freq", "tz", "names", "closed") in the :class:`Index` constructor (:issue:`38597`)
- Removed argument ``inplace`` from :meth:`Categorical.remove_unused_categories` (:issue:`37918`)
- Disallow passing non-round floats to :class:`Timestamp` with ``unit="M"`` or ``unit="Y"`` (:issue:`47266`)
- Remove keywords ``convert_float`` and ``mangle_dupe_cols`` from :func:`read_excel` (:issue:`41176`)
- Remove keyword ``mangle_dupe_cols`` from :func:`read_csv` and :func:`read_table` (:issue:`48137`)
- Removed ``errors`` keyword from :meth:`DataFrame.where`, :meth:`Series.where`, :meth:`DataFrame.mask` and :meth:`Series.mask` (:issue:`47728`)
- Disallow passing non-keyword arguments to :func:`read_excel` except ``io`` and ``sheet_name`` (:issue:`34418`)
- Disallow passing non-keyword arguments to :meth:`DataFrame.drop` and :meth:`Series.drop` except ``labels`` (:issue:`41486`)
- Disallow passing non-keyword arguments to :meth:`DataFrame.fillna` and :meth:`Series.fillna` except ``value`` (:issue:`41485`)
- Disallow passing non-keyword arguments to :meth:`StringMethods.split` and :meth:`StringMethods.rsplit` except for ``pat`` (:issue:`47448`)
- Disallow passing non-keyword arguments to :meth:`DataFrame.set_index` except ``keys`` (:issue:`41495`)
- Disallow passing non-keyword arguments to :meth:`Resampler.interpolate` except ``method`` (:issue:`41699`)
- Disallow passing non-keyword arguments to :meth:`DataFrame.reset_index` and :meth:`Series.reset_index` except ``level`` (:issue:`41496`)
- Disallow passing non-keyword arguments to :meth:`DataFrame.dropna` and :meth:`Series.dropna` (:issue:`41504`)
- Disallow passing non-keyword arguments to :meth:`ExtensionArray.argsort` (:issue:`46134`)
- Disallow passing non-keyword arguments to :meth:`Categorical.sort_values` (:issue:`47618`)
- Disallow passing non-keyword arguments to :meth:`Index.drop_duplicates` and :meth:`Series.drop_duplicates` (:issue:`41485`)
- Disallow passing non-keyword arguments to :meth:`DataFrame.drop_duplicates` except for ``subset`` (:issue:`41485`)
- Disallow passing non-keyword arguments to :meth:`DataFrame.sort_index` and :meth:`Series.sort_index` (:issue:`41506`)
- Disallow passing non-keyword arguments to :meth:`DataFrame.interpolate` and :meth:`Series.interpolate` except for ``method`` (:issue:`41510`)
- Disallow passing non-keyword arguments to :meth:`DataFrame.any` and :meth:`Series.any` (:issue:`44896`)
- Disallow passing non-keyword arguments to :meth:`Index.set_names` except for ``names`` (:issue:`41551`)
- Disallow passing non-keyword arguments to :meth:`Index.join` except for ``other`` (:issue:`46518`)
- Disallow passing non-keyword arguments to :func:`concat` except for ``objs`` (:issue:`41485`)
- Disallow passing non-keyword arguments to :func:`pivot` except for ``data`` (:issue:`48301`)
- Disallow passing non-keyword arguments to :meth:`DataFrame.pivot` (:issue:`48301`)
- Disallow passing non-keyword arguments to :func:`read_html` except for ``io`` (:issue:`27573`)
- Disallow passing non-keyword arguments to :func:`read_json` except for ``path_or_buf`` (:issue:`27573`)
- Disallow passing non-keyword arguments to :func:`read_sas` except for ``filepath_or_buffer`` (:issue:`47154`)
- Disallow passing non-keyword arguments to :func:`read_stata` except for ``filepath_or_buffer`` (:issue:`48128`)
- Disallow passing non-keyword arguments to :func:`read_csv` except ``filepath_or_buffer`` (:issue:`41485`)
- Disallow passing non-keyword arguments to :func:`read_table` except ``filepath_or_buffer`` (:issue:`41485`)
- Disallow passing non-keyword arguments to :func:`read_fwf` except ``filepath_or_buffer`` (:issue:`44710`)
- Disallow passing non-keyword arguments to :func:`read_xml` except for ``path_or_buffer`` (:issue:`45133`)
- Disallow passing non-keyword arguments to :meth:`Series.mask` and :meth:`DataFrame.mask` except ``cond`` and ``other`` (:issue:`41580`)
- Disallow passing non-keyword arguments to :meth:`DataFrame.to_stata` except for ``path`` (:issue:`48128`)
- Disallow passing non-keyword arguments to :meth:`DataFrame.where` and :meth:`Series.where` except for ``cond`` and ``other`` (:issue:`41523`)
- Disallow passing non-keyword arguments to :meth:`Series.set_axis` and :meth:`DataFrame.set_axis` except for ``labels`` (:issue:`41491`)
- Disallow passing non-keyword arguments to :meth:`Series.rename_axis` and :meth:`DataFrame.rename_axis` except for ``mapper`` (:issue:`47587`)
- Disallow passing non-keyword arguments to :meth:`Series.clip` and :meth:`DataFrame.clip` (:issue:`41511`)
- Disallow passing non-keyword arguments to :meth:`Series.bfill`, :meth:`Series.ffill`, :meth:`DataFrame.bfill` and :meth:`DataFrame.ffill` (:issue:`41508`)
- Disallow passing non-keyword arguments to :meth:`DataFrame.replace`, :meth:`Series.replace` except for ``to_replace`` and ``value`` (:issue:`47587`)
- Disallow passing non-keyword arguments to :meth:`DataFrame.sort_values` except for ``by`` (:issue:`41505`)
- Disallow passing non-keyword arguments to :meth:`Series.sort_values` (:issue:`41505`)
- Disallow passing non-keyword arguments to :meth:`DataFrame.reindex` except for ``labels`` (:issue:`17966`)
- Disallow :meth:`Index.reindex` with non-unique :class:`Index` objects (:issue:`42568`)
- Disallowed constructing :class:`Categorical` with scalar ``data`` (:issue:`38433`)
- Disallowed constructing :class:`CategoricalIndex` without passing ``data`` (:issue:`38944`)
- Removed :meth:`.Rolling.validate`, :meth:`.Expanding.validate`, and :meth:`.ExponentialMovingWindow.validate` (:issue:`43665`)
- Removed :attr:`Rolling.win_type` returning ``"freq"`` (:issue:`38963`)
- Removed :attr:`Rolling.is_datetimelike` (:issue:`38963`)
- Removed the ``level`` keyword in :class:`DataFrame` and :class:`Series` aggregations; use ``groupby`` instead (:issue:`39983`)
- Removed deprecated :meth:`Timedelta.delta`, :meth:`Timedelta.is_populated`, and :attr:`Timedelta.freq` (:issue:`46430`, :issue:`46476`)
- Removed deprecated :attr:`NaT.freq` (:issue:`45071`)
- Removed deprecated :meth:`Categorical.replace`, use :meth:`Series.replace` instead (:issue:`44929`)
- Removed the ``numeric_only`` keyword from :meth:`Categorical.min` and :meth:`Categorical.max` in favor of ``skipna`` (:issue:`48821`)
- Changed behavior of :meth:`DataFrame.median` and :meth:`DataFrame.mean` with ``numeric_only=None`` to not exclude datetime-like columns THIS NOTE WILL BE IRRELEVANT ONCE ``numeric_only=None`` DEPRECATION IS ENFORCED (:issue:`29941`)
- Removed :func:`is_extension_type` in favor of :func:`is_extension_array_dtype` (:issue:`29457`)
- Removed ``.ExponentialMovingWindow.vol`` (:issue:`39220`)
- Removed :meth:`Index.get_value` and :meth:`Index.set_value` (:issue:`33907`, :issue:`28621`)
- Removed :meth:`Series.slice_shift` and :meth:`DataFrame.slice_shift` (:issue:`37601`)
- Remove :meth:`DataFrameGroupBy.pad` and :meth:`DataFrameGroupBy.backfill` (:issue:`45076`)
- Remove ``numpy`` argument from :func:`read_json` (:issue:`30636`)
- Disallow passing abbreviations for ``orient`` in :meth:`DataFrame.to_dict` (:issue:`32516`)
- Disallow partial slicing on an non-monotonic :class:`DatetimeIndex` with keys which are not in Index. This now raises a ``KeyError`` (:issue:`18531`)
- Removed ``get_offset`` in favor of :func:`to_offset` (:issue:`30340`)
- Removed the ``warn`` keyword in :func:`infer_freq` (:issue:`45947`)
- Removed the ``include_start`` and ``include_end`` arguments in :meth:`DataFrame.between_time` in favor of ``inclusive`` (:issue:`43248`)
- Removed the ``closed`` argument in :meth:`date_range` and :meth:`bdate_range` in favor of ``inclusive`` argument (:issue:`40245`)
- Removed the ``center`` keyword in :meth:`DataFrame.expanding` (:issue:`20647`)
- Removed the ``truediv`` keyword from :func:`eval` (:issue:`29812`)
- Removed the ``method`` and ``tolerance`` arguments in :meth:`Index.get_loc`. Use ``index.get_indexer([label], method=..., tolerance=...)`` instead (:issue:`42269`)
- Removed the ``pandas.datetime`` submodule (:issue:`30489`)
- Removed the ``pandas.np`` submodule (:issue:`30296`)
- Removed ``pandas.util.testing`` in favor of ``pandas.testing`` (:issue:`30745`)
- Removed :meth:`Series.str.__iter__` (:issue:`28277`)
- Removed ``pandas.SparseArray`` in favor of :class:`arrays.SparseArray` (:issue:`30642`)
- Removed ``pandas.SparseSeries`` and ``pandas.SparseDataFrame``, including pickle support. (:issue:`30642`)
- Enforced disallowing passing an integer ``fill_value`` to :meth:`DataFrame.shift` and :meth:`Series.shift`` with datetime64, timedelta64, or period dtypes (:issue:`32591`)
- Enforced disallowing a string column label into ``times`` in :meth:`DataFrame.ewm` (:issue:`43265`)
- Enforced disallowing passing ``True`` and ``False`` into ``inclusive`` in :meth:`Series.between` in favor of ``"both"`` and ``"neither"`` respectively (:issue:`40628`)
- Enforced disallowing using ``usecols`` with out of bounds indices for ``read_csv`` with ``engine="c"`` (:issue:`25623`)
- Enforced disallowing the use of ``**kwargs`` in :class:`.ExcelWriter`; use the keyword argument ``engine_kwargs`` instead (:issue:`40430`)
- Enforced disallowing a tuple of column labels into :meth:`.DataFrameGroupBy.__getitem__` (:issue:`30546`)
- Enforced disallowing missing labels when indexing with a sequence of labels on a level of a :class:`MultiIndex`. This now raises a ``KeyError`` (:issue:`42351`)
- Enforced disallowing setting values with ``.loc`` using a positional slice. Use ``.loc`` with labels or ``.iloc`` with positions instead (:issue:`31840`)
- Enforced disallowing positional indexing with a ``float`` key even if that key is a round number, manually cast to integer instead (:issue:`34193`)
- Enforced disallowing using a :class:`DataFrame` indexer with ``.iloc``, use ``.loc`` instead for automatic alignment (:issue:`39022`)
- Enforced disallowing ``set`` or ``dict`` indexers in ``__getitem__`` and ``__setitem__`` methods (:issue:`42825`)
- Enforced disallowing indexing on a :class:`Index` or positional indexing on a :class:`Series` producing multi-dimensional objects e.g. ``obj[:, None]``, convert to numpy before indexing instead (:issue:`35141`)
- Enforced disallowing ``dict`` or ``set`` objects in ``suffixes`` in :func:`merge` (:issue:`34810`)
- Enforced disallowing :func:`merge` to produce duplicated columns through the ``suffixes`` keyword and already existing columns (:issue:`22818`)
- Enforced disallowing using :func:`merge` or :func:`join` on a different number of levels (:issue:`34862`)
- Enforced disallowing ``value_name`` argument in :func:`DataFrame.melt` to match an element in the :class:`DataFrame` columns (:issue:`35003`)
- Enforced disallowing passing ``showindex`` into ``**kwargs`` in :func:`DataFrame.to_markdown` and :func:`Series.to_markdown` in favor of ``index`` (:issue:`33091`)
- Removed setting Categorical._codes directly (:issue:`41429`)
- Removed setting Categorical.categories directly (:issue:`47834`)
- Removed argument ``inplace`` from :meth:`Categorical.add_categories`, :meth:`Categorical.remove_categories`, :meth:`Categorical.set_categories`, :meth:`Categorical.rename_categories`, :meth:`Categorical.reorder_categories`, :meth:`Categorical.set_ordered`, :meth:`Categorical.as_ordered`, :meth:`Categorical.as_unordered` (:issue:`37981`, :issue:`41118`, :issue:`41133`, :issue:`47834`)
- Enforced :meth:`Rolling.count` with ``min_periods=None`` to default to the size of the window (:issue:`31302`)
- Renamed ``fname`` to ``path`` in :meth:`DataFrame.to_parquet`, :meth:`DataFrame.to_stata` and :meth:`DataFrame.to_feather` (:issue:`30338`)
- Enforced disallowing indexing a :class:`Series` with a single item list with a slice (e.g. ``ser[[slice(0, 2)]]``). Either convert the list to tuple, or pass the slice directly instead (:issue:`31333`)
- Changed behavior indexing on a :class:`DataFrame` with a :class:`DatetimeIndex` index using a string indexer, previously this operated as a slice on rows, now it operates like any other column key; use ``frame.loc[key]`` for the old behavior (:issue:`36179`)
- Enforced the ``display.max_colwidth`` option to not accept negative integers (:issue:`31569`)
- Removed the ``display.column_space`` option in favor of ``df.to_string(col_space=...)`` (:issue:`47280`)
- Removed the deprecated method ``mad`` from pandas classes (:issue:`11787`)
- Removed the deprecated method ``tshift`` from pandas classes (:issue:`11631`)
- Changed behavior of empty data passed into :class:`Series`; the default dtype will be ``object`` instead of ``float64`` (:issue:`29405`)
- Changed the behavior of :meth:`DatetimeIndex.union`, :meth:`DatetimeIndex.intersection`, and :meth:`DatetimeIndex.symmetric_difference` with mismatched timezones to convert to UTC instead of casting to object dtype (:issue:`39328`)
- Changed the behavior of :func:`to_datetime` with argument "now" with ``utc=False`` to match ``Timestamp("now")`` (:issue:`18705`)
- Changed the behavior of indexing on a timezone-aware :class:`DatetimeIndex` with a timezone-naive ``datetime`` object or vice-versa; these now behave like any other non-comparable type by raising ``KeyError`` (:issue:`36148`)
- Changed the behavior of :meth:`Index.reindex`, :meth:`Series.reindex`, and :meth:`DataFrame.reindex` with a ``datetime64`` dtype and a ``datetime.date`` object for ``fill_value``; these are no longer considered equivalent to ``datetime.datetime`` objects so the reindex casts to object dtype (:issue:`39767`)
- Changed behavior of :meth:`SparseArray.astype` when given a dtype that is not explicitly ``SparseDtype``, cast to the exact requested dtype rather than silently using a ``SparseDtype`` instead (:issue:`34457`)
- Changed behavior of :meth:`Index.ravel` to return a view on the original :class:`Index` instead of a ``np.ndarray`` (:issue:`36900`)
- Changed behavior of :meth:`Series.to_frame` and :meth:`Index.to_frame` with explicit ``name=None`` to use ``None`` for the column name instead of the index's name or default ``0`` (:issue:`45523`)
- Changed behavior of :func:`concat` with one array of ``bool``-dtype and another of integer dtype, this now returns ``object`` dtype instead of integer dtype; explicitly cast the bool object to integer before concatenating to get the old behavior (:issue:`45101`)
- Changed behavior of :class:`DataFrame` constructor given floating-point ``data`` and an integer ``dtype``, when the data cannot be cast losslessly, the floating point dtype is retained, matching :class:`Series` behavior (:issue:`41170`)
- Changed behavior of :class:`Index` constructor when given a ``np.ndarray`` with object-dtype containing numeric entries; this now retains object dtype rather than inferring a numeric dtype, consistent with :class:`Series` behavior (:issue:`42870`)
- Changed behavior of :meth:`Index.__and__`, :meth:`Index.__or__` and :meth:`Index.__xor__` to behave as logical operations (matching :class:`Series` behavior) instead of aliases for set operations (:issue:`37374`)
- Changed behavior of :class:`DataFrame` constructor when passed a list whose first element is a :class:`Categorical`, this now treats the elements as rows casting to ``object`` dtype, consistent with behavior for other types (:issue:`38845`)
- Changed behavior of :class:`DataFrame` constructor when passed a ``dtype`` (other than int) that the data cannot be cast to; it now raises instead of silently ignoring the dtype (:issue:`41733`)
- Changed the behavior of :class:`Series` constructor, it will no longer infer a datetime64 or timedelta64 dtype from string entries (:issue:`41731`)
- Changed behavior of :class:`Timestamp` constructor with a ``np.datetime64`` object and a ``tz`` passed to interpret the input as a wall-time as opposed to a UTC time (:issue:`42288`)
- Changed behavior of :meth:`Timestamp.utcfromtimestamp` to return a timezone-aware object satisfying ``Timestamp.utcfromtimestamp(val).timestamp() == val`` (:issue:`45083`)
- Changed behavior of :class:`Index` constructor when passed a ``SparseArray`` or ``SparseDtype`` to retain that dtype instead of casting to ``numpy.ndarray`` (:issue:`43930`)
- Changed behavior of setitem-like operations (``__setitem__``, ``fillna``, ``where``, ``mask``, ``replace``, ``insert``, fill_value for ``shift``) on an object with :class:`DatetimeTZDtype` when using a value with a non-matching timezone, the value will be cast to the object's timezone instead of casting both to object-dtype (:issue:`44243`)
- Changed behavior of :class:`Index`, :class:`Series`, :class:`DataFrame` constructors with floating-dtype data and a :class:`DatetimeTZDtype`, the data are now interpreted as UTC-times instead of wall-times, consistent with how integer-dtype data are treated (:issue:`45573`)
- Changed behavior of :class:`Series` and :class:`DataFrame` constructors with integer dtype and floating-point data containing ``NaN``, this now raises ``IntCastingNaNError`` (:issue:`40110`)
- Changed behavior of :class:`Series` and :class:`DataFrame` constructors with an integer ``dtype`` and values that are too large to losslessly cast to this dtype, this now raises ``ValueError`` (:issue:`41734`)
- Changed behavior of :class:`Series` and :class:`DataFrame` constructors with an integer ``dtype`` and values having either ``datetime64`` or ``timedelta64`` dtypes, this now raises ``TypeError``, use ``values.view("int64")`` instead (:issue:`41770`)
- Removed the deprecated ``base`` and ``loffset`` arguments from :meth:`pandas.DataFrame.resample`, :meth:`pandas.Series.resample` and :class:`pandas.Grouper`. Use ``offset`` or ``origin`` instead (:issue:`31809`)
- Changed behavior of :meth:`Series.fillna` and :meth:`DataFrame.fillna` with ``timedelta64[ns]`` dtype and an incompatible ``fill_value``; this now casts to ``object`` dtype instead of raising, consistent with the behavior with other dtypes (:issue:`45746`)
- Change the default argument of ``regex`` for :meth:`Series.str.replace` from ``True`` to ``False``. Additionally, a single character ``pat`` with ``regex=True`` is now treated as a regular expression instead of a string literal. (:issue:`36695`, :issue:`24804`)
- Changed behavior of :meth:`DataFrame.any` and :meth:`DataFrame.all` with ``bool_only=True``; object-dtype columns with all-bool values will no longer be included, manually cast to ``bool`` dtype first (:issue:`46188`)
- Changed behavior of :meth:`DataFrame.max`, :class:`DataFrame.min`, :class:`DataFrame.mean`, :class:`DataFrame.median`, :class:`DataFrame.skew`, :class:`DataFrame.kurt` with ``axis=None`` to return a scalar applying the aggregation across both axes (:issue:`45072`)
- Changed behavior of comparison of a :class:`Timestamp` with a ``datetime.date`` object; these now compare as un-equal and raise on inequality comparisons, matching the ``datetime.datetime`` behavior (:issue:`36131`)
- Changed behavior of comparison of ``NaT`` with a ``datetime.date`` object; these now raise on inequality comparisons (:issue:`39196`)
- Enforced deprecation of silently dropping columns that raised a ``TypeError`` in :class:`Series.transform` and :class:`DataFrame.transform` when used with a list or dictionary (:issue:`43740`)
- Changed behavior of :meth:`DataFrame.apply` with list-like so that any partial failure will raise an error (:issue:`43740`)
- Changed behaviour of :meth:`DataFrame.to_latex` to now use the Styler implementation via :meth:`.Styler.to_latex` (:issue:`47970`)
- Changed behavior of :meth:`Series.__setitem__` with an integer key and a :class:`Float64Index` when the key is not present in the index; previously we treated the key as positional (behaving like ``series.iloc[key] = val``), now we treat it is a label (behaving like ``series.loc[key] = val``), consistent with :meth:`Series.__getitem__`` behavior (:issue:`33469`)
- Removed ``na_sentinel`` argument from :func:`factorize`, :meth:`.Index.factorize`, and :meth:`.ExtensionArray.factorize` (:issue:`47157`)
- Changed behavior of :meth:`Series.diff` and :meth:`DataFrame.diff` with :class:`ExtensionDtype` dtypes whose arrays do not implement ``diff``, these now raise ``TypeError`` rather than casting to numpy (:issue:`31025`)
- Enforced deprecation of calling numpy "ufunc"s on :class:`DataFrame` with ``method="outer"``; this now raises ``NotImplementedError`` (:issue:`36955`)
- Enforced deprecation disallowing passing ``numeric_only=True`` to :class:`Series` reductions (``rank``, ``any``, ``all``, ...) with non-numeric dtype (:issue:`47500`)
- Changed behavior of :meth:`.DataFrameGroupBy.apply` and :meth:`.SeriesGroupBy.apply` so that ``group_keys`` is respected even if a transformer is detected (:issue:`34998`)
- Comparisons between a :class:`DataFrame` and a :class:`Series` where the frame's columns do not match the series's index raise ``ValueError`` instead of automatically aligning, do ``left, right = left.align(right, axis=1, copy=False)`` before comparing (:issue:`36795`)
- Enforced deprecation ``numeric_only=None`` (the default) in DataFrame reductions that would silently drop columns that raised; ``numeric_only`` now defaults to ``False`` (:issue:`41480`)
- Changed default of ``numeric_only`` to ``False`` in all DataFrame methods with that argument (:issue:`46096`, :issue:`46906`)
- Changed default of ``numeric_only`` to ``False`` in :meth:`Series.rank` (:issue:`47561`)
- Enforced deprecation of silently dropping nuisance columns in groupby and resample operations when ``numeric_only=False`` (:issue:`41475`)
- Enforced deprecation of silently dropping nuisance columns in :class:`Rolling`, :class:`Expanding`, and :class:`ExponentialMovingWindow` ops. This will now raise a :class:`.errors.DataError` (:issue:`42834`)
- Changed behavior in setting values with ``df.loc[:, foo] = bar`` or ``df.iloc[:, foo] = bar``, these now always attempt to set values inplace before falling back to casting (:issue:`45333`)
- Changed default of ``numeric_only`` in various :class:`.DataFrameGroupBy` methods; all methods now default to ``numeric_only=False`` (:issue:`46072`)
- Changed default of ``numeric_only`` to ``False`` in :class:`.Resampler` methods (:issue:`47177`)
- Using the method :meth:`.DataFrameGroupBy.transform` with a callable that returns DataFrames will align to the input's index (:issue:`47244`)
- When providing a list of columns of length one to :meth:`DataFrame.groupby`, the keys that are returned by iterating over the resulting :class:`DataFrameGroupBy` object will now be tuples of length one (:issue:`47761`)
- Removed deprecated methods :meth:`ExcelWriter.write_cells`, :meth:`ExcelWriter.save`, :meth:`ExcelWriter.cur_sheet`, :meth:`ExcelWriter.handles`, :meth:`ExcelWriter.path` (:issue:`45795`)
- The :class:`ExcelWriter` attribute ``book`` can no longer be set; it is still available to be accessed and mutated (:issue:`48943`)
- Removed unused ``*args`` and ``**kwargs`` in :class:`Rolling`, :class:`Expanding`, and :class:`ExponentialMovingWindow` ops (:issue:`47851`)
- Removed the deprecated argument ``line_terminator`` from :meth:`DataFrame.to_csv` (:issue:`45302`)
- Removed the deprecated argument ``label`` from :func:`lreshape` (:issue:`30219`)
- Arguments after ``expr`` in :meth:`DataFrame.eval` and :meth:`DataFrame.query` are keyword-only (:issue:`47587`)
- Removed :meth:`Index._get_attributes_dict` (:issue:`50648`)
- Removed :meth:`Series.__array_wrap__` (:issue:`50648`)
- Changed behavior of :meth:`.DataFrame.value_counts` to return a :class:`Series` with :class:`MultiIndex` for any list-like(one element or not) but an :class:`Index` for a single label (:issue:`50829`)

.. ---------------------------------------------------------------------------
.. _whatsnew_200.performance:

Performance improvements
~~~~~~~~~~~~~~~~~~~~~~~~
- Performance improvement in :meth:`.DataFrameGroupBy.median` and :meth:`.SeriesGroupBy.median` and :meth:`.DataFrameGroupBy.cumprod` for nullable dtypes (:issue:`37493`)
- Performance improvement in :meth:`.DataFrameGroupBy.all`, :meth:`.DataFrameGroupBy.any`, :meth:`.SeriesGroupBy.all`, and :meth:`.SeriesGroupBy.any` for object dtype (:issue:`50623`)
- Performance improvement in :meth:`MultiIndex.argsort` and :meth:`MultiIndex.sort_values` (:issue:`48406`)
- Performance improvement in :meth:`MultiIndex.size` (:issue:`48723`)
- Performance improvement in :meth:`MultiIndex.union` without missing values and without duplicates (:issue:`48505`, :issue:`48752`)
- Performance improvement in :meth:`MultiIndex.difference` (:issue:`48606`)
- Performance improvement in :class:`MultiIndex` set operations with sort=None (:issue:`49010`)
- Performance improvement in :meth:`.DataFrameGroupBy.mean`, :meth:`.SeriesGroupBy.mean`, :meth:`.DataFrameGroupBy.var`, and :meth:`.SeriesGroupBy.var` for extension array dtypes (:issue:`37493`)
- Performance improvement in :meth:`MultiIndex.isin` when ``level=None`` (:issue:`48622`, :issue:`49577`)
- Performance improvement in :meth:`MultiIndex.putmask` (:issue:`49830`)
- Performance improvement in :meth:`Index.union` and :meth:`MultiIndex.union` when index contains duplicates (:issue:`48900`)
- Performance improvement in :meth:`Series.rank` for pyarrow-backed dtypes (:issue:`50264`)
- Performance improvement in :meth:`Series.searchsorted` for pyarrow-backed dtypes (:issue:`50447`)
- Performance improvement in :meth:`Series.fillna` for extension array dtypes (:issue:`49722`, :issue:`50078`)
- Performance improvement in :meth:`Index.join`, :meth:`Index.intersection` and :meth:`Index.union` for masked and arrow dtypes when :class:`Index` is monotonic (:issue:`50310`, :issue:`51365`)
- Performance improvement for :meth:`Series.value_counts` with nullable dtype (:issue:`48338`)
- Performance improvement for :class:`Series` constructor passing integer numpy array with nullable dtype (:issue:`48338`)
- Performance improvement for :class:`DatetimeIndex` constructor passing a list (:issue:`48609`)
- Performance improvement in :func:`merge` and :meth:`DataFrame.join` when joining on a sorted :class:`MultiIndex` (:issue:`48504`)
- Performance improvement in :func:`to_datetime` when parsing strings with timezone offsets (:issue:`50107`)
- Performance improvement in :meth:`DataFrame.loc` and :meth:`Series.loc` for tuple-based indexing of a :class:`MultiIndex` (:issue:`48384`)
- Performance improvement for :meth:`Series.replace` with categorical dtype (:issue:`49404`)
- Performance improvement for :meth:`MultiIndex.unique` (:issue:`48335`)
- Performance improvement for indexing operations with nullable and arrow dtypes (:issue:`49420`, :issue:`51316`)
- Performance improvement for :func:`concat` with extension array backed indexes (:issue:`49128`, :issue:`49178`)
- Performance improvement for :func:`api.types.infer_dtype` (:issue:`51054`)
- Reduce memory usage of :meth:`DataFrame.to_pickle`/:meth:`Series.to_pickle` when using BZ2 or LZMA (:issue:`49068`)
- Performance improvement for :class:`~arrays.StringArray` constructor passing a numpy array with type ``np.str_`` (:issue:`49109`)
- Performance improvement in :meth:`~arrays.IntervalArray.from_tuples` (:issue:`50620`)
- Performance improvement in :meth:`~arrays.ArrowExtensionArray.factorize` (:issue:`49177`)
- Performance improvement in :meth:`~arrays.ArrowExtensionArray.__setitem__` (:issue:`50248`, :issue:`50632`)
- Performance improvement in :class:`~arrays.ArrowExtensionArray` comparison methods when array contains NA (:issue:`50524`)
- Performance improvement in :meth:`~arrays.ArrowExtensionArray.to_numpy` (:issue:`49973`, :issue:`51227`)
- Performance improvement when parsing strings to :class:`BooleanDtype` (:issue:`50613`)
- Performance improvement in :meth:`DataFrame.join` when joining on a subset of a :class:`MultiIndex` (:issue:`48611`)
- Performance improvement for :meth:`MultiIndex.intersection` (:issue:`48604`)
- Performance improvement in :meth:`DataFrame.__setitem__` (:issue:`46267`)
- Performance improvement in ``var`` and ``std`` for nullable dtypes (:issue:`48379`).
- Performance improvement when iterating over pyarrow and nullable dtypes (:issue:`49825`, :issue:`49851`)
- Performance improvements to :func:`read_sas` (:issue:`47403`, :issue:`47405`, :issue:`47656`, :issue:`48502`)
- Memory improvement in :meth:`RangeIndex.sort_values` (:issue:`48801`)
- Performance improvement in :meth:`Series.to_numpy` if ``copy=True`` by avoiding copying twice (:issue:`24345`)
- Performance improvement in :meth:`Series.rename` with :class:`MultiIndex` (:issue:`21055`)
- Performance improvement in :class:`DataFrameGroupBy` and :class:`SeriesGroupBy` when ``by`` is a categorical type and ``sort=False`` (:issue:`48976`)
- Performance improvement in :class:`DataFrameGroupBy` and :class:`SeriesGroupBy` when ``by`` is a categorical type and ``observed=False`` (:issue:`49596`)
- Performance improvement in :func:`read_stata` with parameter ``index_col`` set to ``None`` (the default). Now the index will be a :class:`RangeIndex` instead of :class:`Int64Index` (:issue:`49745`)
- Performance improvement in :func:`merge` when not merging on the index - the new index will now be :class:`RangeIndex` instead of :class:`Int64Index` (:issue:`49478`)
- Performance improvement in :meth:`DataFrame.to_dict` and :meth:`Series.to_dict` when using any non-object dtypes (:issue:`46470`)
- Performance improvement in :func:`read_html` when there are multiple tables (:issue:`49929`)
- Performance improvement in :class:`Period` constructor when constructing from a string or integer (:issue:`38312`)
- Performance improvement in :func:`to_datetime` when using ``'%Y%m%d'`` format (:issue:`17410`)
- Performance improvement in :func:`to_datetime` when format is given or can be inferred (:issue:`50465`)
- Performance improvement in :meth:`Series.median` for nullable dtypes (:issue:`50838`)
- Performance improvement in :func:`read_csv` when passing :func:`to_datetime` lambda-function to ``date_parser`` and inputs have mixed timezone offsetes (:issue:`35296`)
- Performance improvement in :func:`isna` and :func:`isnull` (:issue:`50658`)
- Performance improvement in :meth:`.SeriesGroupBy.value_counts` with categorical dtype (:issue:`46202`)
- Fixed a reference leak in :func:`read_hdf` (:issue:`37441`)
- Fixed a memory leak in :meth:`DataFrame.to_json` and :meth:`Series.to_json` when serializing datetimes and timedeltas (:issue:`40443`)
- Decreased memory usage in many :class:`DataFrameGroupBy` methods (:issue:`51090`)
- Performance improvement in :meth:`DataFrame.round` for an integer ``decimal`` parameter (:issue:`17254`)
- Performance improvement in :meth:`DataFrame.replace` and :meth:`Series.replace` when using a large dict for ``to_replace`` (:issue:`6697`)
- Memory improvement in :class:`StataReader` when reading seekable files (:issue:`48922`)

.. ---------------------------------------------------------------------------
.. _whatsnew_200.bug_fixes:

Bug fixes
~~~~~~~~~

Categorical
^^^^^^^^^^^
- Bug in :meth:`Categorical.set_categories` losing dtype information (:issue:`48812`)
- Bug in :meth:`Series.replace` with categorical dtype when ``to_replace`` values overlap with new values (:issue:`49404`)
- Bug in :meth:`Series.replace` with categorical dtype losing nullable dtypes of underlying categories (:issue:`49404`)
- Bug in :meth:`DataFrame.groupby` and :meth:`Series.groupby` would reorder categories when used as a grouper (:issue:`48749`)
- Bug in :class:`Categorical` constructor when constructing from a :class:`Categorical` object and ``dtype="category"`` losing ordered-ness (:issue:`49309`)
- Bug in :meth:`.SeriesGroupBy.min`, :meth:`.SeriesGroupBy.max`, :meth:`.DataFrameGroupBy.min`, and :meth:`.DataFrameGroupBy.max` with unordered :class:`CategoricalDtype` with no groups failing to raise ``TypeError`` (:issue:`51034`)

Datetimelike
^^^^^^^^^^^^
- Bug in :func:`pandas.infer_freq`, raising ``TypeError`` when inferred on :class:`RangeIndex` (:issue:`47084`)
- Bug in :func:`to_datetime` incorrectly raising ``OverflowError`` with string arguments corresponding to large integers (:issue:`50533`)
- Bug in :func:`to_datetime` was raising on invalid offsets with ``errors='coerce'`` and ``infer_datetime_format=True`` (:issue:`48633`)
- Bug in :class:`DatetimeIndex` constructor failing to raise when ``tz=None`` is explicitly specified in conjunction with timezone-aware ``dtype`` or data (:issue:`48659`)
- Bug in subtracting a ``datetime`` scalar from :class:`DatetimeIndex` failing to retain the original ``freq`` attribute (:issue:`48818`)
- Bug in ``pandas.tseries.holiday.Holiday`` where a half-open date interval causes inconsistent return types from :meth:`USFederalHolidayCalendar.holidays` (:issue:`49075`)
- Bug in rendering :class:`DatetimeIndex` and :class:`Series` and :class:`DataFrame` with timezone-aware dtypes with ``dateutil`` or ``zoneinfo`` timezones near daylight-savings transitions (:issue:`49684`)
- Bug in :func:`to_datetime` was raising ``ValueError`` when parsing :class:`Timestamp`, ``datetime.datetime``, ``datetime.date``, or ``np.datetime64`` objects when non-ISO8601 ``format`` was passed (:issue:`49298`, :issue:`50036`)
- Bug in :func:`to_datetime` was raising ``ValueError`` when parsing empty string and non-ISO8601 format was passed. Now, empty strings will be parsed as :class:`NaT`, for compatibility with how is done for ISO8601 formats (:issue:`50251`)
- Bug in :class:`Timestamp` was showing ``UserWarning``, which was not actionable by users, when parsing non-ISO8601 delimited date strings (:issue:`50232`)
- Bug in :func:`to_datetime` was showing misleading ``ValueError`` when parsing dates with format containing ISO week directive and ISO weekday directive (:issue:`50308`)
- Bug in :meth:`Timestamp.round` when the ``freq`` argument has zero-duration (e.g. "0ns") returning incorrect results instead of raising (:issue:`49737`)
- Bug in :func:`to_datetime` was not raising ``ValueError`` when invalid format was passed and ``errors`` was ``'ignore'`` or ``'coerce'`` (:issue:`50266`)
- Bug in :class:`DateOffset` was throwing ``TypeError`` when constructing with milliseconds and another super-daily argument (:issue:`49897`)
- Bug in :func:`to_datetime` was not raising ``ValueError`` when parsing string with decimal date with format ``'%Y%m%d'`` (:issue:`50051`)
- Bug in :func:`to_datetime` was not converting ``None`` to ``NaT`` when parsing mixed-offset date strings with ISO8601 format (:issue:`50071`)
- Bug in :func:`to_datetime` was not returning input when parsing out-of-bounds date string with ``errors='ignore'`` and ``format='%Y%m%d'`` (:issue:`14487`)
- Bug in :func:`to_datetime` was converting timezone-naive ``datetime.datetime`` to timezone-aware when parsing with timezone-aware strings, ISO8601 format, and ``utc=False`` (:issue:`50254`)
- Bug in :func:`to_datetime` was throwing ``ValueError`` when parsing dates with ISO8601 format where some values were not zero-padded (:issue:`21422`)
- Bug in :func:`to_datetime` was giving incorrect results when using ``format='%Y%m%d'`` and ``errors='ignore'`` (:issue:`26493`)
- Bug in :func:`to_datetime` was failing to parse date strings ``'today'`` and ``'now'`` if ``format`` was not ISO8601 (:issue:`50359`)
- Bug in :func:`Timestamp.utctimetuple` raising a ``TypeError`` (:issue:`32174`)
- Bug in :func:`to_datetime` was raising ``ValueError`` when parsing mixed-offset :class:`Timestamp` with ``errors='ignore'`` (:issue:`50585`)
- Bug in :func:`to_datetime` was incorrectly handling floating-point inputs within 1 ``unit`` of the overflow boundaries (:issue:`50183`)
- Bug in :func:`to_datetime` with unit of "Y" or "M" giving incorrect results, not matching pointwise :class:`Timestamp` results (:issue:`50870`)
- Bug in :meth:`Series.interpolate` and :meth:`DataFrame.interpolate` with datetime or timedelta dtypes incorrectly raising ``ValueError`` (:issue:`11312`)
- Bug in :func:`to_datetime` was not returning input with ``errors='ignore'`` when input was out-of-bounds (:issue:`50587`)
- Bug in :func:`DataFrame.from_records` when given a :class:`DataFrame` input with timezone-aware datetime64 columns incorrectly dropping the timezone-awareness (:issue:`51162`)
- Bug in :func:`to_datetime` was raising ``decimal.InvalidOperation`` when parsing date strings with ``errors='coerce'`` (:issue:`51084`)
- Bug in :func:`to_datetime` with both ``unit`` and ``origin`` specified returning incorrect results (:issue:`42624`)
- Bug in :meth:`Series.astype` and :meth:`DataFrame.astype` when converting an object-dtype object containing timezone-aware datetimes or strings to ``datetime64[ns]`` incorrectly localizing as UTC instead of raising ``TypeError`` (:issue:`50140`)
- Bug in :meth:`.DataFrameGroupBy.quantile` and :meth:`.SeriesGroupBy.quantile` with datetime or timedelta dtypes giving incorrect results for groups containing ``NaT`` (:issue:`51373`)
- Bug in :meth:`.DataFrameGroupBy.quantile` and :meth:`.SeriesGroupBy.quantile` incorrectly raising with :class:`PeriodDtype` or :class:`DatetimeTZDtype` (:issue:`51373`)

Timedelta
^^^^^^^^^
- Bug in :func:`to_timedelta` raising error when input has nullable dtype ``Float64`` (:issue:`48796`)
- Bug in :class:`Timedelta` constructor incorrectly raising instead of returning ``NaT`` when given a ``np.timedelta64("nat")`` (:issue:`48898`)
- Bug in :class:`Timedelta` constructor failing to raise when passed both a :class:`Timedelta` object and keywords (e.g. days, seconds) (:issue:`48898`)

Timezones
^^^^^^^^^
- Bug in :meth:`Series.astype` and :meth:`DataFrame.astype` with object-dtype containing multiple timezone-aware ``datetime`` objects with heterogeneous timezones to a :class:`DatetimeTZDtype` incorrectly raising (:issue:`32581`)
- Bug in :func:`to_datetime` was failing to parse date strings with timezone name when ``format`` was specified with ``%Z`` (:issue:`49748`)
- Better error message when passing invalid values to ``ambiguous`` parameter in :meth:`Timestamp.tz_localize` (:issue:`49565`)
- Bug in string parsing incorrectly allowing a :class:`Timestamp` to be constructed with an invalid timezone, which would raise when trying to print (:issue:`50668`)

Numeric
^^^^^^^
- Bug in :meth:`DataFrame.add` cannot apply ufunc when inputs contain mixed DataFrame type and Series type (:issue:`39853`)
- Bug in arithmetic operations on :class:`Series` not propagating mask when combining masked dtypes and numpy dtypes (:issue:`45810`, :issue:`42630`)
- Bug in :meth:`DataFrame.sem` and :meth:`Series.sem` where an erroneous ``TypeError`` would always raise when using data backed by an :class:`ArrowDtype` (:issue:`49759`)
- Bug in :meth:`Series.__add__` casting to object for list and masked :class:`Series` (:issue:`22962`)
- Bug in :meth:`~arrays.ArrowExtensionArray.mode` where ``dropna=False`` was not respected when there was ``NA`` values (:issue:`50982`)
- Bug in :meth:`DataFrame.query` with ``engine="numexpr"`` and column names are ``min`` or ``max`` would raise a ``TypeError`` (:issue:`50937`)
- Bug in :meth:`DataFrame.min` and :meth:`DataFrame.max` with tz-aware data containing ``pd.NaT`` and ``axis=1`` would return incorrect results (:issue:`51242`)

Conversion
^^^^^^^^^^
- Bug in constructing :class:`Series` with ``int64`` dtype from a string list raising instead of casting (:issue:`44923`)
- Bug in constructing :class:`Series` with masked dtype and boolean values with ``NA`` raising (:issue:`42137`)
- Bug in :meth:`DataFrame.eval` incorrectly raising an ``AttributeError`` when there are negative values in function call (:issue:`46471`)
- Bug in :meth:`Series.convert_dtypes` not converting dtype to nullable dtype when :class:`Series` contains ``NA`` and has dtype ``object`` (:issue:`48791`)
- Bug where any :class:`ExtensionDtype` subclass with ``kind="M"`` would be interpreted as a timezone type (:issue:`34986`)
- Bug in :class:`.arrays.ArrowExtensionArray` that would raise ``NotImplementedError`` when passed a sequence of strings or binary (:issue:`49172`)
- Bug in :meth:`Series.astype` raising ``pyarrow.ArrowInvalid`` when converting from a non-pyarrow string dtype to a pyarrow numeric type (:issue:`50430`)
- Bug in :meth:`DataFrame.astype` modifying input array inplace when converting to ``string`` and ``copy=False`` (:issue:`51073`)
- Bug in :meth:`Series.to_numpy` converting to NumPy array before applying ``na_value`` (:issue:`48951`)
- Bug in :meth:`DataFrame.astype` not copying data when converting to pyarrow dtype (:issue:`50984`)
- Bug in :func:`to_datetime` was not respecting ``exact`` argument when ``format`` was an ISO8601 format (:issue:`12649`)
- Bug in :meth:`TimedeltaArray.astype` raising ``TypeError`` when converting to a pyarrow duration type (:issue:`49795`)
- Bug in :meth:`DataFrame.eval` and :meth:`DataFrame.query` raising for extension array dtypes (:issue:`29618`, :issue:`50261`, :issue:`31913`)
- Bug in :meth:`Series` not copying data when created from :class:`Index` and ``dtype`` is equal to ``dtype`` from :class:`Index` (:issue:`52008`)

Strings
^^^^^^^
- Bug in :func:`pandas.api.types.is_string_dtype` that would not return ``True`` for :class:`StringDtype` or :class:`ArrowDtype` with ``pyarrow.string()`` (:issue:`15585`)
- Bug in converting string dtypes to "datetime64[ns]" or "timedelta64[ns]" incorrectly raising ``TypeError`` (:issue:`36153`)
- Bug in setting values in a string-dtype column with an array, mutating the array as side effect when it contains missing values (:issue:`51299`)

Interval
^^^^^^^^
- Bug in :meth:`IntervalIndex.is_overlapping` incorrect output if interval has duplicate left boundaries (:issue:`49581`)
- Bug in :meth:`Series.infer_objects` failing to infer :class:`IntervalDtype` for an object series of :class:`Interval` objects (:issue:`50090`)
- Bug in :meth:`Series.shift` with :class:`IntervalDtype` and invalid null ``fill_value`` failing to raise ``TypeError`` (:issue:`51258`)

Indexing
^^^^^^^^
- Bug in :meth:`DataFrame.__setitem__` raising when indexer is a :class:`DataFrame` with ``boolean`` dtype (:issue:`47125`)
- Bug in :meth:`DataFrame.reindex` filling with wrong values when indexing columns and index for ``uint`` dtypes (:issue:`48184`)
- Bug in :meth:`DataFrame.loc` when setting :class:`DataFrame` with different dtypes coercing values to single dtype (:issue:`50467`)
- Bug in :meth:`DataFrame.sort_values` where ``None`` was not returned when ``by`` is empty list and ``inplace=True`` (:issue:`50643`)
- Bug in :meth:`DataFrame.loc` coercing dtypes when setting values with a list indexer (:issue:`49159`)
- Bug in :meth:`Series.loc` raising error for out of bounds end of slice indexer (:issue:`50161`)
- Bug in :meth:`DataFrame.loc` raising ``ValueError`` with all ``False`` ``bool`` indexer and empty object (:issue:`51450`)
- Bug in :meth:`DataFrame.loc` raising ``ValueError`` with ``bool`` indexer and :class:`MultiIndex` (:issue:`47687`)
- Bug in :meth:`DataFrame.loc` raising ``IndexError`` when setting values for a pyarrow-backed column with a non-scalar indexer (:issue:`50085`)
- Bug in :meth:`DataFrame.__getitem__`, :meth:`Series.__getitem__`, :meth:`DataFrame.__setitem__` and :meth:`Series.__setitem__`
  when indexing on indexes with extension float dtypes (:class:`Float64` & :class:`Float64`) or complex dtypes using integers (:issue:`51053`)
- Bug in :meth:`DataFrame.loc` modifying object when setting incompatible value with an empty indexer (:issue:`45981`)
- Bug in :meth:`DataFrame.__setitem__` raising ``ValueError`` when right hand side is :class:`DataFrame` with :class:`MultiIndex` columns (:issue:`49121`)
- Bug in :meth:`DataFrame.reindex` casting dtype to ``object`` when :class:`DataFrame` has single extension array column when re-indexing ``columns`` and ``index`` (:issue:`48190`)
- Bug in :meth:`DataFrame.iloc` raising ``IndexError`` when indexer is a :class:`Series` with numeric extension array dtype (:issue:`49521`)
- Bug in :func:`~DataFrame.describe` when formatting percentiles in the resulting index showed more decimals than needed (:issue:`46362`)
- Bug in :meth:`DataFrame.compare` does not recognize differences when comparing ``NA`` with value in nullable dtypes (:issue:`48939`)
- Bug in :meth:`Series.rename` with :class:`MultiIndex` losing extension array dtypes (:issue:`21055`)
- Bug in :meth:`DataFrame.isetitem` coercing extension array dtypes in :class:`DataFrame` to object (:issue:`49922`)
- Bug in :meth:`Series.__getitem__` returning corrupt object when selecting from an empty pyarrow backed object (:issue:`51734`)
- Bug in :class:`BusinessHour` would cause creation of :class:`DatetimeIndex` to fail when no opening hour was included in the index (:issue:`49835`)

Missing
^^^^^^^
- Bug in :meth:`Index.equals` raising ``TypeError`` when :class:`Index` consists of tuples that contain ``NA`` (:issue:`48446`)
- Bug in :meth:`Series.map` caused incorrect result when data has NaNs and defaultdict mapping was used (:issue:`48813`)
- Bug in :class:`NA` raising a ``TypeError`` instead of return :class:`NA` when performing a binary operation with a ``bytes`` object (:issue:`49108`)
- Bug in :meth:`DataFrame.update` with ``overwrite=False`` raising ``TypeError`` when ``self`` has column with ``NaT`` values and column not present in ``other`` (:issue:`16713`)
- Bug in :meth:`Series.replace` raising ``RecursionError`` when replacing value in object-dtype :class:`Series` containing ``NA`` (:issue:`47480`)
- Bug in :meth:`Series.replace` raising ``RecursionError`` when replacing value in numeric :class:`Series` with ``NA`` (:issue:`50758`)

MultiIndex
^^^^^^^^^^
- Bug in :meth:`MultiIndex.get_indexer` not matching ``NaN`` values (:issue:`29252`, :issue:`37222`, :issue:`38623`, :issue:`42883`, :issue:`43222`, :issue:`46173`, :issue:`48905`)
- Bug in :meth:`MultiIndex.argsort` raising ``TypeError`` when index contains :attr:`NA` (:issue:`48495`)
- Bug in :meth:`MultiIndex.difference` losing extension array dtype (:issue:`48606`)
- Bug in :class:`MultiIndex.set_levels` raising ``IndexError`` when setting empty level (:issue:`48636`)
- Bug in :meth:`MultiIndex.unique` losing extension array dtype (:issue:`48335`)
- Bug in :meth:`MultiIndex.intersection` losing extension array (:issue:`48604`)
- Bug in :meth:`MultiIndex.union` losing extension array (:issue:`48498`, :issue:`48505`, :issue:`48900`)
- Bug in :meth:`MultiIndex.union` not sorting when sort=None and index contains missing values (:issue:`49010`)
- Bug in :meth:`MultiIndex.append` not checking names for equality (:issue:`48288`)
- Bug in :meth:`MultiIndex.symmetric_difference` losing extension array (:issue:`48607`)
- Bug in :meth:`MultiIndex.join` losing dtypes when :class:`MultiIndex` has duplicates (:issue:`49830`)
- Bug in :meth:`MultiIndex.putmask` losing extension array (:issue:`49830`)
- Bug in :meth:`MultiIndex.value_counts` returning a :class:`Series` indexed by flat index of tuples instead of a :class:`MultiIndex` (:issue:`49558`)

I/O
^^^
- Bug in :func:`read_sas` caused fragmentation of :class:`DataFrame` and raised :class:`.errors.PerformanceWarning` (:issue:`48595`)
- Improved error message in :func:`read_excel` by including the offending sheet name when an exception is raised while reading a file (:issue:`48706`)
- Bug when a pickling a subset PyArrow-backed data that would serialize the entire data instead of the subset (:issue:`42600`)
- Bug in :func:`read_sql_query` ignoring ``dtype`` argument when ``chunksize`` is specified and result is empty (:issue:`50245`)
- Bug in :func:`read_csv` for a single-line csv with fewer columns than ``names`` raised :class:`.errors.ParserError` with ``engine="c"`` (:issue:`47566`)
- Bug in :func:`read_json` raising with ``orient="table"`` and ``NA`` value (:issue:`40255`)
- Bug in displaying ``string`` dtypes not showing storage option (:issue:`50099`)
- Bug in :meth:`DataFrame.to_string` with ``header=False`` that printed the index name on the same line as the first row of the data (:issue:`49230`)
- Bug in :meth:`DataFrame.to_string` ignoring float formatter for extension arrays (:issue:`39336`)
- Fixed memory leak which stemmed from the initialization of the internal JSON module (:issue:`49222`)
- Fixed issue where :func:`json_normalize` would incorrectly remove leading characters from column names that matched the ``sep`` argument (:issue:`49861`)
- Bug in :func:`read_csv` unnecessarily overflowing for extension array dtype when containing ``NA`` (:issue:`32134`)
- Bug in :meth:`DataFrame.to_dict` not converting ``NA`` to ``None`` (:issue:`50795`)
- Bug in :meth:`DataFrame.to_json` where it would segfault when failing to encode a string (:issue:`50307`)
- Bug in :meth:`DataFrame.to_html` with ``na_rep`` set when the :class:`DataFrame` contains non-scalar data (:issue:`47103`)
- Bug in :func:`read_xml` where file-like objects failed when iterparse is used (:issue:`50641`)
- Bug in :func:`read_csv` when ``engine="pyarrow"`` where ``encoding`` parameter was not handled correctly (:issue:`51302`)
- Bug in :func:`read_xml` ignored repeated elements when iterparse is used (:issue:`51183`)
- Bug in :class:`ExcelWriter` leaving file handles open if an exception occurred during instantiation (:issue:`51443`)
- Bug in :meth:`DataFrame.to_parquet` where non-string index or columns were raising a ``ValueError`` when ``engine="pyarrow"`` (:issue:`52036`)

Period
^^^^^^
- Bug in :meth:`Period.strftime` and :meth:`PeriodIndex.strftime`, raising ``UnicodeDecodeError`` when a locale-specific directive was passed (:issue:`46319`)
- Bug in adding a :class:`Period` object to an array of :class:`DateOffset` objects incorrectly raising ``TypeError`` (:issue:`50162`)
- Bug in :class:`Period` where passing a string with finer resolution than nanosecond would result in a ``KeyError`` instead of dropping the extra precision (:issue:`50417`)
- Bug in parsing strings representing Week-periods e.g. "2017-01-23/2017-01-29" as minute-frequency instead of week-frequency (:issue:`50803`)
- Bug in :meth:`.DataFrameGroupBy.sum`, :meth:`.DataFrameGroupByGroupBy.cumsum`, :meth:`.DataFrameGroupByGroupBy.prod`, :meth:`.DataFrameGroupByGroupBy.cumprod` with :class:`PeriodDtype` failing to raise ``TypeError`` (:issue:`51040`)
- Bug in parsing empty string with :class:`Period` incorrectly raising ``ValueError`` instead of returning ``NaT`` (:issue:`51349`)

Plotting
^^^^^^^^
- Bug in :meth:`DataFrame.plot.hist`, not dropping elements of ``weights`` corresponding to ``NaN`` values in ``data`` (:issue:`48884`)
- ``ax.set_xlim`` was sometimes raising ``UserWarning`` which users couldn't address due to ``set_xlim`` not accepting parsing arguments - the converter now uses :func:`Timestamp` instead (:issue:`49148`)

Groupby/resample/rolling
^^^^^^^^^^^^^^^^^^^^^^^^
- Bug in :class:`.ExponentialMovingWindow` with ``online`` not raising a ``NotImplementedError`` for unsupported operations (:issue:`48834`)
- Bug in :meth:`.DataFrameGroupBy.sample` raises ``ValueError`` when the object is empty (:issue:`48459`)
- Bug in :meth:`Series.groupby` raises ``ValueError`` when an entry of the index is equal to the name of the index (:issue:`48567`)
- Bug in :meth:`.DataFrameGroupBy.resample` produces inconsistent results when passing empty DataFrame (:issue:`47705`)
- Bug in :class:`.DataFrameGroupBy` and :class:`.SeriesGroupBy` would not include unobserved categories in result when grouping by categorical indexes (:issue:`49354`)
- Bug in :class:`.DataFrameGroupBy` and :class:`.SeriesGroupBy` would change result order depending on the input index when grouping by categoricals (:issue:`49223`)
- Bug in :class:`.DataFrameGroupBy` and :class:`.SeriesGroupBy` when grouping on categorical data would sort result values even when used with ``sort=False`` (:issue:`42482`)
- Bug in :meth:`.DataFrameGroupBy.apply` and :class:`.SeriesGroupBy.apply` with ``as_index=False`` would not attempt the computation without using the grouping keys when using them failed with a ``TypeError`` (:issue:`49256`)
- Bug in :meth:`.DataFrameGroupBy.describe` would describe the group keys (:issue:`49256`)
- Bug in :meth:`.SeriesGroupBy.describe` with ``as_index=False`` would have the incorrect shape (:issue:`49256`)
- Bug in :class:`.DataFrameGroupBy` and :class:`.SeriesGroupBy` with ``dropna=False`` would drop NA values when the grouper was categorical (:issue:`36327`)
- Bug in :meth:`.SeriesGroupBy.nunique` would incorrectly raise when the grouper was an empty categorical and ``observed=True`` (:issue:`21334`)
- Bug in :meth:`.SeriesGroupBy.nth` would raise when grouper contained NA values after subsetting from a :class:`DataFrameGroupBy` (:issue:`26454`)
- Bug in :meth:`DataFrame.groupby` would not include a :class:`.Grouper` specified by ``key`` in the result when ``as_index=False`` (:issue:`50413`)
- Bug in :meth:`.DataFrameGroupBy.value_counts` would raise when used with a :class:`.TimeGrouper` (:issue:`50486`)
- Bug in :meth:`.Resampler.size` caused a wide :class:`DataFrame` to be returned instead of a :class:`Series` with :class:`MultiIndex` (:issue:`46826`)
- Bug in :meth:`.DataFrameGroupBy.transform` and :meth:`.SeriesGroupBy.transform` would raise incorrectly when grouper had ``axis=1`` for ``"idxmin"`` and ``"idxmax"`` arguments (:issue:`45986`)
- Bug in :class:`.DataFrameGroupBy` would raise when used with an empty DataFrame, categorical grouper, and ``dropna=False`` (:issue:`50634`)
- Bug in :meth:`.SeriesGroupBy.value_counts` did not respect ``sort=False`` (:issue:`50482`)
- Bug in :meth:`.DataFrameGroupBy.resample` raises ``KeyError`` when getting the result from a key list when resampling on time index (:issue:`50840`)
- Bug in :meth:`.DataFrameGroupBy.transform` and :meth:`.SeriesGroupBy.transform` would raise incorrectly when grouper had ``axis=1`` for ``"ngroup"`` argument (:issue:`45986`)
- Bug in :meth:`.DataFrameGroupBy.describe` produced incorrect results when data had duplicate columns (:issue:`50806`)
- Bug in :meth:`.DataFrameGroupBy.agg` with ``engine="numba"`` failing to respect ``as_index=False`` (:issue:`51228`)
- Bug in :meth:`.DataFrameGroupBy.agg`, :meth:`.SeriesGroupBy.agg`, and :meth:`.Resampler.agg` would ignore arguments when passed a list of functions (:issue:`50863`)
- Bug in :meth:`.DataFrameGroupBy.ohlc` ignoring ``as_index=False`` (:issue:`51413`)
- Bug in :meth:`DataFrameGroupBy.agg` after subsetting columns (e.g. ``.groupby(...)[["a", "b"]]``) would not include groupings in the result (:issue:`51186`)

Reshaping
^^^^^^^^^
- Bug in :meth:`DataFrame.pivot_table` raising ``TypeError`` for nullable dtype and ``margins=True`` (:issue:`48681`)
- Bug in :meth:`DataFrame.unstack` and :meth:`Series.unstack` unstacking wrong level of :class:`MultiIndex` when :class:`MultiIndex` has mixed names (:issue:`48763`)
- Bug in :meth:`DataFrame.melt` losing extension array dtype (:issue:`41570`)
- Bug in :meth:`DataFrame.pivot` not respecting ``None`` as column name (:issue:`48293`)
- Bug in :meth:`DataFrame.join` when ``left_on`` or ``right_on`` is or includes a :class:`CategoricalIndex` incorrectly raising ``AttributeError`` (:issue:`48464`)
- Bug in :meth:`DataFrame.pivot_table` raising ``ValueError`` with parameter ``margins=True`` when result is an empty :class:`DataFrame` (:issue:`49240`)
- Clarified error message in :func:`merge` when passing invalid ``validate`` option (:issue:`49417`)
- Bug in :meth:`DataFrame.explode` raising ``ValueError`` on multiple columns with ``NaN`` values or empty lists (:issue:`46084`)
- Bug in :meth:`DataFrame.transpose` with ``IntervalDtype`` column with ``timedelta64[ns]`` endpoints (:issue:`44917`)
- Bug in :meth:`DataFrame.agg` and :meth:`Series.agg` would ignore arguments when passed a list of functions (:issue:`50863`)

Sparse
^^^^^^
- Bug in :meth:`Series.astype` when converting a ``SparseDtype`` with ``datetime64[ns]`` subtype to ``int64`` dtype raising, inconsistent with the non-sparse behavior (:issue:`49631`,:issue:`50087`)
- Bug in :meth:`Series.astype` when converting a from ``datetime64[ns]`` to ``Sparse[datetime64[ns]]`` incorrectly raising (:issue:`50082`)
- Bug in :meth:`Series.sparse.to_coo` raising ``SystemError`` when :class:`MultiIndex` contains a ``ExtensionArray`` (:issue:`50996`)

ExtensionArray
^^^^^^^^^^^^^^
- Bug in :meth:`Series.mean` overflowing unnecessarily with nullable integers (:issue:`48378`)
- Bug in :meth:`Series.tolist` for nullable dtypes returning numpy scalars instead of python scalars (:issue:`49890`)
- Bug in :meth:`Series.round` for pyarrow-backed dtypes raising ``AttributeError`` (:issue:`50437`)
- Bug when concatenating an empty DataFrame with an ExtensionDtype to another DataFrame with the same ExtensionDtype, the resulting dtype turned into object (:issue:`48510`)
- Bug in :meth:`array.PandasArray.to_numpy` raising with ``NA`` value when ``na_value`` is specified (:issue:`40638`)
- Bug in :meth:`api.types.is_numeric_dtype` where a custom :class:`ExtensionDtype` would not return ``True`` if ``_is_numeric`` returned ``True`` (:issue:`50563`)
- Bug in :meth:`api.types.is_integer_dtype`, :meth:`api.types.is_unsigned_integer_dtype`, :meth:`api.types.is_signed_integer_dtype`, :meth:`api.types.is_float_dtype` where a custom :class:`ExtensionDtype` would not return ``True`` if ``kind`` returned the corresponding NumPy type (:issue:`50667`)
- Bug in :class:`Series` constructor unnecessarily overflowing for nullable unsigned integer dtypes (:issue:`38798`, :issue:`25880`)
- Bug in setting non-string value into ``StringArray`` raising ``ValueError`` instead of ``TypeError`` (:issue:`49632`)
- Bug in :meth:`DataFrame.reindex` not honoring the default ``copy=True`` keyword in case of columns with ExtensionDtype (and as a result also selecting multiple columns with getitem (``[]``) didn't correctly result in a copy) (:issue:`51197`)
- Bug in :class:`~arrays.ArrowExtensionArray` logical operations ``&`` and ``|`` raising ``KeyError`` (:issue:`51688`)

Styler
^^^^^^
- Fix :meth:`~pandas.io.formats.style.Styler.background_gradient` for nullable dtype :class:`Series` with ``NA`` values (:issue:`50712`)

Metadata
^^^^^^^^
- Fixed metadata propagation in :meth:`DataFrame.corr` and :meth:`DataFrame.cov` (:issue:`28283`)

Other
^^^^^
- Bug in incorrectly accepting dtype strings containing "[pyarrow]" more than once (:issue:`51548`)
- Bug in :meth:`Series.searchsorted` inconsistent behavior when accepting :class:`DataFrame` as parameter ``value`` (:issue:`49620`)
- Bug in :func:`array` failing to raise on :class:`DataFrame` inputs (:issue:`51167`)

.. ---------------------------------------------------------------------------
.. _whatsnew_200.contributors:

Contributors
~~~~~~~~~~~~

.. contributors:: v1.5.0rc0..v2.0.0|HEAD<|MERGE_RESOLUTION|>--- conflicted
+++ resolved
@@ -190,17 +190,15 @@
   of Series objects and specifying ``copy=False``, will now use a lazy copy
   of those Series objects for the columns of the DataFrame (:issue:`50777`)
 
-<<<<<<< HEAD
 - The :class:`DataFrame` constructor, when constructing a DataFrame from a
   :class:`Series` and specifying ``copy=False``, will now respect Copy-on-Write.
-=======
+
 - The :class:`DataFrame` constructor, when constructing from a NumPy array,
   will now copy the array by default to avoid mutating the :class:`DataFrame`
   when mutating the array. Specify ``copy=False`` to get the old behavior.
   When setting ``copy=False`` pandas does not guarantee correct Copy-on-Write
   behavior when the NumPy array is modified after creation of the
   :class:`DataFrame`.
->>>>>>> 26999ebe
 
 - Trying to set values using chained assignment (for example, ``df["a"][1:3] = 0``)
   will now always raise an warning when Copy-on-Write is enabled. In this mode,
