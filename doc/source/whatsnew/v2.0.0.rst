.. _whatsnew_200:

What's new in 2.0.0 (??)
------------------------

These are the changes in pandas 2.0.0. See :ref:`release` for a full changelog
including other versions of pandas.

{{ header }}

.. ---------------------------------------------------------------------------
.. _whatsnew_200.enhancements:

Enhancements
~~~~~~~~~~~~

.. _whatsnew_200.enhancements.optional_dependency_management:

Optional dependencies version management
^^^^^^^^^^^^^^^^^^^^^^^^^^^^^^^^^^^^^^^^
Optional pandas dependencies can be managed as extras in a requirements/setup file, for example:

.. code-block:: python

  pandas[performance, aws]>=2.0.0

Available optional dependencies (listed in order of appearance at `install guide <https://pandas.pydata.org/docs/getting_started/install>`_) are
``[all, performance, computation, timezone, fss, aws, gcp, excel, parquet, feather, hdf5, spss, postgresql, mysql,
sql-other, html, xml, plot, output_formatting, clipboard, compression, test]`` (:issue:`39164`).

.. _whatsnew_200.enhancements.enhancement2:

enhancement2
^^^^^^^^^^^^

.. _whatsnew_200.enhancements.other:

Other enhancements
^^^^^^^^^^^^^^^^^^
- :func:`read_sas` now supports using ``encoding='infer'`` to correctly read and use the encoding specified by the sas file. (:issue:`48048`)
- :meth:`.DataFrameGroupBy.quantile` and :meth:`.SeriesGroupBy.quantile` now preserve nullable dtypes instead of casting to numpy dtypes (:issue:`37493`)
- :meth:`Series.add_suffix`, :meth:`DataFrame.add_suffix`, :meth:`Series.add_prefix` and :meth:`DataFrame.add_prefix` support an ``axis`` argument. If ``axis`` is set, the default behaviour of which axis to consider can be overwritten (:issue:`47819`)
- :func:`assert_frame_equal` now shows the first element where the DataFrames differ, analogously to ``pytest``'s output (:issue:`47910`)
- Added new argument ``use_nullable_dtypes`` to :func:`read_csv` and :func:`read_excel` to enable automatic conversion to nullable dtypes (:issue:`36712`)
- Added new global configuration, ``io.nullable_backend`` to allow ``use_nullable_dtypes=True`` to return pyarrow-backed dtypes when set to ``"pyarrow"`` in :func:`read_parquet` (:issue:`48957`)
- Added ``index`` parameter to :meth:`DataFrame.to_dict` (:issue:`46398`)
- Added metadata propagation for binary operators on :class:`DataFrame` (:issue:`28283`)
- :class:`.CategoricalConversionWarning`, :class:`.InvalidComparison`, :class:`.InvalidVersion`, :class:`.LossySetitemError`, and :class:`.NoBufferPresent` are now exposed in ``pandas.errors`` (:issue:`27656`)
- Fix ``test`` optional_extra by adding missing test package ``pytest-asyncio`` (:issue:`48361`)
- :func:`DataFrame.astype` exception message thrown improved to include column name when type conversion is not possible. (:issue:`47571`)
- :meth:`DataFrame.to_json` now supports a ``mode`` keyword with supported inputs 'w' and 'a'. Defaulting to 'w', 'a' can be used when lines=True and orient='records' to append record oriented json lines to an existing json file. (:issue:`35849`)

.. ---------------------------------------------------------------------------
.. _whatsnew_200.notable_bug_fixes:

Notable bug fixes
~~~~~~~~~~~~~~~~~

These are bug fixes that might have notable behavior changes.

.. _whatsnew_200.notable_bug_fixes.notable_bug_fix1:

:meth:`.GroupBy.cumsum` and :meth:`.GroupBy.cumprod` overflow instead of lossy casting to float
^^^^^^^^^^^^^^^^^^^^^^^^^^^^^^^^^^^^^^^^^^^^^^^^^^^^^^^^^^^^^^^^^^^^^^^^^^^^^^^^^^^^^^^^^^^^^^^

In previous versions we cast to float when applying ``cumsum`` and ``cumprod`` which
lead to incorrect results even if the result could be hold by ``int64`` dtype.
Additionally, the aggregation overflows consistent with numpy and the regular
:meth:`DataFrame.cumprod` and :meth:`DataFrame.cumsum` methods when the limit of
``int64`` is reached (:issue:`37493`).

*Old Behavior*

.. code-block:: ipython

    In [1]: df = pd.DataFrame({"key": ["b"] * 7, "value": 625})
    In [2]: df.groupby("key")["value"].cumprod()[5]
    Out[2]: 5.960464477539062e+16

We return incorrect results with the 6th value.

*New Behavior*

.. ipython:: python

    df = pd.DataFrame({"key": ["b"] * 7, "value": 625})
    df.groupby("key")["value"].cumprod()

We overflow with the 7th value, but the 6th value is still correct.

.. _whatsnew_200.notable_bug_fixes.notable_bug_fix2:

notable_bug_fix2
^^^^^^^^^^^^^^^^

.. ---------------------------------------------------------------------------
.. _whatsnew_200.api_breaking:

Backwards incompatible API changes
~~~~~~~~~~~~~~~~~~~~~~~~~~~~~~~~~~

.. _whatsnew_200.api_breaking.deps:

Increased minimum versions for dependencies
^^^^^^^^^^^^^^^^^^^^^^^^^^^^^^^^^^^^^^^^^^^
Some minimum supported versions of dependencies were updated.
If installed, we now require:

+-----------------+-----------------+----------+---------+
| Package         | Minimum Version | Required | Changed |
+=================+=================+==========+=========+
| mypy (dev)      | 0.981           |          |    X    |
+-----------------+-----------------+----------+---------+
| python-dateutil | 2.8.2           |    X     |    X    |
+-----------------+-----------------+----------+---------+

For `optional libraries <https://pandas.pydata.org/docs/getting_started/install.html>`_ the general recommendation is to use the latest version.
The following table lists the lowest version per library that is currently being tested throughout the development of pandas.
Optional libraries below the lowest tested version may still work, but are not considered supported.

+-----------------+-----------------+---------+
| Package         | Minimum Version | Changed |
+=================+=================+=========+
| pyarrow         | 6.0.0           |    X    |
+-----------------+-----------------+---------+

See :ref:`install.dependencies` and :ref:`install.optional_dependencies` for more.

.. _whatsnew_200.api_breaking.other:

Other API changes
^^^^^^^^^^^^^^^^^
- Passing ``nanoseconds`` greater than 999 or less than 0 in :class:`Timestamp` now raises a ``ValueError`` (:issue:`48538`, :issue:`48255`)
- :func:`read_csv`: specifying an incorrect number of columns with ``index_col`` of now raises ``ParserError`` instead of ``IndexError`` when using the c parser.
- Default value of ``dtype`` in :func:`get_dummies` is changed to ``bool`` from ``uint8`` (:issue:`45848`)
- :meth:`DataFrame.astype`, :meth:`Series.astype`, and :meth:`DatetimeIndex.astype` casting datetime64 data to any of "datetime64[s]", "datetime64[ms]", "datetime64[us]" will return an object with the given resolution instead of coercing back to "datetime64[ns]" (:issue:`48928`)
- :meth:`DataFrame.astype`, :meth:`Series.astype`, and :meth:`DatetimeIndex.astype` casting timedelta64 data to any of "timedelta64[s]", "timedelta64[ms]", "timedelta64[us]" will return an object with the given resolution instead of coercing to "float64" dtype (:issue:`48963`)
- Passing data with dtype of "timedelta64[s]", "timedelta64[ms]", or "timedelta64[us]" to :class:`TimedeltaIndex`, :class:`Series`, or :class:`DataFrame` constructors will now retain that dtype instead of casting to "timedelta64[ns]"; timedelta64 data with lower resolution will be cast to the lowest supported resolution "timedelta64[s]" (:issue:`49014`)
- Passing ``dtype`` of "timedelta64[s]", "timedelta64[ms]", or "timedelta64[us]" to :class:`TimedeltaIndex`, :class:`Series`, or :class:`DataFrame` constructors will now retain that dtype instead of casting to "timedelta64[ns]"; passing a dtype with lower resolution for :class:`Series` or :class:`DataFrame` will be cast to the lowest supported resolution "timedelta64[s]" (:issue:`49014`)
- Passing a ``np.datetime64`` object with non-nanosecond resolution to :class:`Timestamp` will retain the input resolution if it is "s", "ms", or "ns"; otherwise it will be cast to the closest supported resolution (:issue:`49008`)
- The ``other`` argument in :meth:`DataFrame.mask` and :meth:`Series.mask` now defaults to ``no_default`` instead of ``np.nan`` consistent with :meth:`DataFrame.where` and :meth:`Series.where`. Entries will be filled with the corresponding NULL value (``np.nan`` for numpy dtypes, ``pd.NA`` for extension dtypes). (:issue:`49111`)
- When creating a :class:`Series` with a object-dtype :class:`Index` of datetime objects, pandas no longer silently converts the index to a :class:`DatetimeIndex` (:issue:`39307`, :issue:`23598`)
- :meth:`Series.unique` with dtype "timedelta64[ns]" or "datetime64[ns]" now returns :class:`TimedeltaArray` or :class:`DatetimeArray` instead of ``numpy.ndarray`` (:issue:`49176`)
-

.. ---------------------------------------------------------------------------
.. _whatsnew_200.deprecations:

Deprecations
~~~~~~~~~~~~
-

.. ---------------------------------------------------------------------------

.. _whatsnew_200.prior_deprecations:

Removal of prior version deprecations/changes
~~~~~~~~~~~~~~~~~~~~~~~~~~~~~~~~~~~~~~~~~~~~~
- Removed deprecated :meth:`Categorical.to_dense`, use ``np.asarray(cat)`` instead (:issue:`32639`)
- Removed deprecated :meth:`Categorical.take_nd` (:issue:`27745`)
- Removed deprecated :meth:`Categorical.mode`, use ``Series(cat).mode()`` instead (:issue:`45033`)
- Removed deprecated :meth:`Categorical.is_dtype_equal` and :meth:`CategoricalIndex.is_dtype_equal` (:issue:`37545`)
- Removed deprecated :meth:`CategoricalIndex.take_nd` (:issue:`30702`)
- Removed deprecated :meth:`Index.is_type_compatible` (:issue:`42113`)
- Removed deprecated :meth:`Index.is_mixed`, check ``index.inferred_type`` directly instead (:issue:`32922`)
- Removed deprecated :func:`pandas.api.types.is_categorical`; use :func:`pandas.api.types.is_categorical_dtype` instead  (:issue:`33385`)
- Removed deprecated :meth:`Index.asi8` (:issue:`37877`)
- Enforced deprecation changing behavior when passing ``datetime64[ns]`` dtype data and timezone-aware dtype to :class:`Series`, interpreting the values as wall-times instead of UTC times, matching :class:`DatetimeIndex` behavior (:issue:`41662`)
- Removed deprecated :meth:`DataFrame._AXIS_NUMBERS`, :meth:`DataFrame._AXIS_NAMES`, :meth:`Series._AXIS_NUMBERS`, :meth:`Series._AXIS_NAMES` (:issue:`33637`)
- Removed deprecated :meth:`Index.to_native_types`, use ``obj.astype(str)`` instead (:issue:`36418`)
- Removed deprecated :meth:`Series.iteritems`, :meth:`DataFrame.iteritems`, use ``obj.items`` instead (:issue:`45321`)
- Removed deprecated :meth:`DatetimeIndex.union_many` (:issue:`45018`)
- Removed deprecated ``weekofyear`` and ``week`` attributes of :class:`DatetimeArray`, :class:`DatetimeIndex` and ``dt`` accessor in favor of ``isocalendar().week`` (:issue:`33595`)
- Removed deprecated :meth:`RangeIndex._start`, :meth:`RangeIndex._stop`, :meth:`RangeIndex._step`, use ``start``, ``stop``, ``step`` instead (:issue:`30482`)
- Removed deprecated :meth:`DatetimeIndex.to_perioddelta`, Use ``dtindex - dtindex.to_period(freq).to_timestamp()`` instead (:issue:`34853`)
- Enforced deprecation disallowing passing a timezone-aware :class:`Timestamp` and ``dtype="datetime64[ns]"`` to :class:`Series` or :class:`DataFrame` constructors (:issue:`41555`)
- Enforced deprecation disallowing passing a sequence of timezone-aware values and ``dtype="datetime64[ns]"`` to to :class:`Series` or :class:`DataFrame` constructors (:issue:`41555`)
- Enforced deprecation disallowing using ``.astype`` to convert a ``datetime64[ns]`` :class:`Series`, :class:`DataFrame`, or :class:`DatetimeIndex` to timezone-aware dtype, use ``obj.tz_localize`` or ``ser.dt.tz_localize`` instead (:issue:`39258`)
- Enforced deprecation disallowing using ``.astype`` to convert a timezone-aware :class:`Series`, :class:`DataFrame`, or :class:`DatetimeIndex` to timezone-naive ``datetime64[ns]`` dtype, use ``obj.tz_localize(None)`` or ``obj.tz_convert("UTC").tz_localize(None)`` instead (:issue:`39258`)
- Removed Date parser functions :func:`~pandas.io.date_converters.parse_date_time`,
  :func:`~pandas.io.date_converters.parse_date_fields`, :func:`~pandas.io.date_converters.parse_all_fields`
  and :func:`~pandas.io.date_converters.generic_parser` (:issue:`24518`)
- Remove argument ``squeeze`` from :meth:`DataFrame.groupby` and :meth:`Series.groupby` (:issue:`32380`)
- Removed deprecated ``apply``, ``apply_index``, ``__call__``, ``onOffset``, and ``isAnchored`` attributes from :class:`DateOffset` (:issue:`34171`)
- Removed ``keep_tz`` argument in :meth:`DatetimeIndex.to_series` (:issue:`29731`)
- Remove arguments ``names`` and ``dtype`` from :meth:`Index.copy` and ``levels`` and ``codes`` from :meth:`MultiIndex.copy` (:issue:`35853`, :issue:`36685`)
- Remove argument ``inplace`` from :meth:`MultiIndex.set_levels` and :meth:`MultiIndex.set_codes` (:issue:`35626`)
- Disallow passing positional arguments to :meth:`MultiIndex.set_levels` and :meth:`MultiIndex.set_codes` (:issue:`41485`)
- Removed :meth:`MultiIndex.is_lexsorted` and :meth:`MultiIndex.lexsort_depth` (:issue:`38701`)
- Removed argument ``how`` from :meth:`PeriodIndex.astype`, use :meth:`PeriodIndex.to_timestamp` instead (:issue:`37982`)
- Removed argument ``try_cast`` from :meth:`DataFrame.mask`, :meth:`DataFrame.where`, :meth:`Series.mask` and :meth:`Series.where` (:issue:`38836`)
- Removed argument ``tz`` from :meth:`Period.to_timestamp`, use ``obj.to_timestamp(...).tz_localize(tz)`` instead (:issue:`34522`)
- Removed argument ``sort_columns`` in :meth:`DataFrame.plot` and :meth:`Series.plot` (:issue:`47563`)
- Removed argument ``is_copy`` from :meth:`DataFrame.take` and :meth:`Series.take` (:issue:`30615`)
- Removed argument ``kind`` from :meth:`Index.get_slice_bound`, :meth:`Index.slice_indexer` and :meth:`Index.slice_locs` (:issue:`41378`)
- Disallow subclass-specific keywords (e.g. "freq", "tz", "names", "closed") in the :class:`Index` constructor (:issue:`38597`)
- Removed argument ``inplace`` from :meth:`Categorical.remove_unused_categories` (:issue:`37918`)
- Disallow passing non-round floats to :class:`Timestamp` with ``unit="M"`` or ``unit="Y"`` (:issue:`47266`)
- Remove keywords ``convert_float`` and ``mangle_dupe_cols`` from :func:`read_excel` (:issue:`41176`)
- Disallow passing non-keyword arguments to :func:`read_excel` except ``io`` and ``sheet_name`` (:issue:`34418`)
- Disallow passing non-keyword arguments to :meth:`DataFrame.set_index` except ``keys`` (:issue:`41495`)
- Disallow passing non-keyword arguments to :meth:`Resampler.interpolate` except ``method`` (:issue:`41699`)
- Disallow passing non-keyword arguments to :meth:`DataFrame.reset_index` and :meth:`Series.reset_index` except ``level`` (:issue:`41496`)
- Disallow passing non-keyword arguments to :meth:`DataFrame.dropna` and :meth:`Series.dropna` (:issue:`41504`)
- Disallow passing non-keyword arguments to :meth:`ExtensionArray.argsort` (:issue:`46134`)
- Disallow passing non-keyword arguments to :meth:`Categorical.sort_values` (:issue:`47618`)
- Disallow passing non-keyword arguments to :meth:`Index.drop_duplicates` and :meth:`Series.drop_duplicates` (:issue:`41485`)
- Disallow passing non-keyword arguments to :meth:`DataFrame.drop_duplicates` except for ``subset`` (:issue:`41485`)
- Disallow passing non-keyword arguments to :meth:`DataFrame.sort_index` and :meth:`Series.sort_index` (:issue:`41506`)
- Disallow passing non-keyword arguments to :meth:`DataFrame.interpolate` and :meth:`Series.interpolate` except for ``method`` (:issue:`41510`)
- Disallow passing non-keyword arguments to :meth:`DataFrame.any` and :meth:`Series.any` (:issue:`44896`)
- Disallow passing non-keyword arguments to :meth:`Index.set_names` except for ``names`` (:issue:`41551`)
- Disallow passing non-keyword arguments to :meth:`Index.join` except for ``other`` (:issue:`46518`)
- Disallow passing non-keyword arguments to :func:`concat` except for ``objs`` (:issue:`41485`)
- Disallow passing non-keyword arguments to :func:`pivot` except for ``data`` (:issue:`48301`)
- Disallow passing non-keyword arguments to :meth:`DataFrame.pivot` (:issue:`48301`)
- Disallow passing non-keyword arguments to :func:`read_json` except for ``path_or_buf`` (:issue:`27573`)
- Disallow passing non-keyword arguments to :func:`read_sas` except for ``filepath_or_buffer`` (:issue:`47154`)
- Disallow passing non-keyword arguments to :func:`read_stata` except for ``filepath_or_buffer`` (:issue:`48128`)
- Disallow passing non-keyword arguments to :func:`read_csv` except ``filepath_or_buffer`` (:issue:`41485`)
- Disallow passing non-keyword arguments to :func:`read_table` except ``filepath_or_buffer`` (:issue:`41485`)
- Disallow passing non-keyword arguments to :func:`read_fwf` except ``filepath_or_buffer`` (:issue:`44710`)
- Disallow passing non-keyword arguments to :func:`read_xml` except for ``path_or_buffer`` (:issue:`45133`)
- Disallow passing non-keyword arguments to :meth:`Series.mask` and :meth:`DataFrame.mask` except ``cond`` and ``other`` (:issue:`41580`)
- Disallow passing non-keyword arguments to :meth:`DataFrame.to_stata` except for ``path`` (:issue:`48128`)
- Disallow passing non-keyword arguments to :meth:`DataFrame.where` and :meth:`Series.where` except for ``cond`` and ``other`` (:issue:`41523`)
- Disallow passing non-keyword arguments to :meth:`Series.set_axis` and :meth:`DataFrame.set_axis` except for ``labels`` (:issue:`41491`)
- Disallow passing non-keyword arguments to :meth:`Series.rename_axis` and :meth:`DataFrame.rename_axis` except for ``mapper`` (:issue:`47587`)
- Disallow passing non-keyword arguments to :meth:`Series.clip` and :meth:`DataFrame.clip` (:issue:`41511`)
- Disallow passing non-keyword arguments to :meth:`Series.bfill`, :meth:`Series.ffill`, :meth:`DataFrame.bfill` and :meth:`DataFrame.ffill` (:issue:`41508`)
- Disallow passing non-keyword arguments to :meth:`DataFrame.replace`, :meth:`Series.replace` except for ``to_replace`` and ``value`` (:issue:`47587`)
- Disallow passing non-keyword arguments to :meth:`DataFrame.sort_values` except for ``by`` (:issue:`41505`)
- Disallow passing non-keyword arguments to :meth:`Series.sort_values` (:issue:`41505`)
- Removed :meth:`.Rolling.validate`, :meth:`.Expanding.validate`, and :meth:`.ExponentialMovingWindow.validate` (:issue:`43665`)
- Removed :attr:`Rolling.win_type` returning ``"freq"`` (:issue:`38963`)
- Removed :attr:`Rolling.is_datetimelike` (:issue:`38963`)
- Removed deprecated :meth:`Timedelta.delta`, :meth:`Timedelta.is_populated`, and :attr:`Timedelta.freq` (:issue:`46430`, :issue:`46476`)
- Removed deprecated :meth:`Categorical.replace`, use :meth:`Series.replace` instead (:issue:`44929`)
- Removed the ``numeric_only`` keyword from :meth:`Categorical.min` and :meth:`Categorical.max` in favor of ``skipna`` (:issue:`48821`)
- Removed :func:`is_extension_type` in favor of :func:`is_extension_array_dtype` (:issue:`29457`)
- Removed ``.ExponentialMovingWindow.vol`` (:issue:`39220`)
- Removed :meth:`Index.get_value` and :meth:`Index.set_value` (:issue:`33907`, :issue:`28621`)
- Removed :meth:`Series.slice_shift` and :meth:`DataFrame.slice_shift` (:issue:`37601`)
- Remove :meth:`DataFrameGroupBy.pad` and :meth:`DataFrameGroupBy.backfill` (:issue:`45076`)
- Remove ``numpy`` argument from :func:`read_json` (:issue:`30636`)
- Disallow passing abbreviations for ``orient`` in :meth:`DataFrame.to_dict` (:issue:`32516`)
- Removed ``get_offset`` in favor of :func:`to_offset` (:issue:`30340`)
- Removed the ``warn`` keyword in :func:`infer_freq` (:issue:`45947`)
- Removed the ``center`` keyword in :meth:`DataFrame.expanding` (:issue:`20647`)
- Removed the ``truediv`` keyword from :func:`eval` (:issue:`29812`)
- Removed the ``pandas.datetime`` submodule (:issue:`30489`)
- Removed the ``pandas.np`` submodule (:issue:`30296`)
- Removed ``pandas.util.testing`` in favor of ``pandas.testing`` (:issue:`30745`)
- Removed :meth:`Series.str.__iter__` (:issue:`28277`)
- Removed ``pandas.SparseArray`` in favor of :class:`arrays.SparseArray` (:issue:`30642`)
- Removed ``pandas.SparseSeries`` and ``pandas.SparseDataFrame``, including pickle support. (:issue:`30642`)
- Enforced disallowing passing an integer ``fill_value`` to :meth:`DataFrame.shift` and :meth:`Series.shift`` with datetime64, timedelta64, or period dtypes (:issue:`32591`)
- Enforced disallowing a string column label into ``times`` in :meth:`DataFrame.ewm` (:issue:`43265`)
- Enforced disallowing a tuple of column labels into :meth:`.DataFrameGroupBy.__getitem__` (:issue:`30546`)
- Enforced disallowing setting values with ``.loc`` using a positional slice. Use ``.loc`` with labels or ``.iloc`` with positions instead (:issue:`31840`)
- Removed setting Categorical._codes directly (:issue:`41429`)
- Removed setting Categorical.categories directly (:issue:`47834`)
- Removed argument ``inplace`` from :meth:`Categorical.add_categories`, :meth:`Categorical.remove_categories`, :meth:`Categorical.set_categories`, :meth:`Categorical.rename_categories`, :meth:`Categorical.reorder_categories`, :meth:`Categorical.set_ordered`, :meth:`Categorical.as_ordered`, :meth:`Categorical.as_unordered` (:issue:`37981`, :issue:`41118`, :issue:`41133`, :issue:`47834`)
- Enforced :meth:`Rolling.count` with ``min_periods=None`` to default to the size of the window (:issue:`31302`)
- Renamed ``fname`` to ``path`` in :meth:`DataFrame.to_parquet`, :meth:`DataFrame.to_stata` and :meth:`DataFrame.to_feather` (:issue:`30338`)
- Enforced disallowing indexing a :class:`Series` with a single item list with a slice (e.g. ``ser[[slice(0, 2)]]``). Either convert the list to tuple, or pass the slice directly instead (:issue:`31333`)
- Enforced the ``display.max_colwidth`` option to not accept negative integers (:issue:`31569`)
- Removed the ``display.column_space`` option in favor of ``df.to_string(col_space=...)`` (:issue:`47280`)
- Removed the deprecated method ``mad`` from pandas classes (:issue:`11787`)
- Removed the deprecated method ``tshift`` from pandas classes (:issue:`11631`)
- Changed the behavior of :func:`to_datetime` with argument "now" with ``utc=False`` to match ``Timestamp("now")`` (:issue:`18705`)
- Changed behavior of :class:`DataFrame` constructor given floating-point ``data`` and an integer ``dtype``, when the data cannot be cast losslessly, the floating point dtype is retained, matching :class:`Series` behavior (:issue:`41170`)
- Changed behavior of :class:`DataFrame` constructor when passed a ``dtype`` (other than int) that the data cannot be cast to; it now raises instead of silently ignoring the dtype (:issue:`41733`)
- Changed the behavior of :class:`Series` constructor, it will no longer infer a datetime64 or timedelta64 dtype from string entries (:issue:`41731`)
- Changed behavior of :class:`Index` constructor when passed a ``SparseArray`` or ``SparseDtype`` to retain that dtype instead of casting to ``numpy.ndarray`` (:issue:`43930`)
<<<<<<< HEAD
- Removed the deprecated ``base`` and ``loffset`` arguments from :meth:`pandas.DataFrame.resample`, :meth:`pandas.Series.resample` and :class:`pandas.Grouper`. Use ``offset`` or ``origin`` instead (:issue:`31809`)
=======
- Changed behavior of :meth:`DataFrame.any` and :meth:`DataFrame.all` with ``bool_only=True``; object-dtype columns with all-bool values will no longer be included, manually cast to ``bool`` dtype first (:issue:`46188`)
-
>>>>>>> d97e7bed

.. ---------------------------------------------------------------------------
.. _whatsnew_200.performance:

Performance improvements
~~~~~~~~~~~~~~~~~~~~~~~~
- Performance improvement in :meth:`.DataFrameGroupBy.median` and :meth:`.SeriesGroupBy.median` and :meth:`.GroupBy.cumprod` for nullable dtypes (:issue:`37493`)
- Performance improvement in :meth:`MultiIndex.argsort` and :meth:`MultiIndex.sort_values` (:issue:`48406`)
- Performance improvement in :meth:`MultiIndex.size` (:issue:`48723`)
- Performance improvement in :meth:`MultiIndex.union` without missing values and without duplicates (:issue:`48505`, :issue:`48752`)
- Performance improvement in :meth:`MultiIndex.difference` (:issue:`48606`)
- Performance improvement in :class:`MultiIndex` set operations with sort=None (:issue:`49010`)
- Performance improvement in :meth:`.DataFrameGroupBy.mean`, :meth:`.SeriesGroupBy.mean`, :meth:`.DataFrameGroupBy.var`, and :meth:`.SeriesGroupBy.var` for extension array dtypes (:issue:`37493`)
- Performance improvement in :meth:`MultiIndex.isin` when ``level=None`` (:issue:`48622`)
- Performance improvement in :meth:`Index.union` and :meth:`MultiIndex.union` when index contains duplicates (:issue:`48900`)
- Performance improvement for :meth:`Series.value_counts` with nullable dtype (:issue:`48338`)
- Performance improvement for :class:`Series` constructor passing integer numpy array with nullable dtype (:issue:`48338`)
- Performance improvement for :class:`DatetimeIndex` constructor passing a list (:issue:`48609`)
- Performance improvement in :func:`merge` and :meth:`DataFrame.join` when joining on a sorted :class:`MultiIndex` (:issue:`48504`)
- Performance improvement in :meth:`DataFrame.loc` and :meth:`Series.loc` for tuple-based indexing of a :class:`MultiIndex` (:issue:`48384`)
- Performance improvement for :meth:`MultiIndex.unique` (:issue:`48335`)
- Performance improvement for :func:`concat` with extension array backed indexes (:issue:`49128`, :issue:`49178`)
- Reduce memory usage of :meth:`DataFrame.to_pickle`/:meth:`Series.to_pickle` when using BZ2 or LZMA (:issue:`49068`)
- Performance improvement for :class:`~arrays.StringArray` constructor passing a numpy array with type ``np.str_`` (:issue:`49109`)
- Performance improvement in :meth:`~arrays.ArrowExtensionArray.factorize` (:issue:`49177`)
- Performance improvement in :meth:`DataFrame.join` when joining on a subset of a :class:`MultiIndex` (:issue:`48611`)
- Performance improvement for :meth:`MultiIndex.intersection` (:issue:`48604`)
- Performance improvement in ``var`` for nullable dtypes (:issue:`48379`).
- Performance improvements to :func:`read_sas` (:issue:`47403`, :issue:`47405`, :issue:`47656`, :issue:`48502`)
- Memory improvement in :meth:`RangeIndex.sort_values` (:issue:`48801`)
- Performance improvement in :class:`DataFrameGroupBy` and :class:`SeriesGroupBy` when ``by`` is a categorical type and ``sort=False`` (:issue:`48976`)

.. ---------------------------------------------------------------------------
.. _whatsnew_200.bug_fixes:

Bug fixes
~~~~~~~~~

Categorical
^^^^^^^^^^^
- Bug in :meth:`Categorical.set_categories` losing dtype information (:issue:`48812`)
- Bug in :meth:`DataFrame.groupby` and :meth:`Series.groupby` would reorder categories when used as a grouper (:issue:`48749`)

Datetimelike
^^^^^^^^^^^^
- Bug in :func:`pandas.infer_freq`, raising ``TypeError`` when inferred on :class:`RangeIndex` (:issue:`47084`)
- Bug in :func:`to_datetime` was raising on invalid offsets with ``errors='coerce'`` and ``infer_datetime_format=True`` (:issue:`48633`)
- Bug in :class:`DatetimeIndex` constructor failing to raise when ``tz=None`` is explicitly specified in conjunction with timezone-aware ``dtype`` or data (:issue:`48659`)
- Bug in subtracting a ``datetime`` scalar from :class:`DatetimeIndex` failing to retain the original ``freq`` attribute (:issue:`48818`)
-

Timedelta
^^^^^^^^^
- Bug in :func:`to_timedelta` raising error when input has nullable dtype ``Float64`` (:issue:`48796`)
- Bug in :class:`Timedelta` constructor incorrectly raising instead of returning ``NaT`` when given a ``np.timedelta64("nat")`` (:issue:`48898`)
- Bug in :class:`Timedelta` constructor failing to raise when passed both a :class:`Timedelta` object and keywords (e.g. days, seconds) (:issue:`48898`)
-

Timezones
^^^^^^^^^
-
-

Numeric
^^^^^^^
- Bug in :meth:`DataFrame.add` cannot apply ufunc when inputs contain mixed DataFrame type and Series type (:issue:`39853`)
-

Conversion
^^^^^^^^^^
- Bug in constructing :class:`Series` with ``int64`` dtype from a string list raising instead of casting (:issue:`44923`)
- Bug in :meth:`DataFrame.eval` incorrectly raising an ``AttributeError`` when there are negative values in function call (:issue:`46471`)
- Bug in :meth:`Series.convert_dtypes` not converting dtype to nullable dtype when :class:`Series` contains ``NA`` and has dtype ``object`` (:issue:`48791`)
- Bug where any :class:`ExtensionDtype` subclass with ``kind="M"`` would be interpreted as a timezone type (:issue:`34986`)
- Bug in :class:`.arrays.ArrowExtensionArray` that would raise ``NotImplementedError`` when passed a sequence of strings or binary (:issue:`49172`)

Strings
^^^^^^^
-
-

Interval
^^^^^^^^
-
-

Indexing
^^^^^^^^
- Bug in :meth:`DataFrame.reindex` filling with wrong values when indexing columns and index for ``uint`` dtypes (:issue:`48184`)
- Bug in :meth:`DataFrame.loc` coercing dtypes when setting values with a list indexer (:issue:`49159`)
- Bug in :meth:`DataFrame.__setitem__` raising ``ValueError`` when right hand side is :class:`DataFrame` with :class:`MultiIndex` columns (:issue:`49121`)
- Bug in :meth:`DataFrame.reindex` casting dtype to ``object`` when :class:`DataFrame` has single extension array column when re-indexing ``columns`` and ``index`` (:issue:`48190`)
- Bug in :func:`~DataFrame.describe` when formatting percentiles in the resulting index showed more decimals than needed (:issue:`46362`)
- Bug in :meth:`DataFrame.compare` does not recognize differences when comparing ``NA`` with value in nullable dtypes (:issue:`48939`)
-

Missing
^^^^^^^
- Bug in :meth:`Index.equals` raising ``TypeError`` when :class:`Index` consists of tuples that contain ``NA`` (:issue:`48446`)
- Bug in :meth:`Series.map` caused incorrect result when data has NaNs and defaultdict mapping was used (:issue:`48813`)
- Bug in :class:`NA` raising a ``TypeError`` instead of return :class:`NA` when performing a binary operation with a ``bytes`` object (:issue:`49108`)

MultiIndex
^^^^^^^^^^
- Bug in :meth:`MultiIndex.argsort` raising ``TypeError`` when index contains :attr:`NA` (:issue:`48495`)
- Bug in :meth:`MultiIndex.difference` losing extension array dtype (:issue:`48606`)
- Bug in :class:`MultiIndex.set_levels` raising ``IndexError`` when setting empty level (:issue:`48636`)
- Bug in :meth:`MultiIndex.unique` losing extension array dtype (:issue:`48335`)
- Bug in :meth:`MultiIndex.intersection` losing extension array (:issue:`48604`)
- Bug in :meth:`MultiIndex.union` losing extension array (:issue:`48498`, :issue:`48505`, :issue:`48900`)
- Bug in :meth:`MultiIndex.union` not sorting when sort=None and index contains missing values (:issue:`49010`)
- Bug in :meth:`MultiIndex.append` not checking names for equality (:issue:`48288`)
- Bug in :meth:`MultiIndex.symmetric_difference` losing extension array (:issue:`48607`)
-

I/O
^^^
- Bug in :func:`read_sas` caused fragmentation of :class:`DataFrame` and raised :class:`.errors.PerformanceWarning` (:issue:`48595`)
- Improved error message in :func:`read_excel` by including the offending sheet name when an exception is raised while reading a file (:issue:`48706`)
- Bug when a pickling a subset PyArrow-backed data that would serialize the entire data instead of the subset (:issue:`42600`)
- Bug in :func:`read_csv` for a single-line csv with fewer columns than ``names`` raised :class:`.errors.ParserError` with ``engine="c"`` (:issue:`47566`)
-

Period
^^^^^^
- Bug in :meth:`Period.strftime` and :meth:`PeriodIndex.strftime`, raising ``UnicodeDecodeError`` when a locale-specific directive was passed (:issue:`46319`)
-

Plotting
^^^^^^^^
- ``ax.set_xlim`` was sometimes raising ``UserWarning`` which users couldn't address due to ``set_xlim`` not accepting parsing arguments - the converter now uses :func:`Timestamp` instead (:issue:`49148`)
-

Groupby/resample/rolling
^^^^^^^^^^^^^^^^^^^^^^^^
- Bug in :class:`.ExponentialMovingWindow` with ``online`` not raising a ``NotImplementedError`` for unsupported operations (:issue:`48834`)
- Bug in :meth:`DataFrameGroupBy.sample` raises ``ValueError`` when the object is empty (:issue:`48459`)
- Bug in :meth:`Series.groupby` raises ``ValueError`` when an entry of the index is equal to the name of the index (:issue:`48567`)
- Bug in :meth:`DataFrameGroupBy.resample` produces inconsistent results when passing empty DataFrame (:issue:`47705`)
-

Reshaping
^^^^^^^^^
- Bug in :meth:`DataFrame.pivot_table` raising ``TypeError`` for nullable dtype and ``margins=True`` (:issue:`48681`)
- Bug in :meth:`DataFrame.unstack` and :meth:`Series.unstack` unstacking wrong level of :class:`MultiIndex` when :class:`MultiIndex` has mixed names (:issue:`48763`)
- Bug in :meth:`DataFrame.pivot` not respecting ``None`` as column name (:issue:`48293`)
- Bug in :func:`join` when ``left_on`` or ``right_on`` is or includes a :class:`CategoricalIndex` incorrectly raising ``AttributeError`` (:issue:`48464`)
-

Sparse
^^^^^^
-
-

ExtensionArray
^^^^^^^^^^^^^^
- Bug in :meth:`Series.mean` overflowing unnecessarily with nullable integers (:issue:`48378`)
- Bug when concatenating an empty DataFrame with an ExtensionDtype to another DataFrame with the same ExtensionDtype, the resulting dtype turned into object (:issue:`48510`)
-

Styler
^^^^^^
-
-

Metadata
^^^^^^^^
- Fixed metadata propagation in :meth:`DataFrame.corr` and :meth:`DataFrame.cov` (:issue:`28283`)
-

Other
^^^^^

.. ***DO NOT USE THIS SECTION***

-
-

.. ---------------------------------------------------------------------------
.. _whatsnew_200.contributors:

Contributors
~~~~~~~~~~~~<|MERGE_RESOLUTION|>--- conflicted
+++ resolved
@@ -273,12 +273,9 @@
 - Changed behavior of :class:`DataFrame` constructor when passed a ``dtype`` (other than int) that the data cannot be cast to; it now raises instead of silently ignoring the dtype (:issue:`41733`)
 - Changed the behavior of :class:`Series` constructor, it will no longer infer a datetime64 or timedelta64 dtype from string entries (:issue:`41731`)
 - Changed behavior of :class:`Index` constructor when passed a ``SparseArray`` or ``SparseDtype`` to retain that dtype instead of casting to ``numpy.ndarray`` (:issue:`43930`)
-<<<<<<< HEAD
 - Removed the deprecated ``base`` and ``loffset`` arguments from :meth:`pandas.DataFrame.resample`, :meth:`pandas.Series.resample` and :class:`pandas.Grouper`. Use ``offset`` or ``origin`` instead (:issue:`31809`)
-=======
 - Changed behavior of :meth:`DataFrame.any` and :meth:`DataFrame.all` with ``bool_only=True``; object-dtype columns with all-bool values will no longer be included, manually cast to ``bool`` dtype first (:issue:`46188`)
 -
->>>>>>> d97e7bed
 
 .. ---------------------------------------------------------------------------
 .. _whatsnew_200.performance:
