--- conflicted
+++ resolved
@@ -314,11 +314,8 @@
 - Changed behavior of :meth:`DataFrame.any` and :meth:`DataFrame.all` with ``bool_only=True``; object-dtype columns with all-bool values will no longer be included, manually cast to ``bool`` dtype first (:issue:`46188`)
 - Changed behavior of comparison of a :class:`Timestamp` with a ``datetime.date`` object; these now compare as un-equal and raise on inequality comparisons, matching the ``datetime.datetime`` behavior (:issue:`36131`)
 - Enforced deprecation of silently dropping columns that raised a ``TypeError`` in :class:`Series.transform` and :class:`DataFrame.transform` when used with a list or dictionary (:issue:`43740`)
-<<<<<<< HEAD
+- Change behavior of :meth:`DataFrame.apply` with list-like so that any partial failure will raise an error (:issue:`43740`)
 - Removed ``na_sentinel`` argument from :func:`factorize`, :meth:`.Index.factorize`, and :meth:`.ExtensionArray.factorize` (:issue:`47157`)
-=======
-- Change behavior of :meth:`DataFrame.apply` with list-like so that any partial failure will raise an error (:issue:`43740`)
->>>>>>> 9820edc1
 
 .. ---------------------------------------------------------------------------
 .. _whatsnew_200.performance:
