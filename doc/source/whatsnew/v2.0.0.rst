.. _whatsnew_200:

What's new in 2.0.0 (March XX, 2023)
------------------------------------

These are the changes in pandas 2.0.0. See :ref:`release` for a full changelog
including other versions of pandas.

{{ header }}

.. ---------------------------------------------------------------------------
.. _whatsnew_200.enhancements:

Enhancements
~~~~~~~~~~~~

.. _whatsnew_200.enhancements.optional_dependency_management_pip:

Installing optional dependencies with pip extras
^^^^^^^^^^^^^^^^^^^^^^^^^^^^^^^^^^^^^^^^^^^^^^^^
When installing pandas using pip, sets of optional dependencies can also be installed by specifying extras.

.. code-block:: bash

  pip install "pandas[performance, aws]>=2.0.0"

The available extras, found in the :ref:`installation guide<install.dependencies>`, are
``[all, performance, computation, timezone, fss, aws, gcp, excel, parquet, feather, hdf5, spss, postgresql, mysql,
sql-other, html, xml, plot, output_formatting, clipboard, compression, test]`` (:issue:`39164`).

.. _whatsnew_200.enhancements.index_can_hold_numpy_numeric_dtypes:

:class:`Index` can now hold numpy numeric dtypes
^^^^^^^^^^^^^^^^^^^^^^^^^^^^^^^^^^^^^^^^^^^^^^^^

It is now possible to use any numpy numeric dtype in a :class:`Index` (:issue:`42717`).

Previously it was only possible to use ``int64``, ``uint64`` & ``float64`` dtypes:

.. code-block:: ipython

    In [1]: pd.Index([1, 2, 3], dtype=np.int8)
    Out[1]: Int64Index([1, 2, 3], dtype="int64")
    In [2]: pd.Index([1, 2, 3], dtype=np.uint16)
    Out[2]: UInt64Index([1, 2, 3], dtype="uint64")
    In [3]: pd.Index([1, 2, 3], dtype=np.float32)
    Out[3]: Float64Index([1.0, 2.0, 3.0], dtype="float64")

:class:`Int64Index`, :class:`UInt64Index` & :class:`Float64Index` were deprecated in pandas
version 1.4 and have now been removed. Instead :class:`Index` should be used directly, and
can it now take all numpy numeric dtypes, i.e.
``int8``/ ``int16``/``int32``/``int64``/``uint8``/``uint16``/``uint32``/``uint64``/``float32``/``float64`` dtypes:

.. ipython:: python

    pd.Index([1, 2, 3], dtype=np.int8)
    pd.Index([1, 2, 3], dtype=np.uint16)
    pd.Index([1, 2, 3], dtype=np.float32)

The ability for :class:`Index` to hold the numpy numeric dtypes has meant some changes in Pandas
functionality. In particular, operations that previously were forced to create 64-bit indexes,
can now create indexes with lower bit sizes, e.g. 32-bit indexes.

Below is a possibly non-exhaustive list of changes:

1. Instantiating using a numpy numeric array now follows the dtype of the numpy array.
   Previously, all indexes created from numpy numeric arrays were forced to 64-bit. Now,
   for example, ``Index(np.array([1, 2, 3]))`` will be ``int32`` on 32-bit systems, where
   it previously would have been ``int64``` even on 32-bit systems.
   Instantiating :class:`Index` using a list of numbers will still return 64bit dtypes,
   e.g. ``Index([1, 2, 3])`` will have a ``int64`` dtype, which is the same as previously.
2. The various numeric datetime attributes of :class:`DatetimeIndex` (:attr:`~DatetimeIndex.day`,
   :attr:`~DatetimeIndex.month`, :attr:`~DatetimeIndex.year` etc.) were previously in of
   dtype ``int64``, while they were ``int32`` for :class:`arrays.DatetimeArray`. They are now
   ``int32`` on :class:`DatetimeIndex` also:

   .. ipython:: python

       idx = pd.date_range(start='1/1/2018', periods=3, freq='M')
       idx.array.year
       idx.year

3. Level dtypes on Indexes from :meth:`Series.sparse.from_coo` are now of dtype ``int32``,
   the same as they are on the ``rows``/``cols`` on a scipy sparse matrix. Previously they
   were of dtype ``int64``.

   .. ipython:: python

       from scipy import sparse
       A = sparse.coo_matrix(
           ([3.0, 1.0, 2.0], ([1, 0, 0], [0, 2, 3])), shape=(3, 4)
       )
       ser = pd.Series.sparse.from_coo(A)
       ser.index.dtypes

4. :class:`Index` cannot be instantiated using a float16 dtype. Previously instantiating
   an :class:`Index` using dtype ``float16`` resulted in a :class:`Float64Index` with a
   ``float64`` dtype. It row raises a ``NotImplementedError``:

   .. ipython:: python
       :okexcept:

       pd.Index([1, 2, 3], dtype=np.float16)


.. _whatsnew_200.enhancements.io_use_nullable_dtypes_and_dtype_backend:

Configuration option, ``mode.dtype_backend``, to return pyarrow-backed dtypes
^^^^^^^^^^^^^^^^^^^^^^^^^^^^^^^^^^^^^^^^^^^^^^^^^^^^^^^^^^^^^^^^^^^^^^^^^^^^^

The ``use_nullable_dtypes`` keyword argument has been expanded to the following functions to enable automatic conversion to nullable dtypes (:issue:`36712`)

* :func:`read_csv`
* :func:`read_clipboard`
* :func:`read_fwf`
* :func:`read_excel`
* :func:`read_html`
* :func:`read_xml`
* :func:`read_json`
* :func:`read_sql`
* :func:`read_sql_query`
* :func:`read_sql_table`
* :func:`read_orc`
* :func:`read_feather`
* :func:`read_spss`
* :func:`to_numeric`

To simplify opting-in to nullable dtypes for these functions, a new option ``nullable_dtypes`` was added that allows setting
the keyword argument globally to ``True`` if not specified directly. The option can be enabled
through:

.. ipython:: python

    pd.options.mode.nullable_dtypes = True

The option will only work for functions with the keyword ``use_nullable_dtypes``.

Additionally a new global configuration, ``mode.dtype_backend`` can now be used in conjunction with the parameter ``use_nullable_dtypes=True`` in the following functions
to select the nullable dtypes implementation.

* :func:`read_csv`
* :func:`read_clipboard`
* :func:`read_fwf`
* :func:`read_excel`
* :func:`read_html`
* :func:`read_xml`
* :func:`read_json`
* :func:`read_sql`
* :func:`read_sql_query`
* :func:`read_sql_table`
* :func:`read_parquet`
* :func:`read_orc`
* :func:`read_feather`
* :func:`read_spss`
* :func:`to_numeric`


And the following methods will also utilize the ``mode.dtype_backend`` option.

* :meth:`DataFrame.convert_dtypes`
* :meth:`Series.convert_dtypes`

By default, ``mode.dtype_backend`` is set to ``"pandas"`` to return existing, numpy-backed nullable dtypes, but it can also
be set to ``"pyarrow"`` to return pyarrow-backed, nullable :class:`ArrowDtype` (:issue:`48957`, :issue:`49997`).

.. ipython:: python

    import io
    data = io.StringIO("""a,b,c,d,e,f,g,h,i
        1,2.5,True,a,,,,,
        3,4.5,False,b,6,7.5,True,a,
    """)
    with pd.option_context("mode.dtype_backend", "pandas"):
        df = pd.read_csv(data, use_nullable_dtypes=True)
    df.dtypes

    data.seek(0)
    with pd.option_context("mode.dtype_backend", "pyarrow"):
        df_pyarrow = pd.read_csv(data, use_nullable_dtypes=True, engine="pyarrow")
    df_pyarrow.dtypes

Copy-on-Write improvements
^^^^^^^^^^^^^^^^^^^^^^^^^^

- A new lazy copy mechanism that defers the copy until the object in question is modified
  was added to the following methods:

  - :meth:`DataFrame.reset_index` / :meth:`Series.reset_index`
  - :meth:`DataFrame.set_index`
  - :meth:`DataFrame.set_axis` / :meth:`Series.set_axis`
  - :meth:`DataFrame.set_flags` / :meth:`Series.set_flags`
  - :meth:`DataFrame.rename_axis` / :meth:`Series.rename_axis`
  - :meth:`DataFrame.reindex` / :meth:`Series.reindex`
  - :meth:`DataFrame.reindex_like` / :meth:`Series.reindex_like`
  - :meth:`DataFrame.assign`
  - :meth:`DataFrame.drop`
  - :meth:`DataFrame.dropna` / :meth:`Series.dropna`
  - :meth:`DataFrame.select_dtypes`
  - :meth:`DataFrame.align` / :meth:`Series.align`
  - :meth:`Series.to_frame`
  - :meth:`DataFrame.rename` / :meth:`Series.rename`
  - :meth:`DataFrame.add_prefix` / :meth:`Series.add_prefix`
  - :meth:`DataFrame.add_suffix` / :meth:`Series.add_suffix`
  - :meth:`DataFrame.drop_duplicates` / :meth:`Series.drop_duplicates`
  - :meth:`DataFrame.droplevel` / :meth:`Series.droplevel`
  - :meth:`DataFrame.reorder_levels` / :meth:`Series.reorder_levels`
  - :meth:`DataFrame.between_time` / :meth:`Series.between_time`
  - :meth:`DataFrame.filter` / :meth:`Series.filter`
  - :meth:`DataFrame.head` / :meth:`Series.head`
  - :meth:`DataFrame.tail` / :meth:`Series.tail`
  - :meth:`DataFrame.isetitem`
  - :meth:`DataFrame.pipe` / :meth:`Series.pipe`
  - :meth:`DataFrame.pop` / :meth:`Series.pop`
  - :meth:`DataFrame.replace` / :meth:`Series.replace`
  - :meth:`DataFrame.shift` / :meth:`Series.shift`
  - :meth:`DataFrame.sort_index` / :meth:`Series.sort_index`
  - :meth:`DataFrame.sort_values` / :meth:`Series.sort_values`
  - :meth:`DataFrame.squeeze` / :meth:`Series.squeeze`
  - :meth:`DataFrame.swapaxes`
  - :meth:`DataFrame.swaplevel` / :meth:`Series.swaplevel`
  - :meth:`DataFrame.take` / :meth:`Series.take`
  - :meth:`DataFrame.to_timestamp` / :meth:`Series.to_timestamp`
  - :meth:`DataFrame.to_period` / :meth:`Series.to_period`
  - :meth:`DataFrame.truncate`
  - :meth:`DataFrame.iterrows`
  - :meth:`DataFrame.tz_convert` / :meth:`Series.tz_localize`
  - :meth:`DataFrame.fillna` / :meth:`Series.fillna`
  - :meth:`DataFrame.interpolate` / :meth:`Series.interpolate`
  - :meth:`DataFrame.ffill` / :meth:`Series.ffill`
  - :meth:`DataFrame.bfill` / :meth:`Series.bfill`
  - :meth:`DataFrame.where` / :meth:`Series.where`
  - :meth:`DataFrame.infer_objects` / :meth:`Series.infer_objects`
  - :meth:`DataFrame.astype` / :meth:`Series.astype`
  - :meth:`DataFrame.convert_dtypes` / :meth:`Series.convert_dtypes`
  - :func:`concat`

  These methods return views when Copy-on-Write is enabled, which provides a significant
  performance improvement compared to the regular execution (:issue:`49473`).

- Accessing a single column of a DataFrame as a Series (e.g. ``df["col"]``) now always
  returns a new object every time it is constructed when Copy-on-Write is enabled (not
  returning multiple times an identical, cached Series object). This ensures that those
  Series objects correctly follow the Copy-on-Write rules (:issue:`49450`)

- The :class:`Series` constructor will now create a lazy copy (deferring the copy until
  a modification to the data happens) when constructing a Series from an existing
  Series with the default of ``copy=False`` (:issue:`50471`)

- The :class:`DataFrame` constructor will now create a lazy copy (deferring the copy until
  a modification to the data happens) when constructing from an existing
  :class:`DataFrame` with the default of ``copy=False`` (:issue:`51239`)

- The :class:`DataFrame` constructor, when constructing a DataFrame from a dictionary
  of Series objects and specifying ``copy=False``, will now use a lazy copy
  of those Series objects for the columns of the DataFrame (:issue:`50777`)

- Trying to set values using chained assignment (for example, ``df["a"][1:3] = 0``)
  will now always raise an exception when Copy-on-Write is enabled. In this mode,
  chained assignment can never work because we are always setting into a temporary
  object that is the result of an indexing operation (getitem), which under
  Copy-on-Write always behaves as a copy. Thus, assigning through a chain
  can never update the original Series or DataFrame. Therefore, an informative
  error is raised to the user instead of silently doing nothing (:issue:`49467`)

- :meth:`DataFrame.replace` will now respect the Copy-on-Write mechanism
  when ``inplace=True``.

- :meth:`DataFrame.transpose` will now respect the Copy-on-Write mechanism.

- Arithmetic operations that can be inplace, e.g. ``ser *= 2`` will now respect the
  Copy-on-Write mechanism.

Copy-on-Write can be enabled through one of

.. code-block:: python

    pd.set_option("mode.copy_on_write", True)


.. code-block:: python

    pd.options.mode.copy_on_write = True

Alternatively, copy on write can be enabled locally through:

.. code-block:: python

    with pd.option_context("mode.copy_on_write", True):
        ...

.. _whatsnew_200.enhancements.other:

Other enhancements
^^^^^^^^^^^^^^^^^^
- Added support for ``str`` accessor methods when using :class:`ArrowDtype`  with a ``pyarrow.string`` type (:issue:`50325`)
- Added support for ``dt`` accessor methods when using :class:`ArrowDtype` with a ``pyarrow.timestamp`` type (:issue:`50954`)
- :func:`read_sas` now supports using ``encoding='infer'`` to correctly read and use the encoding specified by the sas file. (:issue:`48048`)
- :meth:`.DataFrameGroupBy.quantile`, :meth:`.SeriesGroupBy.quantile` and :meth:`.DataFrameGroupBy.std` now preserve nullable dtypes instead of casting to numpy dtypes (:issue:`37493`)
- :meth:`.DataFrameGroupBy.std`, :meth:`.SeriesGroupBy.std` now support datetime64, timedelta64, and :class:`DatetimeTZDtype` dtypes (:issue:`48481`)
- :meth:`Series.add_suffix`, :meth:`DataFrame.add_suffix`, :meth:`Series.add_prefix` and :meth:`DataFrame.add_prefix` support an ``axis`` argument. If ``axis`` is set, the default behaviour of which axis to consider can be overwritten (:issue:`47819`)
- :func:`.testing.assert_frame_equal` now shows the first element where the DataFrames differ, analogously to ``pytest``'s output (:issue:`47910`)
- Added ``index`` parameter to :meth:`DataFrame.to_dict` (:issue:`46398`)
- Added support for extension array dtypes in :func:`merge` (:issue:`44240`)
- Added metadata propagation for binary operators on :class:`DataFrame` (:issue:`28283`)
- Added ``cumsum``, ``cumprod``, ``cummin`` and ``cummax`` to the ``ExtensionArray`` interface via ``_accumulate`` (:issue:`28385`)
- :class:`.CategoricalConversionWarning`, :class:`.InvalidComparison`, :class:`.InvalidVersion`, :class:`.LossySetitemError`, and :class:`.NoBufferPresent` are now exposed in ``pandas.errors`` (:issue:`27656`)
- Fix ``test`` optional_extra by adding missing test package ``pytest-asyncio`` (:issue:`48361`)
- :func:`DataFrame.astype` exception message thrown improved to include column name when type conversion is not possible. (:issue:`47571`)
- :func:`date_range` now supports a ``unit`` keyword ("s", "ms", "us", or "ns") to specify the desired resolution of the output index (:issue:`49106`)
- :func:`timedelta_range` now supports a ``unit`` keyword ("s", "ms", "us", or "ns") to specify the desired resolution of the output index (:issue:`49824`)
- :meth:`DataFrame.to_json` now supports a ``mode`` keyword with supported inputs 'w' and 'a'. Defaulting to 'w', 'a' can be used when lines=True and orient='records' to append record oriented json lines to an existing json file. (:issue:`35849`)
- Added ``name`` parameter to :meth:`IntervalIndex.from_breaks`, :meth:`IntervalIndex.from_arrays` and :meth:`IntervalIndex.from_tuples` (:issue:`48911`)
- Improve exception message when using :func:`.testing.assert_frame_equal` on a :class:`DataFrame` to include the column that is compared (:issue:`50323`)
- Improved error message for :func:`merge_asof` when join-columns were duplicated (:issue:`50102`)
- Added support for extension array dtypes to :func:`get_dummies` (:issue:`32430`)
- Added :meth:`Index.infer_objects` analogous to :meth:`Series.infer_objects` (:issue:`50034`)
- Added ``copy`` parameter to :meth:`Series.infer_objects` and :meth:`DataFrame.infer_objects`, passing ``False`` will avoid making copies for series or columns that are already non-object or where no better dtype can be inferred (:issue:`50096`)
- :meth:`DataFrame.plot.hist` now recognizes ``xlabel`` and ``ylabel`` arguments (:issue:`49793`)
- :meth:`Series.drop_duplicates` has gained ``ignore_index`` keyword to reset index (:issue:`48304`)
- :meth:`Series.dropna` and :meth:`DataFrame.dropna` has gained ``ignore_index`` keyword to reset index (:issue:`31725`)
- Improved error message in :func:`to_datetime` for non-ISO8601 formats, informing users about the position of the first error (:issue:`50361`)
- Improved error message when trying to align :class:`DataFrame` objects (for example, in :func:`DataFrame.compare`) to clarify that "identically labelled" refers to both index and columns (:issue:`50083`)
- Added support for :meth:`Index.min` and :meth:`Index.max` for pyarrow string dtypes (:issue:`51397`)
- Added :meth:`DatetimeIndex.as_unit` and :meth:`TimedeltaIndex.as_unit` to convert to different resolutions; supported resolutions are "s", "ms", "us", and "ns" (:issue:`50616`)
- Added :meth:`Series.dt.unit` and :meth:`Series.dt.as_unit` to convert to different resolutions; supported resolutions are "s", "ms", "us", and "ns" (:issue:`51223`)
- Added new argument ``dtype`` to :func:`read_sql` to be consistent with :func:`read_sql_query` (:issue:`50797`)
- :func:`read_csv`, :func:`read_table`, :func:`read_fwf` and :func:`read_excel` now accept ``date_format`` (:issue:`50601`)
- :func:`to_datetime` now accepts ``"ISO8601"`` as an argument to ``format``, which will match any ISO8601 string (but possibly not identically-formatted) (:issue:`50411`)
- :func:`to_datetime` now accepts ``"mixed"`` as an argument to ``format``, which will infer the format for each element individually (:issue:`50972`)
- Added new argument ``engine`` to :func:`read_json` to support parsing JSON with pyarrow by specifying ``engine="pyarrow"`` (:issue:`48893`)
- Added support for SQLAlchemy 2.0 (:issue:`40686`)
- :class:`Index` set operations :meth:`Index.union`, :meth:`Index.intersection`, :meth:`Index.difference`, and :meth:`Index.symmetric_difference` now support ``sort=True``, which will always return a sorted result, unlike the default ``sort=None`` which does not sort in some cases (:issue:`25151`)

.. ---------------------------------------------------------------------------
.. _whatsnew_200.notable_bug_fixes:

Notable bug fixes
~~~~~~~~~~~~~~~~~

These are bug fixes that might have notable behavior changes.

.. _whatsnew_200.notable_bug_fixes.cumsum_cumprod_overflow:

:meth:`.DataFrameGroupBy.cumsum` and :meth:`.DataFrameGroupBy.cumprod` overflow instead of lossy casting to float
^^^^^^^^^^^^^^^^^^^^^^^^^^^^^^^^^^^^^^^^^^^^^^^^^^^^^^^^^^^^^^^^^^^^^^^^^^^^^^^^^^^^^^^^^^^^^^^^^^^^^^^^^^^^^^^^^

In previous versions we cast to float when applying ``cumsum`` and ``cumprod`` which
lead to incorrect results even if the result could be hold by ``int64`` dtype.
Additionally, the aggregation overflows consistent with numpy and the regular
:meth:`DataFrame.cumprod` and :meth:`DataFrame.cumsum` methods when the limit of
``int64`` is reached (:issue:`37493`).

*Old Behavior*

.. code-block:: ipython

    In [1]: df = pd.DataFrame({"key": ["b"] * 7, "value": 625})
    In [2]: df.groupby("key")["value"].cumprod()[5]
    Out[2]: 5.960464477539062e+16

We return incorrect results with the 6th value.

*New Behavior*

.. ipython:: python

    df = pd.DataFrame({"key": ["b"] * 7, "value": 625})
    df.groupby("key")["value"].cumprod()

We overflow with the 7th value, but the 6th value is still correct.

.. _whatsnew_200.notable_bug_fixes.groupby_nth_filter:

:meth:`.DataFrameGroupBy.nth` and :meth:`.SeriesGroupBy.nth` now behave as filtrations
^^^^^^^^^^^^^^^^^^^^^^^^^^^^^^^^^^^^^^^^^^^^^^^^^^^^^^^^^^^^^^^^^^^^^^^^^^^^^^^^^^^^^^

In previous versions of pandas, :meth:`.DataFrameGroupBy.nth` and
:meth:`.SeriesGroupBy.nth` acted as if they were aggregations. However, for most
inputs ``n``, they may return either zero or multiple rows per group. This means
that they are filtrations, similar to e.g. :meth:`.DataFrameGroupBy.head`. pandas
now treats them as filtrations (:issue:`13666`).

.. ipython:: python

    df = pd.DataFrame({"a": [1, 1, 2, 1, 2], "b": [np.nan, 2.0, 3.0, 4.0, 5.0]})
    gb = df.groupby("a")

*Old Behavior*

.. code-block:: ipython

    In [5]: gb.nth(n=1)
    Out[5]:
       A    B
    1  1  2.0
    4  2  5.0

*New Behavior*

.. ipython:: python

    gb.nth(n=1)

In particular, the index of the result is derived from the input by selecting
the appropriate rows. Also, when ``n`` is larger than the group, no rows instead of
``NaN`` is returned.

*Old Behavior*

.. code-block:: ipython

    In [5]: gb.nth(n=3, dropna="any")
    Out[5]:
        B
    A
    1 NaN
    2 NaN

*New Behavior*

.. ipython:: python

    gb.nth(n=3, dropna="any")

.. ---------------------------------------------------------------------------
.. _whatsnew_200.api_breaking:

Backwards incompatible API changes
~~~~~~~~~~~~~~~~~~~~~~~~~~~~~~~~~~

.. _whatsnew_200.api_breaking.unsupported_datetimelike_dtype_arg:

Construction with datetime64 or timedelta64 dtype with unsupported resolution
^^^^^^^^^^^^^^^^^^^^^^^^^^^^^^^^^^^^^^^^^^^^^^^^^^^^^^^^^^^^^^^^^^^^^^^^^^^^^
In past versions, when constructing a :class:`Series` or :class:`DataFrame` and
passing a "datetime64" or "timedelta64" dtype with unsupported resolution
(i.e. anything other than "ns"), pandas would silently replace the given dtype
with its nanosecond analogue:

*Previous behavior*:

.. code-block:: ipython

   In [5]: pd.Series(["2016-01-01"], dtype="datetime64[s]")
   Out[5]:
   0   2016-01-01
   dtype: datetime64[ns]

   In [6] pd.Series(["2016-01-01"], dtype="datetime64[D]")
   Out[6]:
   0   2016-01-01
   dtype: datetime64[ns]

In pandas 2.0 we support resolutions "s", "ms", "us", and "ns". When passing
a supported dtype (e.g. "datetime64[s]"), the result now has exactly
the requested dtype:

*New behavior*:

.. ipython:: python

   pd.Series(["2016-01-01"], dtype="datetime64[s]")

With an un-supported dtype, pandas now raises instead of silently swapping in
a supported dtype:

*New behavior*:

.. ipython:: python
   :okexcept:

   pd.Series(["2016-01-01"], dtype="datetime64[D]")

.. _whatsnew_200.api_breaking.value_counts:

Value counts sets the resulting name to ``count``
^^^^^^^^^^^^^^^^^^^^^^^^^^^^^^^^^^^^^^^^^^^^^^^^^
In past versions, when running :meth:`Series.value_counts`, the result would inherit
the original object's name, and the result index would be nameless. This would cause
confusion when resetting the index, and the column names would not correspond with the
column values.
Now, the result name will be ``'count'`` (or ``'proportion'`` if ``normalize=True`` was passed),
and the index will be named after the original object (:issue:`49497`).

*Previous behavior*:

.. code-block:: ipython

    In [8]: pd.Series(['quetzal', 'quetzal', 'elk'], name='animal').value_counts()

    Out[2]:
    quetzal    2
    elk        1
    Name: animal, dtype: int64

*New behavior*:

.. ipython:: python

    pd.Series(['quetzal', 'quetzal', 'elk'], name='animal').value_counts()

Likewise for other ``value_counts`` methods (for example, :meth:`DataFrame.value_counts`).

.. _whatsnew_200.api_breaking.astype_to_unsupported_datetimelike:

Disallow astype conversion to non-supported datetime64/timedelta64 dtypes
^^^^^^^^^^^^^^^^^^^^^^^^^^^^^^^^^^^^^^^^^^^^^^^^^^^^^^^^^^^^^^^^^^^^^^^^^
In previous versions, converting a :class:`Series` or :class:`DataFrame`
from ``datetime64[ns]`` to a different ``datetime64[X]`` dtype would return
with ``datetime64[ns]`` dtype instead of the requested dtype. In pandas 2.0,
support is added for "datetime64[s]", "datetime64[ms]", and "datetime64[us]" dtypes,
so converting to those dtypes gives exactly the requested dtype:

*Previous behavior*:

.. ipython:: python

   idx = pd.date_range("2016-01-01", periods=3)
   ser = pd.Series(idx)

*Previous behavior*:

.. code-block:: ipython

   In [4]: ser.astype("datetime64[s]")
   Out[4]:
   0   2016-01-01
   1   2016-01-02
   2   2016-01-03
   dtype: datetime64[ns]

With the new behavior, we get exactly the requested dtype:

*New behavior*:

.. ipython:: python

   ser.astype("datetime64[s]")

For non-supported resolutions e.g. "datetime64[D]", we raise instead of silently
ignoring the requested dtype:

*New behavior*:

.. ipython:: python
   :okexcept:

   ser.astype("datetime64[D]")

For conversion from ``timedelta64[ns]`` dtypes, the old behavior converted
to a floating point format.

*Previous behavior*:

.. ipython:: python

   idx = pd.timedelta_range("1 Day", periods=3)
   ser = pd.Series(idx)

*Previous behavior*:

.. code-block:: ipython

   In [7]: ser.astype("timedelta64[s]")
   Out[7]:
   0     86400.0
   1    172800.0
   2    259200.0
   dtype: float64

   In [8]: ser.astype("timedelta64[D]")
   Out[8]:
   0    1.0
   1    2.0
   2    3.0
   dtype: float64

The new behavior, as for datetime64, either gives exactly the requested dtype or raises:

*New behavior*:

.. ipython:: python
   :okexcept:

   ser.astype("timedelta64[s]")
   ser.astype("timedelta64[D]")

.. _whatsnew_200.api_breaking.default_to_stdlib_tzinfos:

UTC and fixed-offset timezones default to standard-library tzinfo objects
^^^^^^^^^^^^^^^^^^^^^^^^^^^^^^^^^^^^^^^^^^^^^^^^^^^^^^^^^^^^^^^^^^^^^^^^^
In previous versions, the default ``tzinfo`` object used to represent UTC
was ``pytz.UTC``. In pandas 2.0, we default to ``datetime.timezone.utc`` instead.
Similarly, for timezones represent fixed UTC offsets, we use ``datetime.timezone``
objects instead of ``pytz.FixedOffset`` objects. See (:issue:`34916`)

*Previous behavior*:

.. code-block:: ipython

   In [2]: ts = pd.Timestamp("2016-01-01", tz="UTC")
   In [3]: type(ts.tzinfo)
   Out[3]: pytz.UTC

   In [4]: ts2 = pd.Timestamp("2016-01-01 04:05:06-07:00")
   In [3]: type(ts2.tzinfo)
   Out[5]: pytz._FixedOffset

*New behavior*:

.. ipython:: python

   ts = pd.Timestamp("2016-01-01", tz="UTC")
   type(ts.tzinfo)

   ts2 = pd.Timestamp("2016-01-01 04:05:06-07:00")
   type(ts2.tzinfo)

For timezones that are neither UTC nor fixed offsets, e.g. "US/Pacific", we
continue to default to ``pytz`` objects.

.. _whatsnew_200.api_breaking.zero_len_indexes:

Empty DataFrames/Series will now default to have a ``RangeIndex``
^^^^^^^^^^^^^^^^^^^^^^^^^^^^^^^^^^^^^^^^^^^^^^^^^^^^^^^^^^^^^^^^^

Before, constructing an empty (where ``data`` is ``None`` or an empty list-like argument) :class:`Series` or :class:`DataFrame` without
specifying the axes (``index=None``, ``columns=None``) would return the axes as empty :class:`Index` with object dtype.

Now, the axes return an empty :class:`RangeIndex` (:issue:`49572`).

*Previous behavior*:

.. code-block:: ipython

   In [8]: pd.Series().index
   Out[8]:
   Index([], dtype='object')

   In [9] pd.DataFrame().axes
   Out[9]:
   [Index([], dtype='object'), Index([], dtype='object')]

*New behavior*:

.. ipython:: python

   pd.Series().index
   pd.DataFrame().axes

.. _whatsnew_200.api_breaking.to_latex:

DataFrame to LaTeX has a new render engine
^^^^^^^^^^^^^^^^^^^^^^^^^^^^^^^^^^^^^^^^^^

The existing :meth:`DataFrame.to_latex` has been restructured to utilise the
extended implementation previously available under :meth:`.Styler.to_latex`.
The arguments signature is similar, albeit ``col_space`` has been removed since
it is ignored by LaTeX engines. This render engine also requires ``jinja2`` as a
dependency which needs to be installed, since rendering is based upon jinja2 templates.

The pandas latex options below are no longer used and have been removed. The generic
max rows and columns arguments remain but for this functionality should be replaced
by the Styler equivalents.
The alternative options giving similar functionality are indicated below:

- ``display.latex.escape``: replaced with ``styler.format.escape``,
- ``display.latex.longtable``: replaced with ``styler.latex.environment``,
- ``display.latex.multicolumn``, ``display.latex.multicolumn_format`` and
  ``display.latex.multirow``: replaced with ``styler.sparse.rows``,
  ``styler.sparse.columns``, ``styler.latex.multirow_align`` and
  ``styler.latex.multicol_align``,
- ``display.latex.repr``: replaced with ``styler.render.repr``,
- ``display.max_rows`` and ``display.max_columns``: replace with
  ``styler.render.max_rows``, ``styler.render.max_columns`` and
  ``styler.render.max_elements``.

Note that due to this change some defaults have also changed:

- ``multirow`` now defaults to *True*.
- ``multirow_align`` defaults to *"r"* instead of *"l"*.
- ``multicol_align`` defaults to *"r"* instead of *"l"*.
- ``escape`` now defaults to *False*.

Note that the behaviour of ``_repr_latex_`` is also changed. Previously
setting ``display.latex.repr`` would generate LaTeX only when using nbconvert for a
JupyterNotebook, and not when the user is running the notebook. Now the
``styler.render.repr`` option allows control of the specific output
within JupyterNotebooks for operations (not just on nbconvert). See :issue:`39911`.

.. _whatsnew_200.api_breaking.deps:

Increased minimum versions for dependencies
^^^^^^^^^^^^^^^^^^^^^^^^^^^^^^^^^^^^^^^^^^^
Some minimum supported versions of dependencies were updated.
If installed, we now require:

+-------------------+-----------------+----------+---------+
| Package           | Minimum Version | Required | Changed |
+===================+=================+==========+=========+
| mypy (dev)        | 1.0             |          |    X    |
+-------------------+-----------------+----------+---------+
| pytest (dev)      | 7.0.0           |          |    X    |
+-------------------+-----------------+----------+---------+
| pytest-xdist (dev)| 2.2.0           |          |    X    |
+-------------------+-----------------+----------+---------+
| hypothesis (dev)  | 6.34.2          |          |    X    |
+-------------------+-----------------+----------+---------+
| python-dateutil   | 2.8.2           |    X     |    X    |
+-------------------+-----------------+----------+---------+

For `optional libraries <https://pandas.pydata.org/docs/getting_started/install.html>`_ the general recommendation is to use the latest version.
The following table lists the lowest version per library that is currently being tested throughout the development of pandas.
Optional libraries below the lowest tested version may still work, but are not considered supported.

+-----------------+-----------------+---------+
| Package         | Minimum Version | Changed |
+=================+=================+=========+
| pyarrow         | 7.0.0           |    X    |
+-----------------+-----------------+---------+
| matplotlib      | 3.6.1           |    X    |
+-----------------+-----------------+---------+
| fastparquet     | 0.6.3           |    X    |
+-----------------+-----------------+---------+
| xarray          | 0.21.0          |    X    |
+-----------------+-----------------+---------+

See :ref:`install.dependencies` and :ref:`install.optional_dependencies` for more.

Datetimes are now parsed with a consistent format
^^^^^^^^^^^^^^^^^^^^^^^^^^^^^^^^^^^^^^^^^^^^^^^^^

In the past, :func:`to_datetime` guessed the format for each element independently. This was appropriate for some cases where elements had mixed date formats - however, it would regularly cause problems when users expected a consistent format but the function would switch formats between elements. As of version 2.0.0, parsing will use a consistent format, determined by the first non-NA value (unless the user specifies a format, in which case that is used).

*Old behavior*:

.. code-block:: ipython

   In [1]: ser = pd.Series(['13-01-2000', '12-01-2000'])
   In [2]: pd.to_datetime(ser)
   Out[2]:
   0   2000-01-13
   1   2000-12-01
   dtype: datetime64[ns]

*New behavior*:

.. ipython:: python
    :okwarning:

     ser = pd.Series(['13-01-2000', '12-01-2000'])
     pd.to_datetime(ser)

Note that this affects :func:`read_csv` as well.

If you still need to parse dates with inconsistent formats, you can use
``format='mixed`` (possibly alongside ``dayfirst``) ::

     ser = pd.Series(['13-01-2000', '12 January 2000'])
     pd.to_datetime(ser, format='mixed', dayfirst=True)

or, if your formats are all ISO8601 (but possibly not identically-formatted) ::

     ser = pd.Series(['2020-01-01', '2020-01-01 03:00'])
     pd.to_datetime(ser, format='ISO8601')

.. _whatsnew_200.api_breaking.other:

Other API changes
^^^^^^^^^^^^^^^^^
- The ``freq``, ``tz``, ``nanosecond``, and ``unit`` keywords in the :class:`Timestamp` constructor are now keyword-only (:issue:`45307`, :issue:`32526`)
- Passing ``nanoseconds`` greater than 999 or less than 0 in :class:`Timestamp` now raises a ``ValueError`` (:issue:`48538`, :issue:`48255`)
- :func:`read_csv`: specifying an incorrect number of columns with ``index_col`` of now raises ``ParserError`` instead of ``IndexError`` when using the c parser.
- Default value of ``dtype`` in :func:`get_dummies` is changed to ``bool`` from ``uint8`` (:issue:`45848`)
- :meth:`DataFrame.astype`, :meth:`Series.astype`, and :meth:`DatetimeIndex.astype` casting datetime64 data to any of "datetime64[s]", "datetime64[ms]", "datetime64[us]" will return an object with the given resolution instead of coercing back to "datetime64[ns]" (:issue:`48928`)
- :meth:`DataFrame.astype`, :meth:`Series.astype`, and :meth:`DatetimeIndex.astype` casting timedelta64 data to any of "timedelta64[s]", "timedelta64[ms]", "timedelta64[us]" will return an object with the given resolution instead of coercing to "float64" dtype (:issue:`48963`)
- :meth:`DatetimeIndex.astype`, :meth:`TimedeltaIndex.astype`, :meth:`PeriodIndex.astype` :meth:`Series.astype`, :meth:`DataFrame.astype` with ``datetime64``, ``timedelta64`` or :class:`PeriodDtype` dtypes no longer allow converting to integer dtypes other than "int64", do ``obj.astype('int64', copy=False).astype(dtype)`` instead (:issue:`49715`)
- :meth:`Index.astype` now allows casting from ``float64`` dtype to datetime-like dtypes, matching :class:`Series` behavior (:issue:`49660`)
- Passing data with dtype of "timedelta64[s]", "timedelta64[ms]", or "timedelta64[us]" to :class:`TimedeltaIndex`, :class:`Series`, or :class:`DataFrame` constructors will now retain that dtype instead of casting to "timedelta64[ns]"; timedelta64 data with lower resolution will be cast to the lowest supported resolution "timedelta64[s]" (:issue:`49014`)
- Passing ``dtype`` of "timedelta64[s]", "timedelta64[ms]", or "timedelta64[us]" to :class:`TimedeltaIndex`, :class:`Series`, or :class:`DataFrame` constructors will now retain that dtype instead of casting to "timedelta64[ns]"; passing a dtype with lower resolution for :class:`Series` or :class:`DataFrame` will be cast to the lowest supported resolution "timedelta64[s]" (:issue:`49014`)
- Passing a ``np.datetime64`` object with non-nanosecond resolution to :class:`Timestamp` will retain the input resolution if it is "s", "ms", "us", or "ns"; otherwise it will be cast to the closest supported resolution (:issue:`49008`)
- Passing ``datetime64`` values with resolution other than nanosecond to :func:`to_datetime` will retain the input resolution if it is "s", "ms", "us", or "ns"; otherwise it will be cast to the closest supported resolution (:issue:`50369`)
- Passing integer values and a non-nanosecond datetime64 dtype (e.g. "datetime64[s]") :class:`DataFrame`, :class:`Series`, or :class:`Index` will treat the values as multiples of the dtype's unit, matching the behavior of e.g. ``Series(np.array(values, dtype="M8[s]"))`` (:issue:`51092`)
- Passing a string in ISO-8601 format to :class:`Timestamp` will retain the resolution of the parsed input if it is "s", "ms", "us", or "ns"; otherwise it will be cast to the closest supported resolution (:issue:`49737`)
- The ``other`` argument in :meth:`DataFrame.mask` and :meth:`Series.mask` now defaults to ``no_default`` instead of ``np.nan`` consistent with :meth:`DataFrame.where` and :meth:`Series.where`. Entries will be filled with the corresponding NULL value (``np.nan`` for numpy dtypes, ``pd.NA`` for extension dtypes). (:issue:`49111`)
- Changed behavior of :meth:`Series.quantile` and :meth:`DataFrame.quantile` with :class:`SparseDtype` to retain sparse dtype (:issue:`49583`)
- When creating a :class:`Series` with a object-dtype :class:`Index` of datetime objects, pandas no longer silently converts the index to a :class:`DatetimeIndex` (:issue:`39307`, :issue:`23598`)
- :func:`pandas.testing.assert_index_equal` with parameter ``exact="equiv"`` now considers two indexes equal when both are either a :class:`RangeIndex` or :class:`Index` with an ``int64`` dtype. Previously it meant either a :class:`RangeIndex` or a :class:`Int64Index` (:issue:`51098`)
- :meth:`Series.unique` with dtype "timedelta64[ns]" or "datetime64[ns]" now returns :class:`TimedeltaArray` or :class:`DatetimeArray` instead of ``numpy.ndarray`` (:issue:`49176`)
- :func:`to_datetime` and :class:`DatetimeIndex` now allow sequences containing both ``datetime`` objects and numeric entries, matching :class:`Series` behavior (:issue:`49037`, :issue:`50453`)
- :func:`pandas.api.types.is_string_dtype` now only returns ``True`` for array-likes with ``dtype=object`` when the elements are inferred to be strings (:issue:`15585`)
- Passing a sequence containing ``datetime`` objects and ``date`` objects to :class:`Series` constructor will return with ``object`` dtype instead of ``datetime64[ns]`` dtype, consistent with :class:`Index` behavior (:issue:`49341`)
- Passing strings that cannot be parsed as datetimes to :class:`Series` or :class:`DataFrame` with ``dtype="datetime64[ns]"`` will raise instead of silently ignoring the keyword and returning ``object`` dtype (:issue:`24435`)
- Passing a sequence containing a type that cannot be converted to :class:`Timedelta` to :func:`to_timedelta` or to the :class:`Series` or :class:`DataFrame` constructor with ``dtype="timedelta64[ns]"`` or to :class:`TimedeltaIndex` now raises ``TypeError`` instead of ``ValueError`` (:issue:`49525`)
- Changed behavior of :class:`Index` constructor with sequence containing at least one ``NaT`` and everything else either ``None`` or ``NaN`` to infer ``datetime64[ns]`` dtype instead of ``object``, matching :class:`Series` behavior (:issue:`49340`)
- :func:`read_stata` with parameter ``index_col`` set to ``None`` (the default) will now set the index on the returned :class:`DataFrame` to a :class:`RangeIndex` instead of a :class:`Int64Index` (:issue:`49745`)
- Changed behavior of :class:`Index`, :class:`Series`, and :class:`DataFrame` arithmetic methods when working with object-dtypes, the results no longer do type inference on the result of the array operations, use ``result.infer_objects(copy=False)`` to do type inference on the result (:issue:`49999`, :issue:`49714`)
- Changed behavior of :class:`Index` constructor with an object-dtype ``numpy.ndarray`` containing all-``bool`` values or all-complex values, this will now retain object dtype, consistent with the :class:`Series` behavior (:issue:`49594`)
- Changed behavior of :meth:`Series.astype` from object-dtype containing ``bytes`` objects to string dtypes; this now does ``val.decode()`` on bytes objects instead of ``str(val)``, matching :meth:`Index.astype` behavior (:issue:`45326`)
- Added ``"None"`` to default ``na_values`` in :func:`read_csv` (:issue:`50286`)
- Changed behavior of :class:`Series` and :class:`DataFrame` constructors when given an integer dtype and floating-point data that is not round numbers, this now raises ``ValueError`` instead of silently retaining the float dtype; do ``Series(data)`` or ``DataFrame(data)`` to get the old behavior, and ``Series(data).astype(dtype)`` or ``DataFrame(data).astype(dtype)`` to get the specified dtype (:issue:`49599`)
- Changed behavior of :meth:`DataFrame.shift` with ``axis=1``, an integer ``fill_value``, and homogeneous datetime-like dtype, this now fills new columns with integer dtypes instead of casting to datetimelike (:issue:`49842`)
- Files are now closed when encountering an exception in :func:`read_json` (:issue:`49921`)
- Changed behavior of :func:`read_csv`, :func:`read_json` & :func:`read_fwf`, where the index will now always be a :class:`RangeIndex`, when no index is specified. Previously the index would be a :class:`Index` with dtype ``object`` if the new DataFrame/Series has length 0 (:issue:`49572`)
- :meth:`DataFrame.values`, :meth:`DataFrame.to_numpy`, :meth:`DataFrame.xs`, :meth:`DataFrame.reindex`, :meth:`DataFrame.fillna`, and :meth:`DataFrame.replace` no longer silently consolidate the underlying arrays; do ``df = df.copy()`` to ensure consolidation (:issue:`49356`)
- Creating a new DataFrame using a full slice on both axes with :attr:`~DataFrame.loc`
  or :attr:`~DataFrame.iloc` (thus, ``df.loc[:, :]`` or ``df.iloc[:, :]``) now returns a
  new DataFrame (shallow copy) instead of the original DataFrame, consistent with other
  methods to get a full slice (for example ``df.loc[:]`` or ``df[:]``) (:issue:`49469`)
- The :class:`Series` and :class:`DataFrame` constructors will now return a shallow copy
  (i.e. share data, but not attributes) when passed a Series and DataFrame,
  respectively, and with the default of ``copy=False`` (and if no other keyword triggers
  a copy). Previously, the new Series or DataFrame would share the index attribute (e.g.
  ``df.index = ...`` would also update the index of the parent or child) (:issue:`49523`)
- Disallow computing ``cumprod`` for :class:`Timedelta` object; previously this returned incorrect values (:issue:`50246`)
- :class:`DataFrame` objects read from a :class:`HDFStore` file without an index now have a :class:`RangeIndex` instead of an ``int64`` index (:issue:`51076`)
- Instantiating an :class:`Index` with an numeric numpy dtype with data containing :class:`NA` and/or :class:`NaT` now raises a ``ValueError``. Previously a ``TypeError`` was raised (:issue:`51050`)
- Loading a JSON file with duplicate columns using ``read_json(orient='split')`` renames columns to avoid duplicates, as :func:`read_csv` and the other readers do (:issue:`50370`)
- The levels of the index of the :class:`Series` returned from ``Series.sparse.from_coo`` now always have dtype ``int32``. Previously they had dtype ``int64`` (:issue:`50926`)
- :func:`to_datetime` with ``unit`` of either "Y" or "M" will now raise if a sequence contains a non-round ``float`` value, matching the ``Timestamp`` behavior (:issue:`50301`)
- The methods :meth:`Series.round`, :meth:`DataFrame.__invert__`, :meth:`Series.__invert__`, :meth:`DataFrame.swapaxes`, :meth:`DataFrame.first`, :meth:`DataFrame.last`, :meth:`Series.first`, :meth:`Series.last` and :meth:`DataFrame.align` will now always return new objects (:issue:`51032`)
- :class:`DataFrame` and :class:`DataFrameGroupBy` aggregations (e.g. "sum") with object-dtype columns no longer infer non-object dtypes for their results, explicitly call ``result.infer_objects(copy=False)`` on the result to obtain the old behavior (:issue:`51205`, :issue:`49603`)
- Division by zero with :class:`ArrowDtype` dtypes returns ``-inf``, ``nan``, or ``inf`` depending on the numerator, instead of raising (:issue:`51541`)
- Added :func:`pandas.api.types.is_any_real_numeric_dtype` to check for real numeric dtypes (:issue:`51152`)
- :meth:`~arrays.ArrowExtensionArray.value_counts` now returns data with :class:`ArrowDtype` with ``pyarrow.int64`` type instead of ``"Int64"`` type (:issue:`51462`)

.. note::

    A current PDEP proposes the deprecation and removal of the keywords ``inplace`` and ``copy``
    for all but a small subset of methods from the pandas API. The current discussion takes place
    at `here <https://github.com/pandas-dev/pandas/pull/51466>`_. The keywords won't be necessary
    anymore in the context of Copy-on-Write. If this proposal is accepted, both
    keywords would be deprecated in the next release of pandas and removed in pandas 3.0.

.. ---------------------------------------------------------------------------
.. _whatsnew_200.deprecations:

Deprecations
~~~~~~~~~~~~
- Deprecated parsing datetime strings with system-local timezone to ``tzlocal``, pass a ``tz`` keyword or explicitly call ``tz_localize`` instead (:issue:`50791`)
- Deprecated argument ``infer_datetime_format`` in :func:`to_datetime` and :func:`read_csv`, as a strict version of it is now the default (:issue:`48621`)
- Deprecated behavior of :func:`to_datetime` with ``unit`` when parsing strings, in a future version these will be parsed as datetimes (matching unit-less behavior) instead of cast to floats. To retain the old behavior, cast strings to numeric types before calling :func:`to_datetime` (:issue:`50735`)
- Deprecated :func:`pandas.io.sql.execute` (:issue:`50185`)
- :meth:`Index.is_boolean` has been deprecated. Use :func:`pandas.api.types.is_bool_dtype` instead (:issue:`50042`)
- :meth:`Index.is_integer` has been deprecated. Use :func:`pandas.api.types.is_integer_dtype` instead (:issue:`50042`)
- :meth:`Index.is_floating` has been deprecated. Use :func:`pandas.api.types.is_float_dtype` instead (:issue:`50042`)
- :meth:`Index.holds_integer` has been deprecated. Use :func:`pandas.api.types.infer_dtype` instead (:issue:`50243`)
- :meth:`Index.is_numeric` has been deprecated. Use :func:`pandas.api.types.is_any_real_numeric_dtype` instead (:issue:`50042`,:issue:`51152`)
- :meth:`Index.is_categorical` has been deprecated. Use :func:`pandas.api.types.is_categorical_dtype` instead (:issue:`50042`)
- :meth:`Index.is_object` has been deprecated. Use :func:`pandas.api.types.is_object_dtype` instead (:issue:`50042`)
- :meth:`Index.is_interval` has been deprecated. Use :func:`pandas.api.types.is_interval_dtype` instead (:issue:`50042`)
- Deprecated argument ``date_parser`` in :func:`read_csv`, :func:`read_table`, :func:`read_fwf`, and :func:`read_excel` in favour of ``date_format`` (:issue:`50601`)
- Deprecated ``all`` and ``any`` reductions with ``datetime64`` and :class:`DatetimeTZDtype` dtypes, use e.g. ``(obj != pd.Timestamp(0), tz=obj.tz).all()`` instead (:issue:`34479`)
- Deprecated unused arguments ``*args`` and ``**kwargs`` in :class:`Resampler` (:issue:`50977`)
- Deprecated calling ``float`` or ``int`` on a single element :class:`Series` to return a ``float`` or ``int`` respectively. Extract the element before calling ``float`` or ``int`` instead (:issue:`51101`)
- Deprecated :meth:`Grouper.groups`, use :meth:`Groupby.groups` instead (:issue:`51182`)
- Deprecated :meth:`Grouper.grouper`, use :meth:`Groupby.grouper` instead (:issue:`51182`)
- Deprecated :meth:`Grouper.obj`, use :meth:`Groupby.obj` instead (:issue:`51206`)
- Deprecated :meth:`Grouper.indexer`, use :meth:`Resampler.indexer` instead (:issue:`51206`)
- Deprecated :meth:`Grouper.ax`, use :meth:`Resampler.ax` instead (:issue:`51206`)
- Deprecated :meth:`Series.pad` in favor of :meth:`Series.ffill` (:issue:`33396`)
- Deprecated :meth:`Series.backfill` in favor of :meth:`Series.bfill` (:issue:`33396`)
- Deprecated :meth:`DataFrame.pad` in favor of :meth:`DataFrame.ffill` (:issue:`33396`)
- Deprecated :meth:`DataFrame.backfill` in favor of :meth:`DataFrame.bfill` (:issue:`33396`)
- Deprecated :meth:`~pandas.io.stata.StataReader.close`. Use :class:`~pandas.io.stata.StataReader` as a context manager instead (:issue:`49228`)

.. ---------------------------------------------------------------------------
.. _whatsnew_200.prior_deprecations:

Removal of prior version deprecations/changes
~~~~~~~~~~~~~~~~~~~~~~~~~~~~~~~~~~~~~~~~~~~~~
- Removed :class:`Int64Index`, :class:`UInt64Index` and :class:`Float64Index`. See also :ref:`here <whatsnew_200.enhancements.index_can_hold_numpy_numeric_dtypes>` for more information (:issue:`42717`)
- Removed deprecated :attr:`Timestamp.freq`, :attr:`Timestamp.freqstr` and argument ``freq`` from the :class:`Timestamp` constructor and :meth:`Timestamp.fromordinal` (:issue:`14146`)
- Removed deprecated :class:`CategoricalBlock`, :meth:`Block.is_categorical`, require datetime64 and timedelta64 values to be wrapped in :class:`DatetimeArray` or :class:`TimedeltaArray` before passing to :meth:`Block.make_block_same_class`, require ``DatetimeTZBlock.values`` to have the correct ndim when passing to the :class:`BlockManager` constructor, and removed the "fastpath" keyword from the :class:`SingleBlockManager` constructor (:issue:`40226`, :issue:`40571`)
- Removed deprecated global option ``use_inf_as_null`` in favor of ``use_inf_as_na`` (:issue:`17126`)
- Removed deprecated module ``pandas.core.index`` (:issue:`30193`)
- Removed deprecated alias ``pandas.core.tools.datetimes.to_time``, import the function directly from ``pandas.core.tools.times`` instead (:issue:`34145`)
- Removed deprecated alias ``pandas.io.json.json_normalize``, import the function directly from ``pandas.json_normalize`` instead (:issue:`27615`)
- Removed deprecated :meth:`Categorical.to_dense`, use ``np.asarray(cat)`` instead (:issue:`32639`)
- Removed deprecated :meth:`Categorical.take_nd` (:issue:`27745`)
- Removed deprecated :meth:`Categorical.mode`, use ``Series(cat).mode()`` instead (:issue:`45033`)
- Removed deprecated :meth:`Categorical.is_dtype_equal` and :meth:`CategoricalIndex.is_dtype_equal` (:issue:`37545`)
- Removed deprecated :meth:`CategoricalIndex.take_nd` (:issue:`30702`)
- Removed deprecated :meth:`Index.is_type_compatible` (:issue:`42113`)
- Removed deprecated :meth:`Index.is_mixed`, check ``index.inferred_type`` directly instead (:issue:`32922`)
- Removed deprecated :func:`pandas.api.types.is_categorical`; use :func:`pandas.api.types.is_categorical_dtype` instead  (:issue:`33385`)
- Removed deprecated :meth:`Index.asi8` (:issue:`37877`)
- Enforced deprecation changing behavior when passing ``datetime64[ns]`` dtype data and timezone-aware dtype to :class:`Series`, interpreting the values as wall-times instead of UTC times, matching :class:`DatetimeIndex` behavior (:issue:`41662`)
- Enforced deprecation changing behavior when applying a numpy ufunc on multiple non-aligned (on the index or columns) :class:`DataFrame` that will now align the inputs first (:issue:`39239`)
- Removed deprecated :meth:`DataFrame._AXIS_NUMBERS`, :meth:`DataFrame._AXIS_NAMES`, :meth:`Series._AXIS_NUMBERS`, :meth:`Series._AXIS_NAMES` (:issue:`33637`)
- Removed deprecated :meth:`Index.to_native_types`, use ``obj.astype(str)`` instead (:issue:`36418`)
- Removed deprecated :meth:`Series.iteritems`, :meth:`DataFrame.iteritems`, use ``obj.items`` instead (:issue:`45321`)
- Removed deprecated :meth:`DataFrame.lookup` (:issue:`35224`)
- Removed deprecated :meth:`Series.append`, :meth:`DataFrame.append`, use :func:`concat` instead (:issue:`35407`)
- Removed deprecated :meth:`Series.iteritems`, :meth:`DataFrame.iteritems` and :meth:`HDFStore.iteritems` use ``obj.items`` instead (:issue:`45321`)
- Removed deprecated :meth:`DatetimeIndex.union_many` (:issue:`45018`)
- Removed deprecated ``weekofyear`` and ``week`` attributes of :class:`DatetimeArray`, :class:`DatetimeIndex` and ``dt`` accessor in favor of ``isocalendar().week`` (:issue:`33595`)
- Removed deprecated :meth:`RangeIndex._start`, :meth:`RangeIndex._stop`, :meth:`RangeIndex._step`, use ``start``, ``stop``, ``step`` instead (:issue:`30482`)
- Removed deprecated :meth:`DatetimeIndex.to_perioddelta`, Use ``dtindex - dtindex.to_period(freq).to_timestamp()`` instead (:issue:`34853`)
- Removed deprecated :meth:`.Styler.hide_index` and :meth:`.Styler.hide_columns` (:issue:`49397`)
- Removed deprecated :meth:`.Styler.set_na_rep` and :meth:`.Styler.set_precision` (:issue:`49397`)
- Removed deprecated :meth:`.Styler.where` (:issue:`49397`)
- Removed deprecated :meth:`.Styler.render` (:issue:`49397`)
- Removed deprecated argument ``col_space`` in :meth:`DataFrame.to_latex` (:issue:`47970`)
- Removed deprecated argument ``null_color`` in :meth:`.Styler.highlight_null` (:issue:`49397`)
- Removed deprecated argument ``check_less_precise`` in :meth:`.testing.assert_frame_equal`, :meth:`.testing.assert_extension_array_equal`, :meth:`.testing.assert_series_equal`,  :meth:`.testing.assert_index_equal` (:issue:`30562`)
- Removed deprecated ``null_counts`` argument in :meth:`DataFrame.info`. Use ``show_counts`` instead (:issue:`37999`)
- Removed deprecated :meth:`Index.is_monotonic`, and :meth:`Series.is_monotonic`; use ``obj.is_monotonic_increasing`` instead (:issue:`45422`)
- Removed deprecated :meth:`Index.is_all_dates` (:issue:`36697`)
- Enforced deprecation disallowing passing a timezone-aware :class:`Timestamp` and ``dtype="datetime64[ns]"`` to :class:`Series` or :class:`DataFrame` constructors (:issue:`41555`)
- Enforced deprecation disallowing passing a sequence of timezone-aware values and ``dtype="datetime64[ns]"`` to to :class:`Series` or :class:`DataFrame` constructors (:issue:`41555`)
- Enforced deprecation disallowing ``numpy.ma.mrecords.MaskedRecords`` in the :class:`DataFrame` constructor; pass ``"{name: data[name] for name in data.dtype.names}`` instead (:issue:`40363`)
- Enforced deprecation disallowing unit-less "datetime64" dtype in :meth:`Series.astype` and :meth:`DataFrame.astype` (:issue:`47844`)
- Enforced deprecation disallowing using ``.astype`` to convert a ``datetime64[ns]`` :class:`Series`, :class:`DataFrame`, or :class:`DatetimeIndex` to timezone-aware dtype, use ``obj.tz_localize`` or ``ser.dt.tz_localize`` instead (:issue:`39258`)
- Enforced deprecation disallowing using ``.astype`` to convert a timezone-aware :class:`Series`, :class:`DataFrame`, or :class:`DatetimeIndex` to timezone-naive ``datetime64[ns]`` dtype, use ``obj.tz_localize(None)`` or ``obj.tz_convert("UTC").tz_localize(None)`` instead (:issue:`39258`)
- Enforced deprecation disallowing passing non boolean argument to sort in :func:`concat` (:issue:`44629`)
- Removed Date parser functions :func:`~pandas.io.date_converters.parse_date_time`,
  :func:`~pandas.io.date_converters.parse_date_fields`, :func:`~pandas.io.date_converters.parse_all_fields`
  and :func:`~pandas.io.date_converters.generic_parser` (:issue:`24518`)
- Removed argument ``index`` from the :class:`core.arrays.SparseArray` constructor (:issue:`43523`)
- Remove argument ``squeeze`` from :meth:`DataFrame.groupby` and :meth:`Series.groupby` (:issue:`32380`)
- Removed deprecated ``apply``, ``apply_index``, ``__call__``, ``onOffset``, and ``isAnchored`` attributes from :class:`DateOffset` (:issue:`34171`)
- Removed ``keep_tz`` argument in :meth:`DatetimeIndex.to_series` (:issue:`29731`)
- Remove arguments ``names`` and ``dtype`` from :meth:`Index.copy` and ``levels`` and ``codes`` from :meth:`MultiIndex.copy` (:issue:`35853`, :issue:`36685`)
- Remove argument ``inplace`` from :meth:`MultiIndex.set_levels` and :meth:`MultiIndex.set_codes` (:issue:`35626`)
- Removed arguments ``verbose`` and ``encoding`` from :meth:`DataFrame.to_excel` and :meth:`Series.to_excel` (:issue:`47912`)
- Removed argument ``line_terminator`` from :meth:`DataFrame.to_csv` and :meth:`Series.to_csv`, use ``lineterminator`` instead (:issue:`45302`)
- Removed argument ``inplace`` from :meth:`DataFrame.set_axis` and :meth:`Series.set_axis`, use ``obj = obj.set_axis(..., copy=False)`` instead (:issue:`48130`)
- Disallow passing positional arguments to :meth:`MultiIndex.set_levels` and :meth:`MultiIndex.set_codes` (:issue:`41485`)
- Disallow parsing to Timedelta strings with components with units "Y", "y", or "M", as these do not represent unambiguous durations (:issue:`36838`)
- Removed :meth:`MultiIndex.is_lexsorted` and :meth:`MultiIndex.lexsort_depth` (:issue:`38701`)
- Removed argument ``how`` from :meth:`PeriodIndex.astype`, use :meth:`PeriodIndex.to_timestamp` instead (:issue:`37982`)
- Removed argument ``try_cast`` from :meth:`DataFrame.mask`, :meth:`DataFrame.where`, :meth:`Series.mask` and :meth:`Series.where` (:issue:`38836`)
- Removed argument ``tz`` from :meth:`Period.to_timestamp`, use ``obj.to_timestamp(...).tz_localize(tz)`` instead (:issue:`34522`)
- Removed argument ``sort_columns`` in :meth:`DataFrame.plot` and :meth:`Series.plot` (:issue:`47563`)
- Removed argument ``is_copy`` from :meth:`DataFrame.take` and :meth:`Series.take` (:issue:`30615`)
- Removed argument ``kind`` from :meth:`Index.get_slice_bound`, :meth:`Index.slice_indexer` and :meth:`Index.slice_locs` (:issue:`41378`)
- Removed arguments ``prefix``, ``squeeze``, ``error_bad_lines`` and ``warn_bad_lines`` from :func:`read_csv` (:issue:`40413`, :issue:`43427`)
- Removed arguments ``squeeze`` from :func:`read_excel` (:issue:`43427`)
- Removed argument ``datetime_is_numeric`` from :meth:`DataFrame.describe` and :meth:`Series.describe` as datetime data will always be summarized as numeric data (:issue:`34798`)
- Disallow passing list ``key`` to :meth:`Series.xs` and :meth:`DataFrame.xs`, pass a tuple instead (:issue:`41789`)
- Disallow subclass-specific keywords (e.g. "freq", "tz", "names", "closed") in the :class:`Index` constructor (:issue:`38597`)
- Removed argument ``inplace`` from :meth:`Categorical.remove_unused_categories` (:issue:`37918`)
- Disallow passing non-round floats to :class:`Timestamp` with ``unit="M"`` or ``unit="Y"`` (:issue:`47266`)
- Remove keywords ``convert_float`` and ``mangle_dupe_cols`` from :func:`read_excel` (:issue:`41176`)
- Remove keyword ``mangle_dupe_cols`` from :func:`read_csv` and :func:`read_table` (:issue:`48137`)
- Removed ``errors`` keyword from :meth:`DataFrame.where`, :meth:`Series.where`, :meth:`DataFrame.mask` and :meth:`Series.mask` (:issue:`47728`)
- Disallow passing non-keyword arguments to :func:`read_excel` except ``io`` and ``sheet_name`` (:issue:`34418`)
- Disallow passing non-keyword arguments to :meth:`DataFrame.drop` and :meth:`Series.drop` except ``labels`` (:issue:`41486`)
- Disallow passing non-keyword arguments to :meth:`DataFrame.fillna` and :meth:`Series.fillna` except ``value`` (:issue:`41485`)
- Disallow passing non-keyword arguments to :meth:`StringMethods.split` and :meth:`StringMethods.rsplit` except for ``pat`` (:issue:`47448`)
- Disallow passing non-keyword arguments to :meth:`DataFrame.set_index` except ``keys`` (:issue:`41495`)
- Disallow passing non-keyword arguments to :meth:`Resampler.interpolate` except ``method`` (:issue:`41699`)
- Disallow passing non-keyword arguments to :meth:`DataFrame.reset_index` and :meth:`Series.reset_index` except ``level`` (:issue:`41496`)
- Disallow passing non-keyword arguments to :meth:`DataFrame.dropna` and :meth:`Series.dropna` (:issue:`41504`)
- Disallow passing non-keyword arguments to :meth:`ExtensionArray.argsort` (:issue:`46134`)
- Disallow passing non-keyword arguments to :meth:`Categorical.sort_values` (:issue:`47618`)
- Disallow passing non-keyword arguments to :meth:`Index.drop_duplicates` and :meth:`Series.drop_duplicates` (:issue:`41485`)
- Disallow passing non-keyword arguments to :meth:`DataFrame.drop_duplicates` except for ``subset`` (:issue:`41485`)
- Disallow passing non-keyword arguments to :meth:`DataFrame.sort_index` and :meth:`Series.sort_index` (:issue:`41506`)
- Disallow passing non-keyword arguments to :meth:`DataFrame.interpolate` and :meth:`Series.interpolate` except for ``method`` (:issue:`41510`)
- Disallow passing non-keyword arguments to :meth:`DataFrame.any` and :meth:`Series.any` (:issue:`44896`)
- Disallow passing non-keyword arguments to :meth:`Index.set_names` except for ``names`` (:issue:`41551`)
- Disallow passing non-keyword arguments to :meth:`Index.join` except for ``other`` (:issue:`46518`)
- Disallow passing non-keyword arguments to :func:`concat` except for ``objs`` (:issue:`41485`)
- Disallow passing non-keyword arguments to :func:`pivot` except for ``data`` (:issue:`48301`)
- Disallow passing non-keyword arguments to :meth:`DataFrame.pivot` (:issue:`48301`)
- Disallow passing non-keyword arguments to :func:`read_html` except for ``io`` (:issue:`27573`)
- Disallow passing non-keyword arguments to :func:`read_json` except for ``path_or_buf`` (:issue:`27573`)
- Disallow passing non-keyword arguments to :func:`read_sas` except for ``filepath_or_buffer`` (:issue:`47154`)
- Disallow passing non-keyword arguments to :func:`read_stata` except for ``filepath_or_buffer`` (:issue:`48128`)
- Disallow passing non-keyword arguments to :func:`read_csv` except ``filepath_or_buffer`` (:issue:`41485`)
- Disallow passing non-keyword arguments to :func:`read_table` except ``filepath_or_buffer`` (:issue:`41485`)
- Disallow passing non-keyword arguments to :func:`read_fwf` except ``filepath_or_buffer`` (:issue:`44710`)
- Disallow passing non-keyword arguments to :func:`read_xml` except for ``path_or_buffer`` (:issue:`45133`)
- Disallow passing non-keyword arguments to :meth:`Series.mask` and :meth:`DataFrame.mask` except ``cond`` and ``other`` (:issue:`41580`)
- Disallow passing non-keyword arguments to :meth:`DataFrame.to_stata` except for ``path`` (:issue:`48128`)
- Disallow passing non-keyword arguments to :meth:`DataFrame.where` and :meth:`Series.where` except for ``cond`` and ``other`` (:issue:`41523`)
- Disallow passing non-keyword arguments to :meth:`Series.set_axis` and :meth:`DataFrame.set_axis` except for ``labels`` (:issue:`41491`)
- Disallow passing non-keyword arguments to :meth:`Series.rename_axis` and :meth:`DataFrame.rename_axis` except for ``mapper`` (:issue:`47587`)
- Disallow passing non-keyword arguments to :meth:`Series.clip` and :meth:`DataFrame.clip` (:issue:`41511`)
- Disallow passing non-keyword arguments to :meth:`Series.bfill`, :meth:`Series.ffill`, :meth:`DataFrame.bfill` and :meth:`DataFrame.ffill` (:issue:`41508`)
- Disallow passing non-keyword arguments to :meth:`DataFrame.replace`, :meth:`Series.replace` except for ``to_replace`` and ``value`` (:issue:`47587`)
- Disallow passing non-keyword arguments to :meth:`DataFrame.sort_values` except for ``by`` (:issue:`41505`)
- Disallow passing non-keyword arguments to :meth:`Series.sort_values` (:issue:`41505`)
- Disallow passing non-keyword arguments to :meth:`DataFrame.reindex` except for ``labels`` (:issue:`17966`)
- Disallow :meth:`Index.reindex` with non-unique :class:`Index` objects (:issue:`42568`)
- Disallowed constructing :class:`Categorical` with scalar ``data`` (:issue:`38433`)
- Disallowed constructing :class:`CategoricalIndex` without passing ``data`` (:issue:`38944`)
- Removed :meth:`.Rolling.validate`, :meth:`.Expanding.validate`, and :meth:`.ExponentialMovingWindow.validate` (:issue:`43665`)
- Removed :attr:`Rolling.win_type` returning ``"freq"`` (:issue:`38963`)
- Removed :attr:`Rolling.is_datetimelike` (:issue:`38963`)
- Removed the ``level`` keyword in :class:`DataFrame` and :class:`Series` aggregations; use ``groupby`` instead (:issue:`39983`)
- Removed deprecated :meth:`Timedelta.delta`, :meth:`Timedelta.is_populated`, and :attr:`Timedelta.freq` (:issue:`46430`, :issue:`46476`)
- Removed deprecated :attr:`NaT.freq` (:issue:`45071`)
- Removed deprecated :meth:`Categorical.replace`, use :meth:`Series.replace` instead (:issue:`44929`)
- Removed the ``numeric_only`` keyword from :meth:`Categorical.min` and :meth:`Categorical.max` in favor of ``skipna`` (:issue:`48821`)
- Changed behavior of :meth:`DataFrame.median` and :meth:`DataFrame.mean` with ``numeric_only=None`` to not exclude datetime-like columns THIS NOTE WILL BE IRRELEVANT ONCE ``numeric_only=None`` DEPRECATION IS ENFORCED (:issue:`29941`)
- Removed :func:`is_extension_type` in favor of :func:`is_extension_array_dtype` (:issue:`29457`)
- Removed ``.ExponentialMovingWindow.vol`` (:issue:`39220`)
- Removed :meth:`Index.get_value` and :meth:`Index.set_value` (:issue:`33907`, :issue:`28621`)
- Removed :meth:`Series.slice_shift` and :meth:`DataFrame.slice_shift` (:issue:`37601`)
- Remove :meth:`DataFrameGroupBy.pad` and :meth:`DataFrameGroupBy.backfill` (:issue:`45076`)
- Remove ``numpy`` argument from :func:`read_json` (:issue:`30636`)
- Disallow passing abbreviations for ``orient`` in :meth:`DataFrame.to_dict` (:issue:`32516`)
- Disallow partial slicing on an non-monotonic :class:`DatetimeIndex` with keys which are not in Index. This now raises a ``KeyError`` (:issue:`18531`)
- Removed ``get_offset`` in favor of :func:`to_offset` (:issue:`30340`)
- Removed the ``warn`` keyword in :func:`infer_freq` (:issue:`45947`)
- Removed the ``include_start`` and ``include_end`` arguments in :meth:`DataFrame.between_time` in favor of ``inclusive`` (:issue:`43248`)
- Removed the ``closed`` argument in :meth:`date_range` and :meth:`bdate_range` in favor of ``inclusive`` argument (:issue:`40245`)
- Removed the ``center`` keyword in :meth:`DataFrame.expanding` (:issue:`20647`)
- Removed the ``truediv`` keyword from :func:`eval` (:issue:`29812`)
- Removed the ``method`` and ``tolerance`` arguments in :meth:`Index.get_loc`. Use ``index.get_indexer([label], method=..., tolerance=...)`` instead (:issue:`42269`)
- Removed the ``pandas.datetime`` submodule (:issue:`30489`)
- Removed the ``pandas.np`` submodule (:issue:`30296`)
- Removed ``pandas.util.testing`` in favor of ``pandas.testing`` (:issue:`30745`)
- Removed :meth:`Series.str.__iter__` (:issue:`28277`)
- Removed ``pandas.SparseArray`` in favor of :class:`arrays.SparseArray` (:issue:`30642`)
- Removed ``pandas.SparseSeries`` and ``pandas.SparseDataFrame``, including pickle support. (:issue:`30642`)
- Enforced disallowing passing an integer ``fill_value`` to :meth:`DataFrame.shift` and :meth:`Series.shift`` with datetime64, timedelta64, or period dtypes (:issue:`32591`)
- Enforced disallowing a string column label into ``times`` in :meth:`DataFrame.ewm` (:issue:`43265`)
- Enforced disallowing passing ``True`` and ``False`` into ``inclusive`` in :meth:`Series.between` in favor of ``"both"`` and ``"neither"`` respectively (:issue:`40628`)
- Enforced disallowing using ``usecols`` with out of bounds indices for ``read_csv`` with ``engine="c"`` (:issue:`25623`)
- Enforced disallowing the use of ``**kwargs`` in :class:`.ExcelWriter`; use the keyword argument ``engine_kwargs`` instead (:issue:`40430`)
- Enforced disallowing a tuple of column labels into :meth:`.DataFrameGroupBy.__getitem__` (:issue:`30546`)
- Enforced disallowing missing labels when indexing with a sequence of labels on a level of a :class:`MultiIndex`. This now raises a ``KeyError`` (:issue:`42351`)
- Enforced disallowing setting values with ``.loc`` using a positional slice. Use ``.loc`` with labels or ``.iloc`` with positions instead (:issue:`31840`)
- Enforced disallowing positional indexing with a ``float`` key even if that key is a round number, manually cast to integer instead (:issue:`34193`)
- Enforced disallowing using a :class:`DataFrame` indexer with ``.iloc``, use ``.loc`` instead for automatic alignment (:issue:`39022`)
- Enforced disallowing ``set`` or ``dict`` indexers in ``__getitem__`` and ``__setitem__`` methods (:issue:`42825`)
- Enforced disallowing indexing on a :class:`Index` or positional indexing on a :class:`Series` producing multi-dimensional objects e.g. ``obj[:, None]``, convert to numpy before indexing instead (:issue:`35141`)
- Enforced disallowing ``dict`` or ``set`` objects in ``suffixes`` in :func:`merge` (:issue:`34810`)
- Enforced disallowing :func:`merge` to produce duplicated columns through the ``suffixes`` keyword and already existing columns (:issue:`22818`)
- Enforced disallowing using :func:`merge` or :func:`join` on a different number of levels (:issue:`34862`)
- Enforced disallowing ``value_name`` argument in :func:`DataFrame.melt` to match an element in the :class:`DataFrame` columns (:issue:`35003`)
- Enforced disallowing passing ``showindex`` into ``**kwargs`` in :func:`DataFrame.to_markdown` and :func:`Series.to_markdown` in favor of ``index`` (:issue:`33091`)
- Removed setting Categorical._codes directly (:issue:`41429`)
- Removed setting Categorical.categories directly (:issue:`47834`)
- Removed argument ``inplace`` from :meth:`Categorical.add_categories`, :meth:`Categorical.remove_categories`, :meth:`Categorical.set_categories`, :meth:`Categorical.rename_categories`, :meth:`Categorical.reorder_categories`, :meth:`Categorical.set_ordered`, :meth:`Categorical.as_ordered`, :meth:`Categorical.as_unordered` (:issue:`37981`, :issue:`41118`, :issue:`41133`, :issue:`47834`)
- Enforced :meth:`Rolling.count` with ``min_periods=None`` to default to the size of the window (:issue:`31302`)
- Renamed ``fname`` to ``path`` in :meth:`DataFrame.to_parquet`, :meth:`DataFrame.to_stata` and :meth:`DataFrame.to_feather` (:issue:`30338`)
- Enforced disallowing indexing a :class:`Series` with a single item list with a slice (e.g. ``ser[[slice(0, 2)]]``). Either convert the list to tuple, or pass the slice directly instead (:issue:`31333`)
- Changed behavior indexing on a :class:`DataFrame` with a :class:`DatetimeIndex` index using a string indexer, previously this operated as a slice on rows, now it operates like any other column key; use ``frame.loc[key]`` for the old behavior (:issue:`36179`)
- Enforced the ``display.max_colwidth`` option to not accept negative integers (:issue:`31569`)
- Removed the ``display.column_space`` option in favor of ``df.to_string(col_space=...)`` (:issue:`47280`)
- Removed the deprecated method ``mad`` from pandas classes (:issue:`11787`)
- Removed the deprecated method ``tshift`` from pandas classes (:issue:`11631`)
- Changed behavior of empty data passed into :class:`Series`; the default dtype will be ``object`` instead of ``float64`` (:issue:`29405`)
- Changed the behavior of :meth:`DatetimeIndex.union`, :meth:`DatetimeIndex.intersection`, and :meth:`DatetimeIndex.symmetric_difference` with mismatched timezones to convert to UTC instead of casting to object dtype (:issue:`39328`)
- Changed the behavior of :func:`to_datetime` with argument "now" with ``utc=False`` to match ``Timestamp("now")`` (:issue:`18705`)
- Changed the behavior of indexing on a timezone-aware :class:`DatetimeIndex` with a timezone-naive ``datetime`` object or vice-versa; these now behave like any other non-comparable type by raising ``KeyError`` (:issue:`36148`)
- Changed the behavior of :meth:`Index.reindex`, :meth:`Series.reindex`, and :meth:`DataFrame.reindex` with a ``datetime64`` dtype and a ``datetime.date`` object for ``fill_value``; these are no longer considered equivalent to ``datetime.datetime`` objects so the reindex casts to object dtype (:issue:`39767`)
- Changed behavior of :meth:`SparseArray.astype` when given a dtype that is not explicitly ``SparseDtype``, cast to the exact requested dtype rather than silently using a ``SparseDtype`` instead (:issue:`34457`)
- Changed behavior of :meth:`Index.ravel` to return a view on the original :class:`Index` instead of a ``np.ndarray`` (:issue:`36900`)
- Changed behavior of :meth:`Series.to_frame` and :meth:`Index.to_frame` with explicit ``name=None`` to use ``None`` for the column name instead of the index's name or default ``0`` (:issue:`45523`)
- Changed behavior of :func:`concat` with one array of ``bool``-dtype and another of integer dtype, this now returns ``object`` dtype instead of integer dtype; explicitly cast the bool object to integer before concatenating to get the old behavior (:issue:`45101`)
- Changed behavior of :class:`DataFrame` constructor given floating-point ``data`` and an integer ``dtype``, when the data cannot be cast losslessly, the floating point dtype is retained, matching :class:`Series` behavior (:issue:`41170`)
- Changed behavior of :class:`Index` constructor when given a ``np.ndarray`` with object-dtype containing numeric entries; this now retains object dtype rather than inferring a numeric dtype, consistent with :class:`Series` behavior (:issue:`42870`)
- Changed behavior of :meth:`Index.__and__`, :meth:`Index.__or__` and :meth:`Index.__xor__` to behave as logical operations (matching :class:`Series` behavior) instead of aliases for set operations (:issue:`37374`)
- Changed behavior of :class:`DataFrame` constructor when passed a list whose first element is a :class:`Categorical`, this now treats the elements as rows casting to ``object`` dtype, consistent with behavior for other types (:issue:`38845`)
- Changed behavior of :class:`DataFrame` constructor when passed a ``dtype`` (other than int) that the data cannot be cast to; it now raises instead of silently ignoring the dtype (:issue:`41733`)
- Changed the behavior of :class:`Series` constructor, it will no longer infer a datetime64 or timedelta64 dtype from string entries (:issue:`41731`)
- Changed behavior of :class:`Timestamp` constructor with a ``np.datetime64`` object and a ``tz`` passed to interpret the input as a wall-time as opposed to a UTC time (:issue:`42288`)
- Changed behavior of :meth:`Timestamp.utcfromtimestamp` to return a timezone-aware object satisfying ``Timestamp.utcfromtimestamp(val).timestamp() == val`` (:issue:`45083`)
- Changed behavior of :class:`Index` constructor when passed a ``SparseArray`` or ``SparseDtype`` to retain that dtype instead of casting to ``numpy.ndarray`` (:issue:`43930`)
- Changed behavior of setitem-like operations (``__setitem__``, ``fillna``, ``where``, ``mask``, ``replace``, ``insert``, fill_value for ``shift``) on an object with :class:`DatetimeTZDtype` when using a value with a non-matching timezone, the value will be cast to the object's timezone instead of casting both to object-dtype (:issue:`44243`)
- Changed behavior of :class:`Index`, :class:`Series`, :class:`DataFrame` constructors with floating-dtype data and a :class:`DatetimeTZDtype`, the data are now interpreted as UTC-times instead of wall-times, consistent with how integer-dtype data are treated (:issue:`45573`)
- Changed behavior of :class:`Series` and :class:`DataFrame` constructors with integer dtype and floating-point data containing ``NaN``, this now raises ``IntCastingNaNError`` (:issue:`40110`)
- Changed behavior of :class:`Series` and :class:`DataFrame` constructors with an integer ``dtype`` and values that are too large to losslessly cast to this dtype, this now raises ``ValueError`` (:issue:`41734`)
- Changed behavior of :class:`Series` and :class:`DataFrame` constructors with an integer ``dtype`` and values having either ``datetime64`` or ``timedelta64`` dtypes, this now raises ``TypeError``, use ``values.view("int64")`` instead (:issue:`41770`)
- Removed the deprecated ``base`` and ``loffset`` arguments from :meth:`pandas.DataFrame.resample`, :meth:`pandas.Series.resample` and :class:`pandas.Grouper`. Use ``offset`` or ``origin`` instead (:issue:`31809`)
- Changed behavior of :meth:`Series.fillna` and :meth:`DataFrame.fillna` with ``timedelta64[ns]`` dtype and an incompatible ``fill_value``; this now casts to ``object`` dtype instead of raising, consistent with the behavior with other dtypes (:issue:`45746`)
- Change the default argument of ``regex`` for :meth:`Series.str.replace` from ``True`` to ``False``. Additionally, a single character ``pat`` with ``regex=True`` is now treated as a regular expression instead of a string literal. (:issue:`36695`, :issue:`24804`)
- Changed behavior of :meth:`DataFrame.any` and :meth:`DataFrame.all` with ``bool_only=True``; object-dtype columns with all-bool values will no longer be included, manually cast to ``bool`` dtype first (:issue:`46188`)
- Changed behavior of :meth:`DataFrame.max`, :class:`DataFrame.min`, :class:`DataFrame.mean`, :class:`DataFrame.median`, :class:`DataFrame.skew`, :class:`DataFrame.kurt` with ``axis=None`` to return a scalar applying the aggregation across both axes (:issue:`45072`)
- Changed behavior of comparison of a :class:`Timestamp` with a ``datetime.date`` object; these now compare as un-equal and raise on inequality comparisons, matching the ``datetime.datetime`` behavior (:issue:`36131`)
- Changed behavior of comparison of ``NaT`` with a ``datetime.date`` object; these now raise on inequality comparisons (:issue:`39196`)
- Enforced deprecation of silently dropping columns that raised a ``TypeError`` in :class:`Series.transform` and :class:`DataFrame.transform` when used with a list or dictionary (:issue:`43740`)
- Changed behavior of :meth:`DataFrame.apply` with list-like so that any partial failure will raise an error (:issue:`43740`)
- Changed behaviour of :meth:`DataFrame.to_latex` to now use the Styler implementation via :meth:`.Styler.to_latex` (:issue:`47970`)
- Changed behavior of :meth:`Series.__setitem__` with an integer key and a :class:`Float64Index` when the key is not present in the index; previously we treated the key as positional (behaving like ``series.iloc[key] = val``), now we treat it is a label (behaving like ``series.loc[key] = val``), consistent with :meth:`Series.__getitem__`` behavior (:issue:`33469`)
- Removed ``na_sentinel`` argument from :func:`factorize`, :meth:`.Index.factorize`, and :meth:`.ExtensionArray.factorize` (:issue:`47157`)
- Changed behavior of :meth:`Series.diff` and :meth:`DataFrame.diff` with :class:`ExtensionDtype` dtypes whose arrays do not implement ``diff``, these now raise ``TypeError`` rather than casting to numpy (:issue:`31025`)
- Enforced deprecation of calling numpy "ufunc"s on :class:`DataFrame` with ``method="outer"``; this now raises ``NotImplementedError`` (:issue:`36955`)
- Enforced deprecation disallowing passing ``numeric_only=True`` to :class:`Series` reductions (``rank``, ``any``, ``all``, ...) with non-numeric dtype (:issue:`47500`)
- Changed behavior of :meth:`.DataFrameGroupBy.apply` and :meth:`.SeriesGroupBy.apply` so that ``group_keys`` is respected even if a transformer is detected (:issue:`34998`)
- Comparisons between a :class:`DataFrame` and a :class:`Series` where the frame's columns do not match the series's index raise ``ValueError`` instead of automatically aligning, do ``left, right = left.align(right, axis=1, copy=False)`` before comparing (:issue:`36795`)
- Enforced deprecation ``numeric_only=None`` (the default) in DataFrame reductions that would silently drop columns that raised; ``numeric_only`` now defaults to ``False`` (:issue:`41480`)
- Changed default of ``numeric_only`` to ``False`` in all DataFrame methods with that argument (:issue:`46096`, :issue:`46906`)
- Changed default of ``numeric_only`` to ``False`` in :meth:`Series.rank` (:issue:`47561`)
- Enforced deprecation of silently dropping nuisance columns in groupby and resample operations when ``numeric_only=False`` (:issue:`41475`)
- Enforced deprecation of silently dropping nuisance columns in :class:`Rolling`, :class:`Expanding`, and :class:`ExponentialMovingWindow` ops. This will now raise a :class:`.errors.DataError` (:issue:`42834`)
- Changed behavior in setting values with ``df.loc[:, foo] = bar`` or ``df.iloc[:, foo] = bar``, these now always attempt to set values inplace before falling back to casting (:issue:`45333`)
- Changed default of ``numeric_only`` in various :class:`.DataFrameGroupBy` methods; all methods now default to ``numeric_only=False`` (:issue:`46072`)
- Changed default of ``numeric_only`` to ``False`` in :class:`.Resampler` methods (:issue:`47177`)
- Using the method :meth:`.DataFrameGroupBy.transform` with a callable that returns DataFrames will align to the input's index (:issue:`47244`)
- When providing a list of columns of length one to :meth:`DataFrame.groupby`, the keys that are returned by iterating over the resulting :class:`DataFrameGroupBy` object will now be tuples of length one (:issue:`47761`)
- Removed deprecated methods :meth:`ExcelWriter.write_cells`, :meth:`ExcelWriter.save`, :meth:`ExcelWriter.cur_sheet`, :meth:`ExcelWriter.handles`, :meth:`ExcelWriter.path` (:issue:`45795`)
- The :class:`ExcelWriter` attribute ``book`` can no longer be set; it is still available to be accessed and mutated (:issue:`48943`)
- Removed unused ``*args`` and ``**kwargs`` in :class:`Rolling`, :class:`Expanding`, and :class:`ExponentialMovingWindow` ops (:issue:`47851`)
- Removed the deprecated argument ``line_terminator`` from :meth:`DataFrame.to_csv` (:issue:`45302`)
- Removed the deprecated argument ``label`` from :func:`lreshape` (:issue:`30219`)
- Arguments after ``expr`` in :meth:`DataFrame.eval` and :meth:`DataFrame.query` are keyword-only (:issue:`47587`)
- Removed :meth:`Index._get_attributes_dict` (:issue:`50648`)
- Removed :meth:`Series.__array_wrap__` (:issue:`50648`)
- Changed behavior of :meth:`.DataFrame.value_counts` to return a :class:`Series` with :class:`MultiIndex` for any list-like(one element or not) but an :class:`Index` for a single label (:issue:`50829`)

.. ---------------------------------------------------------------------------
.. _whatsnew_200.performance:

Performance improvements
~~~~~~~~~~~~~~~~~~~~~~~~
- Performance improvement in :meth:`.DataFrameGroupBy.median` and :meth:`.SeriesGroupBy.median` and :meth:`.DataFrameGroupBy.cumprod` for nullable dtypes (:issue:`37493`)
- Performance improvement in :meth:`.DataFrameGroupBy.all`, :meth:`.DataFrameGroupBy.any`, :meth:`.SeriesGroupBy.all`, and :meth:`.SeriesGroupBy.any` for object dtype (:issue:`50623`)
- Performance improvement in :meth:`MultiIndex.argsort` and :meth:`MultiIndex.sort_values` (:issue:`48406`)
- Performance improvement in :meth:`MultiIndex.size` (:issue:`48723`)
- Performance improvement in :meth:`MultiIndex.union` without missing values and without duplicates (:issue:`48505`, :issue:`48752`)
- Performance improvement in :meth:`MultiIndex.difference` (:issue:`48606`)
- Performance improvement in :class:`MultiIndex` set operations with sort=None (:issue:`49010`)
- Performance improvement in :meth:`.DataFrameGroupBy.mean`, :meth:`.SeriesGroupBy.mean`, :meth:`.DataFrameGroupBy.var`, and :meth:`.SeriesGroupBy.var` for extension array dtypes (:issue:`37493`)
- Performance improvement in :meth:`MultiIndex.isin` when ``level=None`` (:issue:`48622`, :issue:`49577`)
- Performance improvement in :meth:`MultiIndex.putmask` (:issue:`49830`)
- Performance improvement in :meth:`Index.union` and :meth:`MultiIndex.union` when index contains duplicates (:issue:`48900`)
- Performance improvement in :meth:`Series.rank` for pyarrow-backed dtypes (:issue:`50264`)
- Performance improvement in :meth:`Series.searchsorted` for pyarrow-backed dtypes (:issue:`50447`)
- Performance improvement in :meth:`Series.fillna` for extension array dtypes (:issue:`49722`, :issue:`50078`)
- Performance improvement in :meth:`Index.join`, :meth:`Index.intersection` and :meth:`Index.union` for masked and arrow dtypes when :class:`Index` is monotonic (:issue:`50310`, :issue:`51365`)
- Performance improvement for :meth:`Series.value_counts` with nullable dtype (:issue:`48338`)
- Performance improvement for :class:`Series` constructor passing integer numpy array with nullable dtype (:issue:`48338`)
- Performance improvement for :class:`DatetimeIndex` constructor passing a list (:issue:`48609`)
- Performance improvement in :func:`merge` and :meth:`DataFrame.join` when joining on a sorted :class:`MultiIndex` (:issue:`48504`)
- Performance improvement in :func:`to_datetime` when parsing strings with timezone offsets (:issue:`50107`)
- Performance improvement in :meth:`DataFrame.loc` and :meth:`Series.loc` for tuple-based indexing of a :class:`MultiIndex` (:issue:`48384`)
- Performance improvement for :meth:`Series.replace` with categorical dtype (:issue:`49404`)
- Performance improvement for :meth:`MultiIndex.unique` (:issue:`48335`)
- Performance improvement for indexing operations with nullable and arrow dtypes (:issue:`49420`, :issue:`51316`)
- Performance improvement for :func:`concat` with extension array backed indexes (:issue:`49128`, :issue:`49178`)
- Performance improvement for :func:`api.types.infer_dtype` (:issue:`51054`)
- Reduce memory usage of :meth:`DataFrame.to_pickle`/:meth:`Series.to_pickle` when using BZ2 or LZMA (:issue:`49068`)
- Performance improvement for :class:`~arrays.StringArray` constructor passing a numpy array with type ``np.str_`` (:issue:`49109`)
- Performance improvement in :meth:`~arrays.IntervalArray.from_tuples` (:issue:`50620`)
- Performance improvement in :meth:`~arrays.ArrowExtensionArray.factorize` (:issue:`49177`)
- Performance improvement in :meth:`~arrays.ArrowExtensionArray.__setitem__` (:issue:`50248`, :issue:`50632`)
- Performance improvement in :class:`~arrays.ArrowExtensionArray` comparison methods when array contains NA (:issue:`50524`)
- Performance improvement in :meth:`~arrays.ArrowExtensionArray.to_numpy` (:issue:`49973`, :issue:`51227`)
- Performance improvement when parsing strings to :class:`BooleanDtype` (:issue:`50613`)
- Performance improvement in :meth:`DataFrame.join` when joining on a subset of a :class:`MultiIndex` (:issue:`48611`)
- Performance improvement for :meth:`MultiIndex.intersection` (:issue:`48604`)
- Performance improvement in :meth:`DataFrame.__setitem__` (:issue:`46267`)
- Performance improvement in ``var`` and ``std`` for nullable dtypes (:issue:`48379`).
- Performance improvement when iterating over pyarrow and nullable dtypes (:issue:`49825`, :issue:`49851`)
- Performance improvements to :func:`read_sas` (:issue:`47403`, :issue:`47405`, :issue:`47656`, :issue:`48502`)
- Memory improvement in :meth:`RangeIndex.sort_values` (:issue:`48801`)
- Performance improvement in :meth:`Series.to_numpy` if ``copy=True`` by avoiding copying twice (:issue:`24345`)
- Performance improvement in :meth:`Series.rename` with :class:`MultiIndex` (:issue:`21055`)
- Performance improvement in :class:`DataFrameGroupBy` and :class:`SeriesGroupBy` when ``by`` is a categorical type and ``sort=False`` (:issue:`48976`)
- Performance improvement in :class:`DataFrameGroupBy` and :class:`SeriesGroupBy` when ``by`` is a categorical type and ``observed=False`` (:issue:`49596`)
- Performance improvement in :func:`read_stata` with parameter ``index_col`` set to ``None`` (the default). Now the index will be a :class:`RangeIndex` instead of :class:`Int64Index` (:issue:`49745`)
- Performance improvement in :func:`merge` when not merging on the index - the new index will now be :class:`RangeIndex` instead of :class:`Int64Index` (:issue:`49478`)
- Performance improvement in :meth:`DataFrame.to_dict` and :meth:`Series.to_dict` when using any non-object dtypes (:issue:`46470`)
- Performance improvement in :func:`read_html` when there are multiple tables (:issue:`49929`)
- Performance improvement in :class:`Period` constructor when constructing from a string or integer (:issue:`38312`)
- Performance improvement in :func:`to_datetime` when using ``'%Y%m%d'`` format (:issue:`17410`)
- Performance improvement in :func:`to_datetime` when format is given or can be inferred (:issue:`50465`)
- Performance improvement in :meth:`Series.median` for nullable dtypes (:issue:`50838`)
- Performance improvement in :func:`read_csv` when passing :func:`to_datetime` lambda-function to ``date_parser`` and inputs have mixed timezone offsetes (:issue:`35296`)
- Performance improvement in :func:`isna` and :func:`isnull` (:issue:`50658`)
- Performance improvement in :meth:`.SeriesGroupBy.value_counts` with categorical dtype (:issue:`46202`)
- Fixed a reference leak in :func:`read_hdf` (:issue:`37441`)
- Fixed a memory leak in :meth:`DataFrame.to_json` and :meth:`Series.to_json` when serializing datetimes and timedeltas (:issue:`40443`)
- Decreased memory usage in many :class:`DataFrameGroupBy` methods (:issue:`51090`)
<<<<<<< HEAD
- Performance improvement in :meth:`DataFrame.round` for an integer ``decimal`` parameter (:issue:`17254`)
=======
- Memory improvement in :class:`StataReader` when reading seekable files (:issue:`48922`)

>>>>>>> 5dd6efc2

.. ---------------------------------------------------------------------------
.. _whatsnew_200.bug_fixes:

Bug fixes
~~~~~~~~~

Categorical
^^^^^^^^^^^
- Bug in :meth:`Categorical.set_categories` losing dtype information (:issue:`48812`)
- Bug in :meth:`Series.replace` with categorical dtype when ``to_replace`` values overlap with new values (:issue:`49404`)
- Bug in :meth:`Series.replace` with categorical dtype losing nullable dtypes of underlying categories (:issue:`49404`)
- Bug in :meth:`DataFrame.groupby` and :meth:`Series.groupby` would reorder categories when used as a grouper (:issue:`48749`)
- Bug in :class:`Categorical` constructor when constructing from a :class:`Categorical` object and ``dtype="category"`` losing ordered-ness (:issue:`49309`)
- Bug in :meth:`.SeriesGroupBy.min`, :meth:`.SeriesGroupBy.max`, :meth:`.DataFrameGroupBy.min`, and :meth:`.DataFrameGroupBy.max` with unordered :class:`CategoricalDtype` with no groups failing to raise ``TypeError`` (:issue:`51034`)

Datetimelike
^^^^^^^^^^^^
- Bug in :func:`pandas.infer_freq`, raising ``TypeError`` when inferred on :class:`RangeIndex` (:issue:`47084`)
- Bug in :func:`to_datetime` incorrectly raising ``OverflowError`` with string arguments corresponding to large integers (:issue:`50533`)
- Bug in :func:`to_datetime` was raising on invalid offsets with ``errors='coerce'`` and ``infer_datetime_format=True`` (:issue:`48633`)
- Bug in :class:`DatetimeIndex` constructor failing to raise when ``tz=None`` is explicitly specified in conjunction with timezone-aware ``dtype`` or data (:issue:`48659`)
- Bug in subtracting a ``datetime`` scalar from :class:`DatetimeIndex` failing to retain the original ``freq`` attribute (:issue:`48818`)
- Bug in ``pandas.tseries.holiday.Holiday`` where a half-open date interval causes inconsistent return types from :meth:`USFederalHolidayCalendar.holidays` (:issue:`49075`)
- Bug in rendering :class:`DatetimeIndex` and :class:`Series` and :class:`DataFrame` with timezone-aware dtypes with ``dateutil`` or ``zoneinfo`` timezones near daylight-savings transitions (:issue:`49684`)
- Bug in :func:`to_datetime` was raising ``ValueError`` when parsing :class:`Timestamp`, ``datetime.datetime``, ``datetime.date``, or ``np.datetime64`` objects when non-ISO8601 ``format`` was passed (:issue:`49298`, :issue:`50036`)
- Bug in :func:`to_datetime` was raising ``ValueError`` when parsing empty string and non-ISO8601 format was passed. Now, empty strings will be parsed as :class:`NaT`, for compatibility with how is done for ISO8601 formats (:issue:`50251`)
- Bug in :class:`Timestamp` was showing ``UserWarning``, which was not actionable by users, when parsing non-ISO8601 delimited date strings (:issue:`50232`)
- Bug in :func:`to_datetime` was showing misleading ``ValueError`` when parsing dates with format containing ISO week directive and ISO weekday directive (:issue:`50308`)
- Bug in :meth:`Timestamp.round` when the ``freq`` argument has zero-duration (e.g. "0ns") returning incorrect results instead of raising (:issue:`49737`)
- Bug in :func:`to_datetime` was not raising ``ValueError`` when invalid format was passed and ``errors`` was ``'ignore'`` or ``'coerce'`` (:issue:`50266`)
- Bug in :class:`DateOffset` was throwing ``TypeError`` when constructing with milliseconds and another super-daily argument (:issue:`49897`)
- Bug in :func:`to_datetime` was not raising ``ValueError`` when parsing string with decimal date with format ``'%Y%m%d'`` (:issue:`50051`)
- Bug in :func:`to_datetime` was not converting ``None`` to ``NaT`` when parsing mixed-offset date strings with ISO8601 format (:issue:`50071`)
- Bug in :func:`to_datetime` was not returning input when parsing out-of-bounds date string with ``errors='ignore'`` and ``format='%Y%m%d'`` (:issue:`14487`)
- Bug in :func:`to_datetime` was converting timezone-naive ``datetime.datetime`` to timezone-aware when parsing with timezone-aware strings, ISO8601 format, and ``utc=False`` (:issue:`50254`)
- Bug in :func:`to_datetime` was throwing ``ValueError`` when parsing dates with ISO8601 format where some values were not zero-padded (:issue:`21422`)
- Bug in :func:`to_datetime` was giving incorrect results when using ``format='%Y%m%d'`` and ``errors='ignore'`` (:issue:`26493`)
- Bug in :func:`to_datetime` was failing to parse date strings ``'today'`` and ``'now'`` if ``format`` was not ISO8601 (:issue:`50359`)
- Bug in :func:`Timestamp.utctimetuple` raising a ``TypeError`` (:issue:`32174`)
- Bug in :func:`to_datetime` was raising ``ValueError`` when parsing mixed-offset :class:`Timestamp` with ``errors='ignore'`` (:issue:`50585`)
- Bug in :func:`to_datetime` was incorrectly handling floating-point inputs within 1 ``unit`` of the overflow boundaries (:issue:`50183`)
- Bug in :func:`to_datetime` with unit of "Y" or "M" giving incorrect results, not matching pointwise :class:`Timestamp` results (:issue:`50870`)
- Bug in :meth:`Series.interpolate` and :meth:`DataFrame.interpolate` with datetime or timedelta dtypes incorrectly raising ``ValueError`` (:issue:`11312`)
- Bug in :func:`to_datetime` was not returning input with ``errors='ignore'`` when input was out-of-bounds (:issue:`50587`)
- Bug in :func:`DataFrame.from_records` when given a :class:`DataFrame` input with timezone-aware datetime64 columns incorrectly dropping the timezone-awareness (:issue:`51162`)
- Bug in :func:`to_datetime` was raising ``decimal.InvalidOperation`` when parsing date strings with ``errors='coerce'`` (:issue:`51084`)
- Bug in :func:`to_datetime` with both ``unit`` and ``origin`` specified returning incorrect results (:issue:`42624`)
- Bug in :meth:`Series.astype` and :meth:`DataFrame.astype` when converting an object-dtype object containing timezone-aware datetimes or strings to ``datetime64[ns]`` incorrectly localizing as UTC instead of raising ``TypeError`` (:issue:`50140`)
- Bug in :meth:`.DataFrameGroupBy.quantile` and :meth:`.SeriesGroupBy.quantile` with datetime or timedelta dtypes giving incorrect results for groups containing ``NaT`` (:issue:`51373`)
- Bug in :meth:`.DataFrameGroupBy.quantile` and :meth:`.SeriesGroupBy.quantile` incorrectly raising with :class:`PeriodDtype` or :class:`DatetimeTZDtype` (:issue:`51373`)

Timedelta
^^^^^^^^^
- Bug in :func:`to_timedelta` raising error when input has nullable dtype ``Float64`` (:issue:`48796`)
- Bug in :class:`Timedelta` constructor incorrectly raising instead of returning ``NaT`` when given a ``np.timedelta64("nat")`` (:issue:`48898`)
- Bug in :class:`Timedelta` constructor failing to raise when passed both a :class:`Timedelta` object and keywords (e.g. days, seconds) (:issue:`48898`)

Timezones
^^^^^^^^^
- Bug in :meth:`Series.astype` and :meth:`DataFrame.astype` with object-dtype containing multiple timezone-aware ``datetime`` objects with heterogeneous timezones to a :class:`DatetimeTZDtype` incorrectly raising (:issue:`32581`)
- Bug in :func:`to_datetime` was failing to parse date strings with timezone name when ``format`` was specified with ``%Z`` (:issue:`49748`)
- Better error message when passing invalid values to ``ambiguous`` parameter in :meth:`Timestamp.tz_localize` (:issue:`49565`)
- Bug in string parsing incorrectly allowing a :class:`Timestamp` to be constructed with an invalid timezone, which would raise when trying to print (:issue:`50668`)

Numeric
^^^^^^^
- Bug in :meth:`DataFrame.add` cannot apply ufunc when inputs contain mixed DataFrame type and Series type (:issue:`39853`)
- Bug in arithmetic operations on :class:`Series` not propagating mask when combining masked dtypes and numpy dtypes (:issue:`45810`, :issue:`42630`)
- Bug in :meth:`DataFrame.sem` and :meth:`Series.sem` where an erroneous ``TypeError`` would always raise when using data backed by an :class:`ArrowDtype` (:issue:`49759`)
- Bug in :meth:`Series.__add__` casting to object for list and masked :class:`Series` (:issue:`22962`)
- Bug in :meth:`~arrays.ArrowExtensionArray.mode` where ``dropna=False`` was not respected when there was ``NA`` values (:issue:`50982`)
- Bug in :meth:`DataFrame.query` with ``engine="numexpr"`` and column names are ``min`` or ``max`` would raise a ``TypeError`` (:issue:`50937`)
- Bug in :meth:`DataFrame.min` and :meth:`DataFrame.max` with tz-aware data containing ``pd.NaT`` and ``axis=1`` would return incorrect results (:issue:`51242`)

Conversion
^^^^^^^^^^
- Bug in constructing :class:`Series` with ``int64`` dtype from a string list raising instead of casting (:issue:`44923`)
- Bug in constructing :class:`Series` with masked dtype and boolean values with ``NA`` raising (:issue:`42137`)
- Bug in :meth:`DataFrame.eval` incorrectly raising an ``AttributeError`` when there are negative values in function call (:issue:`46471`)
- Bug in :meth:`Series.convert_dtypes` not converting dtype to nullable dtype when :class:`Series` contains ``NA`` and has dtype ``object`` (:issue:`48791`)
- Bug where any :class:`ExtensionDtype` subclass with ``kind="M"`` would be interpreted as a timezone type (:issue:`34986`)
- Bug in :class:`.arrays.ArrowExtensionArray` that would raise ``NotImplementedError`` when passed a sequence of strings or binary (:issue:`49172`)
- Bug in :meth:`Series.astype` raising ``pyarrow.ArrowInvalid`` when converting from a non-pyarrow string dtype to a pyarrow numeric type (:issue:`50430`)
- Bug in :meth:`DataFrame.astype` modifying input array inplace when converting to ``string`` and ``copy=False`` (:issue:`51073`)
- Bug in :meth:`Series.to_numpy` converting to NumPy array before applying ``na_value`` (:issue:`48951`)
- Bug in :meth:`DataFrame.astype` not copying data when converting to pyarrow dtype (:issue:`50984`)
- Bug in :func:`to_datetime` was not respecting ``exact`` argument when ``format`` was an ISO8601 format (:issue:`12649`)
- Bug in :meth:`TimedeltaArray.astype` raising ``TypeError`` when converting to a pyarrow duration type (:issue:`49795`)
- Bug in :meth:`DataFrame.eval` and :meth:`DataFrame.query` raising for extension array dtypes (:issue:`29618`, :issue:`50261`, :issue:`31913`)

Strings
^^^^^^^
- Bug in :func:`pandas.api.types.is_string_dtype` that would not return ``True`` for :class:`StringDtype` or :class:`ArrowDtype` with ``pyarrow.string()`` (:issue:`15585`)
- Bug in converting string dtypes to "datetime64[ns]" or "timedelta64[ns]" incorrectly raising ``TypeError`` (:issue:`36153`)
- Bug in setting values in a string-dtype column with an array, mutating the array as side effect when it contains missing values (:issue:`51299`)

Interval
^^^^^^^^
- Bug in :meth:`IntervalIndex.is_overlapping` incorrect output if interval has duplicate left boundaries (:issue:`49581`)
- Bug in :meth:`Series.infer_objects` failing to infer :class:`IntervalDtype` for an object series of :class:`Interval` objects (:issue:`50090`)
- Bug in :meth:`Series.shift` with :class:`IntervalDtype` and invalid null ``fill_value`` failing to raise ``TypeError`` (:issue:`51258`)

Indexing
^^^^^^^^
- Bug in :meth:`DataFrame.__setitem__` raising when indexer is a :class:`DataFrame` with ``boolean`` dtype (:issue:`47125`)
- Bug in :meth:`DataFrame.reindex` filling with wrong values when indexing columns and index for ``uint`` dtypes (:issue:`48184`)
- Bug in :meth:`DataFrame.loc` when setting :class:`DataFrame` with different dtypes coercing values to single dtype (:issue:`50467`)
- Bug in :meth:`DataFrame.sort_values` where ``None`` was not returned when ``by`` is empty list and ``inplace=True`` (:issue:`50643`)
- Bug in :meth:`DataFrame.loc` coercing dtypes when setting values with a list indexer (:issue:`49159`)
- Bug in :meth:`Series.loc` raising error for out of bounds end of slice indexer (:issue:`50161`)
- Bug in :meth:`DataFrame.loc` raising ``ValueError`` with all ``False`` ``bool`` indexer and empty object (:issue:`51450`)
- Bug in :meth:`DataFrame.loc` raising ``ValueError`` with ``bool`` indexer and :class:`MultiIndex` (:issue:`47687`)
- Bug in :meth:`DataFrame.loc` raising ``IndexError`` when setting values for a pyarrow-backed column with a non-scalar indexer (:issue:`50085`)
- Bug in :meth:`DataFrame.__getitem__`, :meth:`Series.__getitem__`, :meth:`DataFrame.__setitem__` and :meth:`Series.__setitem__`
  when indexing on indexes with extension float dtypes (:class:`Float64` & :class:`Float64`) or complex dtypes using integers (:issue:`51053`)
- Bug in :meth:`DataFrame.loc` modifying object when setting incompatible value with an empty indexer (:issue:`45981`)
- Bug in :meth:`DataFrame.__setitem__` raising ``ValueError`` when right hand side is :class:`DataFrame` with :class:`MultiIndex` columns (:issue:`49121`)
- Bug in :meth:`DataFrame.reindex` casting dtype to ``object`` when :class:`DataFrame` has single extension array column when re-indexing ``columns`` and ``index`` (:issue:`48190`)
- Bug in :meth:`DataFrame.iloc` raising ``IndexError`` when indexer is a :class:`Series` with numeric extension array dtype (:issue:`49521`)
- Bug in :func:`~DataFrame.describe` when formatting percentiles in the resulting index showed more decimals than needed (:issue:`46362`)
- Bug in :meth:`DataFrame.compare` does not recognize differences when comparing ``NA`` with value in nullable dtypes (:issue:`48939`)
- Bug in :meth:`Series.rename` with :class:`MultiIndex` losing extension array dtypes (:issue:`21055`)
- Bug in :meth:`DataFrame.isetitem` coercing extension array dtypes in :class:`DataFrame` to object (:issue:`49922`)
- Bug in :class:`BusinessHour` would cause creation of :class:`DatetimeIndex` to fail when no opening hour was included in the index (:issue:`49835`)

Missing
^^^^^^^
- Bug in :meth:`Index.equals` raising ``TypeError`` when :class:`Index` consists of tuples that contain ``NA`` (:issue:`48446`)
- Bug in :meth:`Series.map` caused incorrect result when data has NaNs and defaultdict mapping was used (:issue:`48813`)
- Bug in :class:`NA` raising a ``TypeError`` instead of return :class:`NA` when performing a binary operation with a ``bytes`` object (:issue:`49108`)
- Bug in :meth:`DataFrame.update` with ``overwrite=False`` raising ``TypeError`` when ``self`` has column with ``NaT`` values and column not present in ``other`` (:issue:`16713`)
- Bug in :meth:`Series.replace` raising ``RecursionError`` when replacing value in object-dtype :class:`Series` containing ``NA`` (:issue:`47480`)
- Bug in :meth:`Series.replace` raising ``RecursionError`` when replacing value in numeric :class:`Series` with ``NA`` (:issue:`50758`)

MultiIndex
^^^^^^^^^^
- Bug in :meth:`MultiIndex.get_indexer` not matching ``NaN`` values (:issue:`29252`, :issue:`37222`, :issue:`38623`, :issue:`42883`, :issue:`43222`, :issue:`46173`, :issue:`48905`)
- Bug in :meth:`MultiIndex.argsort` raising ``TypeError`` when index contains :attr:`NA` (:issue:`48495`)
- Bug in :meth:`MultiIndex.difference` losing extension array dtype (:issue:`48606`)
- Bug in :class:`MultiIndex.set_levels` raising ``IndexError`` when setting empty level (:issue:`48636`)
- Bug in :meth:`MultiIndex.unique` losing extension array dtype (:issue:`48335`)
- Bug in :meth:`MultiIndex.intersection` losing extension array (:issue:`48604`)
- Bug in :meth:`MultiIndex.union` losing extension array (:issue:`48498`, :issue:`48505`, :issue:`48900`)
- Bug in :meth:`MultiIndex.union` not sorting when sort=None and index contains missing values (:issue:`49010`)
- Bug in :meth:`MultiIndex.append` not checking names for equality (:issue:`48288`)
- Bug in :meth:`MultiIndex.symmetric_difference` losing extension array (:issue:`48607`)
- Bug in :meth:`MultiIndex.join` losing dtypes when :class:`MultiIndex` has duplicates (:issue:`49830`)
- Bug in :meth:`MultiIndex.putmask` losing extension array (:issue:`49830`)
- Bug in :meth:`MultiIndex.value_counts` returning a :class:`Series` indexed by flat index of tuples instead of a :class:`MultiIndex` (:issue:`49558`)

I/O
^^^
- Bug in :func:`read_sas` caused fragmentation of :class:`DataFrame` and raised :class:`.errors.PerformanceWarning` (:issue:`48595`)
- Improved error message in :func:`read_excel` by including the offending sheet name when an exception is raised while reading a file (:issue:`48706`)
- Bug when a pickling a subset PyArrow-backed data that would serialize the entire data instead of the subset (:issue:`42600`)
- Bug in :func:`read_sql_query` ignoring ``dtype`` argument when ``chunksize`` is specified and result is empty (:issue:`50245`)
- Bug in :func:`read_csv` for a single-line csv with fewer columns than ``names`` raised :class:`.errors.ParserError` with ``engine="c"`` (:issue:`47566`)
- Bug in :func:`read_json` raising with ``orient="table"`` and ``NA`` value (:issue:`40255`)
- Bug in displaying ``string`` dtypes not showing storage option (:issue:`50099`)
- Bug in :meth:`DataFrame.to_string` with ``header=False`` that printed the index name on the same line as the first row of the data (:issue:`49230`)
- Bug in :meth:`DataFrame.to_string` ignoring float formatter for extension arrays (:issue:`39336`)
- Fixed memory leak which stemmed from the initialization of the internal JSON module (:issue:`49222`)
- Fixed issue where :func:`json_normalize` would incorrectly remove leading characters from column names that matched the ``sep`` argument (:issue:`49861`)
- Bug in :func:`read_csv` unnecessarily overflowing for extension array dtype when containing ``NA`` (:issue:`32134`)
- Bug in :meth:`DataFrame.to_dict` not converting ``NA`` to ``None`` (:issue:`50795`)
- Bug in :meth:`DataFrame.to_json` where it would segfault when failing to encode a string (:issue:`50307`)
- Bug in :meth:`DataFrame.to_html` with ``na_rep`` set when the :class:`DataFrame` contains non-scalar data (:issue:`47103`)
- Bug in :func:`read_xml` where file-like objects failed when iterparse is used (:issue:`50641`)
- Bug in :func:`read_xml` ignored repeated elements when iterparse is used (:issue:`51183`)
- Bug in :class:`ExcelWriter` leaving file handles open if an exception occurred during instantiation (:issue:`51443`)

Period
^^^^^^
- Bug in :meth:`Period.strftime` and :meth:`PeriodIndex.strftime`, raising ``UnicodeDecodeError`` when a locale-specific directive was passed (:issue:`46319`)
- Bug in adding a :class:`Period` object to an array of :class:`DateOffset` objects incorrectly raising ``TypeError`` (:issue:`50162`)
- Bug in :class:`Period` where passing a string with finer resolution than nanosecond would result in a ``KeyError`` instead of dropping the extra precision (:issue:`50417`)
- Bug in parsing strings representing Week-periods e.g. "2017-01-23/2017-01-29" as minute-frequency instead of week-frequency (:issue:`50803`)
- Bug in :meth:`.DataFrameGroupBy.sum`, :meth:`.DataFrameGroupByGroupBy.cumsum`, :meth:`.DataFrameGroupByGroupBy.prod`, :meth:`.DataFrameGroupByGroupBy.cumprod` with :class:`PeriodDtype` failing to raise ``TypeError`` (:issue:`51040`)
- Bug in parsing empty string with :class:`Period` incorrectly raising ``ValueError`` instead of returning ``NaT`` (:issue:`51349`)

Plotting
^^^^^^^^
- Bug in :meth:`DataFrame.plot.hist`, not dropping elements of ``weights`` corresponding to ``NaN`` values in ``data`` (:issue:`48884`)
- ``ax.set_xlim`` was sometimes raising ``UserWarning`` which users couldn't address due to ``set_xlim`` not accepting parsing arguments - the converter now uses :func:`Timestamp` instead (:issue:`49148`)

Groupby/resample/rolling
^^^^^^^^^^^^^^^^^^^^^^^^
- Bug in :class:`.ExponentialMovingWindow` with ``online`` not raising a ``NotImplementedError`` for unsupported operations (:issue:`48834`)
- Bug in :meth:`.DataFrameGroupBy.sample` raises ``ValueError`` when the object is empty (:issue:`48459`)
- Bug in :meth:`Series.groupby` raises ``ValueError`` when an entry of the index is equal to the name of the index (:issue:`48567`)
- Bug in :meth:`.DataFrameGroupBy.resample` produces inconsistent results when passing empty DataFrame (:issue:`47705`)
- Bug in :class:`.DataFrameGroupBy` and :class:`.SeriesGroupBy` would not include unobserved categories in result when grouping by categorical indexes (:issue:`49354`)
- Bug in :class:`.DataFrameGroupBy` and :class:`.SeriesGroupBy` would change result order depending on the input index when grouping by categoricals (:issue:`49223`)
- Bug in :class:`.DataFrameGroupBy` and :class:`.SeriesGroupBy` when grouping on categorical data would sort result values even when used with ``sort=False`` (:issue:`42482`)
- Bug in :meth:`.DataFrameGroupBy.apply` and :class:`.SeriesGroupBy.apply` with ``as_index=False`` would not attempt the computation without using the grouping keys when using them failed with a ``TypeError`` (:issue:`49256`)
- Bug in :meth:`.DataFrameGroupBy.describe` would describe the group keys (:issue:`49256`)
- Bug in :meth:`.SeriesGroupBy.describe` with ``as_index=False`` would have the incorrect shape (:issue:`49256`)
- Bug in :class:`.DataFrameGroupBy` and :class:`.SeriesGroupBy` with ``dropna=False`` would drop NA values when the grouper was categorical (:issue:`36327`)
- Bug in :meth:`.SeriesGroupBy.nunique` would incorrectly raise when the grouper was an empty categorical and ``observed=True`` (:issue:`21334`)
- Bug in :meth:`.SeriesGroupBy.nth` would raise when grouper contained NA values after subsetting from a :class:`DataFrameGroupBy` (:issue:`26454`)
- Bug in :meth:`DataFrame.groupby` would not include a :class:`.Grouper` specified by ``key`` in the result when ``as_index=False`` (:issue:`50413`)
- Bug in :meth:`.DataFrameGroupBy.value_counts` would raise when used with a :class:`.TimeGrouper` (:issue:`50486`)
- Bug in :meth:`.Resampler.size` caused a wide :class:`DataFrame` to be returned instead of a :class:`Series` with :class:`MultiIndex` (:issue:`46826`)
- Bug in :meth:`.DataFrameGroupBy.transform` and :meth:`.SeriesGroupBy.transform` would raise incorrectly when grouper had ``axis=1`` for ``"idxmin"`` and ``"idxmax"`` arguments (:issue:`45986`)
- Bug in :class:`.DataFrameGroupBy` would raise when used with an empty DataFrame, categorical grouper, and ``dropna=False`` (:issue:`50634`)
- Bug in :meth:`.SeriesGroupBy.value_counts` did not respect ``sort=False`` (:issue:`50482`)
- Bug in :meth:`.DataFrameGroupBy.resample` raises ``KeyError`` when getting the result from a key list when resampling on time index (:issue:`50840`)
- Bug in :meth:`.DataFrameGroupBy.transform` and :meth:`.SeriesGroupBy.transform` would raise incorrectly when grouper had ``axis=1`` for ``"ngroup"`` argument (:issue:`45986`)
- Bug in :meth:`.DataFrameGroupBy.describe` produced incorrect results when data had duplicate columns (:issue:`50806`)
- Bug in :meth:`.DataFrameGroupBy.agg` with ``engine="numba"`` failing to respect ``as_index=False`` (:issue:`51228`)
- Bug in :meth:`.DataFrameGroupBy.agg`, :meth:`.SeriesGroupBy.agg`, and :meth:`.Resampler.agg` would ignore arguments when passed a list of functions (:issue:`50863`)
- Bug in :meth:`.DataFrameGroupBy.ohlc` ignoring ``as_index=False`` (:issue:`51413`)
- Bug in :meth:`DataFrameGroupBy.agg` after subsetting columns (e.g. ``.groupby(...)[["a", "b"]]``) would not include groupings in the result (:issue:`51186`)

Reshaping
^^^^^^^^^
- Bug in :meth:`DataFrame.pivot_table` raising ``TypeError`` for nullable dtype and ``margins=True`` (:issue:`48681`)
- Bug in :meth:`DataFrame.unstack` and :meth:`Series.unstack` unstacking wrong level of :class:`MultiIndex` when :class:`MultiIndex` has mixed names (:issue:`48763`)
- Bug in :meth:`DataFrame.melt` losing extension array dtype (:issue:`41570`)
- Bug in :meth:`DataFrame.pivot` not respecting ``None`` as column name (:issue:`48293`)
- Bug in :meth:`DataFrame.join` when ``left_on`` or ``right_on`` is or includes a :class:`CategoricalIndex` incorrectly raising ``AttributeError`` (:issue:`48464`)
- Bug in :meth:`DataFrame.pivot_table` raising ``ValueError`` with parameter ``margins=True`` when result is an empty :class:`DataFrame` (:issue:`49240`)
- Clarified error message in :func:`merge` when passing invalid ``validate`` option (:issue:`49417`)
- Bug in :meth:`DataFrame.explode` raising ``ValueError`` on multiple columns with ``NaN`` values or empty lists (:issue:`46084`)
- Bug in :meth:`DataFrame.transpose` with ``IntervalDtype`` column with ``timedelta64[ns]`` endpoints (:issue:`44917`)
- Bug in :meth:`DataFrame.agg` and :meth:`Series.agg` would ignore arguments when passed a list of functions (:issue:`50863`)

Sparse
^^^^^^
- Bug in :meth:`Series.astype` when converting a ``SparseDtype`` with ``datetime64[ns]`` subtype to ``int64`` dtype raising, inconsistent with the non-sparse behavior (:issue:`49631`,:issue:`50087`)
- Bug in :meth:`Series.astype` when converting a from ``datetime64[ns]`` to ``Sparse[datetime64[ns]]`` incorrectly raising (:issue:`50082`)
- Bug in :meth:`Series.sparse.to_coo` raising ``SystemError`` when :class:`MultiIndex` contains a ``ExtensionArray`` (:issue:`50996`)

ExtensionArray
^^^^^^^^^^^^^^
- Bug in :meth:`Series.mean` overflowing unnecessarily with nullable integers (:issue:`48378`)
- Bug in :meth:`Series.tolist` for nullable dtypes returning numpy scalars instead of python scalars (:issue:`49890`)
- Bug in :meth:`Series.round` for pyarrow-backed dtypes raising ``AttributeError`` (:issue:`50437`)
- Bug when concatenating an empty DataFrame with an ExtensionDtype to another DataFrame with the same ExtensionDtype, the resulting dtype turned into object (:issue:`48510`)
- Bug in :meth:`array.PandasArray.to_numpy` raising with ``NA`` value when ``na_value`` is specified (:issue:`40638`)
- Bug in :meth:`api.types.is_numeric_dtype` where a custom :class:`ExtensionDtype` would not return ``True`` if ``_is_numeric`` returned ``True`` (:issue:`50563`)
- Bug in :meth:`api.types.is_integer_dtype`, :meth:`api.types.is_unsigned_integer_dtype`, :meth:`api.types.is_signed_integer_dtype`, :meth:`api.types.is_float_dtype` where a custom :class:`ExtensionDtype` would not return ``True`` if ``kind`` returned the corresponding NumPy type (:issue:`50667`)
- Bug in :class:`Series` constructor unnecessarily overflowing for nullable unsigned integer dtypes (:issue:`38798`, :issue:`25880`)
- Bug in setting non-string value into ``StringArray`` raising ``ValueError`` instead of ``TypeError`` (:issue:`49632`)
- Bug in :meth:`DataFrame.reindex` not honoring the default ``copy=True`` keyword in case of columns with ExtensionDtype (and as a result also selecting multiple columns with getitem (``[]``) didn't correctly result in a copy) (:issue:`51197`)

Styler
^^^^^^
- Fix :meth:`~pandas.io.formats.style.Styler.background_gradient` for nullable dtype :class:`Series` with ``NA`` values (:issue:`50712`)

Metadata
^^^^^^^^
- Fixed metadata propagation in :meth:`DataFrame.corr` and :meth:`DataFrame.cov` (:issue:`28283`)

Other
^^^^^
- Bug in incorrectly accepting dtype strings containing "[pyarrow]" more than once (:issue:`51548`)
- Bug in :meth:`Series.searchsorted` inconsistent behavior when accepting :class:`DataFrame` as parameter ``value`` (:issue:`49620`)
- Bug in :func:`array` failing to raise on :class:`DataFrame` inputs (:issue:`51167`)

.. ---------------------------------------------------------------------------
.. _whatsnew_200.contributors:

Contributors
~~~~~~~~~~~~

.. contributors:: v1.5.0rc0..v2.0.0|HEAD<|MERGE_RESOLUTION|>--- conflicted
+++ resolved
@@ -1169,12 +1169,8 @@
 - Fixed a reference leak in :func:`read_hdf` (:issue:`37441`)
 - Fixed a memory leak in :meth:`DataFrame.to_json` and :meth:`Series.to_json` when serializing datetimes and timedeltas (:issue:`40443`)
 - Decreased memory usage in many :class:`DataFrameGroupBy` methods (:issue:`51090`)
-<<<<<<< HEAD
 - Performance improvement in :meth:`DataFrame.round` for an integer ``decimal`` parameter (:issue:`17254`)
-=======
 - Memory improvement in :class:`StataReader` when reading seekable files (:issue:`48922`)
-
->>>>>>> 5dd6efc2
 
 .. ---------------------------------------------------------------------------
 .. _whatsnew_200.bug_fixes:
