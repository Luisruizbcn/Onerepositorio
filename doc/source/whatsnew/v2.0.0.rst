--- conflicted
+++ resolved
@@ -658,12 +658,9 @@
 - Bug in subtracting a ``datetime`` scalar from :class:`DatetimeIndex` failing to retain the original ``freq`` attribute (:issue:`48818`)
 - Bug in ``pandas.tseries.holiday.Holiday`` where a half-open date interval causes inconsistent return types from :meth:`USFederalHolidayCalendar.holidays` (:issue:`49075`)
 - Bug in rendering :class:`DatetimeIndex` and :class:`Series` and :class:`DataFrame` with timezone-aware dtypes with ``dateutil`` or ``zoneinfo`` timezones near daylight-savings transitions (:issue:`49684`)
-<<<<<<< HEAD
 - Bug in :func:`to_datetime` was raising ``ValueError`` when parsing :class:`Timestamp` or ``datetime`` objects with non-ISO8601 ``format`` (:issue:`49298`)
 - Bug in :func:`to_datetime` with ``exact`` and ``format=%Y%m%d`` wasn't raising if the input didn't match the format (:issue:`50051`)
-=======
 - Bug in :func:`to_datetime` was raising ``ValueError`` when parsing :class:`Timestamp`, ``datetime``, or ``np.datetime64`` objects with non-ISO8601 ``format`` (:issue:`49298`, :issue:`50036`)
->>>>>>> 4c5db2e4
 -
 
 Timedelta
