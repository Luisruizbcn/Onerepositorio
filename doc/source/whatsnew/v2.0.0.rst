--- conflicted
+++ resolved
@@ -790,12 +790,8 @@
 
 Sparse
 ^^^^^^
-<<<<<<< HEAD
 - Bug in :meth:`Series.astype` when converting a ``SparseDtype`` with ``datetime64[ns]`` subtype to ``int64`` dtype raising, inconsistent with the non-sparse behavior (:issue:`49631`,:issue:`50087`)
-=======
-- Bug in :meth:`Series.astype` when converting a ``SparseDtype`` with ``datetime64[ns]`` subtype to ``int64`` dtype raising, inconsistent with the non-sparse behavior (:issue:`49631`)
 - Bug in :meth:`Series.astype` when converting a from ``datetime64[ns]`` to ``Sparse[datetime64[ns]]`` incorrectly raising (:issue:`50082`)
->>>>>>> 7c208c89
 -
 
 ExtensionArray
