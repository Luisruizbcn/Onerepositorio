--- conflicted
+++ resolved
@@ -206,13 +206,11 @@
 - Arithmetic operations that can be inplace, e.g. ``ser *= 2`` will now respect the
   Copy-on-Write mechanism.
 
-<<<<<<< HEAD
+- :meth:`DataFrame.__getitem__` will now respect the Copy-on-Write mechanism when the
+  :class:`DataFrame` has :class:`MultiIndex` columns.
+
 - :meth:`Series.__getitem__` will now respect the Copy-on-Write mechanism when the
    :class:`Series` has a :class:`MultiIndex`.
-=======
-- :meth:`DataFrame.__getitem__` will now respect the Copy-on-Write mechanism when the
-  :class:`DataFrame` has :class:`MultiIndex` columns.
->>>>>>> 2f43b41d
 
 - :meth:`Series.view` will now respect the Copy-on-Write mechanism.
 
