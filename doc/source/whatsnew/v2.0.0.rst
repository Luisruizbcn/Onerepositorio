.. _whatsnew_200:

What's new in 2.0.0 (April 3, 2023)
-----------------------------------

These are the changes in pandas 2.0.0. See :ref:`release` for a full changelog
including other versions of pandas.

{{ header }}

.. ---------------------------------------------------------------------------
.. _whatsnew_200.enhancements:

Enhancements
~~~~~~~~~~~~

.. _whatsnew_200.enhancements.optional_dependency_management_pip:

Installing optional dependencies with pip extras
^^^^^^^^^^^^^^^^^^^^^^^^^^^^^^^^^^^^^^^^^^^^^^^^
When installing pandas using pip, sets of optional dependencies can also be installed by specifying extras.

.. code-block:: bash

  pip install "pandas[performance, aws]>=2.0.0"

The available extras, found in the :ref:`installation guide<install.dependencies>`, are
``[all, performance, computation, fss, aws, gcp, excel, parquet, feather, hdf5, spss, postgresql, mysql,
sql-other, html, xml, plot, output_formatting, clipboard, compression, test]`` (:issue:`39164`).

.. _whatsnew_200.enhancements.index_can_hold_numpy_numeric_dtypes:

:class:`Index` can now hold numpy numeric dtypes
^^^^^^^^^^^^^^^^^^^^^^^^^^^^^^^^^^^^^^^^^^^^^^^^

It is now possible to use any numpy numeric dtype in a :class:`Index` (:issue:`42717`).

Previously it was only possible to use ``int64``, ``uint64`` & ``float64`` dtypes:

.. code-block:: ipython

    In [1]: pd.Index([1, 2, 3], dtype=np.int8)
    Out[1]: Int64Index([1, 2, 3], dtype="int64")
    In [2]: pd.Index([1, 2, 3], dtype=np.uint16)
    Out[2]: UInt64Index([1, 2, 3], dtype="uint64")
    In [3]: pd.Index([1, 2, 3], dtype=np.float32)
    Out[3]: Float64Index([1.0, 2.0, 3.0], dtype="float64")

:class:`Int64Index`, :class:`UInt64Index` & :class:`Float64Index` were deprecated in pandas
version 1.4 and have now been removed. Instead :class:`Index` should be used directly, and
can it now take all numpy numeric dtypes, i.e.
``int8``/ ``int16``/``int32``/``int64``/``uint8``/``uint16``/``uint32``/``uint64``/``float32``/``float64`` dtypes:

.. ipython:: python

    pd.Index([1, 2, 3], dtype=np.int8)
    pd.Index([1, 2, 3], dtype=np.uint16)
    pd.Index([1, 2, 3], dtype=np.float32)

The ability for :class:`Index` to hold the numpy numeric dtypes has meant some changes in Pandas
functionality. In particular, operations that previously were forced to create 64-bit indexes,
can now create indexes with lower bit sizes, e.g. 32-bit indexes.

Below is a possibly non-exhaustive list of changes:

1. Instantiating using a numpy numeric array now follows the dtype of the numpy array.
   Previously, all indexes created from numpy numeric arrays were forced to 64-bit. Now,
   for example, ``Index(np.array([1, 2, 3]))`` will be ``int32`` on 32-bit systems, where
   it previously would have been ``int64`` even on 32-bit systems.
   Instantiating :class:`Index` using a list of numbers will still return 64bit dtypes,
   e.g. ``Index([1, 2, 3])`` will have a ``int64`` dtype, which is the same as previously.
2. The various numeric datetime attributes of :class:`DatetimeIndex` (:attr:`~DatetimeIndex.day`,
   :attr:`~DatetimeIndex.month`, :attr:`~DatetimeIndex.year` etc.) were previously in of
   dtype ``int64``, while they were ``int32`` for :class:`arrays.DatetimeArray`. They are now
   ``int32`` on :class:`DatetimeIndex` also:

   .. ipython:: python

       idx = pd.date_range(start='1/1/2018', periods=3, freq='M')
       idx.array.year
       idx.year

3. Level dtypes on Indexes from :meth:`Series.sparse.from_coo` are now of dtype ``int32``,
   the same as they are on the ``rows``/``cols`` on a scipy sparse matrix. Previously they
   were of dtype ``int64``.

   .. ipython:: python

       from scipy import sparse
       A = sparse.coo_matrix(
           ([3.0, 1.0, 2.0], ([1, 0, 0], [0, 2, 3])), shape=(3, 4)
       )
       ser = pd.Series.sparse.from_coo(A)
       ser.index.dtypes

4. :class:`Index` cannot be instantiated using a float16 dtype. Previously instantiating
   an :class:`Index` using dtype ``float16`` resulted in a :class:`Float64Index` with a
   ``float64`` dtype. It now raises a ``NotImplementedError``:

   .. ipython:: python
       :okexcept:

       pd.Index([1, 2, 3], dtype=np.float16)


.. _whatsnew_200.enhancements.io_dtype_backend:

Argument ``dtype_backend``, to return pyarrow-backed or numpy-backed nullable dtypes
^^^^^^^^^^^^^^^^^^^^^^^^^^^^^^^^^^^^^^^^^^^^^^^^^^^^^^^^^^^^^^^^^^^^^^^^^^^^^^^^^^^^

The following functions gained a new keyword ``dtype_backend`` (:issue:`36712`)

* :func:`read_csv`
* :func:`read_clipboard`
* :func:`read_fwf`
* :func:`read_excel`
* :func:`read_html`
* :func:`read_xml`
* :func:`read_json`
* :func:`read_sql`
* :func:`read_sql_query`
* :func:`read_sql_table`
* :func:`read_parquet`
* :func:`read_orc`
* :func:`read_feather`
* :func:`read_spss`
* :func:`to_numeric`
* :meth:`DataFrame.convert_dtypes`
* :meth:`Series.convert_dtypes`

When this option is set to ``"numpy_nullable"`` it will return a :class:`DataFrame` that is
backed by nullable dtypes.

When this keyword is set to ``"pyarrow"``, then these functions will return pyarrow-backed nullable :class:`ArrowDtype` DataFrames (:issue:`48957`, :issue:`49997`):

* :func:`read_csv`
* :func:`read_clipboard`
* :func:`read_fwf`
* :func:`read_excel`
* :func:`read_html`
* :func:`read_xml`
* :func:`read_json`
* :func:`read_sql`
* :func:`read_sql_query`
* :func:`read_sql_table`
* :func:`read_parquet`
* :func:`read_orc`
* :func:`read_feather`
* :func:`read_spss`
* :func:`to_numeric`
* :meth:`DataFrame.convert_dtypes`
* :meth:`Series.convert_dtypes`

.. ipython:: python

    import io
    data = io.StringIO("""a,b,c,d,e,f,g,h,i
        1,2.5,True,a,,,,,
        3,4.5,False,b,6,7.5,True,a,
    """)
    df = pd.read_csv(data, dtype_backend="pyarrow")
    df.dtypes

    data.seek(0)
    df_pyarrow = pd.read_csv(data, dtype_backend="pyarrow", engine="pyarrow")
    df_pyarrow.dtypes

Copy-on-Write improvements
^^^^^^^^^^^^^^^^^^^^^^^^^^

- A new lazy copy mechanism that defers the copy until the object in question is modified
  was added to the methods listed in
  :ref:`Copy-on-Write optimizations <copy_on_write.optimizations>`.
  These methods return views when Copy-on-Write is enabled, which provides a significant
  performance improvement compared to the regular execution (:issue:`49473`).

- Accessing a single column of a DataFrame as a Series (e.g. ``df["col"]``) now always
  returns a new object every time it is constructed when Copy-on-Write is enabled (not
  returning multiple times an identical, cached Series object). This ensures that those
  Series objects correctly follow the Copy-on-Write rules (:issue:`49450`)

- The :class:`Series` constructor will now create a lazy copy (deferring the copy until
  a modification to the data happens) when constructing a Series from an existing
  Series with the default of ``copy=False`` (:issue:`50471`)

- The :class:`DataFrame` constructor will now create a lazy copy (deferring the copy until
  a modification to the data happens) when constructing from an existing
  :class:`DataFrame` with the default of ``copy=False`` (:issue:`51239`)

- The :class:`DataFrame` constructor, when constructing a DataFrame from a dictionary
  of Series objects and specifying ``copy=False``, will now use a lazy copy
  of those Series objects for the columns of the DataFrame (:issue:`50777`)

- The :class:`DataFrame` constructor, when constructing a DataFrame from a
  :class:`Series` or :class:`Index` and specifying ``copy=False``, will
  now respect Copy-on-Write.

- The :class:`DataFrame` and :class:`Series` constructors, when constructing from
  a NumPy array, will now copy the array by default to avoid mutating
  the :class:`DataFrame` / :class:`Series`
  when mutating the array. Specify ``copy=False`` to get the old behavior.
  When setting ``copy=False`` pandas does not guarantee correct Copy-on-Write
  behavior when the NumPy array is modified after creation of the
  :class:`DataFrame` / :class:`Series`.

- The :meth:`DataFrame.from_records` will now respect Copy-on-Write when called
  with a :class:`DataFrame`.

- Trying to set values using chained assignment (for example, ``df["a"][1:3] = 0``)
  will now always raise an warning when Copy-on-Write is enabled. In this mode,
  chained assignment can never work because we are always setting into a temporary
  object that is the result of an indexing operation (getitem), which under
  Copy-on-Write always behaves as a copy. Thus, assigning through a chain
  can never update the original Series or DataFrame. Therefore, an informative
  warning is raised to the user to avoid silently doing nothing (:issue:`49467`)

- :meth:`DataFrame.replace` will now respect the Copy-on-Write mechanism
  when ``inplace=True``.

- :meth:`DataFrame.transpose` will now respect the Copy-on-Write mechanism.

- Arithmetic operations that can be inplace, e.g. ``ser *= 2`` will now respect the
  Copy-on-Write mechanism.

- :meth:`DataFrame.__getitem__` will now respect the Copy-on-Write mechanism when the
  :class:`DataFrame` has :class:`MultiIndex` columns.

- :meth:`Series.__getitem__` will now respect the Copy-on-Write mechanism when the
   :class:`Series` has a :class:`MultiIndex`.

- :meth:`Series.view` will now respect the Copy-on-Write mechanism.

Copy-on-Write can be enabled through one of

.. code-block:: python

    pd.set_option("mode.copy_on_write", True)


.. code-block:: python

    pd.options.mode.copy_on_write = True

Alternatively, copy on write can be enabled locally through:

.. code-block:: python

    with pd.option_context("mode.copy_on_write", True):
        ...

.. _whatsnew_200.enhancements.other:

Other enhancements
^^^^^^^^^^^^^^^^^^
- Added support for ``str`` accessor methods when using :class:`ArrowDtype`  with a ``pyarrow.string`` type (:issue:`50325`)
- Added support for ``dt`` accessor methods when using :class:`ArrowDtype` with a ``pyarrow.timestamp`` type (:issue:`50954`)
- :func:`read_sas` now supports using ``encoding='infer'`` to correctly read and use the encoding specified by the sas file. (:issue:`48048`)
- :meth:`.DataFrameGroupBy.quantile`, :meth:`.SeriesGroupBy.quantile` and :meth:`.DataFrameGroupBy.std` now preserve nullable dtypes instead of casting to numpy dtypes (:issue:`37493`)
- :meth:`.DataFrameGroupBy.std`, :meth:`.SeriesGroupBy.std` now support datetime64, timedelta64, and :class:`DatetimeTZDtype` dtypes (:issue:`48481`)
- :meth:`Series.add_suffix`, :meth:`DataFrame.add_suffix`, :meth:`Series.add_prefix` and :meth:`DataFrame.add_prefix` support an ``axis`` argument. If ``axis`` is set, the default behaviour of which axis to consider can be overwritten (:issue:`47819`)
- :func:`.testing.assert_frame_equal` now shows the first element where the DataFrames differ, analogously to ``pytest``'s output (:issue:`47910`)
- Added ``index`` parameter to :meth:`DataFrame.to_dict` (:issue:`46398`)
- Added support for extension array dtypes in :func:`merge` (:issue:`44240`)
- Added metadata propagation for binary operators on :class:`DataFrame` (:issue:`28283`)
- Added ``cumsum``, ``cumprod``, ``cummin`` and ``cummax`` to the ``ExtensionArray`` interface via ``_accumulate`` (:issue:`28385`)
- :class:`.CategoricalConversionWarning`, :class:`.InvalidComparison`, :class:`.InvalidVersion`, :class:`.LossySetitemError`, and :class:`.NoBufferPresent` are now exposed in ``pandas.errors`` (:issue:`27656`)
- Fix ``test`` optional_extra by adding missing test package ``pytest-asyncio`` (:issue:`48361`)
- :func:`DataFrame.astype` exception message thrown improved to include column name when type conversion is not possible. (:issue:`47571`)
- :func:`date_range` now supports a ``unit`` keyword ("s", "ms", "us", or "ns") to specify the desired resolution of the output index (:issue:`49106`)
- :func:`timedelta_range` now supports a ``unit`` keyword ("s", "ms", "us", or "ns") to specify the desired resolution of the output index (:issue:`49824`)
- :meth:`DataFrame.to_json` now supports a ``mode`` keyword with supported inputs 'w' and 'a'. Defaulting to 'w', 'a' can be used when lines=True and orient='records' to append record oriented json lines to an existing json file. (:issue:`35849`)
- Added ``name`` parameter to :meth:`IntervalIndex.from_breaks`, :meth:`IntervalIndex.from_arrays` and :meth:`IntervalIndex.from_tuples` (:issue:`48911`)
- Improve exception message when using :func:`.testing.assert_frame_equal` on a :class:`DataFrame` to include the column that is compared (:issue:`50323`)
- Improved error message for :func:`merge_asof` when join-columns were duplicated (:issue:`50102`)
- Added support for extension array dtypes to :func:`get_dummies` (:issue:`32430`)
- Added :meth:`Index.infer_objects` analogous to :meth:`Series.infer_objects` (:issue:`50034`)
- Added ``copy`` parameter to :meth:`Series.infer_objects` and :meth:`DataFrame.infer_objects`, passing ``False`` will avoid making copies for series or columns that are already non-object or where no better dtype can be inferred (:issue:`50096`)
- :meth:`DataFrame.plot.hist` now recognizes ``xlabel`` and ``ylabel`` arguments (:issue:`49793`)
- :meth:`Series.drop_duplicates` has gained ``ignore_index`` keyword to reset index (:issue:`48304`)
- :meth:`Series.dropna` and :meth:`DataFrame.dropna` has gained ``ignore_index`` keyword to reset index (:issue:`31725`)
- Improved error message in :func:`to_datetime` for non-ISO8601 formats, informing users about the position of the first error (:issue:`50361`)
- Improved error message when trying to align :class:`DataFrame` objects (for example, in :func:`DataFrame.compare`) to clarify that "identically labelled" refers to both index and columns (:issue:`50083`)
- Added support for :meth:`Index.min` and :meth:`Index.max` for pyarrow string dtypes (:issue:`51397`)
- Added :meth:`DatetimeIndex.as_unit` and :meth:`TimedeltaIndex.as_unit` to convert to different resolutions; supported resolutions are "s", "ms", "us", and "ns" (:issue:`50616`)
- Added :meth:`Series.dt.unit` and :meth:`Series.dt.as_unit` to convert to different resolutions; supported resolutions are "s", "ms", "us", and "ns" (:issue:`51223`)
- Added new argument ``dtype`` to :func:`read_sql` to be consistent with :func:`read_sql_query` (:issue:`50797`)
- :func:`read_csv`, :func:`read_table`, :func:`read_fwf` and :func:`read_excel` now accept ``date_format`` (:issue:`50601`)
- :func:`to_datetime` now accepts ``"ISO8601"`` as an argument to ``format``, which will match any ISO8601 string (but possibly not identically-formatted) (:issue:`50411`)
- :func:`to_datetime` now accepts ``"mixed"`` as an argument to ``format``, which will infer the format for each element individually (:issue:`50972`)
- Added new argument ``engine`` to :func:`read_json` to support parsing JSON with pyarrow by specifying ``engine="pyarrow"`` (:issue:`48893`)
- Added support for SQLAlchemy 2.0 (:issue:`40686`)
- Added support for ``decimal`` parameter when ``engine="pyarrow"`` in :func:`read_csv` (:issue:`51302`)
- :class:`Index` set operations :meth:`Index.union`, :meth:`Index.intersection`, :meth:`Index.difference`, and :meth:`Index.symmetric_difference` now support ``sort=True``, which will always return a sorted result, unlike the default ``sort=None`` which does not sort in some cases (:issue:`25151`)
- Added new escape mode "latex-math" to avoid escaping "$" in formatter (:issue:`50040`)

.. ---------------------------------------------------------------------------
.. _whatsnew_200.notable_bug_fixes:

Notable bug fixes
~~~~~~~~~~~~~~~~~

These are bug fixes that might have notable behavior changes.

.. _whatsnew_200.notable_bug_fixes.cumsum_cumprod_overflow:

:meth:`.DataFrameGroupBy.cumsum` and :meth:`.DataFrameGroupBy.cumprod` overflow instead of lossy casting to float
^^^^^^^^^^^^^^^^^^^^^^^^^^^^^^^^^^^^^^^^^^^^^^^^^^^^^^^^^^^^^^^^^^^^^^^^^^^^^^^^^^^^^^^^^^^^^^^^^^^^^^^^^^^^^^^^^

In previous versions we cast to float when applying ``cumsum`` and ``cumprod`` which
lead to incorrect results even if the result could be hold by ``int64`` dtype.
Additionally, the aggregation overflows consistent with numpy and the regular
:meth:`DataFrame.cumprod` and :meth:`DataFrame.cumsum` methods when the limit of
``int64`` is reached (:issue:`37493`).

*Old Behavior*

.. code-block:: ipython

    In [1]: df = pd.DataFrame({"key": ["b"] * 7, "value": 625})
    In [2]: df.groupby("key")["value"].cumprod()[5]
    Out[2]: 5.960464477539062e+16

We return incorrect results with the 6th value.

*New Behavior*

.. ipython:: python

    df = pd.DataFrame({"key": ["b"] * 7, "value": 625})
    df.groupby("key")["value"].cumprod()

We overflow with the 7th value, but the 6th value is still correct.

.. _whatsnew_200.notable_bug_fixes.groupby_nth_filter:

:meth:`.DataFrameGroupBy.nth` and :meth:`.SeriesGroupBy.nth` now behave as filtrations
^^^^^^^^^^^^^^^^^^^^^^^^^^^^^^^^^^^^^^^^^^^^^^^^^^^^^^^^^^^^^^^^^^^^^^^^^^^^^^^^^^^^^^

In previous versions of pandas, :meth:`.DataFrameGroupBy.nth` and
:meth:`.SeriesGroupBy.nth` acted as if they were aggregations. However, for most
inputs ``n``, they may return either zero or multiple rows per group. This means
that they are filtrations, similar to e.g. :meth:`.DataFrameGroupBy.head`. pandas
now treats them as filtrations (:issue:`13666`).

.. ipython:: python

    df = pd.DataFrame({"a": [1, 1, 2, 1, 2], "b": [np.nan, 2.0, 3.0, 4.0, 5.0]})
    gb = df.groupby("a")

*Old Behavior*

.. code-block:: ipython

    In [5]: gb.nth(n=1)
    Out[5]:
       A    B
    1  1  2.0
    4  2  5.0

*New Behavior*

.. ipython:: python

    gb.nth(n=1)

In particular, the index of the result is derived from the input by selecting
the appropriate rows. Also, when ``n`` is larger than the group, no rows instead of
``NaN`` is returned.

*Old Behavior*

.. code-block:: ipython

    In [5]: gb.nth(n=3, dropna="any")
    Out[5]:
        B
    A
    1 NaN
    2 NaN

*New Behavior*

.. ipython:: python

    gb.nth(n=3, dropna="any")

.. ---------------------------------------------------------------------------
.. _whatsnew_200.api_breaking:

Backwards incompatible API changes
~~~~~~~~~~~~~~~~~~~~~~~~~~~~~~~~~~

.. _whatsnew_200.api_breaking.unsupported_datetimelike_dtype_arg:

Construction with datetime64 or timedelta64 dtype with unsupported resolution
^^^^^^^^^^^^^^^^^^^^^^^^^^^^^^^^^^^^^^^^^^^^^^^^^^^^^^^^^^^^^^^^^^^^^^^^^^^^^
In past versions, when constructing a :class:`Series` or :class:`DataFrame` and
passing a "datetime64" or "timedelta64" dtype with unsupported resolution
(i.e. anything other than "ns"), pandas would silently replace the given dtype
with its nanosecond analogue:

*Previous behavior*:

.. code-block:: ipython

   In [5]: pd.Series(["2016-01-01"], dtype="datetime64[s]")
   Out[5]:
   0   2016-01-01
   dtype: datetime64[ns]

   In [6] pd.Series(["2016-01-01"], dtype="datetime64[D]")
   Out[6]:
   0   2016-01-01
   dtype: datetime64[ns]

In pandas 2.0 we support resolutions "s", "ms", "us", and "ns". When passing
a supported dtype (e.g. "datetime64[s]"), the result now has exactly
the requested dtype:

*New behavior*:

.. ipython:: python

   pd.Series(["2016-01-01"], dtype="datetime64[s]")

With an un-supported dtype, pandas now raises instead of silently swapping in
a supported dtype:

*New behavior*:

.. ipython:: python
   :okexcept:

   pd.Series(["2016-01-01"], dtype="datetime64[D]")

.. _whatsnew_200.api_breaking.value_counts:

Value counts sets the resulting name to ``count``
^^^^^^^^^^^^^^^^^^^^^^^^^^^^^^^^^^^^^^^^^^^^^^^^^
In past versions, when running :meth:`Series.value_counts`, the result would inherit
the original object's name, and the result index would be nameless. This would cause
confusion when resetting the index, and the column names would not correspond with the
column values.
Now, the result name will be ``'count'`` (or ``'proportion'`` if ``normalize=True`` was passed),
and the index will be named after the original object (:issue:`49497`).

*Previous behavior*:

.. code-block:: ipython

    In [8]: pd.Series(['quetzal', 'quetzal', 'elk'], name='animal').value_counts()

    Out[2]:
    quetzal    2
    elk        1
    Name: animal, dtype: int64

*New behavior*:

.. ipython:: python

    pd.Series(['quetzal', 'quetzal', 'elk'], name='animal').value_counts()

Likewise for other ``value_counts`` methods (for example, :meth:`DataFrame.value_counts`).

.. _whatsnew_200.api_breaking.astype_to_unsupported_datetimelike:

Disallow astype conversion to non-supported datetime64/timedelta64 dtypes
^^^^^^^^^^^^^^^^^^^^^^^^^^^^^^^^^^^^^^^^^^^^^^^^^^^^^^^^^^^^^^^^^^^^^^^^^
In previous versions, converting a :class:`Series` or :class:`DataFrame`
from ``datetime64[ns]`` to a different ``datetime64[X]`` dtype would return
with ``datetime64[ns]`` dtype instead of the requested dtype. In pandas 2.0,
support is added for "datetime64[s]", "datetime64[ms]", and "datetime64[us]" dtypes,
so converting to those dtypes gives exactly the requested dtype:

*Previous behavior*:

.. ipython:: python

   idx = pd.date_range("2016-01-01", periods=3)
   ser = pd.Series(idx)

*Previous behavior*:

.. code-block:: ipython

   In [4]: ser.astype("datetime64[s]")
   Out[4]:
   0   2016-01-01
   1   2016-01-02
   2   2016-01-03
   dtype: datetime64[ns]

With the new behavior, we get exactly the requested dtype:

*New behavior*:

.. ipython:: python

   ser.astype("datetime64[s]")

For non-supported resolutions e.g. "datetime64[D]", we raise instead of silently
ignoring the requested dtype:

*New behavior*:

.. ipython:: python
   :okexcept:

   ser.astype("datetime64[D]")

For conversion from ``timedelta64[ns]`` dtypes, the old behavior converted
to a floating point format.

*Previous behavior*:

.. ipython:: python

   idx = pd.timedelta_range("1 Day", periods=3)
   ser = pd.Series(idx)

*Previous behavior*:

.. code-block:: ipython

   In [7]: ser.astype("timedelta64[s]")
   Out[7]:
   0     86400.0
   1    172800.0
   2    259200.0
   dtype: float64

   In [8]: ser.astype("timedelta64[D]")
   Out[8]:
   0    1.0
   1    2.0
   2    3.0
   dtype: float64

The new behavior, as for datetime64, either gives exactly the requested dtype or raises:

*New behavior*:

.. ipython:: python
   :okexcept:

   ser.astype("timedelta64[s]")
   ser.astype("timedelta64[D]")

.. _whatsnew_200.api_breaking.default_to_stdlib_tzinfos:

UTC and fixed-offset timezones default to standard-library tzinfo objects
^^^^^^^^^^^^^^^^^^^^^^^^^^^^^^^^^^^^^^^^^^^^^^^^^^^^^^^^^^^^^^^^^^^^^^^^^
In previous versions, the default ``tzinfo`` object used to represent UTC
was ``pytz.UTC``. In pandas 2.0, we default to ``datetime.timezone.utc`` instead.
Similarly, for timezones represent fixed UTC offsets, we use ``datetime.timezone``
objects instead of ``pytz.FixedOffset`` objects. See (:issue:`34916`)

*Previous behavior*:

.. code-block:: ipython

   In [2]: ts = pd.Timestamp("2016-01-01", tz="UTC")
   In [3]: type(ts.tzinfo)
   Out[3]: pytz.UTC

   In [4]: ts2 = pd.Timestamp("2016-01-01 04:05:06-07:00")
   In [3]: type(ts2.tzinfo)
   Out[5]: pytz._FixedOffset

*New behavior*:

.. ipython:: python

   ts = pd.Timestamp("2016-01-01", tz="UTC")
   type(ts.tzinfo)

   ts2 = pd.Timestamp("2016-01-01 04:05:06-07:00")
   type(ts2.tzinfo)

For timezones that are neither UTC nor fixed offsets, e.g. "US/Pacific", we
continue to default to ``pytz`` objects.

.. _whatsnew_200.api_breaking.zero_len_indexes:

Empty DataFrames/Series will now default to have a ``RangeIndex``
^^^^^^^^^^^^^^^^^^^^^^^^^^^^^^^^^^^^^^^^^^^^^^^^^^^^^^^^^^^^^^^^^

Before, constructing an empty (where ``data`` is ``None`` or an empty list-like argument) :class:`Series` or :class:`DataFrame` without
specifying the axes (``index=None``, ``columns=None``) would return the axes as empty :class:`Index` with object dtype.

Now, the axes return an empty :class:`RangeIndex` (:issue:`49572`).

*Previous behavior*:

.. code-block:: ipython

   In [8]: pd.Series().index
   Out[8]:
   Index([], dtype='object')

   In [9] pd.DataFrame().axes
   Out[9]:
   [Index([], dtype='object'), Index([], dtype='object')]

*New behavior*:

.. ipython:: python

   pd.Series().index
   pd.DataFrame().axes

.. _whatsnew_200.api_breaking.to_latex:

DataFrame to LaTeX has a new render engine
^^^^^^^^^^^^^^^^^^^^^^^^^^^^^^^^^^^^^^^^^^

The existing :meth:`DataFrame.to_latex` has been restructured to utilise the
extended implementation previously available under :meth:`.Styler.to_latex`.
The arguments signature is similar, albeit ``col_space`` has been removed since
it is ignored by LaTeX engines. This render engine also requires ``jinja2`` as a
dependency which needs to be installed, since rendering is based upon jinja2 templates.

The pandas latex options below are no longer used and have been removed. The generic
max rows and columns arguments remain but for this functionality should be replaced
by the Styler equivalents.
The alternative options giving similar functionality are indicated below:

- ``display.latex.escape``: replaced with ``styler.format.escape``,
- ``display.latex.longtable``: replaced with ``styler.latex.environment``,
- ``display.latex.multicolumn``, ``display.latex.multicolumn_format`` and
  ``display.latex.multirow``: replaced with ``styler.sparse.rows``,
  ``styler.sparse.columns``, ``styler.latex.multirow_align`` and
  ``styler.latex.multicol_align``,
- ``display.latex.repr``: replaced with ``styler.render.repr``,
- ``display.max_rows`` and ``display.max_columns``: replace with
  ``styler.render.max_rows``, ``styler.render.max_columns`` and
  ``styler.render.max_elements``.

Note that due to this change some defaults have also changed:

- ``multirow`` now defaults to *True*.
- ``multirow_align`` defaults to *"r"* instead of *"l"*.
- ``multicol_align`` defaults to *"r"* instead of *"l"*.
- ``escape`` now defaults to *False*.

Note that the behaviour of ``_repr_latex_`` is also changed. Previously
setting ``display.latex.repr`` would generate LaTeX only when using nbconvert for a
JupyterNotebook, and not when the user is running the notebook. Now the
``styler.render.repr`` option allows control of the specific output
within JupyterNotebooks for operations (not just on nbconvert). See :issue:`39911`.

.. _whatsnew_200.api_breaking.deps:

Increased minimum versions for dependencies
^^^^^^^^^^^^^^^^^^^^^^^^^^^^^^^^^^^^^^^^^^^
Some minimum supported versions of dependencies were updated.
If installed, we now require:

+-------------------+-----------------+----------+---------+
| Package           | Minimum Version | Required | Changed |
+===================+=================+==========+=========+
| mypy (dev)        | 1.0             |          |    X    |
+-------------------+-----------------+----------+---------+
| pytest (dev)      | 7.0.0           |          |    X    |
+-------------------+-----------------+----------+---------+
| pytest-xdist (dev)| 2.2.0           |          |    X    |
+-------------------+-----------------+----------+---------+
| hypothesis (dev)  | 6.34.2          |          |    X    |
+-------------------+-----------------+----------+---------+
| python-dateutil   | 2.8.2           |    X     |    X    |
+-------------------+-----------------+----------+---------+
| tzdata            | 2022.1          |    X     |    X    |
+-------------------+-----------------+----------+---------+

For `optional libraries <https://pandas.pydata.org/docs/getting_started/install.html>`_ the general recommendation is to use the latest version.
The following table lists the lowest version per library that is currently being tested throughout the development of pandas.
Optional libraries below the lowest tested version may still work, but are not considered supported.

+-----------------+-----------------+---------+
| Package         | Minimum Version | Changed |
+=================+=================+=========+
| pyarrow         | 7.0.0           |    X    |
+-----------------+-----------------+---------+
| matplotlib      | 3.6.1           |    X    |
+-----------------+-----------------+---------+
| fastparquet     | 0.6.3           |    X    |
+-----------------+-----------------+---------+
| xarray          | 0.21.0          |    X    |
+-----------------+-----------------+---------+

See :ref:`install.dependencies` and :ref:`install.optional_dependencies` for more.

Datetimes are now parsed with a consistent format
^^^^^^^^^^^^^^^^^^^^^^^^^^^^^^^^^^^^^^^^^^^^^^^^^

In the past, :func:`to_datetime` guessed the format for each element independently. This was appropriate for some cases where elements had mixed date formats - however, it would regularly cause problems when users expected a consistent format but the function would switch formats between elements. As of version 2.0.0, parsing will use a consistent format, determined by the first non-NA value (unless the user specifies a format, in which case that is used).

*Old behavior*:

.. code-block:: ipython

   In [1]: ser = pd.Series(['13-01-2000', '12-01-2000'])
   In [2]: pd.to_datetime(ser)
   Out[2]:
   0   2000-01-13
   1   2000-12-01
   dtype: datetime64[ns]

*New behavior*:

.. ipython:: python
    :okwarning:

     ser = pd.Series(['13-01-2000', '12-01-2000'])
     pd.to_datetime(ser)

Note that this affects :func:`read_csv` as well.

If you still need to parse dates with inconsistent formats, you can use
``format='mixed'`` (possibly alongside ``dayfirst``) ::

     ser = pd.Series(['13-01-2000', '12 January 2000'])
     pd.to_datetime(ser, format='mixed', dayfirst=True)

or, if your formats are all ISO8601 (but possibly not identically-formatted) ::

     ser = pd.Series(['2020-01-01', '2020-01-01 03:00'])
     pd.to_datetime(ser, format='ISO8601')

.. _whatsnew_200.api_breaking.other:

Other API changes
^^^^^^^^^^^^^^^^^
- The ``freq``, ``tz``, ``nanosecond``, and ``unit`` keywords in the :class:`Timestamp` constructor are now keyword-only (:issue:`45307`, :issue:`32526`)
- Passing ``nanoseconds`` greater than 999 or less than 0 in :class:`Timestamp` now raises a ``ValueError`` (:issue:`48538`, :issue:`48255`)
- :func:`read_csv`: specifying an incorrect number of columns with ``index_col`` of now raises ``ParserError`` instead of ``IndexError`` when using the c parser.
- Default value of ``dtype`` in :func:`get_dummies` is changed to ``bool`` from ``uint8`` (:issue:`45848`)
- :meth:`DataFrame.astype`, :meth:`Series.astype`, and :meth:`DatetimeIndex.astype` casting datetime64 data to any of "datetime64[s]", "datetime64[ms]", "datetime64[us]" will return an object with the given resolution instead of coercing back to "datetime64[ns]" (:issue:`48928`)
- :meth:`DataFrame.astype`, :meth:`Series.astype`, and :meth:`DatetimeIndex.astype` casting timedelta64 data to any of "timedelta64[s]", "timedelta64[ms]", "timedelta64[us]" will return an object with the given resolution instead of coercing to "float64" dtype (:issue:`48963`)
- :meth:`DatetimeIndex.astype`, :meth:`TimedeltaIndex.astype`, :meth:`PeriodIndex.astype` :meth:`Series.astype`, :meth:`DataFrame.astype` with ``datetime64``, ``timedelta64`` or :class:`PeriodDtype` dtypes no longer allow converting to integer dtypes other than "int64", do ``obj.astype('int64', copy=False).astype(dtype)`` instead (:issue:`49715`)
- :meth:`Index.astype` now allows casting from ``float64`` dtype to datetime-like dtypes, matching :class:`Series` behavior (:issue:`49660`)
- Passing data with dtype of "timedelta64[s]", "timedelta64[ms]", or "timedelta64[us]" to :class:`TimedeltaIndex`, :class:`Series`, or :class:`DataFrame` constructors will now retain that dtype instead of casting to "timedelta64[ns]"; timedelta64 data with lower resolution will be cast to the lowest supported resolution "timedelta64[s]" (:issue:`49014`)
- Passing ``dtype`` of "timedelta64[s]", "timedelta64[ms]", or "timedelta64[us]" to :class:`TimedeltaIndex`, :class:`Series`, or :class:`DataFrame` constructors will now retain that dtype instead of casting to "timedelta64[ns]"; passing a dtype with lower resolution for :class:`Series` or :class:`DataFrame` will be cast to the lowest supported resolution "timedelta64[s]" (:issue:`49014`)
- Passing a ``np.datetime64`` object with non-nanosecond resolution to :class:`Timestamp` will retain the input resolution if it is "s", "ms", "us", or "ns"; otherwise it will be cast to the closest supported resolution (:issue:`49008`)
- Passing ``datetime64`` values with resolution other than nanosecond to :func:`to_datetime` will retain the input resolution if it is "s", "ms", "us", or "ns"; otherwise it will be cast to the closest supported resolution (:issue:`50369`)
- Passing integer values and a non-nanosecond datetime64 dtype (e.g. "datetime64[s]") :class:`DataFrame`, :class:`Series`, or :class:`Index` will treat the values as multiples of the dtype's unit, matching the behavior of e.g. ``Series(np.array(values, dtype="M8[s]"))`` (:issue:`51092`)
- Passing a string in ISO-8601 format to :class:`Timestamp` will retain the resolution of the parsed input if it is "s", "ms", "us", or "ns"; otherwise it will be cast to the closest supported resolution (:issue:`49737`)
- The ``other`` argument in :meth:`DataFrame.mask` and :meth:`Series.mask` now defaults to ``no_default`` instead of ``np.nan`` consistent with :meth:`DataFrame.where` and :meth:`Series.where`. Entries will be filled with the corresponding NULL value (``np.nan`` for numpy dtypes, ``pd.NA`` for extension dtypes). (:issue:`49111`)
- Changed behavior of :meth:`Series.quantile` and :meth:`DataFrame.quantile` with :class:`SparseDtype` to retain sparse dtype (:issue:`49583`)
- When creating a :class:`Series` with a object-dtype :class:`Index` of datetime objects, pandas no longer silently converts the index to a :class:`DatetimeIndex` (:issue:`39307`, :issue:`23598`)
- :func:`pandas.testing.assert_index_equal` with parameter ``exact="equiv"`` now considers two indexes equal when both are either a :class:`RangeIndex` or :class:`Index` with an ``int64`` dtype. Previously it meant either a :class:`RangeIndex` or a :class:`Int64Index` (:issue:`51098`)
- :meth:`Series.unique` with dtype "timedelta64[ns]" or "datetime64[ns]" now returns :class:`TimedeltaArray` or :class:`DatetimeArray` instead of ``numpy.ndarray`` (:issue:`49176`)
- :func:`to_datetime` and :class:`DatetimeIndex` now allow sequences containing both ``datetime`` objects and numeric entries, matching :class:`Series` behavior (:issue:`49037`, :issue:`50453`)
- :func:`pandas.api.types.is_string_dtype` now only returns ``True`` for array-likes with ``dtype=object`` when the elements are inferred to be strings (:issue:`15585`)
- Passing a sequence containing ``datetime`` objects and ``date`` objects to :class:`Series` constructor will return with ``object`` dtype instead of ``datetime64[ns]`` dtype, consistent with :class:`Index` behavior (:issue:`49341`)
- Passing strings that cannot be parsed as datetimes to :class:`Series` or :class:`DataFrame` with ``dtype="datetime64[ns]"`` will raise instead of silently ignoring the keyword and returning ``object`` dtype (:issue:`24435`)
- Passing a sequence containing a type that cannot be converted to :class:`Timedelta` to :func:`to_timedelta` or to the :class:`Series` or :class:`DataFrame` constructor with ``dtype="timedelta64[ns]"`` or to :class:`TimedeltaIndex` now raises ``TypeError`` instead of ``ValueError`` (:issue:`49525`)
- Changed behavior of :class:`Index` constructor with sequence containing at least one ``NaT`` and everything else either ``None`` or ``NaN`` to infer ``datetime64[ns]`` dtype instead of ``object``, matching :class:`Series` behavior (:issue:`49340`)
- :func:`read_stata` with parameter ``index_col`` set to ``None`` (the default) will now set the index on the returned :class:`DataFrame` to a :class:`RangeIndex` instead of a :class:`Int64Index` (:issue:`49745`)
- Changed behavior of :class:`Index`, :class:`Series`, and :class:`DataFrame` arithmetic methods when working with object-dtypes, the results no longer do type inference on the result of the array operations, use ``result.infer_objects(copy=False)`` to do type inference on the result (:issue:`49999`, :issue:`49714`)
- Changed behavior of :class:`Index` constructor with an object-dtype ``numpy.ndarray`` containing all-``bool`` values or all-complex values, this will now retain object dtype, consistent with the :class:`Series` behavior (:issue:`49594`)
- Changed behavior of :meth:`Series.astype` from object-dtype containing ``bytes`` objects to string dtypes; this now does ``val.decode()`` on bytes objects instead of ``str(val)``, matching :meth:`Index.astype` behavior (:issue:`45326`)
- Added ``"None"`` to default ``na_values`` in :func:`read_csv` (:issue:`50286`)
- Changed behavior of :class:`Series` and :class:`DataFrame` constructors when given an integer dtype and floating-point data that is not round numbers, this now raises ``ValueError`` instead of silently retaining the float dtype; do ``Series(data)`` or ``DataFrame(data)`` to get the old behavior, and ``Series(data).astype(dtype)`` or ``DataFrame(data).astype(dtype)`` to get the specified dtype (:issue:`49599`)
- Changed behavior of :meth:`DataFrame.shift` with ``axis=1``, an integer ``fill_value``, and homogeneous datetime-like dtype, this now fills new columns with integer dtypes instead of casting to datetimelike (:issue:`49842`)
- Files are now closed when encountering an exception in :func:`read_json` (:issue:`49921`)
- Changed behavior of :func:`read_csv`, :func:`read_json` & :func:`read_fwf`, where the index will now always be a :class:`RangeIndex`, when no index is specified. Previously the index would be a :class:`Index` with dtype ``object`` if the new DataFrame/Series has length 0 (:issue:`49572`)
- :meth:`DataFrame.values`, :meth:`DataFrame.to_numpy`, :meth:`DataFrame.xs`, :meth:`DataFrame.reindex`, :meth:`DataFrame.fillna`, and :meth:`DataFrame.replace` no longer silently consolidate the underlying arrays; do ``df = df.copy()`` to ensure consolidation (:issue:`49356`)
- Creating a new DataFrame using a full slice on both axes with :attr:`~DataFrame.loc`
  or :attr:`~DataFrame.iloc` (thus, ``df.loc[:, :]`` or ``df.iloc[:, :]``) now returns a
  new DataFrame (shallow copy) instead of the original DataFrame, consistent with other
  methods to get a full slice (for example ``df.loc[:]`` or ``df[:]``) (:issue:`49469`)
- The :class:`Series` and :class:`DataFrame` constructors will now return a shallow copy
  (i.e. share data, but not attributes) when passed a Series and DataFrame,
  respectively, and with the default of ``copy=False`` (and if no other keyword triggers
  a copy). Previously, the new Series or DataFrame would share the index attribute (e.g.
  ``df.index = ...`` would also update the index of the parent or child) (:issue:`49523`)
- Disallow computing ``cumprod`` for :class:`Timedelta` object; previously this returned incorrect values (:issue:`50246`)
- :class:`DataFrame` objects read from a :class:`HDFStore` file without an index now have a :class:`RangeIndex` instead of an ``int64`` index (:issue:`51076`)
- Instantiating an :class:`Index` with an numeric numpy dtype with data containing :class:`NA` and/or :class:`NaT` now raises a ``ValueError``. Previously a ``TypeError`` was raised (:issue:`51050`)
- Loading a JSON file with duplicate columns using ``read_json(orient='split')`` renames columns to avoid duplicates, as :func:`read_csv` and the other readers do (:issue:`50370`)
- The levels of the index of the :class:`Series` returned from ``Series.sparse.from_coo`` now always have dtype ``int32``. Previously they had dtype ``int64`` (:issue:`50926`)
- :func:`to_datetime` with ``unit`` of either "Y" or "M" will now raise if a sequence contains a non-round ``float`` value, matching the ``Timestamp`` behavior (:issue:`50301`)
- The methods :meth:`Series.round`, :meth:`DataFrame.__invert__`, :meth:`Series.__invert__`, :meth:`DataFrame.swapaxes`, :meth:`DataFrame.first`, :meth:`DataFrame.last`, :meth:`Series.first`, :meth:`Series.last` and :meth:`DataFrame.align` will now always return new objects (:issue:`51032`)
- :class:`DataFrame` and :class:`DataFrameGroupBy` aggregations (e.g. "sum") with object-dtype columns no longer infer non-object dtypes for their results, explicitly call ``result.infer_objects(copy=False)`` on the result to obtain the old behavior (:issue:`51205`, :issue:`49603`)
- Division by zero with :class:`ArrowDtype` dtypes returns ``-inf``, ``nan``, or ``inf`` depending on the numerator, instead of raising (:issue:`51541`)
- Added :func:`pandas.api.types.is_any_real_numeric_dtype` to check for real numeric dtypes (:issue:`51152`)
- :meth:`~arrays.ArrowExtensionArray.value_counts` now returns data with :class:`ArrowDtype` with ``pyarrow.int64`` type instead of ``"Int64"`` type (:issue:`51462`)
- :func:`factorize` and :func:`unique` preserve the original dtype when passed numpy timedelta64 or datetime64 with non-nanosecond resolution (:issue:`48670`)

.. note::

    A current PDEP proposes the deprecation and removal of the keywords ``inplace`` and ``copy``
    for all but a small subset of methods from the pandas API. The current discussion takes place
    at `here <https://github.com/pandas-dev/pandas/pull/51466>`_. The keywords won't be necessary
    anymore in the context of Copy-on-Write. If this proposal is accepted, both
    keywords would be deprecated in the next release of pandas and removed in pandas 3.0.

.. ---------------------------------------------------------------------------
.. _whatsnew_200.deprecations:

Deprecations
~~~~~~~~~~~~
- Deprecated parsing datetime strings with system-local timezone to ``tzlocal``, pass a ``tz`` keyword or explicitly call ``tz_localize`` instead (:issue:`50791`)
- Deprecated argument ``infer_datetime_format`` in :func:`to_datetime` and :func:`read_csv`, as a strict version of it is now the default (:issue:`48621`)
- Deprecated behavior of :func:`to_datetime` with ``unit`` when parsing strings, in a future version these will be parsed as datetimes (matching unit-less behavior) instead of cast to floats. To retain the old behavior, cast strings to numeric types before calling :func:`to_datetime` (:issue:`50735`)
- Deprecated :func:`pandas.io.sql.execute` (:issue:`50185`)
- :meth:`Index.is_boolean` has been deprecated. Use :func:`pandas.api.types.is_bool_dtype` instead (:issue:`50042`)
- :meth:`Index.is_integer` has been deprecated. Use :func:`pandas.api.types.is_integer_dtype` instead (:issue:`50042`)
- :meth:`Index.is_floating` has been deprecated. Use :func:`pandas.api.types.is_float_dtype` instead (:issue:`50042`)
- :meth:`Index.holds_integer` has been deprecated. Use :func:`pandas.api.types.infer_dtype` instead (:issue:`50243`)
- :meth:`Index.is_numeric` has been deprecated. Use :func:`pandas.api.types.is_any_real_numeric_dtype` instead (:issue:`50042`,:issue:`51152`)
- :meth:`Index.is_categorical` has been deprecated. Use :func:`pandas.api.types.is_categorical_dtype` instead (:issue:`50042`)
- :meth:`Index.is_object` has been deprecated. Use :func:`pandas.api.types.is_object_dtype` instead (:issue:`50042`)
- :meth:`Index.is_interval` has been deprecated. Use :func:`pandas.api.types.is_interval_dtype` instead (:issue:`50042`)
- Deprecated argument ``date_parser`` in :func:`read_csv`, :func:`read_table`, :func:`read_fwf`, and :func:`read_excel` in favour of ``date_format`` (:issue:`50601`)
- Deprecated ``all`` and ``any`` reductions with ``datetime64`` and :class:`DatetimeTZDtype` dtypes, use e.g. ``(obj != pd.Timestamp(0), tz=obj.tz).all()`` instead (:issue:`34479`)
- Deprecated unused arguments ``*args`` and ``**kwargs`` in :class:`Resampler` (:issue:`50977`)
- Deprecated calling ``float`` or ``int`` on a single element :class:`Series` to return a ``float`` or ``int`` respectively. Extract the element before calling ``float`` or ``int`` instead (:issue:`51101`)
- Deprecated :meth:`Grouper.groups`, use :meth:`Groupby.groups` instead (:issue:`51182`)
- Deprecated :meth:`Grouper.grouper`, use :meth:`Groupby.grouper` instead (:issue:`51182`)
- Deprecated :meth:`Grouper.obj`, use :meth:`Groupby.obj` instead (:issue:`51206`)
- Deprecated :meth:`Grouper.indexer`, use :meth:`Resampler.indexer` instead (:issue:`51206`)
- Deprecated :meth:`Grouper.ax`, use :meth:`Resampler.ax` instead (:issue:`51206`)
- Deprecated keyword ``use_nullable_dtypes`` in :func:`read_parquet`, use ``dtype_backend`` instead (:issue:`51853`)
- Deprecated :meth:`Series.pad` in favor of :meth:`Series.ffill` (:issue:`33396`)
- Deprecated :meth:`Series.backfill` in favor of :meth:`Series.bfill` (:issue:`33396`)
- Deprecated :meth:`DataFrame.pad` in favor of :meth:`DataFrame.ffill` (:issue:`33396`)
- Deprecated :meth:`DataFrame.backfill` in favor of :meth:`DataFrame.bfill` (:issue:`33396`)
- Deprecated :meth:`~pandas.io.stata.StataReader.close`. Use :class:`~pandas.io.stata.StataReader` as a context manager instead (:issue:`49228`)
- Deprecated producing a scalar when iterating over a :class:`.DataFrameGroupBy` or a :class:`.SeriesGroupBy` that has been grouped by a ``level`` parameter that is a list of length 1; a tuple of length one will be returned instead (:issue:`51583`)

.. ---------------------------------------------------------------------------
.. _whatsnew_200.prior_deprecations:

Removal of prior version deprecations/changes
~~~~~~~~~~~~~~~~~~~~~~~~~~~~~~~~~~~~~~~~~~~~~
- Removed :class:`Int64Index`, :class:`UInt64Index` and :class:`Float64Index`. See also :ref:`here <whatsnew_200.enhancements.index_can_hold_numpy_numeric_dtypes>` for more information (:issue:`42717`)
- Removed deprecated :attr:`Timestamp.freq`, :attr:`Timestamp.freqstr` and argument ``freq`` from the :class:`Timestamp` constructor and :meth:`Timestamp.fromordinal` (:issue:`14146`)
- Removed deprecated :class:`CategoricalBlock`, :meth:`Block.is_categorical`, require datetime64 and timedelta64 values to be wrapped in :class:`DatetimeArray` or :class:`TimedeltaArray` before passing to :meth:`Block.make_block_same_class`, require ``DatetimeTZBlock.values`` to have the correct ndim when passing to the :class:`BlockManager` constructor, and removed the "fastpath" keyword from the :class:`SingleBlockManager` constructor (:issue:`40226`, :issue:`40571`)
- Removed deprecated global option ``use_inf_as_null`` in favor of ``use_inf_as_na`` (:issue:`17126`)
- Removed deprecated module ``pandas.core.index`` (:issue:`30193`)
- Removed deprecated alias ``pandas.core.tools.datetimes.to_time``, import the function directly from ``pandas.core.tools.times`` instead (:issue:`34145`)
- Removed deprecated alias ``pandas.io.json.json_normalize``, import the function directly from ``pandas.json_normalize`` instead (:issue:`27615`)
- Removed deprecated :meth:`Categorical.to_dense`, use ``np.asarray(cat)`` instead (:issue:`32639`)
- Removed deprecated :meth:`Categorical.take_nd` (:issue:`27745`)
- Removed deprecated :meth:`Categorical.mode`, use ``Series(cat).mode()`` instead (:issue:`45033`)
- Removed deprecated :meth:`Categorical.is_dtype_equal` and :meth:`CategoricalIndex.is_dtype_equal` (:issue:`37545`)
- Removed deprecated :meth:`CategoricalIndex.take_nd` (:issue:`30702`)
- Removed deprecated :meth:`Index.is_type_compatible` (:issue:`42113`)
- Removed deprecated :meth:`Index.is_mixed`, check ``index.inferred_type`` directly instead (:issue:`32922`)
- Removed deprecated :func:`pandas.api.types.is_categorical`; use :func:`pandas.api.types.is_categorical_dtype` instead  (:issue:`33385`)
- Removed deprecated :meth:`Index.asi8` (:issue:`37877`)
- Enforced deprecation changing behavior when passing ``datetime64[ns]`` dtype data and timezone-aware dtype to :class:`Series`, interpreting the values as wall-times instead of UTC times, matching :class:`DatetimeIndex` behavior (:issue:`41662`)
- Enforced deprecation changing behavior when applying a numpy ufunc on multiple non-aligned (on the index or columns) :class:`DataFrame` that will now align the inputs first (:issue:`39239`)
- Removed deprecated :meth:`DataFrame._AXIS_NUMBERS`, :meth:`DataFrame._AXIS_NAMES`, :meth:`Series._AXIS_NUMBERS`, :meth:`Series._AXIS_NAMES` (:issue:`33637`)
- Removed deprecated :meth:`Index.to_native_types`, use ``obj.astype(str)`` instead (:issue:`36418`)
- Removed deprecated :meth:`Series.iteritems`, :meth:`DataFrame.iteritems`, use ``obj.items`` instead (:issue:`45321`)
- Removed deprecated :meth:`DataFrame.lookup` (:issue:`35224`)
- Removed deprecated :meth:`Series.append`, :meth:`DataFrame.append`, use :func:`concat` instead (:issue:`35407`)
- Removed deprecated :meth:`Series.iteritems`, :meth:`DataFrame.iteritems` and :meth:`HDFStore.iteritems` use ``obj.items`` instead (:issue:`45321`)
- Removed deprecated :meth:`DatetimeIndex.union_many` (:issue:`45018`)
- Removed deprecated ``weekofyear`` and ``week`` attributes of :class:`DatetimeArray`, :class:`DatetimeIndex` and ``dt`` accessor in favor of ``isocalendar().week`` (:issue:`33595`)
- Removed deprecated :meth:`RangeIndex._start`, :meth:`RangeIndex._stop`, :meth:`RangeIndex._step`, use ``start``, ``stop``, ``step`` instead (:issue:`30482`)
- Removed deprecated :meth:`DatetimeIndex.to_perioddelta`, Use ``dtindex - dtindex.to_period(freq).to_timestamp()`` instead (:issue:`34853`)
- Removed deprecated :meth:`.Styler.hide_index` and :meth:`.Styler.hide_columns` (:issue:`49397`)
- Removed deprecated :meth:`.Styler.set_na_rep` and :meth:`.Styler.set_precision` (:issue:`49397`)
- Removed deprecated :meth:`.Styler.where` (:issue:`49397`)
- Removed deprecated :meth:`.Styler.render` (:issue:`49397`)
- Removed deprecated argument ``col_space`` in :meth:`DataFrame.to_latex` (:issue:`47970`)
- Removed deprecated argument ``null_color`` in :meth:`.Styler.highlight_null` (:issue:`49397`)
- Removed deprecated argument ``check_less_precise`` in :meth:`.testing.assert_frame_equal`, :meth:`.testing.assert_extension_array_equal`, :meth:`.testing.assert_series_equal`,  :meth:`.testing.assert_index_equal` (:issue:`30562`)
- Removed deprecated ``null_counts`` argument in :meth:`DataFrame.info`. Use ``show_counts`` instead (:issue:`37999`)
- Removed deprecated :meth:`Index.is_monotonic`, and :meth:`Series.is_monotonic`; use ``obj.is_monotonic_increasing`` instead (:issue:`45422`)
- Removed deprecated :meth:`Index.is_all_dates` (:issue:`36697`)
- Enforced deprecation disallowing passing a timezone-aware :class:`Timestamp` and ``dtype="datetime64[ns]"`` to :class:`Series` or :class:`DataFrame` constructors (:issue:`41555`)
- Enforced deprecation disallowing passing a sequence of timezone-aware values and ``dtype="datetime64[ns]"`` to to :class:`Series` or :class:`DataFrame` constructors (:issue:`41555`)
- Enforced deprecation disallowing ``numpy.ma.mrecords.MaskedRecords`` in the :class:`DataFrame` constructor; pass ``"{name: data[name] for name in data.dtype.names}`` instead (:issue:`40363`)
- Enforced deprecation disallowing unit-less "datetime64" dtype in :meth:`Series.astype` and :meth:`DataFrame.astype` (:issue:`47844`)
- Enforced deprecation disallowing using ``.astype`` to convert a ``datetime64[ns]`` :class:`Series`, :class:`DataFrame`, or :class:`DatetimeIndex` to timezone-aware dtype, use ``obj.tz_localize`` or ``ser.dt.tz_localize`` instead (:issue:`39258`)
- Enforced deprecation disallowing using ``.astype`` to convert a timezone-aware :class:`Series`, :class:`DataFrame`, or :class:`DatetimeIndex` to timezone-naive ``datetime64[ns]`` dtype, use ``obj.tz_localize(None)`` or ``obj.tz_convert("UTC").tz_localize(None)`` instead (:issue:`39258`)
- Enforced deprecation disallowing passing non boolean argument to sort in :func:`concat` (:issue:`44629`)
- Removed Date parser functions :func:`~pandas.io.date_converters.parse_date_time`,
  :func:`~pandas.io.date_converters.parse_date_fields`, :func:`~pandas.io.date_converters.parse_all_fields`
  and :func:`~pandas.io.date_converters.generic_parser` (:issue:`24518`)
- Removed argument ``index`` from the :class:`core.arrays.SparseArray` constructor (:issue:`43523`)
- Remove argument ``squeeze`` from :meth:`DataFrame.groupby` and :meth:`Series.groupby` (:issue:`32380`)
- Removed deprecated ``apply``, ``apply_index``, ``__call__``, ``onOffset``, and ``isAnchored`` attributes from :class:`DateOffset` (:issue:`34171`)
- Removed ``keep_tz`` argument in :meth:`DatetimeIndex.to_series` (:issue:`29731`)
- Remove arguments ``names`` and ``dtype`` from :meth:`Index.copy` and ``levels`` and ``codes`` from :meth:`MultiIndex.copy` (:issue:`35853`, :issue:`36685`)
- Remove argument ``inplace`` from :meth:`MultiIndex.set_levels` and :meth:`MultiIndex.set_codes` (:issue:`35626`)
- Removed arguments ``verbose`` and ``encoding`` from :meth:`DataFrame.to_excel` and :meth:`Series.to_excel` (:issue:`47912`)
- Removed argument ``line_terminator`` from :meth:`DataFrame.to_csv` and :meth:`Series.to_csv`, use ``lineterminator`` instead (:issue:`45302`)
- Removed argument ``inplace`` from :meth:`DataFrame.set_axis` and :meth:`Series.set_axis`, use ``obj = obj.set_axis(..., copy=False)`` instead (:issue:`48130`)
- Disallow passing positional arguments to :meth:`MultiIndex.set_levels` and :meth:`MultiIndex.set_codes` (:issue:`41485`)
- Disallow parsing to Timedelta strings with components with units "Y", "y", or "M", as these do not represent unambiguous durations (:issue:`36838`)
- Removed :meth:`MultiIndex.is_lexsorted` and :meth:`MultiIndex.lexsort_depth` (:issue:`38701`)
- Removed argument ``how`` from :meth:`PeriodIndex.astype`, use :meth:`PeriodIndex.to_timestamp` instead (:issue:`37982`)
- Removed argument ``try_cast`` from :meth:`DataFrame.mask`, :meth:`DataFrame.where`, :meth:`Series.mask` and :meth:`Series.where` (:issue:`38836`)
- Removed argument ``tz`` from :meth:`Period.to_timestamp`, use ``obj.to_timestamp(...).tz_localize(tz)`` instead (:issue:`34522`)
- Removed argument ``sort_columns`` in :meth:`DataFrame.plot` and :meth:`Series.plot` (:issue:`47563`)
- Removed argument ``is_copy`` from :meth:`DataFrame.take` and :meth:`Series.take` (:issue:`30615`)
- Removed argument ``kind`` from :meth:`Index.get_slice_bound`, :meth:`Index.slice_indexer` and :meth:`Index.slice_locs` (:issue:`41378`)
- Removed arguments ``prefix``, ``squeeze``, ``error_bad_lines`` and ``warn_bad_lines`` from :func:`read_csv` (:issue:`40413`, :issue:`43427`)
- Removed arguments ``squeeze`` from :func:`read_excel` (:issue:`43427`)
- Removed argument ``datetime_is_numeric`` from :meth:`DataFrame.describe` and :meth:`Series.describe` as datetime data will always be summarized as numeric data (:issue:`34798`)
- Disallow passing list ``key`` to :meth:`Series.xs` and :meth:`DataFrame.xs`, pass a tuple instead (:issue:`41789`)
- Disallow subclass-specific keywords (e.g. "freq", "tz", "names", "closed") in the :class:`Index` constructor (:issue:`38597`)
- Removed argument ``inplace`` from :meth:`Categorical.remove_unused_categories` (:issue:`37918`)
- Disallow passing non-round floats to :class:`Timestamp` with ``unit="M"`` or ``unit="Y"`` (:issue:`47266`)
- Remove keywords ``convert_float`` and ``mangle_dupe_cols`` from :func:`read_excel` (:issue:`41176`)
- Remove keyword ``mangle_dupe_cols`` from :func:`read_csv` and :func:`read_table` (:issue:`48137`)
- Removed ``errors`` keyword from :meth:`DataFrame.where`, :meth:`Series.where`, :meth:`DataFrame.mask` and :meth:`Series.mask` (:issue:`47728`)
- Disallow passing non-keyword arguments to :func:`read_excel` except ``io`` and ``sheet_name`` (:issue:`34418`)
- Disallow passing non-keyword arguments to :meth:`DataFrame.drop` and :meth:`Series.drop` except ``labels`` (:issue:`41486`)
- Disallow passing non-keyword arguments to :meth:`DataFrame.fillna` and :meth:`Series.fillna` except ``value`` (:issue:`41485`)
- Disallow passing non-keyword arguments to :meth:`StringMethods.split` and :meth:`StringMethods.rsplit` except for ``pat`` (:issue:`47448`)
- Disallow passing non-keyword arguments to :meth:`DataFrame.set_index` except ``keys`` (:issue:`41495`)
- Disallow passing non-keyword arguments to :meth:`Resampler.interpolate` except ``method`` (:issue:`41699`)
- Disallow passing non-keyword arguments to :meth:`DataFrame.reset_index` and :meth:`Series.reset_index` except ``level`` (:issue:`41496`)
- Disallow passing non-keyword arguments to :meth:`DataFrame.dropna` and :meth:`Series.dropna` (:issue:`41504`)
- Disallow passing non-keyword arguments to :meth:`ExtensionArray.argsort` (:issue:`46134`)
- Disallow passing non-keyword arguments to :meth:`Categorical.sort_values` (:issue:`47618`)
- Disallow passing non-keyword arguments to :meth:`Index.drop_duplicates` and :meth:`Series.drop_duplicates` (:issue:`41485`)
- Disallow passing non-keyword arguments to :meth:`DataFrame.drop_duplicates` except for ``subset`` (:issue:`41485`)
- Disallow passing non-keyword arguments to :meth:`DataFrame.sort_index` and :meth:`Series.sort_index` (:issue:`41506`)
- Disallow passing non-keyword arguments to :meth:`DataFrame.interpolate` and :meth:`Series.interpolate` except for ``method`` (:issue:`41510`)
- Disallow passing non-keyword arguments to :meth:`DataFrame.any` and :meth:`Series.any` (:issue:`44896`)
- Disallow passing non-keyword arguments to :meth:`Index.set_names` except for ``names`` (:issue:`41551`)
- Disallow passing non-keyword arguments to :meth:`Index.join` except for ``other`` (:issue:`46518`)
- Disallow passing non-keyword arguments to :func:`concat` except for ``objs`` (:issue:`41485`)
- Disallow passing non-keyword arguments to :func:`pivot` except for ``data`` (:issue:`48301`)
- Disallow passing non-keyword arguments to :meth:`DataFrame.pivot` (:issue:`48301`)
- Disallow passing non-keyword arguments to :func:`read_html` except for ``io`` (:issue:`27573`)
- Disallow passing non-keyword arguments to :func:`read_json` except for ``path_or_buf`` (:issue:`27573`)
- Disallow passing non-keyword arguments to :func:`read_sas` except for ``filepath_or_buffer`` (:issue:`47154`)
- Disallow passing non-keyword arguments to :func:`read_stata` except for ``filepath_or_buffer`` (:issue:`48128`)
- Disallow passing non-keyword arguments to :func:`read_csv` except ``filepath_or_buffer`` (:issue:`41485`)
- Disallow passing non-keyword arguments to :func:`read_table` except ``filepath_or_buffer`` (:issue:`41485`)
- Disallow passing non-keyword arguments to :func:`read_fwf` except ``filepath_or_buffer`` (:issue:`44710`)
- Disallow passing non-keyword arguments to :func:`read_xml` except for ``path_or_buffer`` (:issue:`45133`)
- Disallow passing non-keyword arguments to :meth:`Series.mask` and :meth:`DataFrame.mask` except ``cond`` and ``other`` (:issue:`41580`)
- Disallow passing non-keyword arguments to :meth:`DataFrame.to_stata` except for ``path`` (:issue:`48128`)
- Disallow passing non-keyword arguments to :meth:`DataFrame.where` and :meth:`Series.where` except for ``cond`` and ``other`` (:issue:`41523`)
- Disallow passing non-keyword arguments to :meth:`Series.set_axis` and :meth:`DataFrame.set_axis` except for ``labels`` (:issue:`41491`)
- Disallow passing non-keyword arguments to :meth:`Series.rename_axis` and :meth:`DataFrame.rename_axis` except for ``mapper`` (:issue:`47587`)
- Disallow passing non-keyword arguments to :meth:`Series.clip` and :meth:`DataFrame.clip` (:issue:`41511`)
- Disallow passing non-keyword arguments to :meth:`Series.bfill`, :meth:`Series.ffill`, :meth:`DataFrame.bfill` and :meth:`DataFrame.ffill` (:issue:`41508`)
- Disallow passing non-keyword arguments to :meth:`DataFrame.replace`, :meth:`Series.replace` except for ``to_replace`` and ``value`` (:issue:`47587`)
- Disallow passing non-keyword arguments to :meth:`DataFrame.sort_values` except for ``by`` (:issue:`41505`)
- Disallow passing non-keyword arguments to :meth:`Series.sort_values` (:issue:`41505`)
- Disallow passing non-keyword arguments to :meth:`DataFrame.reindex` except for ``labels`` (:issue:`17966`)
- Disallow :meth:`Index.reindex` with non-unique :class:`Index` objects (:issue:`42568`)
- Disallowed constructing :class:`Categorical` with scalar ``data`` (:issue:`38433`)
- Disallowed constructing :class:`CategoricalIndex` without passing ``data`` (:issue:`38944`)
- Removed :meth:`.Rolling.validate`, :meth:`.Expanding.validate`, and :meth:`.ExponentialMovingWindow.validate` (:issue:`43665`)
- Removed :attr:`Rolling.win_type` returning ``"freq"`` (:issue:`38963`)
- Removed :attr:`Rolling.is_datetimelike` (:issue:`38963`)
- Removed the ``level`` keyword in :class:`DataFrame` and :class:`Series` aggregations; use ``groupby`` instead (:issue:`39983`)
- Removed deprecated :meth:`Timedelta.delta`, :meth:`Timedelta.is_populated`, and :attr:`Timedelta.freq` (:issue:`46430`, :issue:`46476`)
- Removed deprecated :attr:`NaT.freq` (:issue:`45071`)
- Removed deprecated :meth:`Categorical.replace`, use :meth:`Series.replace` instead (:issue:`44929`)
- Removed the ``numeric_only`` keyword from :meth:`Categorical.min` and :meth:`Categorical.max` in favor of ``skipna`` (:issue:`48821`)
- Changed behavior of :meth:`DataFrame.median` and :meth:`DataFrame.mean` with ``numeric_only=None`` to not exclude datetime-like columns THIS NOTE WILL BE IRRELEVANT ONCE ``numeric_only=None`` DEPRECATION IS ENFORCED (:issue:`29941`)
- Removed :func:`is_extension_type` in favor of :func:`is_extension_array_dtype` (:issue:`29457`)
- Removed ``.ExponentialMovingWindow.vol`` (:issue:`39220`)
- Removed :meth:`Index.get_value` and :meth:`Index.set_value` (:issue:`33907`, :issue:`28621`)
- Removed :meth:`Series.slice_shift` and :meth:`DataFrame.slice_shift` (:issue:`37601`)
- Remove :meth:`DataFrameGroupBy.pad` and :meth:`DataFrameGroupBy.backfill` (:issue:`45076`)
- Remove ``numpy`` argument from :func:`read_json` (:issue:`30636`)
- Disallow passing abbreviations for ``orient`` in :meth:`DataFrame.to_dict` (:issue:`32516`)
- Disallow partial slicing on an non-monotonic :class:`DatetimeIndex` with keys which are not in Index. This now raises a ``KeyError`` (:issue:`18531`)
- Removed ``get_offset`` in favor of :func:`to_offset` (:issue:`30340`)
- Removed the ``warn`` keyword in :func:`infer_freq` (:issue:`45947`)
- Removed the ``include_start`` and ``include_end`` arguments in :meth:`DataFrame.between_time` in favor of ``inclusive`` (:issue:`43248`)
- Removed the ``closed`` argument in :meth:`date_range` and :meth:`bdate_range` in favor of ``inclusive`` argument (:issue:`40245`)
- Removed the ``center`` keyword in :meth:`DataFrame.expanding` (:issue:`20647`)
- Removed the ``truediv`` keyword from :func:`eval` (:issue:`29812`)
- Removed the ``method`` and ``tolerance`` arguments in :meth:`Index.get_loc`. Use ``index.get_indexer([label], method=..., tolerance=...)`` instead (:issue:`42269`)
- Removed the ``pandas.datetime`` submodule (:issue:`30489`)
- Removed the ``pandas.np`` submodule (:issue:`30296`)
- Removed ``pandas.util.testing`` in favor of ``pandas.testing`` (:issue:`30745`)
- Removed :meth:`Series.str.__iter__` (:issue:`28277`)
- Removed ``pandas.SparseArray`` in favor of :class:`arrays.SparseArray` (:issue:`30642`)
- Removed ``pandas.SparseSeries`` and ``pandas.SparseDataFrame``, including pickle support. (:issue:`30642`)
- Enforced disallowing passing an integer ``fill_value`` to :meth:`DataFrame.shift` and :meth:`Series.shift`` with datetime64, timedelta64, or period dtypes (:issue:`32591`)
- Enforced disallowing a string column label into ``times`` in :meth:`DataFrame.ewm` (:issue:`43265`)
- Enforced disallowing passing ``True`` and ``False`` into ``inclusive`` in :meth:`Series.between` in favor of ``"both"`` and ``"neither"`` respectively (:issue:`40628`)
- Enforced disallowing using ``usecols`` with out of bounds indices for ``read_csv`` with ``engine="c"`` (:issue:`25623`)
- Enforced disallowing the use of ``**kwargs`` in :class:`.ExcelWriter`; use the keyword argument ``engine_kwargs`` instead (:issue:`40430`)
- Enforced disallowing a tuple of column labels into :meth:`.DataFrameGroupBy.__getitem__` (:issue:`30546`)
- Enforced disallowing missing labels when indexing with a sequence of labels on a level of a :class:`MultiIndex`. This now raises a ``KeyError`` (:issue:`42351`)
- Enforced disallowing setting values with ``.loc`` using a positional slice. Use ``.loc`` with labels or ``.iloc`` with positions instead (:issue:`31840`)
- Enforced disallowing positional indexing with a ``float`` key even if that key is a round number, manually cast to integer instead (:issue:`34193`)
- Enforced disallowing using a :class:`DataFrame` indexer with ``.iloc``, use ``.loc`` instead for automatic alignment (:issue:`39022`)
- Enforced disallowing ``set`` or ``dict`` indexers in ``__getitem__`` and ``__setitem__`` methods (:issue:`42825`)
- Enforced disallowing indexing on a :class:`Index` or positional indexing on a :class:`Series` producing multi-dimensional objects e.g. ``obj[:, None]``, convert to numpy before indexing instead (:issue:`35141`)
- Enforced disallowing ``dict`` or ``set`` objects in ``suffixes`` in :func:`merge` (:issue:`34810`)
- Enforced disallowing :func:`merge` to produce duplicated columns through the ``suffixes`` keyword and already existing columns (:issue:`22818`)
- Enforced disallowing using :func:`merge` or :func:`join` on a different number of levels (:issue:`34862`)
- Enforced disallowing ``value_name`` argument in :func:`DataFrame.melt` to match an element in the :class:`DataFrame` columns (:issue:`35003`)
- Enforced disallowing passing ``showindex`` into ``**kwargs`` in :func:`DataFrame.to_markdown` and :func:`Series.to_markdown` in favor of ``index`` (:issue:`33091`)
- Removed setting Categorical._codes directly (:issue:`41429`)
- Removed setting Categorical.categories directly (:issue:`47834`)
- Removed argument ``inplace`` from :meth:`Categorical.add_categories`, :meth:`Categorical.remove_categories`, :meth:`Categorical.set_categories`, :meth:`Categorical.rename_categories`, :meth:`Categorical.reorder_categories`, :meth:`Categorical.set_ordered`, :meth:`Categorical.as_ordered`, :meth:`Categorical.as_unordered` (:issue:`37981`, :issue:`41118`, :issue:`41133`, :issue:`47834`)
- Enforced :meth:`Rolling.count` with ``min_periods=None`` to default to the size of the window (:issue:`31302`)
- Renamed ``fname`` to ``path`` in :meth:`DataFrame.to_parquet`, :meth:`DataFrame.to_stata` and :meth:`DataFrame.to_feather` (:issue:`30338`)
- Enforced disallowing indexing a :class:`Series` with a single item list with a slice (e.g. ``ser[[slice(0, 2)]]``). Either convert the list to tuple, or pass the slice directly instead (:issue:`31333`)
- Changed behavior indexing on a :class:`DataFrame` with a :class:`DatetimeIndex` index using a string indexer, previously this operated as a slice on rows, now it operates like any other column key; use ``frame.loc[key]`` for the old behavior (:issue:`36179`)
- Enforced the ``display.max_colwidth`` option to not accept negative integers (:issue:`31569`)
- Removed the ``display.column_space`` option in favor of ``df.to_string(col_space=...)`` (:issue:`47280`)
- Removed the deprecated method ``mad`` from pandas classes (:issue:`11787`)
- Removed the deprecated method ``tshift`` from pandas classes (:issue:`11631`)
- Changed behavior of empty data passed into :class:`Series`; the default dtype will be ``object`` instead of ``float64`` (:issue:`29405`)
- Changed the behavior of :meth:`DatetimeIndex.union`, :meth:`DatetimeIndex.intersection`, and :meth:`DatetimeIndex.symmetric_difference` with mismatched timezones to convert to UTC instead of casting to object dtype (:issue:`39328`)
- Changed the behavior of :func:`to_datetime` with argument "now" with ``utc=False`` to match ``Timestamp("now")`` (:issue:`18705`)
- Changed the behavior of indexing on a timezone-aware :class:`DatetimeIndex` with a timezone-naive ``datetime`` object or vice-versa; these now behave like any other non-comparable type by raising ``KeyError`` (:issue:`36148`)
- Changed the behavior of :meth:`Index.reindex`, :meth:`Series.reindex`, and :meth:`DataFrame.reindex` with a ``datetime64`` dtype and a ``datetime.date`` object for ``fill_value``; these are no longer considered equivalent to ``datetime.datetime`` objects so the reindex casts to object dtype (:issue:`39767`)
- Changed behavior of :meth:`SparseArray.astype` when given a dtype that is not explicitly ``SparseDtype``, cast to the exact requested dtype rather than silently using a ``SparseDtype`` instead (:issue:`34457`)
- Changed behavior of :meth:`Index.ravel` to return a view on the original :class:`Index` instead of a ``np.ndarray`` (:issue:`36900`)
- Changed behavior of :meth:`Series.to_frame` and :meth:`Index.to_frame` with explicit ``name=None`` to use ``None`` for the column name instead of the index's name or default ``0`` (:issue:`45523`)
- Changed behavior of :func:`concat` with one array of ``bool``-dtype and another of integer dtype, this now returns ``object`` dtype instead of integer dtype; explicitly cast the bool object to integer before concatenating to get the old behavior (:issue:`45101`)
- Changed behavior of :class:`DataFrame` constructor given floating-point ``data`` and an integer ``dtype``, when the data cannot be cast losslessly, the floating point dtype is retained, matching :class:`Series` behavior (:issue:`41170`)
- Changed behavior of :class:`Index` constructor when given a ``np.ndarray`` with object-dtype containing numeric entries; this now retains object dtype rather than inferring a numeric dtype, consistent with :class:`Series` behavior (:issue:`42870`)
- Changed behavior of :meth:`Index.__and__`, :meth:`Index.__or__` and :meth:`Index.__xor__` to behave as logical operations (matching :class:`Series` behavior) instead of aliases for set operations (:issue:`37374`)
- Changed behavior of :class:`DataFrame` constructor when passed a list whose first element is a :class:`Categorical`, this now treats the elements as rows casting to ``object`` dtype, consistent with behavior for other types (:issue:`38845`)
- Changed behavior of :class:`DataFrame` constructor when passed a ``dtype`` (other than int) that the data cannot be cast to; it now raises instead of silently ignoring the dtype (:issue:`41733`)
- Changed the behavior of :class:`Series` constructor, it will no longer infer a datetime64 or timedelta64 dtype from string entries (:issue:`41731`)
- Changed behavior of :class:`Timestamp` constructor with a ``np.datetime64`` object and a ``tz`` passed to interpret the input as a wall-time as opposed to a UTC time (:issue:`42288`)
- Changed behavior of :meth:`Timestamp.utcfromtimestamp` to return a timezone-aware object satisfying ``Timestamp.utcfromtimestamp(val).timestamp() == val`` (:issue:`45083`)
- Changed behavior of :class:`Index` constructor when passed a ``SparseArray`` or ``SparseDtype`` to retain that dtype instead of casting to ``numpy.ndarray`` (:issue:`43930`)
- Changed behavior of setitem-like operations (``__setitem__``, ``fillna``, ``where``, ``mask``, ``replace``, ``insert``, fill_value for ``shift``) on an object with :class:`DatetimeTZDtype` when using a value with a non-matching timezone, the value will be cast to the object's timezone instead of casting both to object-dtype (:issue:`44243`)
- Changed behavior of :class:`Index`, :class:`Series`, :class:`DataFrame` constructors with floating-dtype data and a :class:`DatetimeTZDtype`, the data are now interpreted as UTC-times instead of wall-times, consistent with how integer-dtype data are treated (:issue:`45573`)
- Changed behavior of :class:`Series` and :class:`DataFrame` constructors with integer dtype and floating-point data containing ``NaN``, this now raises ``IntCastingNaNError`` (:issue:`40110`)
- Changed behavior of :class:`Series` and :class:`DataFrame` constructors with an integer ``dtype`` and values that are too large to losslessly cast to this dtype, this now raises ``ValueError`` (:issue:`41734`)
- Changed behavior of :class:`Series` and :class:`DataFrame` constructors with an integer ``dtype`` and values having either ``datetime64`` or ``timedelta64`` dtypes, this now raises ``TypeError``, use ``values.view("int64")`` instead (:issue:`41770`)
- Removed the deprecated ``base`` and ``loffset`` arguments from :meth:`pandas.DataFrame.resample`, :meth:`pandas.Series.resample` and :class:`pandas.Grouper`. Use ``offset`` or ``origin`` instead (:issue:`31809`)
- Changed behavior of :meth:`Series.fillna` and :meth:`DataFrame.fillna` with ``timedelta64[ns]`` dtype and an incompatible ``fill_value``; this now casts to ``object`` dtype instead of raising, consistent with the behavior with other dtypes (:issue:`45746`)
- Change the default argument of ``regex`` for :meth:`Series.str.replace` from ``True`` to ``False``. Additionally, a single character ``pat`` with ``regex=True`` is now treated as a regular expression instead of a string literal. (:issue:`36695`, :issue:`24804`)
- Changed behavior of :meth:`DataFrame.any` and :meth:`DataFrame.all` with ``bool_only=True``; object-dtype columns with all-bool values will no longer be included, manually cast to ``bool`` dtype first (:issue:`46188`)
- Changed behavior of :meth:`DataFrame.max`, :class:`DataFrame.min`, :class:`DataFrame.mean`, :class:`DataFrame.median`, :class:`DataFrame.skew`, :class:`DataFrame.kurt` with ``axis=None`` to return a scalar applying the aggregation across both axes (:issue:`45072`)
- Changed behavior of comparison of a :class:`Timestamp` with a ``datetime.date`` object; these now compare as un-equal and raise on inequality comparisons, matching the ``datetime.datetime`` behavior (:issue:`36131`)
- Changed behavior of comparison of ``NaT`` with a ``datetime.date`` object; these now raise on inequality comparisons (:issue:`39196`)
- Enforced deprecation of silently dropping columns that raised a ``TypeError`` in :class:`Series.transform` and :class:`DataFrame.transform` when used with a list or dictionary (:issue:`43740`)
- Changed behavior of :meth:`DataFrame.apply` with list-like so that any partial failure will raise an error (:issue:`43740`)
- Changed behaviour of :meth:`DataFrame.to_latex` to now use the Styler implementation via :meth:`.Styler.to_latex` (:issue:`47970`)
- Changed behavior of :meth:`Series.__setitem__` with an integer key and a :class:`Float64Index` when the key is not present in the index; previously we treated the key as positional (behaving like ``series.iloc[key] = val``), now we treat it is a label (behaving like ``series.loc[key] = val``), consistent with :meth:`Series.__getitem__`` behavior (:issue:`33469`)
- Removed ``na_sentinel`` argument from :func:`factorize`, :meth:`.Index.factorize`, and :meth:`.ExtensionArray.factorize` (:issue:`47157`)
- Changed behavior of :meth:`Series.diff` and :meth:`DataFrame.diff` with :class:`ExtensionDtype` dtypes whose arrays do not implement ``diff``, these now raise ``TypeError`` rather than casting to numpy (:issue:`31025`)
- Enforced deprecation of calling numpy "ufunc"s on :class:`DataFrame` with ``method="outer"``; this now raises ``NotImplementedError`` (:issue:`36955`)
- Enforced deprecation disallowing passing ``numeric_only=True`` to :class:`Series` reductions (``rank``, ``any``, ``all``, ...) with non-numeric dtype (:issue:`47500`)
- Changed behavior of :meth:`.DataFrameGroupBy.apply` and :meth:`.SeriesGroupBy.apply` so that ``group_keys`` is respected even if a transformer is detected (:issue:`34998`)
- Comparisons between a :class:`DataFrame` and a :class:`Series` where the frame's columns do not match the series's index raise ``ValueError`` instead of automatically aligning, do ``left, right = left.align(right, axis=1, copy=False)`` before comparing (:issue:`36795`)
- Enforced deprecation ``numeric_only=None`` (the default) in DataFrame reductions that would silently drop columns that raised; ``numeric_only`` now defaults to ``False`` (:issue:`41480`)
- Changed default of ``numeric_only`` to ``False`` in all DataFrame methods with that argument (:issue:`46096`, :issue:`46906`)
- Changed default of ``numeric_only`` to ``False`` in :meth:`Series.rank` (:issue:`47561`)
- Enforced deprecation of silently dropping nuisance columns in groupby and resample operations when ``numeric_only=False`` (:issue:`41475`)
- Enforced deprecation of silently dropping nuisance columns in :class:`Rolling`, :class:`Expanding`, and :class:`ExponentialMovingWindow` ops. This will now raise a :class:`.errors.DataError` (:issue:`42834`)
- Changed behavior in setting values with ``df.loc[:, foo] = bar`` or ``df.iloc[:, foo] = bar``, these now always attempt to set values inplace before falling back to casting (:issue:`45333`)
- Changed default of ``numeric_only`` in various :class:`.DataFrameGroupBy` methods; all methods now default to ``numeric_only=False`` (:issue:`46072`)
- Changed default of ``numeric_only`` to ``False`` in :class:`.Resampler` methods (:issue:`47177`)
- Using the method :meth:`.DataFrameGroupBy.transform` with a callable that returns DataFrames will align to the input's index (:issue:`47244`)
- When providing a list of columns of length one to :meth:`DataFrame.groupby`, the keys that are returned by iterating over the resulting :class:`DataFrameGroupBy` object will now be tuples of length one (:issue:`47761`)
- Removed deprecated methods :meth:`ExcelWriter.write_cells`, :meth:`ExcelWriter.save`, :meth:`ExcelWriter.cur_sheet`, :meth:`ExcelWriter.handles`, :meth:`ExcelWriter.path` (:issue:`45795`)
- The :class:`ExcelWriter` attribute ``book`` can no longer be set; it is still available to be accessed and mutated (:issue:`48943`)
- Removed unused ``*args`` and ``**kwargs`` in :class:`Rolling`, :class:`Expanding`, and :class:`ExponentialMovingWindow` ops (:issue:`47851`)
- Removed the deprecated argument ``line_terminator`` from :meth:`DataFrame.to_csv` (:issue:`45302`)
- Removed the deprecated argument ``label`` from :func:`lreshape` (:issue:`30219`)
- Arguments after ``expr`` in :meth:`DataFrame.eval` and :meth:`DataFrame.query` are keyword-only (:issue:`47587`)
- Removed :meth:`Index._get_attributes_dict` (:issue:`50648`)
- Removed :meth:`Series.__array_wrap__` (:issue:`50648`)
- Changed behavior of :meth:`.DataFrame.value_counts` to return a :class:`Series` with :class:`MultiIndex` for any list-like(one element or not) but an :class:`Index` for a single label (:issue:`50829`)

.. ---------------------------------------------------------------------------
.. _whatsnew_200.performance:

Performance improvements
~~~~~~~~~~~~~~~~~~~~~~~~
- Performance improvement in :meth:`.DataFrameGroupBy.median` and :meth:`.SeriesGroupBy.median` and :meth:`.DataFrameGroupBy.cumprod` for nullable dtypes (:issue:`37493`)
- Performance improvement in :meth:`.DataFrameGroupBy.all`, :meth:`.DataFrameGroupBy.any`, :meth:`.SeriesGroupBy.all`, and :meth:`.SeriesGroupBy.any` for object dtype (:issue:`50623`)
- Performance improvement in :meth:`MultiIndex.argsort` and :meth:`MultiIndex.sort_values` (:issue:`48406`)
- Performance improvement in :meth:`MultiIndex.size` (:issue:`48723`)
- Performance improvement in :meth:`MultiIndex.union` without missing values and without duplicates (:issue:`48505`, :issue:`48752`)
- Performance improvement in :meth:`MultiIndex.difference` (:issue:`48606`)
- Performance improvement in :class:`MultiIndex` set operations with sort=None (:issue:`49010`)
- Performance improvement in :meth:`.DataFrameGroupBy.mean`, :meth:`.SeriesGroupBy.mean`, :meth:`.DataFrameGroupBy.var`, and :meth:`.SeriesGroupBy.var` for extension array dtypes (:issue:`37493`)
- Performance improvement in :meth:`MultiIndex.isin` when ``level=None`` (:issue:`48622`, :issue:`49577`)
- Performance improvement in :meth:`MultiIndex.putmask` (:issue:`49830`)
- Performance improvement in :meth:`Index.union` and :meth:`MultiIndex.union` when index contains duplicates (:issue:`48900`)
- Performance improvement in :meth:`Series.rank` for pyarrow-backed dtypes (:issue:`50264`)
- Performance improvement in :meth:`Series.searchsorted` for pyarrow-backed dtypes (:issue:`50447`)
- Performance improvement in :meth:`Series.fillna` for extension array dtypes (:issue:`49722`, :issue:`50078`)
- Performance improvement in :meth:`Index.join`, :meth:`Index.intersection` and :meth:`Index.union` for masked and arrow dtypes when :class:`Index` is monotonic (:issue:`50310`, :issue:`51365`)
- Performance improvement for :meth:`Series.value_counts` with nullable dtype (:issue:`48338`)
- Performance improvement for :class:`Series` constructor passing integer numpy array with nullable dtype (:issue:`48338`)
- Performance improvement for :class:`DatetimeIndex` constructor passing a list (:issue:`48609`)
- Performance improvement in :func:`merge` and :meth:`DataFrame.join` when joining on a sorted :class:`MultiIndex` (:issue:`48504`)
- Performance improvement in :func:`to_datetime` when parsing strings with timezone offsets (:issue:`50107`)
- Performance improvement in :meth:`DataFrame.loc` and :meth:`Series.loc` for tuple-based indexing of a :class:`MultiIndex` (:issue:`48384`)
- Performance improvement for :meth:`Series.replace` with categorical dtype (:issue:`49404`)
- Performance improvement for :meth:`MultiIndex.unique` (:issue:`48335`)
- Performance improvement for indexing operations with nullable and arrow dtypes (:issue:`49420`, :issue:`51316`)
- Performance improvement for :func:`concat` with extension array backed indexes (:issue:`49128`, :issue:`49178`)
- Performance improvement for :func:`api.types.infer_dtype` (:issue:`51054`)
- Reduce memory usage of :meth:`DataFrame.to_pickle`/:meth:`Series.to_pickle` when using BZ2 or LZMA (:issue:`49068`)
- Performance improvement for :class:`~arrays.StringArray` constructor passing a numpy array with type ``np.str_`` (:issue:`49109`)
- Performance improvement in :meth:`~arrays.IntervalArray.from_tuples` (:issue:`50620`)
- Performance improvement in :meth:`~arrays.ArrowExtensionArray.factorize` (:issue:`49177`)
- Performance improvement in :meth:`~arrays.ArrowExtensionArray.__setitem__` (:issue:`50248`, :issue:`50632`)
- Performance improvement in :class:`~arrays.ArrowExtensionArray` comparison methods when array contains NA (:issue:`50524`)
- Performance improvement in :meth:`~arrays.ArrowExtensionArray.to_numpy` (:issue:`49973`, :issue:`51227`)
- Performance improvement when parsing strings to :class:`BooleanDtype` (:issue:`50613`)
- Performance improvement in :meth:`DataFrame.join` when joining on a subset of a :class:`MultiIndex` (:issue:`48611`)
- Performance improvement for :meth:`MultiIndex.intersection` (:issue:`48604`)
- Performance improvement in :meth:`DataFrame.__setitem__` (:issue:`46267`)
- Performance improvement in ``var`` and ``std`` for nullable dtypes (:issue:`48379`).
- Performance improvement when iterating over pyarrow and nullable dtypes (:issue:`49825`, :issue:`49851`)
- Performance improvements to :func:`read_sas` (:issue:`47403`, :issue:`47405`, :issue:`47656`, :issue:`48502`)
- Memory improvement in :meth:`RangeIndex.sort_values` (:issue:`48801`)
- Performance improvement in :meth:`Series.to_numpy` if ``copy=True`` by avoiding copying twice (:issue:`24345`)
- Performance improvement in :meth:`Series.rename` with :class:`MultiIndex` (:issue:`21055`)
- Performance improvement in :class:`DataFrameGroupBy` and :class:`SeriesGroupBy` when ``by`` is a categorical type and ``sort=False`` (:issue:`48976`)
- Performance improvement in :class:`DataFrameGroupBy` and :class:`SeriesGroupBy` when ``by`` is a categorical type and ``observed=False`` (:issue:`49596`)
- Performance improvement in :func:`read_stata` with parameter ``index_col`` set to ``None`` (the default). Now the index will be a :class:`RangeIndex` instead of :class:`Int64Index` (:issue:`49745`)
- Performance improvement in :func:`merge` when not merging on the index - the new index will now be :class:`RangeIndex` instead of :class:`Int64Index` (:issue:`49478`)
- Performance improvement in :meth:`DataFrame.to_dict` and :meth:`Series.to_dict` when using any non-object dtypes (:issue:`46470`)
- Performance improvement in :func:`read_html` when there are multiple tables (:issue:`49929`)
- Performance improvement in :class:`Period` constructor when constructing from a string or integer (:issue:`38312`)
- Performance improvement in :func:`to_datetime` when using ``'%Y%m%d'`` format (:issue:`17410`)
- Performance improvement in :func:`to_datetime` when format is given or can be inferred (:issue:`50465`)
- Performance improvement in :meth:`Series.median` for nullable dtypes (:issue:`50838`)
- Performance improvement in :func:`read_csv` when passing :func:`to_datetime` lambda-function to ``date_parser`` and inputs have mixed timezone offsetes (:issue:`35296`)
- Performance improvement in :func:`isna` and :func:`isnull` (:issue:`50658`)
- Performance improvement in :meth:`.SeriesGroupBy.value_counts` with categorical dtype (:issue:`46202`)
- Fixed a reference leak in :func:`read_hdf` (:issue:`37441`)
- Fixed a memory leak in :meth:`DataFrame.to_json` and :meth:`Series.to_json` when serializing datetimes and timedeltas (:issue:`40443`)
- Decreased memory usage in many :class:`DataFrameGroupBy` methods (:issue:`51090`)
- Performance improvement in :meth:`DataFrame.round` for an integer ``decimal`` parameter (:issue:`17254`)
- Performance improvement in :meth:`DataFrame.replace` and :meth:`Series.replace` when using a large dict for ``to_replace`` (:issue:`6697`)
- Memory improvement in :class:`StataReader` when reading seekable files (:issue:`48922`)

.. ---------------------------------------------------------------------------
.. _whatsnew_200.bug_fixes:

Bug fixes
~~~~~~~~~

Categorical
^^^^^^^^^^^
- Bug in :meth:`Categorical.set_categories` losing dtype information (:issue:`48812`)
- Bug in :meth:`Series.replace` with categorical dtype when ``to_replace`` values overlap with new values (:issue:`49404`)
- Bug in :meth:`Series.replace` with categorical dtype losing nullable dtypes of underlying categories (:issue:`49404`)
- Bug in :meth:`DataFrame.groupby` and :meth:`Series.groupby` would reorder categories when used as a grouper (:issue:`48749`)
- Bug in :class:`Categorical` constructor when constructing from a :class:`Categorical` object and ``dtype="category"`` losing ordered-ness (:issue:`49309`)
- Bug in :meth:`.SeriesGroupBy.min`, :meth:`.SeriesGroupBy.max`, :meth:`.DataFrameGroupBy.min`, and :meth:`.DataFrameGroupBy.max` with unordered :class:`CategoricalDtype` with no groups failing to raise ``TypeError`` (:issue:`51034`)

Datetimelike
^^^^^^^^^^^^
- Bug in :func:`pandas.infer_freq`, raising ``TypeError`` when inferred on :class:`RangeIndex` (:issue:`47084`)
- Bug in :func:`to_datetime` incorrectly raising ``OverflowError`` with string arguments corresponding to large integers (:issue:`50533`)
- Bug in :func:`to_datetime` was raising on invalid offsets with ``errors='coerce'`` and ``infer_datetime_format=True`` (:issue:`48633`)
- Bug in :class:`DatetimeIndex` constructor failing to raise when ``tz=None`` is explicitly specified in conjunction with timezone-aware ``dtype`` or data (:issue:`48659`)
- Bug in subtracting a ``datetime`` scalar from :class:`DatetimeIndex` failing to retain the original ``freq`` attribute (:issue:`48818`)
- Bug in ``pandas.tseries.holiday.Holiday`` where a half-open date interval causes inconsistent return types from :meth:`USFederalHolidayCalendar.holidays` (:issue:`49075`)
- Bug in rendering :class:`DatetimeIndex` and :class:`Series` and :class:`DataFrame` with timezone-aware dtypes with ``dateutil`` or ``zoneinfo`` timezones near daylight-savings transitions (:issue:`49684`)
- Bug in :func:`to_datetime` was raising ``ValueError`` when parsing :class:`Timestamp`, ``datetime.datetime``, ``datetime.date``, or ``np.datetime64`` objects when non-ISO8601 ``format`` was passed (:issue:`49298`, :issue:`50036`)
- Bug in :func:`to_datetime` was raising ``ValueError`` when parsing empty string and non-ISO8601 format was passed. Now, empty strings will be parsed as :class:`NaT`, for compatibility with how is done for ISO8601 formats (:issue:`50251`)
- Bug in :class:`Timestamp` was showing ``UserWarning``, which was not actionable by users, when parsing non-ISO8601 delimited date strings (:issue:`50232`)
- Bug in :func:`to_datetime` was showing misleading ``ValueError`` when parsing dates with format containing ISO week directive and ISO weekday directive (:issue:`50308`)
- Bug in :meth:`Timestamp.round` when the ``freq`` argument has zero-duration (e.g. "0ns") returning incorrect results instead of raising (:issue:`49737`)
- Bug in :func:`to_datetime` was not raising ``ValueError`` when invalid format was passed and ``errors`` was ``'ignore'`` or ``'coerce'`` (:issue:`50266`)
- Bug in :class:`DateOffset` was throwing ``TypeError`` when constructing with milliseconds and another super-daily argument (:issue:`49897`)
- Bug in :func:`to_datetime` was not raising ``ValueError`` when parsing string with decimal date with format ``'%Y%m%d'`` (:issue:`50051`)
- Bug in :func:`to_datetime` was not converting ``None`` to ``NaT`` when parsing mixed-offset date strings with ISO8601 format (:issue:`50071`)
- Bug in :func:`to_datetime` was not returning input when parsing out-of-bounds date string with ``errors='ignore'`` and ``format='%Y%m%d'`` (:issue:`14487`)
- Bug in :func:`to_datetime` was converting timezone-naive ``datetime.datetime`` to timezone-aware when parsing with timezone-aware strings, ISO8601 format, and ``utc=False`` (:issue:`50254`)
- Bug in :func:`to_datetime` was throwing ``ValueError`` when parsing dates with ISO8601 format where some values were not zero-padded (:issue:`21422`)
- Bug in :func:`to_datetime` was giving incorrect results when using ``format='%Y%m%d'`` and ``errors='ignore'`` (:issue:`26493`)
- Bug in :func:`to_datetime` was failing to parse date strings ``'today'`` and ``'now'`` if ``format`` was not ISO8601 (:issue:`50359`)
- Bug in :func:`Timestamp.utctimetuple` raising a ``TypeError`` (:issue:`32174`)
- Bug in :func:`to_datetime` was raising ``ValueError`` when parsing mixed-offset :class:`Timestamp` with ``errors='ignore'`` (:issue:`50585`)
- Bug in :func:`to_datetime` was incorrectly handling floating-point inputs within 1 ``unit`` of the overflow boundaries (:issue:`50183`)
- Bug in :func:`to_datetime` with unit of "Y" or "M" giving incorrect results, not matching pointwise :class:`Timestamp` results (:issue:`50870`)
- Bug in :meth:`Series.interpolate` and :meth:`DataFrame.interpolate` with datetime or timedelta dtypes incorrectly raising ``ValueError`` (:issue:`11312`)
- Bug in :func:`to_datetime` was not returning input with ``errors='ignore'`` when input was out-of-bounds (:issue:`50587`)
- Bug in :func:`DataFrame.from_records` when given a :class:`DataFrame` input with timezone-aware datetime64 columns incorrectly dropping the timezone-awareness (:issue:`51162`)
- Bug in :func:`to_datetime` was raising ``decimal.InvalidOperation`` when parsing date strings with ``errors='coerce'`` (:issue:`51084`)
- Bug in :func:`to_datetime` with both ``unit`` and ``origin`` specified returning incorrect results (:issue:`42624`)
- Bug in :meth:`Series.astype` and :meth:`DataFrame.astype` when converting an object-dtype object containing timezone-aware datetimes or strings to ``datetime64[ns]`` incorrectly localizing as UTC instead of raising ``TypeError`` (:issue:`50140`)
- Bug in :meth:`.DataFrameGroupBy.quantile` and :meth:`.SeriesGroupBy.quantile` with datetime or timedelta dtypes giving incorrect results for groups containing ``NaT`` (:issue:`51373`)
- Bug in :meth:`.DataFrameGroupBy.quantile` and :meth:`.SeriesGroupBy.quantile` incorrectly raising with :class:`PeriodDtype` or :class:`DatetimeTZDtype` (:issue:`51373`)

Timedelta
^^^^^^^^^
- Bug in :func:`to_timedelta` raising error when input has nullable dtype ``Float64`` (:issue:`48796`)
- Bug in :class:`Timedelta` constructor incorrectly raising instead of returning ``NaT`` when given a ``np.timedelta64("nat")`` (:issue:`48898`)
- Bug in :class:`Timedelta` constructor failing to raise when passed both a :class:`Timedelta` object and keywords (e.g. days, seconds) (:issue:`48898`)
- Bug in :class:`Timedelta` comparisons with very large ``datetime.timedelta`` objects incorrect raising ``OutOfBoundsTimedelta`` (:issue:`49021`)

Timezones
^^^^^^^^^
- Bug in :meth:`Series.astype` and :meth:`DataFrame.astype` with object-dtype containing multiple timezone-aware ``datetime`` objects with heterogeneous timezones to a :class:`DatetimeTZDtype` incorrectly raising (:issue:`32581`)
- Bug in :func:`to_datetime` was failing to parse date strings with timezone name when ``format`` was specified with ``%Z`` (:issue:`49748`)
- Better error message when passing invalid values to ``ambiguous`` parameter in :meth:`Timestamp.tz_localize` (:issue:`49565`)
- Bug in string parsing incorrectly allowing a :class:`Timestamp` to be constructed with an invalid timezone, which would raise when trying to print (:issue:`50668`)
- Corrected TypeError message in :func:`objects_to_datetime64ns` to inform that DatetimeIndex has mixed timezones (:issue:`50974`)

Numeric
^^^^^^^
- Bug in :meth:`DataFrame.add` cannot apply ufunc when inputs contain mixed DataFrame type and Series type (:issue:`39853`)
- Bug in arithmetic operations on :class:`Series` not propagating mask when combining masked dtypes and numpy dtypes (:issue:`45810`, :issue:`42630`)
- Bug in :meth:`DataFrame.sem` and :meth:`Series.sem` where an erroneous ``TypeError`` would always raise when using data backed by an :class:`ArrowDtype` (:issue:`49759`)
- Bug in :meth:`Series.__add__` casting to object for list and masked :class:`Series` (:issue:`22962`)
- Bug in :meth:`~arrays.ArrowExtensionArray.mode` where ``dropna=False`` was not respected when there was ``NA`` values (:issue:`50982`)
- Bug in :meth:`DataFrame.query` with ``engine="numexpr"`` and column names are ``min`` or ``max`` would raise a ``TypeError`` (:issue:`50937`)
- Bug in :meth:`DataFrame.min` and :meth:`DataFrame.max` with tz-aware data containing ``pd.NaT`` and ``axis=1`` would return incorrect results (:issue:`51242`)

Conversion
^^^^^^^^^^
- Bug in constructing :class:`Series` with ``int64`` dtype from a string list raising instead of casting (:issue:`44923`)
- Bug in constructing :class:`Series` with masked dtype and boolean values with ``NA`` raising (:issue:`42137`)
- Bug in :meth:`DataFrame.eval` incorrectly raising an ``AttributeError`` when there are negative values in function call (:issue:`46471`)
- Bug in :meth:`Series.convert_dtypes` not converting dtype to nullable dtype when :class:`Series` contains ``NA`` and has dtype ``object`` (:issue:`48791`)
- Bug where any :class:`ExtensionDtype` subclass with ``kind="M"`` would be interpreted as a timezone type (:issue:`34986`)
- Bug in :class:`.arrays.ArrowExtensionArray` that would raise ``NotImplementedError`` when passed a sequence of strings or binary (:issue:`49172`)
- Bug in :meth:`Series.astype` raising ``pyarrow.ArrowInvalid`` when converting from a non-pyarrow string dtype to a pyarrow numeric type (:issue:`50430`)
- Bug in :meth:`DataFrame.astype` modifying input array inplace when converting to ``string`` and ``copy=False`` (:issue:`51073`)
- Bug in :meth:`Series.to_numpy` converting to NumPy array before applying ``na_value`` (:issue:`48951`)
- Bug in :meth:`DataFrame.astype` not copying data when converting to pyarrow dtype (:issue:`50984`)
- Bug in :func:`to_datetime` was not respecting ``exact`` argument when ``format`` was an ISO8601 format (:issue:`12649`)
- Bug in :meth:`TimedeltaArray.astype` raising ``TypeError`` when converting to a pyarrow duration type (:issue:`49795`)
- Bug in :meth:`DataFrame.eval` and :meth:`DataFrame.query` raising for extension array dtypes (:issue:`29618`, :issue:`50261`, :issue:`31913`)
- Bug in :meth:`Series` not copying data when created from :class:`Index` and ``dtype`` is equal to ``dtype`` from :class:`Index` (:issue:`52008`)

Strings
^^^^^^^
- Bug in :func:`pandas.api.types.is_string_dtype` that would not return ``True`` for :class:`StringDtype` or :class:`ArrowDtype` with ``pyarrow.string()`` (:issue:`15585`)
- Bug in converting string dtypes to "datetime64[ns]" or "timedelta64[ns]" incorrectly raising ``TypeError`` (:issue:`36153`)
- Bug in setting values in a string-dtype column with an array, mutating the array as side effect when it contains missing values (:issue:`51299`)

Interval
^^^^^^^^
- Bug in :meth:`IntervalIndex.is_overlapping` incorrect output if interval has duplicate left boundaries (:issue:`49581`)
- Bug in :meth:`Series.infer_objects` failing to infer :class:`IntervalDtype` for an object series of :class:`Interval` objects (:issue:`50090`)
- Bug in :meth:`Series.shift` with :class:`IntervalDtype` and invalid null ``fill_value`` failing to raise ``TypeError`` (:issue:`51258`)

Indexing
^^^^^^^^
- Bug in :meth:`DataFrame.__setitem__` raising when indexer is a :class:`DataFrame` with ``boolean`` dtype (:issue:`47125`)
- Bug in :meth:`DataFrame.reindex` filling with wrong values when indexing columns and index for ``uint`` dtypes (:issue:`48184`)
- Bug in :meth:`DataFrame.loc` when setting :class:`DataFrame` with different dtypes coercing values to single dtype (:issue:`50467`)
- Bug in :meth:`DataFrame.sort_values` where ``None`` was not returned when ``by`` is empty list and ``inplace=True`` (:issue:`50643`)
- Bug in :meth:`DataFrame.loc` coercing dtypes when setting values with a list indexer (:issue:`49159`)
- Bug in :meth:`Series.loc` raising error for out of bounds end of slice indexer (:issue:`50161`)
- Bug in :meth:`DataFrame.loc` raising ``ValueError`` with all ``False`` ``bool`` indexer and empty object (:issue:`51450`)
- Bug in :meth:`DataFrame.loc` raising ``ValueError`` with ``bool`` indexer and :class:`MultiIndex` (:issue:`47687`)
- Bug in :meth:`DataFrame.loc` raising ``IndexError`` when setting values for a pyarrow-backed column with a non-scalar indexer (:issue:`50085`)
- Bug in :meth:`DataFrame.__getitem__`, :meth:`Series.__getitem__`, :meth:`DataFrame.__setitem__` and :meth:`Series.__setitem__`
  when indexing on indexes with extension float dtypes (:class:`Float64` & :class:`Float64`) or complex dtypes using integers (:issue:`51053`)
- Bug in :meth:`DataFrame.loc` modifying object when setting incompatible value with an empty indexer (:issue:`45981`)
- Bug in :meth:`DataFrame.__setitem__` raising ``ValueError`` when right hand side is :class:`DataFrame` with :class:`MultiIndex` columns (:issue:`49121`)
- Bug in :meth:`DataFrame.reindex` casting dtype to ``object`` when :class:`DataFrame` has single extension array column when re-indexing ``columns`` and ``index`` (:issue:`48190`)
- Bug in :meth:`DataFrame.iloc` raising ``IndexError`` when indexer is a :class:`Series` with numeric extension array dtype (:issue:`49521`)
- Bug in :func:`~DataFrame.describe` when formatting percentiles in the resulting index showed more decimals than needed (:issue:`46362`)
- Bug in :meth:`DataFrame.compare` does not recognize differences when comparing ``NA`` with value in nullable dtypes (:issue:`48939`)
- Bug in :meth:`Series.rename` with :class:`MultiIndex` losing extension array dtypes (:issue:`21055`)
- Bug in :meth:`DataFrame.isetitem` coercing extension array dtypes in :class:`DataFrame` to object (:issue:`49922`)
- Bug in :meth:`Series.__getitem__` returning corrupt object when selecting from an empty pyarrow backed object (:issue:`51734`)
- Bug in :class:`BusinessHour` would cause creation of :class:`DatetimeIndex` to fail when no opening hour was included in the index (:issue:`49835`)

Missing
^^^^^^^
- Bug in :meth:`Index.equals` raising ``TypeError`` when :class:`Index` consists of tuples that contain ``NA`` (:issue:`48446`)
- Bug in :meth:`Series.map` caused incorrect result when data has NaNs and defaultdict mapping was used (:issue:`48813`)
- Bug in :class:`NA` raising a ``TypeError`` instead of return :class:`NA` when performing a binary operation with a ``bytes`` object (:issue:`49108`)
- Bug in :meth:`DataFrame.update` with ``overwrite=False`` raising ``TypeError`` when ``self`` has column with ``NaT`` values and column not present in ``other`` (:issue:`16713`)
- Bug in :meth:`Series.replace` raising ``RecursionError`` when replacing value in object-dtype :class:`Series` containing ``NA`` (:issue:`47480`)
- Bug in :meth:`Series.replace` raising ``RecursionError`` when replacing value in numeric :class:`Series` with ``NA`` (:issue:`50758`)

MultiIndex
^^^^^^^^^^
- Bug in :meth:`MultiIndex.get_indexer` not matching ``NaN`` values (:issue:`29252`, :issue:`37222`, :issue:`38623`, :issue:`42883`, :issue:`43222`, :issue:`46173`, :issue:`48905`)
- Bug in :meth:`MultiIndex.argsort` raising ``TypeError`` when index contains :attr:`NA` (:issue:`48495`)
- Bug in :meth:`MultiIndex.difference` losing extension array dtype (:issue:`48606`)
- Bug in :class:`MultiIndex.set_levels` raising ``IndexError`` when setting empty level (:issue:`48636`)
- Bug in :meth:`MultiIndex.unique` losing extension array dtype (:issue:`48335`)
- Bug in :meth:`MultiIndex.intersection` losing extension array (:issue:`48604`)
- Bug in :meth:`MultiIndex.union` losing extension array (:issue:`48498`, :issue:`48505`, :issue:`48900`)
- Bug in :meth:`MultiIndex.union` not sorting when sort=None and index contains missing values (:issue:`49010`)
- Bug in :meth:`MultiIndex.append` not checking names for equality (:issue:`48288`)
- Bug in :meth:`MultiIndex.symmetric_difference` losing extension array (:issue:`48607`)
- Bug in :meth:`MultiIndex.join` losing dtypes when :class:`MultiIndex` has duplicates (:issue:`49830`)
- Bug in :meth:`MultiIndex.putmask` losing extension array (:issue:`49830`)
- Bug in :meth:`MultiIndex.value_counts` returning a :class:`Series` indexed by flat index of tuples instead of a :class:`MultiIndex` (:issue:`49558`)

I/O
^^^
- Bug in :func:`read_sas` caused fragmentation of :class:`DataFrame` and raised :class:`.errors.PerformanceWarning` (:issue:`48595`)
- Improved error message in :func:`read_excel` by including the offending sheet name when an exception is raised while reading a file (:issue:`48706`)
- Bug when a pickling a subset PyArrow-backed data that would serialize the entire data instead of the subset (:issue:`42600`)
- Bug in :func:`read_sql_query` ignoring ``dtype`` argument when ``chunksize`` is specified and result is empty (:issue:`50245`)
- Bug in :func:`read_csv` for a single-line csv with fewer columns than ``names`` raised :class:`.errors.ParserError` with ``engine="c"`` (:issue:`47566`)
- Bug in :func:`read_json` raising with ``orient="table"`` and ``NA`` value (:issue:`40255`)
- Bug in displaying ``string`` dtypes not showing storage option (:issue:`50099`)
- Bug in :meth:`DataFrame.to_string` with ``header=False`` that printed the index name on the same line as the first row of the data (:issue:`49230`)
- Bug in :meth:`DataFrame.to_string` ignoring float formatter for extension arrays (:issue:`39336`)
- Fixed memory leak which stemmed from the initialization of the internal JSON module (:issue:`49222`)
- Fixed issue where :func:`json_normalize` would incorrectly remove leading characters from column names that matched the ``sep`` argument (:issue:`49861`)
<<<<<<< HEAD
- Fixed issue where :func:`read_csv` would error when ``parse_dates`` was set to a list or dictionary with ``engine="pyarrow"`` (:issue:`47961`)
=======
- Bug in :func:`read_csv` unnecessarily overflowing for extension array dtype when containing ``NA`` (:issue:`32134`)
- Bug in :meth:`DataFrame.to_dict` not converting ``NA`` to ``None`` (:issue:`50795`)
- Bug in :meth:`DataFrame.to_json` where it would segfault when failing to encode a string (:issue:`50307`)
- Bug in :meth:`DataFrame.to_html` with ``na_rep`` set when the :class:`DataFrame` contains non-scalar data (:issue:`47103`)
- Bug in :func:`read_xml` where file-like objects failed when iterparse is used (:issue:`50641`)
- Bug in :func:`read_csv` when ``engine="pyarrow"`` where ``encoding`` parameter was not handled correctly (:issue:`51302`)
- Bug in :func:`read_xml` ignored repeated elements when iterparse is used (:issue:`51183`)
- Bug in :class:`ExcelWriter` leaving file handles open if an exception occurred during instantiation (:issue:`51443`)
- Bug in :meth:`DataFrame.to_parquet` where non-string index or columns were raising a ``ValueError`` when ``engine="pyarrow"`` (:issue:`52036`)
>>>>>>> e9e034ba

Period
^^^^^^
- Bug in :meth:`Period.strftime` and :meth:`PeriodIndex.strftime`, raising ``UnicodeDecodeError`` when a locale-specific directive was passed (:issue:`46319`)
- Bug in adding a :class:`Period` object to an array of :class:`DateOffset` objects incorrectly raising ``TypeError`` (:issue:`50162`)
- Bug in :class:`Period` where passing a string with finer resolution than nanosecond would result in a ``KeyError`` instead of dropping the extra precision (:issue:`50417`)
- Bug in parsing strings representing Week-periods e.g. "2017-01-23/2017-01-29" as minute-frequency instead of week-frequency (:issue:`50803`)
- Bug in :meth:`.DataFrameGroupBy.sum`, :meth:`.DataFrameGroupByGroupBy.cumsum`, :meth:`.DataFrameGroupByGroupBy.prod`, :meth:`.DataFrameGroupByGroupBy.cumprod` with :class:`PeriodDtype` failing to raise ``TypeError`` (:issue:`51040`)
- Bug in parsing empty string with :class:`Period` incorrectly raising ``ValueError`` instead of returning ``NaT`` (:issue:`51349`)

Plotting
^^^^^^^^
- Bug in :meth:`DataFrame.plot.hist`, not dropping elements of ``weights`` corresponding to ``NaN`` values in ``data`` (:issue:`48884`)
- ``ax.set_xlim`` was sometimes raising ``UserWarning`` which users couldn't address due to ``set_xlim`` not accepting parsing arguments - the converter now uses :func:`Timestamp` instead (:issue:`49148`)

Groupby/resample/rolling
^^^^^^^^^^^^^^^^^^^^^^^^
- Bug in :class:`.ExponentialMovingWindow` with ``online`` not raising a ``NotImplementedError`` for unsupported operations (:issue:`48834`)
- Bug in :meth:`.DataFrameGroupBy.sample` raises ``ValueError`` when the object is empty (:issue:`48459`)
- Bug in :meth:`Series.groupby` raises ``ValueError`` when an entry of the index is equal to the name of the index (:issue:`48567`)
- Bug in :meth:`.DataFrameGroupBy.resample` produces inconsistent results when passing empty DataFrame (:issue:`47705`)
- Bug in :class:`.DataFrameGroupBy` and :class:`.SeriesGroupBy` would not include unobserved categories in result when grouping by categorical indexes (:issue:`49354`)
- Bug in :class:`.DataFrameGroupBy` and :class:`.SeriesGroupBy` would change result order depending on the input index when grouping by categoricals (:issue:`49223`)
- Bug in :class:`.DataFrameGroupBy` and :class:`.SeriesGroupBy` when grouping on categorical data would sort result values even when used with ``sort=False`` (:issue:`42482`)
- Bug in :meth:`.DataFrameGroupBy.apply` and :class:`.SeriesGroupBy.apply` with ``as_index=False`` would not attempt the computation without using the grouping keys when using them failed with a ``TypeError`` (:issue:`49256`)
- Bug in :meth:`.DataFrameGroupBy.describe` would describe the group keys (:issue:`49256`)
- Bug in :meth:`.SeriesGroupBy.describe` with ``as_index=False`` would have the incorrect shape (:issue:`49256`)
- Bug in :class:`.DataFrameGroupBy` and :class:`.SeriesGroupBy` with ``dropna=False`` would drop NA values when the grouper was categorical (:issue:`36327`)
- Bug in :meth:`.SeriesGroupBy.nunique` would incorrectly raise when the grouper was an empty categorical and ``observed=True`` (:issue:`21334`)
- Bug in :meth:`.SeriesGroupBy.nth` would raise when grouper contained NA values after subsetting from a :class:`DataFrameGroupBy` (:issue:`26454`)
- Bug in :meth:`DataFrame.groupby` would not include a :class:`.Grouper` specified by ``key`` in the result when ``as_index=False`` (:issue:`50413`)
- Bug in :meth:`.DataFrameGroupBy.value_counts` would raise when used with a :class:`.TimeGrouper` (:issue:`50486`)
- Bug in :meth:`.Resampler.size` caused a wide :class:`DataFrame` to be returned instead of a :class:`Series` with :class:`MultiIndex` (:issue:`46826`)
- Bug in :meth:`.DataFrameGroupBy.transform` and :meth:`.SeriesGroupBy.transform` would raise incorrectly when grouper had ``axis=1`` for ``"idxmin"`` and ``"idxmax"`` arguments (:issue:`45986`)
- Bug in :class:`.DataFrameGroupBy` would raise when used with an empty DataFrame, categorical grouper, and ``dropna=False`` (:issue:`50634`)
- Bug in :meth:`.SeriesGroupBy.value_counts` did not respect ``sort=False`` (:issue:`50482`)
- Bug in :meth:`.DataFrameGroupBy.resample` raises ``KeyError`` when getting the result from a key list when resampling on time index (:issue:`50840`)
- Bug in :meth:`.DataFrameGroupBy.transform` and :meth:`.SeriesGroupBy.transform` would raise incorrectly when grouper had ``axis=1`` for ``"ngroup"`` argument (:issue:`45986`)
- Bug in :meth:`.DataFrameGroupBy.describe` produced incorrect results when data had duplicate columns (:issue:`50806`)
- Bug in :meth:`.DataFrameGroupBy.agg` with ``engine="numba"`` failing to respect ``as_index=False`` (:issue:`51228`)
- Bug in :meth:`.DataFrameGroupBy.agg`, :meth:`.SeriesGroupBy.agg`, and :meth:`.Resampler.agg` would ignore arguments when passed a list of functions (:issue:`50863`)
- Bug in :meth:`.DataFrameGroupBy.ohlc` ignoring ``as_index=False`` (:issue:`51413`)
- Bug in :meth:`DataFrameGroupBy.agg` after subsetting columns (e.g. ``.groupby(...)[["a", "b"]]``) would not include groupings in the result (:issue:`51186`)

Reshaping
^^^^^^^^^
- Bug in :meth:`DataFrame.pivot_table` raising ``TypeError`` for nullable dtype and ``margins=True`` (:issue:`48681`)
- Bug in :meth:`DataFrame.unstack` and :meth:`Series.unstack` unstacking wrong level of :class:`MultiIndex` when :class:`MultiIndex` has mixed names (:issue:`48763`)
- Bug in :meth:`DataFrame.melt` losing extension array dtype (:issue:`41570`)
- Bug in :meth:`DataFrame.pivot` not respecting ``None`` as column name (:issue:`48293`)
- Bug in :meth:`DataFrame.join` when ``left_on`` or ``right_on`` is or includes a :class:`CategoricalIndex` incorrectly raising ``AttributeError`` (:issue:`48464`)
- Bug in :meth:`DataFrame.pivot_table` raising ``ValueError`` with parameter ``margins=True`` when result is an empty :class:`DataFrame` (:issue:`49240`)
- Clarified error message in :func:`merge` when passing invalid ``validate`` option (:issue:`49417`)
- Bug in :meth:`DataFrame.explode` raising ``ValueError`` on multiple columns with ``NaN`` values or empty lists (:issue:`46084`)
- Bug in :meth:`DataFrame.transpose` with ``IntervalDtype`` column with ``timedelta64[ns]`` endpoints (:issue:`44917`)
- Bug in :meth:`DataFrame.agg` and :meth:`Series.agg` would ignore arguments when passed a list of functions (:issue:`50863`)

Sparse
^^^^^^
- Bug in :meth:`Series.astype` when converting a ``SparseDtype`` with ``datetime64[ns]`` subtype to ``int64`` dtype raising, inconsistent with the non-sparse behavior (:issue:`49631`,:issue:`50087`)
- Bug in :meth:`Series.astype` when converting a from ``datetime64[ns]`` to ``Sparse[datetime64[ns]]`` incorrectly raising (:issue:`50082`)
- Bug in :meth:`Series.sparse.to_coo` raising ``SystemError`` when :class:`MultiIndex` contains a ``ExtensionArray`` (:issue:`50996`)

ExtensionArray
^^^^^^^^^^^^^^
- Bug in :meth:`Series.mean` overflowing unnecessarily with nullable integers (:issue:`48378`)
- Bug in :meth:`Series.tolist` for nullable dtypes returning numpy scalars instead of python scalars (:issue:`49890`)
- Bug in :meth:`Series.round` for pyarrow-backed dtypes raising ``AttributeError`` (:issue:`50437`)
- Bug when concatenating an empty DataFrame with an ExtensionDtype to another DataFrame with the same ExtensionDtype, the resulting dtype turned into object (:issue:`48510`)
- Bug in :meth:`array.PandasArray.to_numpy` raising with ``NA`` value when ``na_value`` is specified (:issue:`40638`)
- Bug in :meth:`api.types.is_numeric_dtype` where a custom :class:`ExtensionDtype` would not return ``True`` if ``_is_numeric`` returned ``True`` (:issue:`50563`)
- Bug in :meth:`api.types.is_integer_dtype`, :meth:`api.types.is_unsigned_integer_dtype`, :meth:`api.types.is_signed_integer_dtype`, :meth:`api.types.is_float_dtype` where a custom :class:`ExtensionDtype` would not return ``True`` if ``kind`` returned the corresponding NumPy type (:issue:`50667`)
- Bug in :class:`Series` constructor unnecessarily overflowing for nullable unsigned integer dtypes (:issue:`38798`, :issue:`25880`)
- Bug in setting non-string value into ``StringArray`` raising ``ValueError`` instead of ``TypeError`` (:issue:`49632`)
- Bug in :meth:`DataFrame.reindex` not honoring the default ``copy=True`` keyword in case of columns with ExtensionDtype (and as a result also selecting multiple columns with getitem (``[]``) didn't correctly result in a copy) (:issue:`51197`)
- Bug in :class:`~arrays.ArrowExtensionArray` logical operations ``&`` and ``|`` raising ``KeyError`` (:issue:`51688`)

Styler
^^^^^^
- Fix :meth:`~pandas.io.formats.style.Styler.background_gradient` for nullable dtype :class:`Series` with ``NA`` values (:issue:`50712`)

Metadata
^^^^^^^^
- Fixed metadata propagation in :meth:`DataFrame.corr` and :meth:`DataFrame.cov` (:issue:`28283`)

Other
^^^^^
- Bug in incorrectly accepting dtype strings containing "[pyarrow]" more than once (:issue:`51548`)
- Bug in :meth:`Series.searchsorted` inconsistent behavior when accepting :class:`DataFrame` as parameter ``value`` (:issue:`49620`)
- Bug in :func:`array` failing to raise on :class:`DataFrame` inputs (:issue:`51167`)

.. ---------------------------------------------------------------------------
.. _whatsnew_200.contributors:

Contributors
~~~~~~~~~~~~

.. contributors:: v1.5.0rc0..v2.0.0|HEAD<|MERGE_RESOLUTION|>--- conflicted
+++ resolved
@@ -1307,9 +1307,6 @@
 - Bug in :meth:`DataFrame.to_string` ignoring float formatter for extension arrays (:issue:`39336`)
 - Fixed memory leak which stemmed from the initialization of the internal JSON module (:issue:`49222`)
 - Fixed issue where :func:`json_normalize` would incorrectly remove leading characters from column names that matched the ``sep`` argument (:issue:`49861`)
-<<<<<<< HEAD
-- Fixed issue where :func:`read_csv` would error when ``parse_dates`` was set to a list or dictionary with ``engine="pyarrow"`` (:issue:`47961`)
-=======
 - Bug in :func:`read_csv` unnecessarily overflowing for extension array dtype when containing ``NA`` (:issue:`32134`)
 - Bug in :meth:`DataFrame.to_dict` not converting ``NA`` to ``None`` (:issue:`50795`)
 - Bug in :meth:`DataFrame.to_json` where it would segfault when failing to encode a string (:issue:`50307`)
@@ -1319,7 +1316,6 @@
 - Bug in :func:`read_xml` ignored repeated elements when iterparse is used (:issue:`51183`)
 - Bug in :class:`ExcelWriter` leaving file handles open if an exception occurred during instantiation (:issue:`51443`)
 - Bug in :meth:`DataFrame.to_parquet` where non-string index or columns were raising a ``ValueError`` when ``engine="pyarrow"`` (:issue:`52036`)
->>>>>>> e9e034ba
 
 Period
 ^^^^^^
