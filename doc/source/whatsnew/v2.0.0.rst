.. _whatsnew_200:

What's new in 2.0.0 (??)
------------------------

These are the changes in pandas 2.0.0. See :ref:`release` for a full changelog
including other versions of pandas.

{{ header }}

.. ---------------------------------------------------------------------------
.. _whatsnew_200.enhancements:

Enhancements
~~~~~~~~~~~~

.. _whatsnew_200.enhancements.optional_dependency_management_pip:

Installing optional dependencies with pip extras
^^^^^^^^^^^^^^^^^^^^^^^^^^^^^^^^^^^^^^^^^^^^^^^^
When installing pandas using pip, sets of optional dependencies can also be installed by specifying extras.

.. code-block:: bash

  pip install "pandas[performance, aws]>=2.0.0"

The available extras, found in the :ref:`installation guide<install.dependencies>`, are
``[all, performance, computation, timezone, fss, aws, gcp, excel, parquet, feather, hdf5, spss, postgresql, mysql,
sql-other, html, xml, plot, output_formatting, clipboard, compression, test]`` (:issue:`39164`).

.. _whatsnew_200.enhancements.index_can_hold_numpy_numeric_dtypes:

:class:`Index` can now hold numpy numeric dtypes
^^^^^^^^^^^^^^^^^^^^^^^^^^^^^^^^^^^^^^^^^^^^^^^^

It is now possible to use any numpy numeric dtype in a :class:`Index` (:issue:`42717`).

Previously it was only possible to use ``int64``, ``uint64`` & ``float64`` dtypes:

.. code-block:: ipython

    In [1]: pd.Index([1, 2, 3], dtype=np.int8)
    Out[1]: Int64Index([1, 2, 3], dtype="int64")
    In [2]: pd.Index([1, 2, 3], dtype=np.uint16)
    Out[2]: UInt64Index([1, 2, 3], dtype="uint64")
    In [3]: pd.Index([1, 2, 3], dtype=np.float32)
    Out[3]: Float64Index([1.0, 2.0, 3.0], dtype="float64")

:class:`Int64Index`, :class:`UInt64Index` & :class:`Float64Index` were deprecated in pandas
version 1.4 and have now been removed. Instead :class:`Index` should be used directly, and
can it now take all numpy numeric dtypes, i.e.
``int8``/ ``int16``/``int32``/``int64``/``uint8``/``uint16``/``uint32``/``uint64``/``float32``/``float64`` dtypes:

.. ipython:: python

    pd.Index([1, 2, 3], dtype=np.int8)
    pd.Index([1, 2, 3], dtype=np.uint16)
    pd.Index([1, 2, 3], dtype=np.float32)

The ability for :class:`Index` to hold the numpy numeric dtypes has meant some changes in Pandas
functionality. In particular, operations that previously were forced to create 64-bit indexes,
can now create indexes with lower bit sizes, e.g. 32-bit indexes.

Below is a possibly non-exhaustive list of changes:

1. Instantiating using a numpy numeric array now follows the dtype of the numpy array.
   Previously, all indexes created from numpy numeric arrays were forced to 64-bit. Now,
   for example, ``Index(np.array([1, 2, 3]))`` will be ``int32`` on 32-bit systems, where
   it previously would have been ``int64``` even on 32-bit systems.
   Instantiating :class:`Index` using a list of numbers will still return 64bit dtypes,
   e.g. ``Index([1, 2, 3])`` will have a ``int64`` dtype, which is the same as previously.
2. The various numeric datetime attributes of :class:`DatetimeIndex` (:attr:`~DatetimeIndex.day`,
   :attr:`~DatetimeIndex.month`, :attr:`~DatetimeIndex.year` etc.) were previously in of
   dtype ``int64``, while they were ``int32`` for :class:`DatetimeArray`. They are now
   ``int32`` on ``DatetimeIndex`` also:

   .. ipython:: python

       idx = pd.date_range(start='1/1/2018', periods=3, freq='M')
       idx.array.year
       idx.year

3. Level dtypes on Indexes from :meth:`Series.sparse.from_coo` are now of dtype ``int32``,
   the same as they are on the ``rows``/``cols`` on a scipy sparse matrix. Previously they
   were of dtype ``int64``.

   .. ipython:: python

       from scipy import sparse
       A = sparse.coo_matrix(
           ([3.0, 1.0, 2.0], ([1, 0, 0], [0, 2, 3])), shape=(3, 4)
       )
       ser = pd.Series.sparse.from_coo(A)
       ser.index.dtypes

4. :class:`Index` cannot be instantiated using a float16 dtype. Previously instantiating
   an :class:`Index` using dtype ``float16`` resulted in a :class:`Float64Index` with a
   ``float64`` dtype. It row raises a ``NotImplementedError``:

   .. ipython:: python
       :okexcept:

       pd.Index([1, 2, 3], dtype=np.float16)


.. _whatsnew_200.enhancements.io_use_nullable_dtypes_and_dtype_backend:

Configuration option, ``mode.dtype_backend``, to return pyarrow-backed dtypes
^^^^^^^^^^^^^^^^^^^^^^^^^^^^^^^^^^^^^^^^^^^^^^^^^^^^^^^^^^^^^^^^^^^^^^^^^^^^^

The ``use_nullable_dtypes`` keyword argument has been expanded to the following functions to enable automatic conversion to nullable dtypes (:issue:`36712`)

* :func:`read_csv`
* :func:`read_clipboard`
* :func:`read_fwf`
* :func:`read_excel`
* :func:`read_html`
* :func:`read_xml`
* :func:`read_json`
* :func:`read_sql`
* :func:`read_sql_query`
* :func:`read_sql_table`
* :func:`read_orc`
* :func:`read_feather`
* :func:`read_spss`
* :func:`to_numeric`

To simplify opting-in to nullable dtypes for these functions, a new option ``nullable_dtypes`` was added that allows setting
the keyword argument globally to ``True`` if not specified directly. The option can be enabled
through:

.. ipython:: python

    pd.options.mode.nullable_dtypes = True

The option will only work for functions with the keyword ``use_nullable_dtypes``.

Additionally a new global configuration, ``mode.dtype_backend`` can now be used in conjunction with the parameter ``use_nullable_dtypes=True`` in the following functions
to select the nullable dtypes implementation.

* :func:`read_csv`
* :func:`read_clipboard`
* :func:`read_fwf`
* :func:`read_excel`
* :func:`read_html`
* :func:`read_xml`
* :func:`read_json`
* :func:`read_sql`
* :func:`read_sql_query`
* :func:`read_sql_table`
* :func:`read_parquet`
* :func:`read_orc`
* :func:`read_feather`
* :func:`read_spss`
* :func:`to_numeric`


And the following methods will also utilize the ``mode.dtype_backend`` option.

* :meth:`DataFrame.convert_dtypes`
* :meth:`Series.convert_dtypes`

By default, ``mode.dtype_backend`` is set to ``"pandas"`` to return existing, numpy-backed nullable dtypes, but it can also
be set to ``"pyarrow"`` to return pyarrow-backed, nullable :class:`ArrowDtype` (:issue:`48957`, :issue:`49997`).

.. ipython:: python

    import io
    data = io.StringIO("""a,b,c,d,e,f,g,h,i
        1,2.5,True,a,,,,,
        3,4.5,False,b,6,7.5,True,a,
    """)
    with pd.option_context("mode.dtype_backend", "pandas"):
        df = pd.read_csv(data, use_nullable_dtypes=True)
    df.dtypes

    data.seek(0)
    with pd.option_context("mode.dtype_backend", "pyarrow"):
        df_pyarrow = pd.read_csv(data, use_nullable_dtypes=True, engine="pyarrow")
    df_pyarrow.dtypes

Copy-on-Write improvements
^^^^^^^^^^^^^^^^^^^^^^^^^^

- A new lazy copy mechanism that defers the copy until the object in question is modified
  was added to the following methods:

  - :meth:`DataFrame.reset_index` / :meth:`Series.reset_index`
  - :meth:`DataFrame.set_index`
  - :meth:`DataFrame.set_axis` / :meth:`Series.set_axis`
  - :meth:`DataFrame.set_flags` / :meth:`Series.set_flags`
  - :meth:`DataFrame.rename_axis` / :meth:`Series.rename_axis`
  - :meth:`DataFrame.reindex` / :meth:`Series.reindex`
  - :meth:`DataFrame.reindex_like` / :meth:`Series.reindex_like`
  - :meth:`DataFrame.assign`
  - :meth:`DataFrame.drop`
  - :meth:`DataFrame.dropna` / :meth:`Series.dropna`
  - :meth:`DataFrame.select_dtypes`
  - :meth:`DataFrame.align` / :meth:`Series.align`
  - :meth:`Series.to_frame`
  - :meth:`DataFrame.rename` / :meth:`Series.rename`
  - :meth:`DataFrame.add_prefix` / :meth:`Series.add_prefix`
  - :meth:`DataFrame.add_suffix` / :meth:`Series.add_suffix`
  - :meth:`DataFrame.drop_duplicates` / :meth:`Series.drop_duplicates`
  - :meth:`DataFrame.droplevel` / :meth:`Series.droplevel`
  - :meth:`DataFrame.reorder_levels` / :meth:`Series.reorder_levels`
  - :meth:`DataFrame.between_time` / :meth:`Series.between_time`
  - :meth:`DataFrame.filter` / :meth:`Series.filter`
  - :meth:`DataFrame.head` / :meth:`Series.head`
  - :meth:`DataFrame.tail` / :meth:`Series.tail`
  - :meth:`DataFrame.isetitem`
  - :meth:`DataFrame.pipe` / :meth:`Series.pipe`
  - :meth:`DataFrame.pop` / :meth:`Series.pop`
  - :meth:`DataFrame.replace` / :meth:`Series.replace`
  - :meth:`DataFrame.shift` / :meth:`Series.shift`
  - :meth:`DataFrame.sort_index` / :meth:`Series.sort_index`
  - :meth:`DataFrame.sort_values` / :meth:`Series.sort_values`
  - :meth:`DataFrame.squeeze` / :meth:`Series.squeeze`
  - :meth:`DataFrame.swapaxes`
  - :meth:`DataFrame.swaplevel` / :meth:`Series.swaplevel`
  - :meth:`DataFrame.take` / :meth:`Series.take`
  - :meth:`DataFrame.to_timestamp` / :meth:`Series.to_timestamp`
  - :meth:`DataFrame.to_period` / :meth:`Series.to_period`
  - :meth:`DataFrame.truncate`
  - :meth:`DataFrame.tz_convert` / :meth:`Series.tz_localize`
  - :meth:`DataFrame.interpolate` / :meth:`Series.interpolate`
  - :meth:`DataFrame.ffill` / :meth:`Series.ffill`
  - :meth:`DataFrame.bfill` / :meth:`Series.bfill`
  - :meth:`DataFrame.infer_objects` / :meth:`Series.infer_objects`
  - :meth:`DataFrame.astype` / :meth:`Series.astype`
  - :meth:`DataFrame.convert_dtypes` / :meth:`Series.convert_dtypes`
  - :func:`concat`

  These methods return views when Copy-on-Write is enabled, which provides a significant
  performance improvement compared to the regular execution (:issue:`49473`).

- Accessing a single column of a DataFrame as a Series (e.g. ``df["col"]``) now always
  returns a new object every time it is constructed when Copy-on-Write is enabled (not
  returning multiple times an identical, cached Series object). This ensures that those
  Series objects correctly follow the Copy-on-Write rules (:issue:`49450`)

- The :class:`Series` constructor will now create a lazy copy (deferring the copy until
  a modification to the data happens) when constructing a Series from an existing
  Series with the default of ``copy=False`` (:issue:`50471`)

<<<<<<< HEAD
- The :class:`DataFrame` constructor now will keep track of references when called
  with another :class:`DataFrame`.
=======
- The :class:`DataFrame` constructor, when constructing a DataFrame from a dictionary
  of Series objects and specifying ``copy=False``, will now use a lazy copy
  of those Series objects for the columns of the DataFrame (:issue:`50777`)
>>>>>>> 783a68e7

- Trying to set values using chained assignment (for example, ``df["a"][1:3] = 0``)
  will now always raise an exception when Copy-on-Write is enabled. In this mode,
  chained assignment can never work because we are always setting into a temporary
  object that is the result of an indexing operation (getitem), which under
  Copy-on-Write always behaves as a copy. Thus, assigning through a chain
  can never update the original Series or DataFrame. Therefore, an informative
  error is raised to the user instead of silently doing nothing (:issue:`49467`)

- :meth:`DataFrame.replace` will now respect the Copy-on-Write mechanism
  when ``inplace=True``.

Copy-on-Write can be enabled through one of

.. code-block:: python

    pd.set_option("mode.copy_on_write", True)


.. code-block:: python

    pd.options.mode.copy_on_write = True

Alternatively, copy on write can be enabled locally through:

.. code-block:: python

    with pd.option_context("mode.copy_on_write", True):
        ...

.. _whatsnew_200.enhancements.other:

Other enhancements
^^^^^^^^^^^^^^^^^^
- Added support for ``dt`` accessor methods when using :class:`ArrowDtype` with a ``pyarrow.timestamp`` type (:issue:`50954`)
- :func:`read_sas` now supports using ``encoding='infer'`` to correctly read and use the encoding specified by the sas file. (:issue:`48048`)
- :meth:`.DataFrameGroupBy.quantile`, :meth:`.SeriesGroupBy.quantile` and :meth:`.DataFrameGroupBy.std` now preserve nullable dtypes instead of casting to numpy dtypes (:issue:`37493`)
- :meth:`Series.add_suffix`, :meth:`DataFrame.add_suffix`, :meth:`Series.add_prefix` and :meth:`DataFrame.add_prefix` support an ``axis`` argument. If ``axis`` is set, the default behaviour of which axis to consider can be overwritten (:issue:`47819`)
- :func:`.testing.assert_frame_equal` now shows the first element where the DataFrames differ, analogously to ``pytest``'s output (:issue:`47910`)
- Added ``index`` parameter to :meth:`DataFrame.to_dict` (:issue:`46398`)
- Added support for extension array dtypes in :func:`merge` (:issue:`44240`)
- Added metadata propagation for binary operators on :class:`DataFrame` (:issue:`28283`)
- Added ``cumsum``, ``cumprod``, ``cummin`` and ``cummax`` to the ``ExtensionArray`` interface via ``_accumulate`` (:issue:`28385`)
- :class:`.CategoricalConversionWarning`, :class:`.InvalidComparison`, :class:`.InvalidVersion`, :class:`.LossySetitemError`, and :class:`.NoBufferPresent` are now exposed in ``pandas.errors`` (:issue:`27656`)
- Fix ``test`` optional_extra by adding missing test package ``pytest-asyncio`` (:issue:`48361`)
- :func:`DataFrame.astype` exception message thrown improved to include column name when type conversion is not possible. (:issue:`47571`)
- :func:`date_range` now supports a ``unit`` keyword ("s", "ms", "us", or "ns") to specify the desired resolution of the output index (:issue:`49106`)
- :func:`timedelta_range` now supports a ``unit`` keyword ("s", "ms", "us", or "ns") to specify the desired resolution of the output index (:issue:`49824`)
- :meth:`DataFrame.to_json` now supports a ``mode`` keyword with supported inputs 'w' and 'a'. Defaulting to 'w', 'a' can be used when lines=True and orient='records' to append record oriented json lines to an existing json file. (:issue:`35849`)
- Added ``name`` parameter to :meth:`IntervalIndex.from_breaks`, :meth:`IntervalIndex.from_arrays` and :meth:`IntervalIndex.from_tuples` (:issue:`48911`)
- Improve exception message when using :func:`.testing.assert_frame_equal` on a :class:`DataFrame` to include the column that is compared (:issue:`50323`)
- Improved error message for :func:`merge_asof` when join-columns were duplicated (:issue:`50102`)
- Added support for extension array dtypes to :func:`get_dummies` (:issue:`32430`)
- Added :meth:`Index.infer_objects` analogous to :meth:`Series.infer_objects` (:issue:`50034`)
- Added ``copy`` parameter to :meth:`Series.infer_objects` and :meth:`DataFrame.infer_objects`, passing ``False`` will avoid making copies for series or columns that are already non-object or where no better dtype can be inferred (:issue:`50096`)
- :meth:`DataFrame.plot.hist` now recognizes ``xlabel`` and ``ylabel`` arguments (:issue:`49793`)
- :meth:`Series.drop_duplicates` has gained ``ignore_index`` keyword to reset index (:issue:`48304`)
- :meth:`Series.dropna` and :meth:`DataFrame.dropna` has gained ``ignore_index`` keyword to reset index (:issue:`31725`)
- Improved error message in :func:`to_datetime` for non-ISO8601 formats, informing users about the position of the first error (:issue:`50361`)
- Improved error message when trying to align :class:`DataFrame` objects (for example, in :func:`DataFrame.compare`) to clarify that "identically labelled" refers to both index and columns (:issue:`50083`)
- Added :meth:`DatetimeIndex.as_unit` and :meth:`TimedeltaIndex.as_unit` to convert to different resolutions; supported resolutions are "s", "ms", "us", and "ns" (:issue:`50616`)
- Added :meth:`Series.dt.unit` and :meth:`Series.dt.as_unit` to convert to different resolutions; supported resolutions are "s", "ms", "us", and "ns" (:issue:`51223`)
- Added new argument ``dtype`` to :func:`read_sql` to be consistent with :func:`read_sql_query` (:issue:`50797`)
- Added new argument ``engine`` to :func:`read_json` to support parsing JSON with pyarrow by specifying ``engine="pyarrow"`` (:issue:`48893`)
- Added support for SQLAlchemy 2.0 (:issue:`40686`)
-

.. ---------------------------------------------------------------------------
.. _whatsnew_200.notable_bug_fixes:

Notable bug fixes
~~~~~~~~~~~~~~~~~

These are bug fixes that might have notable behavior changes.

.. _whatsnew_200.notable_bug_fixes.cumsum_cumprod_overflow:

:meth:`.DataFrameGroupBy.cumsum` and :meth:`.DataFrameGroupBy.cumprod` overflow instead of lossy casting to float
^^^^^^^^^^^^^^^^^^^^^^^^^^^^^^^^^^^^^^^^^^^^^^^^^^^^^^^^^^^^^^^^^^^^^^^^^^^^^^^^^^^^^^^^^^^^^^^^^^^^^^^^^^^^^^^^^

In previous versions we cast to float when applying ``cumsum`` and ``cumprod`` which
lead to incorrect results even if the result could be hold by ``int64`` dtype.
Additionally, the aggregation overflows consistent with numpy and the regular
:meth:`DataFrame.cumprod` and :meth:`DataFrame.cumsum` methods when the limit of
``int64`` is reached (:issue:`37493`).

*Old Behavior*

.. code-block:: ipython

    In [1]: df = pd.DataFrame({"key": ["b"] * 7, "value": 625})
    In [2]: df.groupby("key")["value"].cumprod()[5]
    Out[2]: 5.960464477539062e+16

We return incorrect results with the 6th value.

*New Behavior*

.. ipython:: python

    df = pd.DataFrame({"key": ["b"] * 7, "value": 625})
    df.groupby("key")["value"].cumprod()

We overflow with the 7th value, but the 6th value is still correct.

.. _whatsnew_200.notable_bug_fixes.groupby_nth_filter:

:meth:`.DataFrameGroupBy.nth` and :meth:`.SeriesGroupBy.nth` now behave as filtrations
^^^^^^^^^^^^^^^^^^^^^^^^^^^^^^^^^^^^^^^^^^^^^^^^^^^^^^^^^^^^^^^^^^^^^^^^^^^^^^^^^^^^^^

In previous versions of pandas, :meth:`.DataFrameGroupBy.nth` and
:meth:`.SeriesGroupBy.nth` acted as if they were aggregations. However, for most
inputs ``n``, they may return either zero or multiple rows per group. This means
that they are filtrations, similar to e.g. :meth:`.DataFrameGroupBy.head`. pandas
now treats them as filtrations (:issue:`13666`).

.. ipython:: python

    df = pd.DataFrame({"a": [1, 1, 2, 1, 2], "b": [np.nan, 2.0, 3.0, 4.0, 5.0]})
    gb = df.groupby("a")

*Old Behavior*

.. code-block:: ipython

    In [5]: gb.nth(n=1)
    Out[5]:
       A    B
    1  1  2.0
    4  2  5.0

*New Behavior*

.. ipython:: python

    gb.nth(n=1)

In particular, the index of the result is derived from the input by selecting
the appropriate rows. Also, when ``n`` is larger than the group, no rows instead of
``NaN`` is returned.

*Old Behavior*

.. code-block:: ipython

    In [5]: gb.nth(n=3, dropna="any")
    Out[5]:
        B
    A
    1 NaN
    2 NaN

*New Behavior*

.. ipython:: python

    gb.nth(n=3, dropna="any")

.. ---------------------------------------------------------------------------
.. _whatsnew_200.api_breaking:

Backwards incompatible API changes
~~~~~~~~~~~~~~~~~~~~~~~~~~~~~~~~~~

.. _whatsnew_200.api_breaking.unsupported_datetimelike_dtype_arg:

Construction with datetime64 or timedelta64 dtype with unsupported resolution
^^^^^^^^^^^^^^^^^^^^^^^^^^^^^^^^^^^^^^^^^^^^^^^^^^^^^^^^^^^^^^^^^^^^^^^^^^^^^
In past versions, when constructing a :class:`Series` or :class:`DataFrame` and
passing a "datetime64" or "timedelta64" dtype with unsupported resolution
(i.e. anything other than "ns"), pandas would silently replace the given dtype
with its nanosecond analogue:

*Previous behavior*:

.. code-block:: ipython

   In [5]: pd.Series(["2016-01-01"], dtype="datetime64[s]")
   Out[5]:
   0   2016-01-01
   dtype: datetime64[ns]

   In [6] pd.Series(["2016-01-01"], dtype="datetime64[D]")
   Out[6]:
   0   2016-01-01
   dtype: datetime64[ns]

In pandas 2.0 we support resolutions "s", "ms", "us", and "ns". When passing
a supported dtype (e.g. "datetime64[s]"), the result now has exactly
the requested dtype:

*New behavior*:

.. ipython:: python

   pd.Series(["2016-01-01"], dtype="datetime64[s]")

With an un-supported dtype, pandas now raises instead of silently swapping in
a supported dtype:

*New behavior*:

.. ipython:: python
   :okexcept:

   pd.Series(["2016-01-01"], dtype="datetime64[D]")

.. _whatsnew_200.api_breaking.value_counts:

Value counts sets the resulting name to ``count``
^^^^^^^^^^^^^^^^^^^^^^^^^^^^^^^^^^^^^^^^^^^^^^^^^
In past versions, when running :meth:`Series.value_counts`, the result would inherit
the original object's name, and the result index would be nameless. This would cause
confusion when resetting the index, and the column names would not correspond with the
column values.
Now, the result name will be ``'count'`` (or ``'proportion'`` if ``normalize=True`` was passed),
and the index will be named after the original object (:issue:`49497`).

*Previous behavior*:

.. code-block:: ipython

    In [8]: pd.Series(['quetzal', 'quetzal', 'elk'], name='animal').value_counts()

    Out[2]:
    quetzal    2
    elk        1
    Name: animal, dtype: int64

*New behavior*:

.. ipython:: python

    pd.Series(['quetzal', 'quetzal', 'elk'], name='animal').value_counts()

Likewise for other ``value_counts`` methods (for example, :meth:`DataFrame.value_counts`).

.. _whatsnew_200.api_breaking.astype_to_unsupported_datetimelike:

Disallow astype conversion to non-supported datetime64/timedelta64 dtypes
^^^^^^^^^^^^^^^^^^^^^^^^^^^^^^^^^^^^^^^^^^^^^^^^^^^^^^^^^^^^^^^^^^^^^^^^^
In previous versions, converting a :class:`Series` or :class:`DataFrame`
from ``datetime64[ns]`` to a different ``datetime64[X]`` dtype would return
with ``datetime64[ns]`` dtype instead of the requested dtype. In pandas 2.0,
support is added for "datetime64[s]", "datetime64[ms]", and "datetime64[us]" dtypes,
so converting to those dtypes gives exactly the requested dtype:

*Previous behavior*:

.. ipython:: python

   idx = pd.date_range("2016-01-01", periods=3)
   ser = pd.Series(idx)

*Previous behavior*:

.. code-block:: ipython

   In [4]: ser.astype("datetime64[s]")
   Out[4]:
   0   2016-01-01
   1   2016-01-02
   2   2016-01-03
   dtype: datetime64[ns]

With the new behavior, we get exactly the requested dtype:

*New behavior*:

.. ipython:: python

   ser.astype("datetime64[s]")

For non-supported resolutions e.g. "datetime64[D]", we raise instead of silently
ignoring the requested dtype:

*New behavior*:

.. ipython:: python
   :okexcept:

   ser.astype("datetime64[D]")

For conversion from ``timedelta64[ns]`` dtypes, the old behavior converted
to a floating point format.

*Previous behavior*:

.. ipython:: python

   idx = pd.timedelta_range("1 Day", periods=3)
   ser = pd.Series(idx)

*Previous behavior*:

.. code-block:: ipython

   In [7]: ser.astype("timedelta64[s]")
   Out[7]:
   0     86400.0
   1    172800.0
   2    259200.0
   dtype: float64

   In [8]: ser.astype("timedelta64[D]")
   Out[8]:
   0    1.0
   1    2.0
   2    3.0
   dtype: float64

The new behavior, as for datetime64, either gives exactly the requested dtype or raises:

*New behavior*:

.. ipython:: python
   :okexcept:

   ser.astype("timedelta64[s]")
   ser.astype("timedelta64[D]")

.. _whatsnew_200.api_breaking.default_to_stdlib_tzinfos:

UTC and fixed-offset timezones default to standard-library tzinfo objects
^^^^^^^^^^^^^^^^^^^^^^^^^^^^^^^^^^^^^^^^^^^^^^^^^^^^^^^^^^^^^^^^^^^^^^^^^
In previous versions, the default ``tzinfo`` object used to represent UTC
was ``pytz.UTC``. In pandas 2.0, we default to ``datetime.timezone.utc`` instead.
Similarly, for timezones represent fixed UTC offsets, we use ``datetime.timezone``
objects instead of ``pytz.FixedOffset`` objects. See (:issue:`34916`)

*Previous behavior*:

.. code-block:: ipython

   In [2]: ts = pd.Timestamp("2016-01-01", tz="UTC")
   In [3]: type(ts.tzinfo)
   Out[3]: pytz.UTC

   In [4]: ts2 = pd.Timestamp("2016-01-01 04:05:06-07:00")
   In [3]: type(ts2.tzinfo)
   Out[5]: pytz._FixedOffset

*New behavior*:

.. ipython:: python

   ts = pd.Timestamp("2016-01-01", tz="UTC")
   type(ts.tzinfo)

   ts2 = pd.Timestamp("2016-01-01 04:05:06-07:00")
   type(ts2.tzinfo)

For timezones that are neither UTC nor fixed offsets, e.g. "US/Pacific", we
continue to default to ``pytz`` objects.

.. _whatsnew_200.api_breaking.zero_len_indexes:

Empty DataFrames/Series will now default to have a ``RangeIndex``
^^^^^^^^^^^^^^^^^^^^^^^^^^^^^^^^^^^^^^^^^^^^^^^^^^^^^^^^^^^^^^^^^

Before, constructing an empty (where ``data`` is ``None`` or an empty list-like argument) :class:`Series` or :class:`DataFrame` without
specifying the axes (``index=None``, ``columns=None``) would return the axes as empty :class:`Index` with object dtype.

Now, the axes return an empty :class:`RangeIndex`.

*Previous behavior*:

.. code-block:: ipython

   In [8]: pd.Series().index
   Out[8]:
   Index([], dtype='object')

   In [9] pd.DataFrame().axes
   Out[9]:
   [Index([], dtype='object'), Index([], dtype='object')]

*New behavior*:

.. ipython:: python

   pd.Series().index
   pd.DataFrame().axes

.. _whatsnew_200.api_breaking.to_latex:

DataFrame to LaTeX has a new render engine
^^^^^^^^^^^^^^^^^^^^^^^^^^^^^^^^^^^^^^^^^^

The existing :meth:`DataFrame.to_latex` has been restructured to utilise the
extended implementation previously available under :meth:`.Styler.to_latex`.
The arguments signature is similar, albeit ``col_space`` has been removed since
it is ignored by LaTeX engines. This render engine also requires ``jinja2`` as a
dependency which needs to be installed, since rendering is based upon jinja2 templates.

The pandas latex options below are no longer used and have been removed. The generic
max rows and columns arguments remain but for this functionality should be replaced
by the Styler equivalents.
The alternative options giving similar functionality are indicated below:

- ``display.latex.escape``: replaced with ``styler.format.escape``,
- ``display.latex.longtable``: replaced with ``styler.latex.environment``,
- ``display.latex.multicolumn``, ``display.latex.multicolumn_format`` and
  ``display.latex.multirow``: replaced with ``styler.sparse.rows``,
  ``styler.sparse.columns``, ``styler.latex.multirow_align`` and
  ``styler.latex.multicol_align``,
- ``display.latex.repr``: replaced with ``styler.render.repr``,
- ``display.max_rows`` and ``display.max_columns``: replace with
  ``styler.render.max_rows``, ``styler.render.max_columns`` and
  ``styler.render.max_elements``.

Note that due to this change some defaults have also changed:

- ``multirow`` now defaults to *True*.
- ``multirow_align`` defaults to *"r"* instead of *"l"*.
- ``multicol_align`` defaults to *"r"* instead of *"l"*.
- ``escape`` now defaults to *False*.

Note that the behaviour of ``_repr_latex_`` is also changed. Previously
setting ``display.latex.repr`` would generate LaTeX only when using nbconvert for a
JupyterNotebook, and not when the user is running the notebook. Now the
``styler.render.repr`` option allows control of the specific output
within JupyterNotebooks for operations (not just on nbconvert). See :issue:`39911`.

.. _whatsnew_200.api_breaking.deps:

Increased minimum versions for dependencies
^^^^^^^^^^^^^^^^^^^^^^^^^^^^^^^^^^^^^^^^^^^
Some minimum supported versions of dependencies were updated.
If installed, we now require:

+-------------------+-----------------+----------+---------+
| Package           | Minimum Version | Required | Changed |
+===================+=================+==========+=========+
| mypy (dev)        | 1.0             |          |    X    |
+-------------------+-----------------+----------+---------+
| pytest (dev)      | 7.0.0           |          |    X    |
+-------------------+-----------------+----------+---------+
| pytest-xdist (dev)| 2.2.0           |          |    X    |
+-------------------+-----------------+----------+---------+
| hypothesis (dev)  | 6.34.2          |          |    X    |
+-------------------+-----------------+----------+---------+
| python-dateutil   | 2.8.2           |    X     |    X    |
+-------------------+-----------------+----------+---------+

For `optional libraries <https://pandas.pydata.org/docs/getting_started/install.html>`_ the general recommendation is to use the latest version.
The following table lists the lowest version per library that is currently being tested throughout the development of pandas.
Optional libraries below the lowest tested version may still work, but are not considered supported.

+-----------------+-----------------+---------+
| Package         | Minimum Version | Changed |
+=================+=================+=========+
| pyarrow         | 7.0.0           |    X    |
+-----------------+-----------------+---------+
| matplotlib      | 3.6.1           |    X    |
+-----------------+-----------------+---------+
| fastparquet     | 0.6.3           |    X    |
+-----------------+-----------------+---------+
| xarray          | 0.21.0          |    X    |
+-----------------+-----------------+---------+

See :ref:`install.dependencies` and :ref:`install.optional_dependencies` for more.

Datetimes are now parsed with a consistent format
^^^^^^^^^^^^^^^^^^^^^^^^^^^^^^^^^^^^^^^^^^^^^^^^^

In the past, :func:`to_datetime` guessed the format for each element independently. This was appropriate for some cases where elements had mixed date formats - however, it would regularly cause problems when users expected a consistent format but the function would switch formats between elements. As of version 2.0.0, parsing will use a consistent format, determined by the first non-NA value (unless the user specifies a format, in which case that is used).

*Old behavior*:

.. code-block:: ipython

   In [1]: ser = pd.Series(['13-01-2000', '12-01-2000'])
   In [2]: pd.to_datetime(ser)
   Out[2]:
   0   2000-01-13
   1   2000-12-01
   dtype: datetime64[ns]

*New behavior*:

.. ipython:: python
    :okwarning:

     ser = pd.Series(['13-01-2000', '12-01-2000'])
     pd.to_datetime(ser)

Note that this affects :func:`read_csv` as well.

If you still need to parse dates with inconsistent formats, you'll need to apply :func:`to_datetime`
to each element individually, e.g. ::

     ser = pd.Series(['13-01-2000', '12 January 2000'])
     ser.apply(pd.to_datetime)

.. _whatsnew_200.api_breaking.other:

Other API changes
^^^^^^^^^^^^^^^^^
- The ``freq``, ``tz``, ``nanosecond``, and ``unit`` keywords in the :class:`Timestamp` constructor are now keyword-only (:issue:`45307`, :issue:`32526`)
- Passing ``nanoseconds`` greater than 999 or less than 0 in :class:`Timestamp` now raises a ``ValueError`` (:issue:`48538`, :issue:`48255`)
- :func:`read_csv`: specifying an incorrect number of columns with ``index_col`` of now raises ``ParserError`` instead of ``IndexError`` when using the c parser.
- Default value of ``dtype`` in :func:`get_dummies` is changed to ``bool`` from ``uint8`` (:issue:`45848`)
- :meth:`DataFrame.astype`, :meth:`Series.astype`, and :meth:`DatetimeIndex.astype` casting datetime64 data to any of "datetime64[s]", "datetime64[ms]", "datetime64[us]" will return an object with the given resolution instead of coercing back to "datetime64[ns]" (:issue:`48928`)
- :meth:`DataFrame.astype`, :meth:`Series.astype`, and :meth:`DatetimeIndex.astype` casting timedelta64 data to any of "timedelta64[s]", "timedelta64[ms]", "timedelta64[us]" will return an object with the given resolution instead of coercing to "float64" dtype (:issue:`48963`)
- :meth:`DatetimeIndex.astype`, :meth:`TimedeltaIndex.astype`, :meth:`PeriodIndex.astype` :meth:`Series.astype`, :meth:`DataFrame.astype` with ``datetime64``, ``timedelta64`` or :class:`PeriodDtype` dtypes no longer allow converting to integer dtypes other than "int64", do ``obj.astype('int64', copy=False).astype(dtype)`` instead (:issue:`49715`)
- :meth:`Index.astype` now allows casting from ``float64`` dtype to datetime-like dtypes, matching :class:`Series` behavior (:issue:`49660`)
- Passing data with dtype of "timedelta64[s]", "timedelta64[ms]", or "timedelta64[us]" to :class:`TimedeltaIndex`, :class:`Series`, or :class:`DataFrame` constructors will now retain that dtype instead of casting to "timedelta64[ns]"; timedelta64 data with lower resolution will be cast to the lowest supported resolution "timedelta64[s]" (:issue:`49014`)
- Passing ``dtype`` of "timedelta64[s]", "timedelta64[ms]", or "timedelta64[us]" to :class:`TimedeltaIndex`, :class:`Series`, or :class:`DataFrame` constructors will now retain that dtype instead of casting to "timedelta64[ns]"; passing a dtype with lower resolution for :class:`Series` or :class:`DataFrame` will be cast to the lowest supported resolution "timedelta64[s]" (:issue:`49014`)
- Passing a ``np.datetime64`` object with non-nanosecond resolution to :class:`Timestamp` will retain the input resolution if it is "s", "ms", "us", or "ns"; otherwise it will be cast to the closest supported resolution (:issue:`49008`)
- Passing ``datetime64`` values with resolution other than nanosecond to :func:`to_datetime` will retain the input resolution if it is "s", "ms", "us", or "ns"; otherwise it will be cast to the closest supported resolution (:issue:`50369`)
- Passing integer values and a non-nanosecond datetime64 dtype (e.g. "datetime64[s]") :class:`DataFrame`, :class:`Series`, or :class:`Index` will treat the values as multiples of the dtype's unit, matching the behavior of e.g. ``Series(np.array(values, dtype="M8[s]"))`` (:issue:`51092`)
- Passing a string in ISO-8601 format to :class:`Timestamp` will retain the resolution of the parsed input if it is "s", "ms", "us", or "ns"; otherwise it will be cast to the closest supported resolution (:issue:`49737`)
- The ``other`` argument in :meth:`DataFrame.mask` and :meth:`Series.mask` now defaults to ``no_default`` instead of ``np.nan`` consistent with :meth:`DataFrame.where` and :meth:`Series.where`. Entries will be filled with the corresponding NULL value (``np.nan`` for numpy dtypes, ``pd.NA`` for extension dtypes). (:issue:`49111`)
- Changed behavior of :meth:`Series.quantile` and :meth:`DataFrame.quantile` with :class:`SparseDtype` to retain sparse dtype (:issue:`49583`)
- When creating a :class:`Series` with a object-dtype :class:`Index` of datetime objects, pandas no longer silently converts the index to a :class:`DatetimeIndex` (:issue:`39307`, :issue:`23598`)
- :func:`pandas.testing.assert_index_equal` with parameter ``exact="equiv"`` now considers two indexes equal when both are either a :class:`RangeIndex` or :class:`Index` with an ``int64`` dtype. Previously it meant either a :class:`RangeIndex` or a :class:`Int64Index` (:issue:`51098`)
- :meth:`Series.unique` with dtype "timedelta64[ns]" or "datetime64[ns]" now returns :class:`TimedeltaArray` or :class:`DatetimeArray` instead of ``numpy.ndarray`` (:issue:`49176`)
- :func:`to_datetime` and :class:`DatetimeIndex` now allow sequences containing both ``datetime`` objects and numeric entries, matching :class:`Series` behavior (:issue:`49037`, :issue:`50453`)
- :func:`pandas.api.types.is_string_dtype` now only returns ``True`` for array-likes with ``dtype=object`` when the elements are inferred to be strings (:issue:`15585`)
- Passing a sequence containing ``datetime`` objects and ``date`` objects to :class:`Series` constructor will return with ``object`` dtype instead of ``datetime64[ns]`` dtype, consistent with :class:`Index` behavior (:issue:`49341`)
- Passing strings that cannot be parsed as datetimes to :class:`Series` or :class:`DataFrame` with ``dtype="datetime64[ns]"`` will raise instead of silently ignoring the keyword and returning ``object`` dtype (:issue:`24435`)
- Passing a sequence containing a type that cannot be converted to :class:`Timedelta` to :func:`to_timedelta` or to the :class:`Series` or :class:`DataFrame` constructor with ``dtype="timedelta64[ns]"`` or to :class:`TimedeltaIndex` now raises ``TypeError`` instead of ``ValueError`` (:issue:`49525`)
- Changed behavior of :class:`Index` constructor with sequence containing at least one ``NaT`` and everything else either ``None`` or ``NaN`` to infer ``datetime64[ns]`` dtype instead of ``object``, matching :class:`Series` behavior (:issue:`49340`)
- :func:`read_stata` with parameter ``index_col`` set to ``None`` (the default) will now set the index on the returned :class:`DataFrame` to a :class:`RangeIndex` instead of a :class:`Int64Index` (:issue:`49745`)
- Changed behavior of :class:`Index`, :class:`Series`, and :class:`DataFrame` arithmetic methods when working with object-dtypes, the results no longer do type inference on the result of the array operations, use ``result.infer_objects(copy=False)`` to do type inference on the result (:issue:`49999`, :issue:`49714`)
- Changed behavior of :class:`Index` constructor with an object-dtype ``numpy.ndarray`` containing all-``bool`` values or all-complex values, this will now retain object dtype, consistent with the :class:`Series` behavior (:issue:`49594`)
- Added ``"None"`` to default ``na_values`` in :func:`read_csv` (:issue:`50286`)
- Changed behavior of :class:`Series` and :class:`DataFrame` constructors when given an integer dtype and floating-point data that is not round numbers, this now raises ``ValueError`` instead of silently retaining the float dtype; do ``Series(data)`` or ``DataFrame(data)`` to get the old behavior, and ``Series(data).astype(dtype)`` or ``DataFrame(data).astype(dtype)`` to get the specified dtype (:issue:`49599`)
- Changed behavior of :meth:`DataFrame.shift` with ``axis=1``, an integer ``fill_value``, and homogeneous datetime-like dtype, this now fills new columns with integer dtypes instead of casting to datetimelike (:issue:`49842`)
- Files are now closed when encountering an exception in :func:`read_json` (:issue:`49921`)
- Changed behavior of :func:`read_csv`, :func:`read_json` & :func:`read_fwf`, where the index will now always be a :class:`RangeIndex`, when no index is specified. Previously the index would be a :class:`Index` with dtype ``object`` if the new DataFrame/Series has length 0 (:issue:`49572`)
- :meth:`DataFrame.values`, :meth:`DataFrame.to_numpy`, :meth:`DataFrame.xs`, :meth:`DataFrame.reindex`, :meth:`DataFrame.fillna`, and :meth:`DataFrame.replace` no longer silently consolidate the underlying arrays; do ``df = df.copy()`` to ensure consolidation (:issue:`49356`)
- Creating a new DataFrame using a full slice on both axes with :attr:`~DataFrame.loc`
  or :attr:`~DataFrame.iloc` (thus, ``df.loc[:, :]`` or ``df.iloc[:, :]``) now returns a
  new DataFrame (shallow copy) instead of the original DataFrame, consistent with other
  methods to get a full slice (for example ``df.loc[:]`` or ``df[:]``) (:issue:`49469`)
- The :class:`Series` and :class:`DataFrame` constructors will now return a shallow copy
  (i.e. share data, but not attributes) when passed a Series and DataFrame,
  respectively, and with the default of ``copy=False`` (and if no other keyword triggers
  a copy). Previously, the new Series or DataFrame would share the index attribute (e.g.
  ``df.index = ...`` would also update the index of the parent or child) (:issue:`49523`)
- Disallow computing ``cumprod`` for :class:`Timedelta` object; previously this returned incorrect values (:issue:`50246`)
- :class:`DataFrame` objects read from a :class:`HDFStore` file without an index now have a :class:`RangeIndex` instead of an ``int64`` index (:issue:`51076`)
- Instantiating an :class:`Index` with an numeric numpy dtype with data containing :class:`NA` and/or :class:`NaT` now raises a ``ValueError``. Previously a ``TypeError`` was raised (:issue:`51050`)
- Loading a JSON file with duplicate columns using ``read_json(orient='split')`` renames columns to avoid duplicates, as :func:`read_csv` and the other readers do (:issue:`50370`)
- The levels of the index of the :class:`Series` returned from ``Series.sparse.from_coo`` now always have dtype ``int32``. Previously they had dtype ``int64`` (:issue:`50926`)
- :func:`to_datetime` with ``unit`` of either "Y" or "M" will now raise if a sequence contains a non-round ``float`` value, matching the ``Timestamp`` behavior (:issue:`50301`)
- The methods :meth:`Series.round`, :meth:`DataFrame.__invert__`, :meth:`Series.__invert__`, :meth:`DataFrame.swapaxes`, :meth:`DataFrame.first`, :meth:`DataFrame.last`, :meth:`Series.first`, :meth:`Series.last` and :meth:`DataFrame.align` will now always return new objects (:issue:`51032`)
- :class:`DataFrameGroupBy` aggregations (e.g. "sum") with object-dtype columns no longer infer non-object dtypes for their results, explicitly call ``result.infer_objects(copy=False)`` on the result to obtain the old behavior (:issue:`51205`)
- Added :func:`pandas.api.types.is_any_real_numeric_dtype` to check for real numeric dtypes (:issue:`51152`)
-

.. ---------------------------------------------------------------------------
.. _whatsnew_200.deprecations:

Deprecations
~~~~~~~~~~~~
- Deprecated parsing datetime strings with system-local timezone to ``tzlocal``, pass a ``tz`` keyword or explicitly call ``tz_localize`` instead (:issue:`50791`)
- Deprecated argument ``infer_datetime_format`` in :func:`to_datetime` and :func:`read_csv`, as a strict version of it is now the default (:issue:`48621`)
- Deprecated behavior of :func:`to_datetime` with ``unit`` when parsing strings, in a future version these will be parsed as datetimes (matching unit-less behavior) instead of cast to floats. To retain the old behavior, cast strings to numeric types before calling :func:`to_datetime` (:issue:`50735`)
- Deprecated :func:`pandas.io.sql.execute` (:issue:`50185`)
- :meth:`Index.is_boolean` has been deprecated. Use :func:`pandas.api.types.is_bool_dtype` instead (:issue:`50042`)
- :meth:`Index.is_integer` has been deprecated. Use :func:`pandas.api.types.is_integer_dtype` instead (:issue:`50042`)
- :meth:`Index.is_floating` has been deprecated. Use :func:`pandas.api.types.is_float_dtype` instead (:issue:`50042`)
- :meth:`Index.holds_integer` has been deprecated. Use :func:`pandas.api.types.infer_dtype` instead (:issue:`50243`)
- :meth:`Index.is_numeric` has been deprecated. Use :func:`pandas.api.types.is_any_real_numeric_dtype` instead (:issue:`50042`,:issue:`51152`)
- :meth:`Index.is_categorical` has been deprecated. Use :func:`pandas.api.types.is_categorical_dtype` instead (:issue:`50042`)
- :meth:`Index.is_object` has been deprecated. Use :func:`pandas.api.types.is_object_dtype` instead (:issue:`50042`)
- :meth:`Index.is_interval` has been deprecated. Use :func:`pandas.api.types.is_interval_dtype` instead (:issue:`50042`)
- Deprecated ``all`` and ``any`` reductions with ``datetime64`` and :class:`DatetimeTZDtype` dtypes, use e.g. ``(obj != pd.Timestamp(0), tz=obj.tz).all()`` instead (:issue:`34479`)
- Deprecated unused arguments ``*args`` and ``**kwargs`` in :class:`Resampler` (:issue:`50977`)
- Deprecated calling ``float`` or ``int`` on a single element :class:`Series` to return a ``float`` or ``int`` respectively. Extract the element before calling ``float`` or ``int`` instead (:issue:`51101`)
- Deprecated :meth:`Grouper.groups`, use :meth:`Groupby.groups` instead (:issue:`51182`)
- Deprecated :meth:`Grouper.grouper`, use :meth:`Groupby.grouper` instead (:issue:`51182`)
- Deprecated :meth:`Grouper.obj`, use :meth:`Groupby.obj` instead (:issue:`51206`)
- Deprecated :meth:`Grouper.indexer`, use :meth:`Resampler.indexer` instead (:issue:`51206`)
- Deprecated :meth:`Grouper.ax`, use :meth:`Resampler.ax` instead (:issue:`51206`)
- Deprecated :meth:`Series.pad` in favor of :meth:`Series.ffill` (:issue:`33396`)
- Deprecated :meth:`Series.backfill` in favor of :meth:`Series.bfill` (:issue:`33396`)
- Deprecated :meth:`DataFrame.pad` in favor of :meth:`DataFrame.ffill` (:issue:`33396`)
- Deprecated :meth:`DataFrame.backfill` in favor of :meth:`DataFrame.bfill` (:issue:`33396`)
-

.. ---------------------------------------------------------------------------
.. _whatsnew_200.prior_deprecations:

Removal of prior version deprecations/changes
~~~~~~~~~~~~~~~~~~~~~~~~~~~~~~~~~~~~~~~~~~~~~
- Removed :class:`Int64Index`, :class:`UInt64Index` and :class:`Float64Index`. See also :ref:`here <whatsnew_200.enhancements.index_can_hold_numpy_numeric_dtypes>` for more information (:issue:`42717`)
- Removed deprecated :attr:`Timestamp.freq`, :attr:`Timestamp.freqstr` and argument ``freq`` from the :class:`Timestamp` constructor and :meth:`Timestamp.fromordinal` (:issue:`14146`)
- Removed deprecated :class:`CategoricalBlock`, :meth:`Block.is_categorical`, require datetime64 and timedelta64 values to be wrapped in :class:`DatetimeArray` or :class:`TimedeltaArray` before passing to :meth:`Block.make_block_same_class`, require ``DatetimeTZBlock.values`` to have the correct ndim when passing to the :class:`BlockManager` constructor, and removed the "fastpath" keyword from the :class:`SingleBlockManager` constructor (:issue:`40226`, :issue:`40571`)
- Removed deprecated global option ``use_inf_as_null`` in favor of ``use_inf_as_na`` (:issue:`17126`)
- Removed deprecated module ``pandas.core.index`` (:issue:`30193`)
- Removed deprecated alias ``pandas.core.tools.datetimes.to_time``, import the function directly from ``pandas.core.tools.times`` instead (:issue:`34145`)
- Removed deprecated alias ``pandas.io.json.json_normalize``, import the function directly from ``pandas.json_normalize`` instead (:issue:`27615`)
- Removed deprecated :meth:`Categorical.to_dense`, use ``np.asarray(cat)`` instead (:issue:`32639`)
- Removed deprecated :meth:`Categorical.take_nd` (:issue:`27745`)
- Removed deprecated :meth:`Categorical.mode`, use ``Series(cat).mode()`` instead (:issue:`45033`)
- Removed deprecated :meth:`Categorical.is_dtype_equal` and :meth:`CategoricalIndex.is_dtype_equal` (:issue:`37545`)
- Removed deprecated :meth:`CategoricalIndex.take_nd` (:issue:`30702`)
- Removed deprecated :meth:`Index.is_type_compatible` (:issue:`42113`)
- Removed deprecated :meth:`Index.is_mixed`, check ``index.inferred_type`` directly instead (:issue:`32922`)
- Removed deprecated :func:`pandas.api.types.is_categorical`; use :func:`pandas.api.types.is_categorical_dtype` instead  (:issue:`33385`)
- Removed deprecated :meth:`Index.asi8` (:issue:`37877`)
- Enforced deprecation changing behavior when passing ``datetime64[ns]`` dtype data and timezone-aware dtype to :class:`Series`, interpreting the values as wall-times instead of UTC times, matching :class:`DatetimeIndex` behavior (:issue:`41662`)
- Enforced deprecation changing behavior when applying a numpy ufunc on multiple non-aligned (on the index or columns) :class:`DataFrame` that will now align the inputs first (:issue:`39239`)
- Removed deprecated :meth:`DataFrame._AXIS_NUMBERS`, :meth:`DataFrame._AXIS_NAMES`, :meth:`Series._AXIS_NUMBERS`, :meth:`Series._AXIS_NAMES` (:issue:`33637`)
- Removed deprecated :meth:`Index.to_native_types`, use ``obj.astype(str)`` instead (:issue:`36418`)
- Removed deprecated :meth:`Series.iteritems`, :meth:`DataFrame.iteritems`, use ``obj.items`` instead (:issue:`45321`)
- Removed deprecated :meth:`DataFrame.lookup` (:issue:`35224`)
- Removed deprecated :meth:`Series.append`, :meth:`DataFrame.append`, use :func:`concat` instead (:issue:`35407`)
- Removed deprecated :meth:`Series.iteritems`, :meth:`DataFrame.iteritems` and :meth:`HDFStore.iteritems` use ``obj.items`` instead (:issue:`45321`)
- Removed deprecated :meth:`DatetimeIndex.union_many` (:issue:`45018`)
- Removed deprecated ``weekofyear`` and ``week`` attributes of :class:`DatetimeArray`, :class:`DatetimeIndex` and ``dt`` accessor in favor of ``isocalendar().week`` (:issue:`33595`)
- Removed deprecated :meth:`RangeIndex._start`, :meth:`RangeIndex._stop`, :meth:`RangeIndex._step`, use ``start``, ``stop``, ``step`` instead (:issue:`30482`)
- Removed deprecated :meth:`DatetimeIndex.to_perioddelta`, Use ``dtindex - dtindex.to_period(freq).to_timestamp()`` instead (:issue:`34853`)
- Removed deprecated :meth:`.Styler.hide_index` and :meth:`.Styler.hide_columns` (:issue:`49397`)
- Removed deprecated :meth:`.Styler.set_na_rep` and :meth:`.Styler.set_precision` (:issue:`49397`)
- Removed deprecated :meth:`.Styler.where` (:issue:`49397`)
- Removed deprecated :meth:`.Styler.render` (:issue:`49397`)
- Removed deprecated argument ``col_space`` in :meth:`DataFrame.to_latex` (:issue:`47970`)
- Removed deprecated argument ``null_color`` in :meth:`.Styler.highlight_null` (:issue:`49397`)
- Removed deprecated argument ``check_less_precise`` in :meth:`.testing.assert_frame_equal`, :meth:`.testing.assert_extension_array_equal`, :meth:`.testing.assert_series_equal`,  :meth:`.testing.assert_index_equal` (:issue:`30562`)
- Removed deprecated ``null_counts`` argument in :meth:`DataFrame.info`. Use ``show_counts`` instead (:issue:`37999`)
- Removed deprecated :meth:`Index.is_monotonic`, and :meth:`Series.is_monotonic`; use ``obj.is_monotonic_increasing`` instead (:issue:`45422`)
- Removed deprecated :meth:`Index.is_all_dates` (:issue:`36697`)
- Enforced deprecation disallowing passing a timezone-aware :class:`Timestamp` and ``dtype="datetime64[ns]"`` to :class:`Series` or :class:`DataFrame` constructors (:issue:`41555`)
- Enforced deprecation disallowing passing a sequence of timezone-aware values and ``dtype="datetime64[ns]"`` to to :class:`Series` or :class:`DataFrame` constructors (:issue:`41555`)
- Enforced deprecation disallowing ``numpy.ma.mrecords.MaskedRecords`` in the :class:`DataFrame` constructor; pass ``"{name: data[name] for name in data.dtype.names}`` instead (:issue:`40363`)
- Enforced deprecation disallowing unit-less "datetime64" dtype in :meth:`Series.astype` and :meth:`DataFrame.astype` (:issue:`47844`)
- Enforced deprecation disallowing using ``.astype`` to convert a ``datetime64[ns]`` :class:`Series`, :class:`DataFrame`, or :class:`DatetimeIndex` to timezone-aware dtype, use ``obj.tz_localize`` or ``ser.dt.tz_localize`` instead (:issue:`39258`)
- Enforced deprecation disallowing using ``.astype`` to convert a timezone-aware :class:`Series`, :class:`DataFrame`, or :class:`DatetimeIndex` to timezone-naive ``datetime64[ns]`` dtype, use ``obj.tz_localize(None)`` or ``obj.tz_convert("UTC").tz_localize(None)`` instead (:issue:`39258`)
- Enforced deprecation disallowing passing non boolean argument to sort in :func:`concat` (:issue:`44629`)
- Removed Date parser functions :func:`~pandas.io.date_converters.parse_date_time`,
  :func:`~pandas.io.date_converters.parse_date_fields`, :func:`~pandas.io.date_converters.parse_all_fields`
  and :func:`~pandas.io.date_converters.generic_parser` (:issue:`24518`)
- Removed argument ``index`` from the :class:`core.arrays.SparseArray` constructor (:issue:`43523`)
- Remove argument ``squeeze`` from :meth:`DataFrame.groupby` and :meth:`Series.groupby` (:issue:`32380`)
- Removed deprecated ``apply``, ``apply_index``, ``__call__``, ``onOffset``, and ``isAnchored`` attributes from :class:`DateOffset` (:issue:`34171`)
- Removed ``keep_tz`` argument in :meth:`DatetimeIndex.to_series` (:issue:`29731`)
- Remove arguments ``names`` and ``dtype`` from :meth:`Index.copy` and ``levels`` and ``codes`` from :meth:`MultiIndex.copy` (:issue:`35853`, :issue:`36685`)
- Remove argument ``inplace`` from :meth:`MultiIndex.set_levels` and :meth:`MultiIndex.set_codes` (:issue:`35626`)
- Removed arguments ``verbose`` and ``encoding`` from :meth:`DataFrame.to_excel` and :meth:`Series.to_excel` (:issue:`47912`)
- Removed argument ``line_terminator`` from :meth:`DataFrame.to_csv` and :meth:`Series.to_csv`, use ``lineterminator`` instead (:issue:`45302`)
- Removed argument ``inplace`` from :meth:`DataFrame.set_axis` and :meth:`Series.set_axis`, use ``obj = obj.set_axis(..., copy=False)`` instead (:issue:`48130`)
- Disallow passing positional arguments to :meth:`MultiIndex.set_levels` and :meth:`MultiIndex.set_codes` (:issue:`41485`)
- Disallow parsing to Timedelta strings with components with units "Y", "y", or "M", as these do not represent unambiguous durations (:issue:`36838`)
- Removed :meth:`MultiIndex.is_lexsorted` and :meth:`MultiIndex.lexsort_depth` (:issue:`38701`)
- Removed argument ``how`` from :meth:`PeriodIndex.astype`, use :meth:`PeriodIndex.to_timestamp` instead (:issue:`37982`)
- Removed argument ``try_cast`` from :meth:`DataFrame.mask`, :meth:`DataFrame.where`, :meth:`Series.mask` and :meth:`Series.where` (:issue:`38836`)
- Removed argument ``tz`` from :meth:`Period.to_timestamp`, use ``obj.to_timestamp(...).tz_localize(tz)`` instead (:issue:`34522`)
- Removed argument ``sort_columns`` in :meth:`DataFrame.plot` and :meth:`Series.plot` (:issue:`47563`)
- Removed argument ``is_copy`` from :meth:`DataFrame.take` and :meth:`Series.take` (:issue:`30615`)
- Removed argument ``kind`` from :meth:`Index.get_slice_bound`, :meth:`Index.slice_indexer` and :meth:`Index.slice_locs` (:issue:`41378`)
- Removed arguments ``prefix``, ``squeeze``, ``error_bad_lines`` and ``warn_bad_lines`` from :func:`read_csv` (:issue:`40413`, :issue:`43427`)
- Removed argument ``datetime_is_numeric`` from :meth:`DataFrame.describe` and :meth:`Series.describe` as datetime data will always be summarized as numeric data (:issue:`34798`)
- Disallow passing list ``key`` to :meth:`Series.xs` and :meth:`DataFrame.xs`, pass a tuple instead (:issue:`41789`)
- Disallow subclass-specific keywords (e.g. "freq", "tz", "names", "closed") in the :class:`Index` constructor (:issue:`38597`)
- Removed argument ``inplace`` from :meth:`Categorical.remove_unused_categories` (:issue:`37918`)
- Disallow passing non-round floats to :class:`Timestamp` with ``unit="M"`` or ``unit="Y"`` (:issue:`47266`)
- Remove keywords ``convert_float`` and ``mangle_dupe_cols`` from :func:`read_excel` (:issue:`41176`)
- Remove keyword ``mangle_dupe_cols`` from :func:`read_csv` and :func:`read_table` (:issue:`48137`)
- Removed ``errors`` keyword from :meth:`DataFrame.where`, :meth:`Series.where`, :meth:`DataFrame.mask` and :meth:`Series.mask` (:issue:`47728`)
- Disallow passing non-keyword arguments to :func:`read_excel` except ``io`` and ``sheet_name`` (:issue:`34418`)
- Disallow passing non-keyword arguments to :meth:`DataFrame.drop` and :meth:`Series.drop` except ``labels`` (:issue:`41486`)
- Disallow passing non-keyword arguments to :meth:`DataFrame.fillna` and :meth:`Series.fillna` except ``value`` (:issue:`41485`)
- Disallow passing non-keyword arguments to :meth:`StringMethods.split` and :meth:`StringMethods.rsplit` except for ``pat`` (:issue:`47448`)
- Disallow passing non-keyword arguments to :meth:`DataFrame.set_index` except ``keys`` (:issue:`41495`)
- Disallow passing non-keyword arguments to :meth:`Resampler.interpolate` except ``method`` (:issue:`41699`)
- Disallow passing non-keyword arguments to :meth:`DataFrame.reset_index` and :meth:`Series.reset_index` except ``level`` (:issue:`41496`)
- Disallow passing non-keyword arguments to :meth:`DataFrame.dropna` and :meth:`Series.dropna` (:issue:`41504`)
- Disallow passing non-keyword arguments to :meth:`ExtensionArray.argsort` (:issue:`46134`)
- Disallow passing non-keyword arguments to :meth:`Categorical.sort_values` (:issue:`47618`)
- Disallow passing non-keyword arguments to :meth:`Index.drop_duplicates` and :meth:`Series.drop_duplicates` (:issue:`41485`)
- Disallow passing non-keyword arguments to :meth:`DataFrame.drop_duplicates` except for ``subset`` (:issue:`41485`)
- Disallow passing non-keyword arguments to :meth:`DataFrame.sort_index` and :meth:`Series.sort_index` (:issue:`41506`)
- Disallow passing non-keyword arguments to :meth:`DataFrame.interpolate` and :meth:`Series.interpolate` except for ``method`` (:issue:`41510`)
- Disallow passing non-keyword arguments to :meth:`DataFrame.any` and :meth:`Series.any` (:issue:`44896`)
- Disallow passing non-keyword arguments to :meth:`Index.set_names` except for ``names`` (:issue:`41551`)
- Disallow passing non-keyword arguments to :meth:`Index.join` except for ``other`` (:issue:`46518`)
- Disallow passing non-keyword arguments to :func:`concat` except for ``objs`` (:issue:`41485`)
- Disallow passing non-keyword arguments to :func:`pivot` except for ``data`` (:issue:`48301`)
- Disallow passing non-keyword arguments to :meth:`DataFrame.pivot` (:issue:`48301`)
- Disallow passing non-keyword arguments to :func:`read_html` except for ``io`` (:issue:`27573`)
- Disallow passing non-keyword arguments to :func:`read_json` except for ``path_or_buf`` (:issue:`27573`)
- Disallow passing non-keyword arguments to :func:`read_sas` except for ``filepath_or_buffer`` (:issue:`47154`)
- Disallow passing non-keyword arguments to :func:`read_stata` except for ``filepath_or_buffer`` (:issue:`48128`)
- Disallow passing non-keyword arguments to :func:`read_csv` except ``filepath_or_buffer`` (:issue:`41485`)
- Disallow passing non-keyword arguments to :func:`read_table` except ``filepath_or_buffer`` (:issue:`41485`)
- Disallow passing non-keyword arguments to :func:`read_fwf` except ``filepath_or_buffer`` (:issue:`44710`)
- Disallow passing non-keyword arguments to :func:`read_xml` except for ``path_or_buffer`` (:issue:`45133`)
- Disallow passing non-keyword arguments to :meth:`Series.mask` and :meth:`DataFrame.mask` except ``cond`` and ``other`` (:issue:`41580`)
- Disallow passing non-keyword arguments to :meth:`DataFrame.to_stata` except for ``path`` (:issue:`48128`)
- Disallow passing non-keyword arguments to :meth:`DataFrame.where` and :meth:`Series.where` except for ``cond`` and ``other`` (:issue:`41523`)
- Disallow passing non-keyword arguments to :meth:`Series.set_axis` and :meth:`DataFrame.set_axis` except for ``labels`` (:issue:`41491`)
- Disallow passing non-keyword arguments to :meth:`Series.rename_axis` and :meth:`DataFrame.rename_axis` except for ``mapper`` (:issue:`47587`)
- Disallow passing non-keyword arguments to :meth:`Series.clip` and :meth:`DataFrame.clip` (:issue:`41511`)
- Disallow passing non-keyword arguments to :meth:`Series.bfill`, :meth:`Series.ffill`, :meth:`DataFrame.bfill` and :meth:`DataFrame.ffill` (:issue:`41508`)
- Disallow passing non-keyword arguments to :meth:`DataFrame.replace`, :meth:`Series.replace` except for ``to_replace`` and ``value`` (:issue:`47587`)
- Disallow passing non-keyword arguments to :meth:`DataFrame.sort_values` except for ``by`` (:issue:`41505`)
- Disallow passing non-keyword arguments to :meth:`Series.sort_values` (:issue:`41505`)
- Disallow passing non-keyword arguments to :meth:`DataFrame.reindex` except for ``labels`` (:issue:`17966`)
- Disallow :meth:`Index.reindex` with non-unique :class:`Index` objects (:issue:`42568`)
- Disallowed constructing :class:`Categorical` with scalar ``data`` (:issue:`38433`)
- Disallowed constructing :class:`CategoricalIndex` without passing ``data`` (:issue:`38944`)
- Removed :meth:`.Rolling.validate`, :meth:`.Expanding.validate`, and :meth:`.ExponentialMovingWindow.validate` (:issue:`43665`)
- Removed :attr:`Rolling.win_type` returning ``"freq"`` (:issue:`38963`)
- Removed :attr:`Rolling.is_datetimelike` (:issue:`38963`)
- Removed the ``level`` keyword in :class:`DataFrame` and :class:`Series` aggregations; use ``groupby`` instead (:issue:`39983`)
- Removed deprecated :meth:`Timedelta.delta`, :meth:`Timedelta.is_populated`, and :attr:`Timedelta.freq` (:issue:`46430`, :issue:`46476`)
- Removed deprecated :attr:`NaT.freq` (:issue:`45071`)
- Removed deprecated :meth:`Categorical.replace`, use :meth:`Series.replace` instead (:issue:`44929`)
- Removed the ``numeric_only`` keyword from :meth:`Categorical.min` and :meth:`Categorical.max` in favor of ``skipna`` (:issue:`48821`)
- Changed behavior of :meth:`DataFrame.median` and :meth:`DataFrame.mean` with ``numeric_only=None`` to not exclude datetime-like columns THIS NOTE WILL BE IRRELEVANT ONCE ``numeric_only=None`` DEPRECATION IS ENFORCED (:issue:`29941`)
- Removed :func:`is_extension_type` in favor of :func:`is_extension_array_dtype` (:issue:`29457`)
- Removed ``.ExponentialMovingWindow.vol`` (:issue:`39220`)
- Removed :meth:`Index.get_value` and :meth:`Index.set_value` (:issue:`33907`, :issue:`28621`)
- Removed :meth:`Series.slice_shift` and :meth:`DataFrame.slice_shift` (:issue:`37601`)
- Remove :meth:`DataFrameGroupBy.pad` and :meth:`DataFrameGroupBy.backfill` (:issue:`45076`)
- Remove ``numpy`` argument from :func:`read_json` (:issue:`30636`)
- Disallow passing abbreviations for ``orient`` in :meth:`DataFrame.to_dict` (:issue:`32516`)
- Disallow partial slicing on an non-monotonic :class:`DatetimeIndex` with keys which are not in Index. This now raises a ``KeyError`` (:issue:`18531`)
- Removed ``get_offset`` in favor of :func:`to_offset` (:issue:`30340`)
- Removed the ``warn`` keyword in :func:`infer_freq` (:issue:`45947`)
- Removed the ``include_start`` and ``include_end`` arguments in :meth:`DataFrame.between_time` in favor of ``inclusive`` (:issue:`43248`)
- Removed the ``closed`` argument in :meth:`date_range` and :meth:`bdate_range` in favor of ``inclusive`` argument (:issue:`40245`)
- Removed the ``center`` keyword in :meth:`DataFrame.expanding` (:issue:`20647`)
- Removed the ``truediv`` keyword from :func:`eval` (:issue:`29812`)
- Removed the ``method`` and ``tolerance`` arguments in :meth:`Index.get_loc`. Use ``index.get_indexer([label], method=..., tolerance=...)`` instead (:issue:`42269`)
- Removed the ``pandas.datetime`` submodule (:issue:`30489`)
- Removed the ``pandas.np`` submodule (:issue:`30296`)
- Removed ``pandas.util.testing`` in favor of ``pandas.testing`` (:issue:`30745`)
- Removed :meth:`Series.str.__iter__` (:issue:`28277`)
- Removed ``pandas.SparseArray`` in favor of :class:`arrays.SparseArray` (:issue:`30642`)
- Removed ``pandas.SparseSeries`` and ``pandas.SparseDataFrame``, including pickle support. (:issue:`30642`)
- Enforced disallowing passing an integer ``fill_value`` to :meth:`DataFrame.shift` and :meth:`Series.shift`` with datetime64, timedelta64, or period dtypes (:issue:`32591`)
- Enforced disallowing a string column label into ``times`` in :meth:`DataFrame.ewm` (:issue:`43265`)
- Enforced disallowing passing ``True`` and ``False`` into ``inclusive`` in :meth:`Series.between` in favor of ``"both"`` and ``"neither"`` respectively (:issue:`40628`)
- Enforced disallowing using ``usecols`` with out of bounds indices for ``read_csv`` with ``engine="c"`` (:issue:`25623`)
- Enforced disallowing the use of ``**kwargs`` in :class:`.ExcelWriter`; use the keyword argument ``engine_kwargs`` instead (:issue:`40430`)
- Enforced disallowing a tuple of column labels into :meth:`.DataFrameGroupBy.__getitem__` (:issue:`30546`)
- Enforced disallowing missing labels when indexing with a sequence of labels on a level of a :class:`MultiIndex`. This now raises a ``KeyError`` (:issue:`42351`)
- Enforced disallowing setting values with ``.loc`` using a positional slice. Use ``.loc`` with labels or ``.iloc`` with positions instead (:issue:`31840`)
- Enforced disallowing positional indexing with a ``float`` key even if that key is a round number, manually cast to integer instead (:issue:`34193`)
- Enforced disallowing using a :class:`DataFrame` indexer with ``.iloc``, use ``.loc`` instead for automatic alignment (:issue:`39022`)
- Enforced disallowing ``set`` or ``dict`` indexers in ``__getitem__`` and ``__setitem__`` methods (:issue:`42825`)
- Enforced disallowing indexing on a :class:`Index` or positional indexing on a :class:`Series` producing multi-dimensional objects e.g. ``obj[:, None]``, convert to numpy before indexing instead (:issue:`35141`)
- Enforced disallowing ``dict`` or ``set`` objects in ``suffixes`` in :func:`merge` (:issue:`34810`)
- Enforced disallowing :func:`merge` to produce duplicated columns through the ``suffixes`` keyword and already existing columns (:issue:`22818`)
- Enforced disallowing using :func:`merge` or :func:`join` on a different number of levels (:issue:`34862`)
- Enforced disallowing ``value_name`` argument in :func:`DataFrame.melt` to match an element in the :class:`DataFrame` columns (:issue:`35003`)
- Enforced disallowing passing ``showindex`` into ``**kwargs`` in :func:`DataFrame.to_markdown` and :func:`Series.to_markdown` in favor of ``index`` (:issue:`33091`)
- Removed setting Categorical._codes directly (:issue:`41429`)
- Removed setting Categorical.categories directly (:issue:`47834`)
- Removed argument ``inplace`` from :meth:`Categorical.add_categories`, :meth:`Categorical.remove_categories`, :meth:`Categorical.set_categories`, :meth:`Categorical.rename_categories`, :meth:`Categorical.reorder_categories`, :meth:`Categorical.set_ordered`, :meth:`Categorical.as_ordered`, :meth:`Categorical.as_unordered` (:issue:`37981`, :issue:`41118`, :issue:`41133`, :issue:`47834`)
- Enforced :meth:`Rolling.count` with ``min_periods=None`` to default to the size of the window (:issue:`31302`)
- Renamed ``fname`` to ``path`` in :meth:`DataFrame.to_parquet`, :meth:`DataFrame.to_stata` and :meth:`DataFrame.to_feather` (:issue:`30338`)
- Enforced disallowing indexing a :class:`Series` with a single item list with a slice (e.g. ``ser[[slice(0, 2)]]``). Either convert the list to tuple, or pass the slice directly instead (:issue:`31333`)
- Changed behavior indexing on a :class:`DataFrame` with a :class:`DatetimeIndex` index using a string indexer, previously this operated as a slice on rows, now it operates like any other column key; use ``frame.loc[key]`` for the old behavior (:issue:`36179`)
- Enforced the ``display.max_colwidth`` option to not accept negative integers (:issue:`31569`)
- Removed the ``display.column_space`` option in favor of ``df.to_string(col_space=...)`` (:issue:`47280`)
- Removed the deprecated method ``mad`` from pandas classes (:issue:`11787`)
- Removed the deprecated method ``tshift`` from pandas classes (:issue:`11631`)
- Changed behavior of empty data passed into :class:`Series`; the default dtype will be ``object`` instead of ``float64`` (:issue:`29405`)
- Changed the behavior of :meth:`DatetimeIndex.union`, :meth:`DatetimeIndex.intersection`, and :meth:`DatetimeIndex.symmetric_difference` with mismatched timezones to convert to UTC instead of casting to object dtype (:issue:`39328`)
- Changed the behavior of :func:`to_datetime` with argument "now" with ``utc=False`` to match ``Timestamp("now")`` (:issue:`18705`)
- Changed the behavior of indexing on a timezone-aware :class:`DatetimeIndex` with a timezone-naive ``datetime`` object or vice-versa; these now behave like any other non-comparable type by raising ``KeyError`` (:issue:`36148`)
- Changed the behavior of :meth:`Index.reindex`, :meth:`Series.reindex`, and :meth:`DataFrame.reindex` with a ``datetime64`` dtype and a ``datetime.date`` object for ``fill_value``; these are no longer considered equivalent to ``datetime.datetime`` objects so the reindex casts to object dtype (:issue:`39767`)
- Changed behavior of :meth:`SparseArray.astype` when given a dtype that is not explicitly ``SparseDtype``, cast to the exact requested dtype rather than silently using a ``SparseDtype`` instead (:issue:`34457`)
- Changed behavior of :meth:`Index.ravel` to return a view on the original :class:`Index` instead of a ``np.ndarray`` (:issue:`36900`)
- Changed behavior of :meth:`Series.to_frame` and :meth:`Index.to_frame` with explicit ``name=None`` to use ``None`` for the column name instead of the index's name or default ``0`` (:issue:`45523`)
- Changed behavior of :func:`concat` with one array of ``bool``-dtype and another of integer dtype, this now returns ``object`` dtype instead of integer dtype; explicitly cast the bool object to integer before concatenating to get the old behavior (:issue:`45101`)
- Changed behavior of :class:`DataFrame` constructor given floating-point ``data`` and an integer ``dtype``, when the data cannot be cast losslessly, the floating point dtype is retained, matching :class:`Series` behavior (:issue:`41170`)
- Changed behavior of :class:`Index` constructor when given a ``np.ndarray`` with object-dtype containing numeric entries; this now retains object dtype rather than inferring a numeric dtype, consistent with :class:`Series` behavior (:issue:`42870`)
- Changed behavior of :meth:`Index.__and__`, :meth:`Index.__or__` and :meth:`Index.__xor__` to behave as logical operations (matching :class:`Series` behavior) instead of aliases for set operations (:issue:`37374`)
- Changed behavior of :class:`DataFrame` constructor when passed a list whose first element is a :class:`Categorical`, this now treats the elements as rows casting to ``object`` dtype, consistent with behavior for other types (:issue:`38845`)
- Changed behavior of :class:`DataFrame` constructor when passed a ``dtype`` (other than int) that the data cannot be cast to; it now raises instead of silently ignoring the dtype (:issue:`41733`)
- Changed the behavior of :class:`Series` constructor, it will no longer infer a datetime64 or timedelta64 dtype from string entries (:issue:`41731`)
- Changed behavior of :class:`Timestamp` constructor with a ``np.datetime64`` object and a ``tz`` passed to interpret the input as a wall-time as opposed to a UTC time (:issue:`42288`)
- Changed behavior of :meth:`Timestamp.utcfromtimestamp` to return a timezone-aware object satisfying ``Timestamp.utcfromtimestamp(val).timestamp() == val`` (:issue:`45083`)
- Changed behavior of :class:`Index` constructor when passed a ``SparseArray`` or ``SparseDtype`` to retain that dtype instead of casting to ``numpy.ndarray`` (:issue:`43930`)
- Changed behavior of setitem-like operations (``__setitem__``, ``fillna``, ``where``, ``mask``, ``replace``, ``insert``, fill_value for ``shift``) on an object with :class:`DatetimeTZDtype` when using a value with a non-matching timezone, the value will be cast to the object's timezone instead of casting both to object-dtype (:issue:`44243`)
- Changed behavior of :class:`Index`, :class:`Series`, :class:`DataFrame` constructors with floating-dtype data and a :class:`DatetimeTZDtype`, the data are now interpreted as UTC-times instead of wall-times, consistent with how integer-dtype data are treated (:issue:`45573`)
- Changed behavior of :class:`Series` and :class:`DataFrame` constructors with integer dtype and floating-point data containing ``NaN``, this now raises ``IntCastingNaNError`` (:issue:`40110`)
- Changed behavior of :class:`Series` and :class:`DataFrame` constructors with an integer ``dtype`` and values that are too large to losslessly cast to this dtype, this now raises ``ValueError`` (:issue:`41734`)
- Changed behavior of :class:`Series` and :class:`DataFrame` constructors with an integer ``dtype`` and values having either ``datetime64`` or ``timedelta64`` dtypes, this now raises ``TypeError``, use ``values.view("int64")`` instead (:issue:`41770`)
- Removed the deprecated ``base`` and ``loffset`` arguments from :meth:`pandas.DataFrame.resample`, :meth:`pandas.Series.resample` and :class:`pandas.Grouper`. Use ``offset`` or ``origin`` instead (:issue:`31809`)
- Changed behavior of :meth:`Series.fillna` and :meth:`DataFrame.fillna` with ``timedelta64[ns]`` dtype and an incompatible ``fill_value``; this now casts to ``object`` dtype instead of raising, consistent with the behavior with other dtypes (:issue:`45746`)
- Change the default argument of ``regex`` for :meth:`Series.str.replace` from ``True`` to ``False``. Additionally, a single character ``pat`` with ``regex=True`` is now treated as a regular expression instead of a string literal. (:issue:`36695`, :issue:`24804`)
- Changed behavior of :meth:`DataFrame.any` and :meth:`DataFrame.all` with ``bool_only=True``; object-dtype columns with all-bool values will no longer be included, manually cast to ``bool`` dtype first (:issue:`46188`)
- Changed behavior of :meth:`DataFrame.max`, :class:`DataFrame.min`, :class:`DataFrame.mean`, :class:`DataFrame.median`, :class:`DataFrame.skew`, :class:`DataFrame.kurt` with ``axis=None`` to return a scalar applying the aggregation across both axes (:issue:`45072`)
- Changed behavior of comparison of a :class:`Timestamp` with a ``datetime.date`` object; these now compare as un-equal and raise on inequality comparisons, matching the ``datetime.datetime`` behavior (:issue:`36131`)
- Changed behavior of comparison of ``NaT`` with a ``datetime.date`` object; these now raise on inequality comparisons (:issue:`39196`)
- Enforced deprecation of silently dropping columns that raised a ``TypeError`` in :class:`Series.transform` and :class:`DataFrame.transform` when used with a list or dictionary (:issue:`43740`)
- Changed behavior of :meth:`DataFrame.apply` with list-like so that any partial failure will raise an error (:issue:`43740`)
- Changed behaviour of :meth:`DataFrame.to_latex` to now use the Styler implementation via :meth:`.Styler.to_latex` (:issue:`47970`)
- Changed behavior of :meth:`Series.__setitem__` with an integer key and a :class:`Float64Index` when the key is not present in the index; previously we treated the key as positional (behaving like ``series.iloc[key] = val``), now we treat it is a label (behaving like ``series.loc[key] = val``), consistent with :meth:`Series.__getitem__`` behavior (:issue:`33469`)
- Removed ``na_sentinel`` argument from :func:`factorize`, :meth:`.Index.factorize`, and :meth:`.ExtensionArray.factorize` (:issue:`47157`)
- Changed behavior of :meth:`Series.diff` and :meth:`DataFrame.diff` with :class:`ExtensionDtype` dtypes whose arrays do not implement ``diff``, these now raise ``TypeError`` rather than casting to numpy (:issue:`31025`)
- Enforced deprecation of calling numpy "ufunc"s on :class:`DataFrame` with ``method="outer"``; this now raises ``NotImplementedError`` (:issue:`36955`)
- Enforced deprecation disallowing passing ``numeric_only=True`` to :class:`Series` reductions (``rank``, ``any``, ``all``, ...) with non-numeric dtype (:issue:`47500`)
- Changed behavior of :meth:`.DataFrameGroupBy.apply` and :meth:`.SeriesGroupBy.apply` so that ``group_keys`` is respected even if a transformer is detected (:issue:`34998`)
- Comparisons between a :class:`DataFrame` and a :class:`Series` where the frame's columns do not match the series's index raise ``ValueError`` instead of automatically aligning, do ``left, right = left.align(right, axis=1, copy=False)`` before comparing (:issue:`36795`)
- Enforced deprecation ``numeric_only=None`` (the default) in DataFrame reductions that would silently drop columns that raised; ``numeric_only`` now defaults to ``False`` (:issue:`41480`)
- Changed default of ``numeric_only`` to ``False`` in all DataFrame methods with that argument (:issue:`46096`, :issue:`46906`)
- Changed default of ``numeric_only`` to ``False`` in :meth:`Series.rank` (:issue:`47561`)
- Enforced deprecation of silently dropping nuisance columns in groupby and resample operations when ``numeric_only=False`` (:issue:`41475`)
- Enforced deprecation of silently dropping nuisance columns in :class:`Rolling`, :class:`Expanding`, and :class:`ExponentialMovingWindow` ops. This will now raise a :class:`.errors.DataError` (:issue:`42834`)
- Changed behavior in setting values with ``df.loc[:, foo] = bar`` or ``df.iloc[:, foo] = bar``, these now always attempt to set values inplace before falling back to casting (:issue:`45333`)
- Changed default of ``numeric_only`` in various :class:`.DataFrameGroupBy` methods; all methods now default to ``numeric_only=False`` (:issue:`46072`)
- Changed default of ``numeric_only`` to ``False`` in :class:`.Resampler` methods (:issue:`47177`)
- Using the method :meth:`DataFrameGroupBy.transform` with a callable that returns DataFrames will align to the input's index (:issue:`47244`)
- When providing a list of columns of length one to :meth:`DataFrame.groupby`, the keys that are returned by iterating over the resulting :class:`DataFrameGroupBy` object will now be tuples of length one (:issue:`47761`)
- Removed deprecated methods :meth:`ExcelWriter.write_cells`, :meth:`ExcelWriter.save`, :meth:`ExcelWriter.cur_sheet`, :meth:`ExcelWriter.handles`, :meth:`ExcelWriter.path` (:issue:`45795`)
- The :class:`ExcelWriter` attribute ``book`` can no longer be set; it is still available to be accessed and mutated (:issue:`48943`)
- Removed unused ``*args`` and ``**kwargs`` in :class:`Rolling`, :class:`Expanding`, and :class:`ExponentialMovingWindow` ops (:issue:`47851`)
- Removed the deprecated argument ``line_terminator`` from :meth:`DataFrame.to_csv` (:issue:`45302`)
- Removed the deprecated argument ``label`` from :func:`lreshape` (:issue:`30219`)
- Arguments after ``expr`` in :meth:`DataFrame.eval` and :meth:`DataFrame.query` are keyword-only (:issue:`47587`)
- Removed :meth:`Index._get_attributes_dict` (:issue:`50648`)
- Removed :meth:`Series.__array_wrap__` (:issue:`50648`)

.. ---------------------------------------------------------------------------
.. _whatsnew_200.performance:

Performance improvements
~~~~~~~~~~~~~~~~~~~~~~~~
- Performance improvement in :meth:`.DataFrameGroupBy.median` and :meth:`.SeriesGroupBy.median` and :meth:`.DataFrameGroupBy.cumprod` for nullable dtypes (:issue:`37493`)
- Performance improvement in :meth:`.DataFrameGroupBy.all`, :meth:`.DataFrameGroupBy.any`, :meth:`.SeriesGroupBy.all`, and :meth:`.SeriesGroupBy.any` for object dtype (:issue:`50623`)
- Performance improvement in :meth:`MultiIndex.argsort` and :meth:`MultiIndex.sort_values` (:issue:`48406`)
- Performance improvement in :meth:`MultiIndex.size` (:issue:`48723`)
- Performance improvement in :meth:`MultiIndex.union` without missing values and without duplicates (:issue:`48505`, :issue:`48752`)
- Performance improvement in :meth:`MultiIndex.difference` (:issue:`48606`)
- Performance improvement in :class:`MultiIndex` set operations with sort=None (:issue:`49010`)
- Performance improvement in :meth:`.DataFrameGroupBy.mean`, :meth:`.SeriesGroupBy.mean`, :meth:`.DataFrameGroupBy.var`, and :meth:`.SeriesGroupBy.var` for extension array dtypes (:issue:`37493`)
- Performance improvement in :meth:`MultiIndex.isin` when ``level=None`` (:issue:`48622`, :issue:`49577`)
- Performance improvement in :meth:`MultiIndex.putmask` (:issue:`49830`)
- Performance improvement in :meth:`Index.union` and :meth:`MultiIndex.union` when index contains duplicates (:issue:`48900`)
- Performance improvement in :meth:`Series.rank` for pyarrow-backed dtypes (:issue:`50264`)
- Performance improvement in :meth:`Series.searchsorted` for pyarrow-backed dtypes (:issue:`50447`)
- Performance improvement in :meth:`Series.fillna` for extension array dtypes (:issue:`49722`, :issue:`50078`)
- Performance improvement in :meth:`Index.join`, :meth:`Index.intersection` and :meth:`Index.union` for masked dtypes when :class:`Index` is monotonic (:issue:`50310`)
- Performance improvement for :meth:`Series.value_counts` with nullable dtype (:issue:`48338`)
- Performance improvement for :class:`Series` constructor passing integer numpy array with nullable dtype (:issue:`48338`)
- Performance improvement for :class:`DatetimeIndex` constructor passing a list (:issue:`48609`)
- Performance improvement in :func:`merge` and :meth:`DataFrame.join` when joining on a sorted :class:`MultiIndex` (:issue:`48504`)
- Performance improvement in :func:`to_datetime` when parsing strings with timezone offsets (:issue:`50107`)
- Performance improvement in :meth:`DataFrame.loc` and :meth:`Series.loc` for tuple-based indexing of a :class:`MultiIndex` (:issue:`48384`)
- Performance improvement for :meth:`Series.replace` with categorical dtype (:issue:`49404`)
- Performance improvement for :meth:`MultiIndex.unique` (:issue:`48335`)
- Performance improvement for indexing operations with nullable dtypes (:issue:`49420`)
- Performance improvement for :func:`concat` with extension array backed indexes (:issue:`49128`, :issue:`49178`)
- Performance improvement for :func:`api.types.infer_dtype` (:issue:`51054`)
- Reduce memory usage of :meth:`DataFrame.to_pickle`/:meth:`Series.to_pickle` when using BZ2 or LZMA (:issue:`49068`)
- Performance improvement for :class:`~arrays.StringArray` constructor passing a numpy array with type ``np.str_`` (:issue:`49109`)
- Performance improvement in :meth:`~arrays.IntervalArray.from_tuples` (:issue:`50620`)
- Performance improvement in :meth:`~arrays.ArrowExtensionArray.factorize` (:issue:`49177`)
- Performance improvement in :meth:`~arrays.ArrowExtensionArray.__setitem__` (:issue:`50248`, :issue:`50632`)
- Performance improvement in :class:`~arrays.ArrowExtensionArray` comparison methods when array contains NA (:issue:`50524`)
- Performance improvement in :meth:`~arrays.ArrowExtensionArray.to_numpy` (:issue:`49973`)
- Performance improvement when parsing strings to :class:`BooleanDtype` (:issue:`50613`)
- Performance improvement in :meth:`DataFrame.join` when joining on a subset of a :class:`MultiIndex` (:issue:`48611`)
- Performance improvement for :meth:`MultiIndex.intersection` (:issue:`48604`)
- Performance improvement in :meth:`DataFrame.__setitem__` (:issue:`46267`)
- Performance improvement in ``var`` and ``std`` for nullable dtypes (:issue:`48379`).
- Performance improvement when iterating over pyarrow and nullable dtypes (:issue:`49825`, :issue:`49851`)
- Performance improvements to :func:`read_sas` (:issue:`47403`, :issue:`47405`, :issue:`47656`, :issue:`48502`)
- Memory improvement in :meth:`RangeIndex.sort_values` (:issue:`48801`)
- Performance improvement in :meth:`Series.to_numpy` if ``copy=True`` by avoiding copying twice (:issue:`24345`)
- Performance improvement in :meth:`Series.rename` with :class:`MultiIndex` (:issue:`21055`)
- Performance improvement in :class:`DataFrameGroupBy` and :class:`SeriesGroupBy` when ``by`` is a categorical type and ``sort=False`` (:issue:`48976`)
- Performance improvement in :class:`DataFrameGroupBy` and :class:`SeriesGroupBy` when ``by`` is a categorical type and ``observed=False`` (:issue:`49596`)
- Performance improvement in :func:`read_stata` with parameter ``index_col`` set to ``None`` (the default). Now the index will be a :class:`RangeIndex` instead of :class:`Int64Index` (:issue:`49745`)
- Performance improvement in :func:`merge` when not merging on the index - the new index will now be :class:`RangeIndex` instead of :class:`Int64Index` (:issue:`49478`)
- Performance improvement in :meth:`DataFrame.to_dict` and :meth:`Series.to_dict` when using any non-object dtypes (:issue:`46470`)
- Performance improvement in :func:`read_html` when there are multiple tables (:issue:`49929`)
- Performance improvement in :class:`Period` constructor when constructing from a string or integer (:issue:`38312`)
- Performance improvement in :func:`to_datetime` when using ``'%Y%m%d'`` format (:issue:`17410`)
- Performance improvement in :func:`to_datetime` when format is given or can be inferred (:issue:`50465`)
- Performance improvement in :meth:`Series.median` for nullable dtypes (:issue:`50838`)
- Performance improvement in :func:`read_csv` when passing :func:`to_datetime` lambda-function to ``date_parser`` and inputs have mixed timezone offsetes (:issue:`35296`)
- Performance improvement in :func:`isna` and :func:`isnull` (:issue:`50658`)
- Performance improvement in :meth:`.SeriesGroupBy.value_counts` with categorical dtype (:issue:`46202`)
- Fixed a reference leak in :func:`read_hdf` (:issue:`37441`)
- Fixed a memory leak in :meth:`DataFrame.to_json` and :meth:`Series.to_json` when serializing datetimes and timedeltas (:issue:`40443`)
- Decreased memory usage in many :class:`DataFrameGroupBy` methods (:issue:`51090`)
-

.. ---------------------------------------------------------------------------
.. _whatsnew_200.bug_fixes:

Bug fixes
~~~~~~~~~

Categorical
^^^^^^^^^^^
- Bug in :meth:`Categorical.set_categories` losing dtype information (:issue:`48812`)
- Bug in :meth:`Series.replace` with categorical dtype when ``to_replace`` values overlap with new values (:issue:`49404`)
- Bug in :meth:`Series.replace` with categorical dtype losing nullable dtypes of underlying categories (:issue:`49404`)
- Bug in :meth:`DataFrame.groupby` and :meth:`Series.groupby` would reorder categories when used as a grouper (:issue:`48749`)
- Bug in :class:`Categorical` constructor when constructing from a :class:`Categorical` object and ``dtype="category"`` losing ordered-ness (:issue:`49309`)
- Bug in :meth:`.SeriesGroupBy.min`, :meth:`.SeriesGroupBy.max`, :meth:`.DataFrameGroupBy.min`, and :meth:`.DataFrameGroupBy.max` with unordered :class:`CategoricalDtype` with no groups failing to raise ``TypeError`` (:issue:`51034`)
-

Datetimelike
^^^^^^^^^^^^
- Bug in :func:`pandas.infer_freq`, raising ``TypeError`` when inferred on :class:`RangeIndex` (:issue:`47084`)
- Bug in :func:`to_datetime` incorrectly raising ``OverflowError`` with string arguments corresponding to large integers (:issue:`50533`)
- Bug in :func:`to_datetime` was raising on invalid offsets with ``errors='coerce'`` and ``infer_datetime_format=True`` (:issue:`48633`)
- Bug in :class:`DatetimeIndex` constructor failing to raise when ``tz=None`` is explicitly specified in conjunction with timezone-aware ``dtype`` or data (:issue:`48659`)
- Bug in subtracting a ``datetime`` scalar from :class:`DatetimeIndex` failing to retain the original ``freq`` attribute (:issue:`48818`)
- Bug in ``pandas.tseries.holiday.Holiday`` where a half-open date interval causes inconsistent return types from :meth:`USFederalHolidayCalendar.holidays` (:issue:`49075`)
- Bug in rendering :class:`DatetimeIndex` and :class:`Series` and :class:`DataFrame` with timezone-aware dtypes with ``dateutil`` or ``zoneinfo`` timezones near daylight-savings transitions (:issue:`49684`)
- Bug in :func:`to_datetime` was raising ``ValueError`` when parsing :class:`Timestamp`, ``datetime.datetime``, ``datetime.date``, or ``np.datetime64`` objects when non-ISO8601 ``format`` was passed (:issue:`49298`, :issue:`50036`)
- Bug in :func:`to_datetime` was raising ``ValueError`` when parsing empty string and non-ISO8601 format was passed. Now, empty strings will be parsed as :class:`NaT`, for compatibility with how is done for ISO8601 formats (:issue:`50251`)
- Bug in :class:`Timestamp` was showing ``UserWarning``, which was not actionable by users, when parsing non-ISO8601 delimited date strings (:issue:`50232`)
- Bug in :func:`to_datetime` was showing misleading ``ValueError`` when parsing dates with format containing ISO week directive and ISO weekday directive (:issue:`50308`)
- Bug in :meth:`Timestamp.round` when the ``freq`` argument has zero-duration (e.g. "0ns") returning incorrect results instead of raising (:issue:`49737`)
- Bug in :func:`to_datetime` was not raising ``ValueError`` when invalid format was passed and ``errors`` was ``'ignore'`` or ``'coerce'`` (:issue:`50266`)
- Bug in :class:`DateOffset` was throwing ``TypeError`` when constructing with milliseconds and another super-daily argument (:issue:`49897`)
- Bug in :func:`to_datetime` was not raising ``ValueError`` when parsing string with decimal date with format ``'%Y%m%d'`` (:issue:`50051`)
- Bug in :func:`to_datetime` was not converting ``None`` to ``NaT`` when parsing mixed-offset date strings with ISO8601 format (:issue:`50071`)
- Bug in :func:`to_datetime` was not returning input when parsing out-of-bounds date string with ``errors='ignore'`` and ``format='%Y%m%d'`` (:issue:`14487`)
- Bug in :func:`to_datetime` was converting timezone-naive ``datetime.datetime`` to timezone-aware when parsing with timezone-aware strings, ISO8601 format, and ``utc=False`` (:issue:`50254`)
- Bug in :func:`to_datetime` was throwing ``ValueError`` when parsing dates with ISO8601 format where some values were not zero-padded (:issue:`21422`)
- Bug in :func:`to_datetime` was giving incorrect results when using ``format='%Y%m%d'`` and ``errors='ignore'`` (:issue:`26493`)
- Bug in :func:`to_datetime` was failing to parse date strings ``'today'`` and ``'now'`` if ``format`` was not ISO8601 (:issue:`50359`)
- Bug in :func:`Timestamp.utctimetuple` raising a ``TypeError`` (:issue:`32174`)
- Bug in :func:`to_datetime` was raising ``ValueError`` when parsing mixed-offset :class:`Timestamp` with ``errors='ignore'`` (:issue:`50585`)
- Bug in :func:`to_datetime` was incorrectly handling floating-point inputs within 1 ``unit`` of the overflow boundaries (:issue:`50183`)
- Bug in :func:`to_datetime` with unit of "Y" or "M" giving incorrect results, not matching pointwise :class:`Timestamp` results (:issue:`50870`)
- Bug in :meth:`Series.interpolate` and :meth:`DataFrame.interpolate` with datetime or timedelta dtypes incorrectly raising ``ValueError`` (:issue:`11312`)
- Bug in :func:`to_datetime` was not returning input with ``errors='ignore'`` when input was out-of-bounds (:issue:`50587`)
- Bug in :func:`DataFrame.from_records` when given a :class:`DataFrame` input with timezone-aware datetime64 columns incorrectly dropping the timezone-awareness (:issue:`51162`)
- Bug in :func:`to_datetime` was raising ``decimal.InvalidOperation`` when parsing date strings with ``errors='coerce'`` (:issue:`51084`)
-

Timedelta
^^^^^^^^^
- Bug in :func:`to_timedelta` raising error when input has nullable dtype ``Float64`` (:issue:`48796`)
- Bug in :class:`Timedelta` constructor incorrectly raising instead of returning ``NaT`` when given a ``np.timedelta64("nat")`` (:issue:`48898`)
- Bug in :class:`Timedelta` constructor failing to raise when passed both a :class:`Timedelta` object and keywords (e.g. days, seconds) (:issue:`48898`)
-

Timezones
^^^^^^^^^
- Bug in :meth:`Series.astype` and :meth:`DataFrame.astype` with object-dtype containing multiple timezone-aware ``datetime`` objects with heterogeneous timezones to a :class:`DatetimeTZDtype` incorrectly raising (:issue:`32581`)
- Bug in :func:`to_datetime` was failing to parse date strings with timezone name when ``format`` was specified with ``%Z`` (:issue:`49748`)
- Better error message when passing invalid values to ``ambiguous`` parameter in :meth:`Timestamp.tz_localize` (:issue:`49565`)
- Bug in string parsing incorrectly allowing a :class:`Timestamp` to be constructed with an invalid timezone, which would raise when trying to print (:issue:`50668`)
-

Numeric
^^^^^^^
- Bug in :meth:`DataFrame.add` cannot apply ufunc when inputs contain mixed DataFrame type and Series type (:issue:`39853`)
- Bug in arithmetic operations on :class:`Series` not propagating mask when combining masked dtypes and numpy dtypes (:issue:`45810`, :issue:`42630`)
- Bug in DataFrame reduction methods (e.g. :meth:`DataFrame.sum`) with object dtype, ``axis=1`` and ``numeric_only=False`` would not be coerced to float (:issue:`49551`)
- Bug in :meth:`DataFrame.sem` and :meth:`Series.sem` where an erroneous ``TypeError`` would always raise when using data backed by an :class:`ArrowDtype` (:issue:`49759`)
- Bug in :meth:`Series.__add__` casting to object for list and masked :class:`Series` (:issue:`22962`)
- Bug in :meth:`DataFrame.query` with ``engine="numexpr"`` and column names are ``min`` or ``max`` would raise a ``TypeError`` (:issue:`50937`)

Conversion
^^^^^^^^^^
- Bug in constructing :class:`Series` with ``int64`` dtype from a string list raising instead of casting (:issue:`44923`)
- Bug in constructing :class:`Series` with masked dtype and boolean values with ``NA`` raising (:issue:`42137`)
- Bug in :meth:`DataFrame.eval` incorrectly raising an ``AttributeError`` when there are negative values in function call (:issue:`46471`)
- Bug in :meth:`Series.convert_dtypes` not converting dtype to nullable dtype when :class:`Series` contains ``NA`` and has dtype ``object`` (:issue:`48791`)
- Bug where any :class:`ExtensionDtype` subclass with ``kind="M"`` would be interpreted as a timezone type (:issue:`34986`)
- Bug in :class:`.arrays.ArrowExtensionArray` that would raise ``NotImplementedError`` when passed a sequence of strings or binary (:issue:`49172`)
- Bug in :meth:`Series.astype` raising ``pyarrow.ArrowInvalid`` when converting from a non-pyarrow string dtype to a pyarrow numeric type (:issue:`50430`)
- Bug in :meth:`DataFrame.astype` modifying input array inplace when converting to ``string`` and ``copy=False`` (:issue:`51073`)
- Bug in :meth:`Series.to_numpy` converting to NumPy array before applying ``na_value`` (:issue:`48951`)
- Bug in :meth:`DataFrame.astype` not copying data when converting to pyarrow dtype (:issue:`50984`)
- Bug in :func:`to_datetime` was not respecting ``exact`` argument when ``format`` was an ISO8601 format (:issue:`12649`)
- Bug in :meth:`TimedeltaArray.astype` raising ``TypeError`` when converting to a pyarrow duration type (:issue:`49795`)
- Bug in :meth:`DataFrame.eval` and :meth:`DataFrame.query` raising for extension array dtypes (:issue:`29618`, :issue:`50261`, :issue:`31913`)
-

Strings
^^^^^^^
- Bug in :func:`pandas.api.types.is_string_dtype` that would not return ``True`` for :class:`StringDtype` or :class:`ArrowDtype` with ``pyarrow.string()`` (:issue:`15585`)
- Bug in converting string dtypes to "datetime64[ns]" or "timedelta64[ns]" incorrectly raising ``TypeError`` (:issue:`36153`)
-

Interval
^^^^^^^^
- Bug in :meth:`IntervalIndex.is_overlapping` incorrect output if interval has duplicate left boundaries (:issue:`49581`)
- Bug in :meth:`Series.infer_objects` failing to infer :class:`IntervalDtype` for an object series of :class:`Interval` objects (:issue:`50090`)
- Bug in :meth:`Series.shift` with :class:`IntervalDtype` and invalid null ``fill_value`` failing to raise ``TypeError`` (:issue:`51258`)
-

Indexing
^^^^^^^^
- Bug in :meth:`DataFrame.__setitem__` raising when indexer is a :class:`DataFrame` with ``boolean`` dtype (:issue:`47125`)
- Bug in :meth:`DataFrame.reindex` filling with wrong values when indexing columns and index for ``uint`` dtypes (:issue:`48184`)
- Bug in :meth:`DataFrame.loc` when setting :class:`DataFrame` with different dtypes coercing values to single dtype (:issue:`50467`)
- Bug in :meth:`DataFrame.sort_values` where ``None`` was not returned when ``by`` is empty list and ``inplace=True`` (:issue:`50643`)
- Bug in :meth:`DataFrame.loc` coercing dtypes when setting values with a list indexer (:issue:`49159`)
- Bug in :meth:`Series.loc` raising error for out of bounds end of slice indexer (:issue:`50161`)
- Bug in :meth:`DataFrame.loc` raising ``ValueError`` with ``bool`` indexer and :class:`MultiIndex` (:issue:`47687`)
- Bug in :meth:`DataFrame.loc` raising ``IndexError`` when setting values for a pyarrow-backed column with a non-scalar indexer (:issue:`50085`)
- Bug in :meth:`DataFrame.loc` modifying object when setting incompatible value with an empty indexer (:issue:`45981`)
- Bug in :meth:`DataFrame.__setitem__` raising ``ValueError`` when right hand side is :class:`DataFrame` with :class:`MultiIndex` columns (:issue:`49121`)
- Bug in :meth:`DataFrame.reindex` casting dtype to ``object`` when :class:`DataFrame` has single extension array column when re-indexing ``columns`` and ``index`` (:issue:`48190`)
- Bug in :meth:`DataFrame.iloc` raising ``IndexError`` when indexer is a :class:`Series` with numeric extension array dtype (:issue:`49521`)
- Bug in :func:`~DataFrame.describe` when formatting percentiles in the resulting index showed more decimals than needed (:issue:`46362`)
- Bug in :meth:`DataFrame.compare` does not recognize differences when comparing ``NA`` with value in nullable dtypes (:issue:`48939`)
- Bug in :meth:`Series.rename` with :class:`MultiIndex` losing extension array dtypes (:issue:`21055`)
- Bug in :meth:`DataFrame.isetitem` coercing extension array dtypes in :class:`DataFrame` to object (:issue:`49922`)
- Bug in :class:`BusinessHour` would cause creation of :class:`DatetimeIndex` to fail when no opening hour was included in the index (:issue:`49835`)
-

Missing
^^^^^^^
- Bug in :meth:`Index.equals` raising ``TypeError`` when :class:`Index` consists of tuples that contain ``NA`` (:issue:`48446`)
- Bug in :meth:`Series.map` caused incorrect result when data has NaNs and defaultdict mapping was used (:issue:`48813`)
- Bug in :class:`NA` raising a ``TypeError`` instead of return :class:`NA` when performing a binary operation with a ``bytes`` object (:issue:`49108`)
- Bug in :meth:`DataFrame.update` with ``overwrite=False`` raising ``TypeError`` when ``self`` has column with ``NaT`` values and column not present in ``other`` (:issue:`16713`)
- Bug in :meth:`Series.replace` raising ``RecursionError`` when replacing value in object-dtype :class:`Series` containing ``NA`` (:issue:`47480`)
- Bug in :meth:`Series.replace` raising ``RecursionError`` when replacing value in numeric :class:`Series` with ``NA`` (:issue:`50758`)

MultiIndex
^^^^^^^^^^
- Bug in :meth:`MultiIndex.get_indexer` not matching ``NaN`` values (:issue:`29252`, :issue:`37222`, :issue:`38623`, :issue:`42883`, :issue:`43222`, :issue:`46173`, :issue:`48905`)
- Bug in :meth:`MultiIndex.argsort` raising ``TypeError`` when index contains :attr:`NA` (:issue:`48495`)
- Bug in :meth:`MultiIndex.difference` losing extension array dtype (:issue:`48606`)
- Bug in :class:`MultiIndex.set_levels` raising ``IndexError`` when setting empty level (:issue:`48636`)
- Bug in :meth:`MultiIndex.unique` losing extension array dtype (:issue:`48335`)
- Bug in :meth:`MultiIndex.intersection` losing extension array (:issue:`48604`)
- Bug in :meth:`MultiIndex.union` losing extension array (:issue:`48498`, :issue:`48505`, :issue:`48900`)
- Bug in :meth:`MultiIndex.union` not sorting when sort=None and index contains missing values (:issue:`49010`)
- Bug in :meth:`MultiIndex.append` not checking names for equality (:issue:`48288`)
- Bug in :meth:`MultiIndex.symmetric_difference` losing extension array (:issue:`48607`)
- Bug in :meth:`MultiIndex.join` losing dtypes when :class:`MultiIndex` has duplicates (:issue:`49830`)
- Bug in :meth:`MultiIndex.putmask` losing extension array (:issue:`49830`)
- Bug in :meth:`MultiIndex.value_counts` returning a :class:`Series` indexed by flat index of tuples instead of a :class:`MultiIndex` (:issue:`49558`)
-

I/O
^^^
- Bug in :func:`read_sas` caused fragmentation of :class:`DataFrame` and raised :class:`.errors.PerformanceWarning` (:issue:`48595`)
- Improved error message in :func:`read_excel` by including the offending sheet name when an exception is raised while reading a file (:issue:`48706`)
- Bug when a pickling a subset PyArrow-backed data that would serialize the entire data instead of the subset (:issue:`42600`)
- Bug in :func:`read_sql_query` ignoring ``dtype`` argument when ``chunksize`` is specified and result is empty (:issue:`50245`)
- Bug in :func:`read_csv` for a single-line csv with fewer columns than ``names`` raised :class:`.errors.ParserError` with ``engine="c"`` (:issue:`47566`)
- Bug in :func:`read_json` raising with ``orient="table"`` and ``NA`` value (:issue:`40255`)
- Bug in displaying ``string`` dtypes not showing storage option (:issue:`50099`)
- Bug in :meth:`DataFrame.to_string` with ``header=False`` that printed the index name on the same line as the first row of the data (:issue:`49230`)
- Bug in :meth:`DataFrame.to_string` ignoring float formatter for extension arrays (:issue:`39336`)
- Fixed memory leak which stemmed from the initialization of the internal JSON module (:issue:`49222`)
- Fixed issue where :func:`json_normalize` would incorrectly remove leading characters from column names that matched the ``sep`` argument (:issue:`49861`)
- Bug in :func:`read_csv` unnecessarily overflowing for extension array dtype when containing ``NA`` (:issue:`32134`)
- Bug in :meth:`DataFrame.to_dict` not converting ``NA`` to ``None`` (:issue:`50795`)
- Bug in :meth:`DataFrame.to_json` where it would segfault when failing to encode a string (:issue:`50307`)
- Bug in :func:`read_xml` where file-like objects failed when iterparse is used (:issue:`50641`)

Period
^^^^^^
- Bug in :meth:`Period.strftime` and :meth:`PeriodIndex.strftime`, raising ``UnicodeDecodeError`` when a locale-specific directive was passed (:issue:`46319`)
- Bug in adding a :class:`Period` object to an array of :class:`DateOffset` objects incorrectly raising ``TypeError`` (:issue:`50162`)
- Bug in :class:`Period` where passing a string with finer resolution than nanosecond would result in a ``KeyError`` instead of dropping the extra precision (:issue:`50417`)
- Bug in parsing strings representing Week-periods e.g. "2017-01-23/2017-01-29" as minute-frequency instead of week-frequency (:issue:`50803`)
- Bug in :meth:`.GroupBy.sum`, :meth:`.GroupBy.cumsum`, :meth:`.GroupBy.prod`, :meth:`.GroupBy.cumprod` with :class:`PeriodDtype` failing to raise ``TypeError`` (:issue:`51040`)
-

Plotting
^^^^^^^^
- Bug in :meth:`DataFrame.plot.hist`, not dropping elements of ``weights`` corresponding to ``NaN`` values in ``data`` (:issue:`48884`)
- ``ax.set_xlim`` was sometimes raising ``UserWarning`` which users couldn't address due to ``set_xlim`` not accepting parsing arguments - the converter now uses :func:`Timestamp` instead (:issue:`49148`)
-

Groupby/resample/rolling
^^^^^^^^^^^^^^^^^^^^^^^^
- Bug in :class:`.ExponentialMovingWindow` with ``online`` not raising a ``NotImplementedError`` for unsupported operations (:issue:`48834`)
- Bug in :meth:`.DataFrameGroupBy.sample` raises ``ValueError`` when the object is empty (:issue:`48459`)
- Bug in :meth:`Series.groupby` raises ``ValueError`` when an entry of the index is equal to the name of the index (:issue:`48567`)
- Bug in :meth:`.DataFrameGroupBy.resample` produces inconsistent results when passing empty DataFrame (:issue:`47705`)
- Bug in :class:`.DataFrameGroupBy` and :class:`.SeriesGroupBy` would not include unobserved categories in result when grouping by categorical indexes (:issue:`49354`)
- Bug in :class:`.DataFrameGroupBy` and :class:`.SeriesGroupBy` would change result order depending on the input index when grouping by categoricals (:issue:`49223`)
- Bug in :class:`.DataFrameGroupBy` and :class:`.SeriesGroupBy` when grouping on categorical data would sort result values even when used with ``sort=False`` (:issue:`42482`)
- Bug in :meth:`.DataFrameGroupBy.apply` and :class:`.SeriesGroupBy.apply` with ``as_index=False`` would not attempt the computation without using the grouping keys when using them failed with a ``TypeError`` (:issue:`49256`)
- Bug in :meth:`.DataFrameGroupBy.describe` would describe the group keys (:issue:`49256`)
- Bug in :meth:`.SeriesGroupBy.describe` with ``as_index=False`` would have the incorrect shape (:issue:`49256`)
- Bug in :class:`.DataFrameGroupBy` and :class:`.SeriesGroupBy` with ``dropna=False`` would drop NA values when the grouper was categorical (:issue:`36327`)
- Bug in :meth:`.SeriesGroupBy.nunique` would incorrectly raise when the grouper was an empty categorical and ``observed=True`` (:issue:`21334`)
- Bug in :meth:`.SeriesGroupBy.nth` would raise when grouper contained NA values after subsetting from a :class:`DataFrameGroupBy` (:issue:`26454`)
- Bug in :meth:`DataFrame.groupby` would not include a :class:`.Grouper` specified by ``key`` in the result when ``as_index=False`` (:issue:`50413`)
- Bug in :meth:`.DataFrameGroupBy.value_counts` would raise when used with a :class:`.TimeGrouper` (:issue:`50486`)
- Bug in :meth:`.Resampler.size` caused a wide :class:`DataFrame` to be returned instead of a :class:`Series` with :class:`MultiIndex` (:issue:`46826`)
- Bug in :meth:`.DataFrameGroupBy.transform` and :meth:`.SeriesGroupBy.transform` would raise incorrectly when grouper had ``axis=1`` for ``"idxmin"`` and ``"idxmax"`` arguments (:issue:`45986`)
- Bug in :class:`.DataFrameGroupBy` would raise when used with an empty DataFrame, categorical grouper, and ``dropna=False`` (:issue:`50634`)
- Bug in :meth:`.SeriesGroupBy.value_counts` did not respect ``sort=False`` (:issue:`50482`)
- Bug in :meth:`.DataFrameGroupBy.resample` raises ``KeyError`` when getting the result from a key list when resampling on time index (:issue:`50840`)
- Bug in :meth:`.DataFrameGroupBy.transform` and :meth:`.SeriesGroupBy.transform` would raise incorrectly when grouper had ``axis=1`` for ``"ngroup"`` argument (:issue:`45986`)
- Bug in :meth:`.DataFrameGroupBy.describe` produced incorrect results when data had duplicate columns (:issue:`50806`)
- Bug in :meth:`.DataFrameGroupBy.agg` with ``engine="numba"`` failing to respect ``as_index=False`` (:issue:`51228`)
-

Reshaping
^^^^^^^^^
- Bug in :meth:`DataFrame.pivot_table` raising ``TypeError`` for nullable dtype and ``margins=True`` (:issue:`48681`)
- Bug in :meth:`DataFrame.unstack` and :meth:`Series.unstack` unstacking wrong level of :class:`MultiIndex` when :class:`MultiIndex` has mixed names (:issue:`48763`)
- Bug in :meth:`DataFrame.melt` losing extension array dtype (:issue:`41570`)
- Bug in :meth:`DataFrame.pivot` not respecting ``None`` as column name (:issue:`48293`)
- Bug in :meth:`DataFrame.join` when ``left_on`` or ``right_on`` is or includes a :class:`CategoricalIndex` incorrectly raising ``AttributeError`` (:issue:`48464`)
- Bug in :meth:`DataFrame.pivot_table` raising ``ValueError`` with parameter ``margins=True`` when result is an empty :class:`DataFrame` (:issue:`49240`)
- Clarified error message in :func:`merge` when passing invalid ``validate`` option (:issue:`49417`)
- Bug in :meth:`DataFrame.explode` raising ``ValueError`` on multiple columns with ``NaN`` values or empty lists (:issue:`46084`)
- Bug in :meth:`DataFrame.transpose` with ``IntervalDtype`` column with ``timedelta64[ns]`` endpoints (:issue:`44917`)
-

Sparse
^^^^^^
- Bug in :meth:`Series.astype` when converting a ``SparseDtype`` with ``datetime64[ns]`` subtype to ``int64`` dtype raising, inconsistent with the non-sparse behavior (:issue:`49631`,:issue:`50087`)
- Bug in :meth:`Series.astype` when converting a from ``datetime64[ns]`` to ``Sparse[datetime64[ns]]`` incorrectly raising (:issue:`50082`)
- Bug in :meth:`Series.sparse.to_coo` raising ``SystemError`` when :class:`MultiIndex` contains a ``ExtensionArray`` (:issue:`50996`)

ExtensionArray
^^^^^^^^^^^^^^
- Bug in :meth:`Series.mean` overflowing unnecessarily with nullable integers (:issue:`48378`)
- Bug in :meth:`Series.tolist` for nullable dtypes returning numpy scalars instead of python scalars (:issue:`49890`)
- Bug in :meth:`Series.round` for pyarrow-backed dtypes raising ``AttributeError`` (:issue:`50437`)
- Bug when concatenating an empty DataFrame with an ExtensionDtype to another DataFrame with the same ExtensionDtype, the resulting dtype turned into object (:issue:`48510`)
- Bug in :meth:`array.PandasArray.to_numpy` raising with ``NA`` value when ``na_value`` is specified (:issue:`40638`)
- Bug in :meth:`api.types.is_numeric_dtype` where a custom :class:`ExtensionDtype` would not return ``True`` if ``_is_numeric`` returned ``True`` (:issue:`50563`)
- Bug in :meth:`api.types.is_integer_dtype`, :meth:`api.types.is_unsigned_integer_dtype`, :meth:`api.types.is_signed_integer_dtype`, :meth:`api.types.is_float_dtype` where a custom :class:`ExtensionDtype` would not return ``True`` if ``kind`` returned the corresponding NumPy type (:issue:`50667`)
- Bug in :class:`Series` constructor unnecessarily overflowing for nullable unsigned integer dtypes (:issue:`38798`, :issue:`25880`)
- Bug in setting non-string value into ``StringArray`` raising ``ValueError`` instead of ``TypeError`` (:issue:`49632`)

Styler
^^^^^^
- Fix :meth:`~pandas.io.formats.style.Styler.background_gradient` for nullable dtype :class:`Series` with ``NA`` values (:issue:`50712`)
-

Metadata
^^^^^^^^
- Fixed metadata propagation in :meth:`DataFrame.corr` and :meth:`DataFrame.cov` (:issue:`28283`)
-

Other
^^^^^
- Bug in :meth:`Series.searchsorted` inconsistent behavior when accepting :class:`DataFrame` as parameter ``value`` (:issue:`49620`)
- Bug in :func:`array` failing to raise on :class:`DataFrame` inputs (:issue:`51167`)
-

.. ***DO NOT USE THIS SECTION***

-
-

.. ---------------------------------------------------------------------------
.. _whatsnew_200.contributors:

Contributors
~~~~~~~~~~~~<|MERGE_RESOLUTION|>--- conflicted
+++ resolved
@@ -243,14 +243,12 @@
   a modification to the data happens) when constructing a Series from an existing
   Series with the default of ``copy=False`` (:issue:`50471`)
 
-<<<<<<< HEAD
 - The :class:`DataFrame` constructor now will keep track of references when called
   with another :class:`DataFrame`.
-=======
+
 - The :class:`DataFrame` constructor, when constructing a DataFrame from a dictionary
   of Series objects and specifying ``copy=False``, will now use a lazy copy
   of those Series objects for the columns of the DataFrame (:issue:`50777`)
->>>>>>> 783a68e7
 
 - Trying to set values using chained assignment (for example, ``df["a"][1:3] = 0``)
   will now always raise an exception when Copy-on-Write is enabled. In this mode,
