.. _whatsnew_200:

What's new in 2.0.0 (??)
------------------------

These are the changes in pandas 2.0.0. See :ref:`release` for a full changelog
including other versions of pandas.

{{ header }}

.. ---------------------------------------------------------------------------
.. _whatsnew_200.enhancements:

Enhancements
~~~~~~~~~~~~

.. _whatsnew_200.enhancements.optional_dependency_management_pip:

Installing optional dependencies with pip extras
^^^^^^^^^^^^^^^^^^^^^^^^^^^^^^^^^^^^^^^^^^^^^^^^
When installing pandas using pip, sets of optional dependencies can also be installed by specifying extras.

.. code-block:: bash

  pip install "pandas[performance, aws]>=2.0.0"

The available extras, found in the :ref:`installation guide<install.dependencies>`, are
``[all, performance, computation, timezone, fss, aws, gcp, excel, parquet, feather, hdf5, spss, postgresql, mysql,
sql-other, html, xml, plot, output_formatting, clipboard, compression, test]`` (:issue:`39164`).

.. _whatsnew_200.enhancements.io_use_nullable_dtypes_and_nullable_backend:

Configuration option, ``io.nullable_backend``, to return pyarrow-backed dtypes from IO functions
^^^^^^^^^^^^^^^^^^^^^^^^^^^^^^^^^^^^^^^^^^^^^^^^^^^^^^^^^^^^^^^^^^^^^^^^^^^^^^^^^^^^^^^^^^^^^^^^

The ``use_nullable_dtypes`` keyword argument has been expanded to the following functions to enable automatic conversion to nullable dtypes (:issue:`36712`)

* :func:`read_csv`
* :func:`read_excel`
* :func:`read_sql`

Additionally a new global configuration, ``io.nullable_backend`` can now be used in conjunction with the parameter ``use_nullable_dtypes=True`` in the following functions
to select the nullable dtypes implementation.

* :func:`read_csv` (with ``engine="pyarrow"``)
* :func:`read_excel`
* :func:`read_parquet`
* :func:`read_orc`

By default, ``io.nullable_backend`` is set to ``"pandas"`` to return existing, numpy-backed nullable dtypes, but it can also
be set to ``"pyarrow"`` to return pyarrow-backed, nullable :class:`ArrowDtype` (:issue:`48957`).

.. ipython:: python

    import io
    data = io.StringIO("""a,b,c,d,e,f,g,h,i
        1,2.5,True,a,,,,,
        3,4.5,False,b,6,7.5,True,a,
    """)
    with pd.option_context("io.nullable_backend", "pandas"):
        df = pd.read_csv(data, use_nullable_dtypes=True)
    df.dtypes

    data.seek(0)
    with pd.option_context("io.nullable_backend", "pyarrow"):
        df_pyarrow = pd.read_csv(data, use_nullable_dtypes=True, engine="pyarrow")
    df_pyarrow.dtypes

.. _whatsnew_200.enhancements.other:

Other enhancements
^^^^^^^^^^^^^^^^^^
- :func:`read_sas` now supports using ``encoding='infer'`` to correctly read and use the encoding specified by the sas file. (:issue:`48048`)
- :meth:`.DataFrameGroupBy.quantile` and :meth:`.SeriesGroupBy.quantile` now preserve nullable dtypes instead of casting to numpy dtypes (:issue:`37493`)
- :meth:`Series.add_suffix`, :meth:`DataFrame.add_suffix`, :meth:`Series.add_prefix` and :meth:`DataFrame.add_prefix` support an ``axis`` argument. If ``axis`` is set, the default behaviour of which axis to consider can be overwritten (:issue:`47819`)
- :func:`assert_frame_equal` now shows the first element where the DataFrames differ, analogously to ``pytest``'s output (:issue:`47910`)
- Added ``index`` parameter to :meth:`DataFrame.to_dict` (:issue:`46398`)
- Added support for extension array dtypes in :func:`merge` (:issue:`44240`)
- Added metadata propagation for binary operators on :class:`DataFrame` (:issue:`28283`)
- Added ``cumsum``, ``cumprod``, ``cummin`` and ``cummax`` to the ``ExtensionArray`` interface via ``_accumulate`` (:issue:`28385`)
- :class:`.CategoricalConversionWarning`, :class:`.InvalidComparison`, :class:`.InvalidVersion`, :class:`.LossySetitemError`, and :class:`.NoBufferPresent` are now exposed in ``pandas.errors`` (:issue:`27656`)
- Fix ``test`` optional_extra by adding missing test package ``pytest-asyncio`` (:issue:`48361`)
- :func:`DataFrame.astype` exception message thrown improved to include column name when type conversion is not possible. (:issue:`47571`)
- :func:`date_range` now supports a ``unit`` keyword ("s", "ms", "us", or "ns") to specify the desired resolution of the output index (:issue:`49106`)
- :func:`timedelta_range` now supports a ``unit`` keyword ("s", "ms", "us", or "ns") to specify the desired resolution of the output index (:issue:`49824`)
- :meth:`DataFrame.to_json` now supports a ``mode`` keyword with supported inputs 'w' and 'a'. Defaulting to 'w', 'a' can be used when lines=True and orient='records' to append record oriented json lines to an existing json file. (:issue:`35849`)
- Added ``name`` parameter to :meth:`IntervalIndex.from_breaks`, :meth:`IntervalIndex.from_arrays` and :meth:`IntervalIndex.from_tuples` (:issue:`48911`)
- Improved error message for :func:`merge_asof` when join-columns were duplicated (:issue:`50102`)
- Added :meth:`Index.infer_objects` analogous to :meth:`Series.infer_objects` (:issue:`50034`)
- Added ``copy`` parameter to :meth:`Series.infer_objects` and :meth:`DataFrame.infer_objects`, passing ``False`` will avoid making copies for series or columns that are already non-object or where no better dtype can be inferred (:issue:`50096`)
- :meth:`DataFrame.plot.hist` now recognizes ``xlabel`` and ``ylabel`` arguments (:issue:`49793`)
-

.. ---------------------------------------------------------------------------
.. _whatsnew_200.notable_bug_fixes:

Notable bug fixes
~~~~~~~~~~~~~~~~~

These are bug fixes that might have notable behavior changes.

.. _whatsnew_200.notable_bug_fixes.cumsum_cumprod_overflow:

:meth:`.GroupBy.cumsum` and :meth:`.GroupBy.cumprod` overflow instead of lossy casting to float
^^^^^^^^^^^^^^^^^^^^^^^^^^^^^^^^^^^^^^^^^^^^^^^^^^^^^^^^^^^^^^^^^^^^^^^^^^^^^^^^^^^^^^^^^^^^^^^

In previous versions we cast to float when applying ``cumsum`` and ``cumprod`` which
lead to incorrect results even if the result could be hold by ``int64`` dtype.
Additionally, the aggregation overflows consistent with numpy and the regular
:meth:`DataFrame.cumprod` and :meth:`DataFrame.cumsum` methods when the limit of
``int64`` is reached (:issue:`37493`).

*Old Behavior*

.. code-block:: ipython

    In [1]: df = pd.DataFrame({"key": ["b"] * 7, "value": 625})
    In [2]: df.groupby("key")["value"].cumprod()[5]
    Out[2]: 5.960464477539062e+16

We return incorrect results with the 6th value.

*New Behavior*

.. ipython:: python

    df = pd.DataFrame({"key": ["b"] * 7, "value": 625})
    df.groupby("key")["value"].cumprod()

We overflow with the 7th value, but the 6th value is still correct.

.. _whatsnew_200.notable_bug_fixes.groupby_nth_filter:

:meth:`.DataFrameGroupBy.nth` and :meth:`.SeriesGroupBy.nth` now behave as filtrations
^^^^^^^^^^^^^^^^^^^^^^^^^^^^^^^^^^^^^^^^^^^^^^^^^^^^^^^^^^^^^^^^^^^^^^^^^^^^^^^^^^^^^^

In previous versions of pandas, :meth:`.DataFrameGroupBy.nth` and
:meth:`.SeriesGroupBy.nth` acted as if they were aggregations. However, for most
inputs ``n``, they may return either zero or multiple rows per group. This means
that they are filtrations, similar to e.g. :meth:`.DataFrameGroupBy.head`. pandas
now treats them as filtrations (:issue:`13666`).

.. ipython:: python

    df = pd.DataFrame({"a": [1, 1, 2, 1, 2], "b": [np.nan, 2.0, 3.0, 4.0, 5.0]})
    gb = df.groupby("a")

*Old Behavior*

.. code-block:: ipython

    In [5]: gb.nth(n=1)
    Out[5]:
       A    B
    1  1  2.0
    4  2  5.0

*New Behavior*

.. ipython:: python

    gb.nth(n=1)

In particular, the index of the result is derived from the input by selecting
the appropriate rows. Also, when ``n`` is larger than the group, no rows instead of
``NaN`` is returned.

*Old Behavior*

.. code-block:: ipython

    In [5]: gb.nth(n=3, dropna="any")
    Out[5]:
        B
    A
    1 NaN
    2 NaN

*New Behavior*

.. ipython:: python

    gb.nth(n=3, dropna="any")

.. ---------------------------------------------------------------------------
.. _whatsnew_200.api_breaking:

Backwards incompatible API changes
~~~~~~~~~~~~~~~~~~~~~~~~~~~~~~~~~~

.. _whatsnew_200.api_breaking.unsupported_datetimelike_dtype_arg:

Construction with datetime64 or timedelta64 dtype with unsupported resolution
^^^^^^^^^^^^^^^^^^^^^^^^^^^^^^^^^^^^^^^^^^^^^^^^^^^^^^^^^^^^^^^^^^^^^^^^^^^^^
In past versions, when constructing a :class:`Series` or :class:`DataFrame` and
passing a "datetime64" or "timedelta64" dtype with unsupported resolution
(i.e. anything other than "ns"), pandas would silently replace the given dtype
with its nanosecond analogue:

*Previous behavior*:

.. code-block:: ipython

   In [5]: pd.Series(["2016-01-01"], dtype="datetime64[s]")
   Out[5]:
   0   2016-01-01
   dtype: datetime64[ns]

   In [6] pd.Series(["2016-01-01"], dtype="datetime64[D]")
   Out[6]:
   0   2016-01-01
   dtype: datetime64[ns]

In pandas 2.0 we support resolutions "s", "ms", "us", and "ns". When passing
a supported dtype (e.g. "datetime64[s]"), the result now has exactly
the requested dtype:

*New behavior*:

.. ipython:: python

   pd.Series(["2016-01-01"], dtype="datetime64[s]")

With an un-supported dtype, pandas now raises instead of silently swapping in
a supported dtype:

*New behavior*:

.. ipython:: python
   :okexcept:

   pd.Series(["2016-01-01"], dtype="datetime64[D]")

.. _whatsnew_200.api_breaking.astype_to_unsupported_datetimelike:

Disallow astype conversion to non-supported datetime64/timedelta64 dtypes
^^^^^^^^^^^^^^^^^^^^^^^^^^^^^^^^^^^^^^^^^^^^^^^^^^^^^^^^^^^^^^^^^^^^^^^^^
In previous versions, converting a :class:`Series` or :class:`DataFrame`
from ``datetime64[ns]`` to a different ``datetime64[X]`` dtype would return
with ``datetime64[ns]`` dtype instead of the requested dtype. In pandas 2.0,
support is added for "datetime64[s]", "datetime64[ms]", and "datetime64[us]" dtypes,
so converting to those dtypes gives exactly the requested dtype:

*Previous behavior*:

.. ipython:: python

   idx = pd.date_range("2016-01-01", periods=3)
   ser = pd.Series(idx)

*Previous behavior*:

.. code-block:: ipython

   In [4]: ser.astype("datetime64[s]")
   Out[4]:
   0   2016-01-01
   1   2016-01-02
   2   2016-01-03
   dtype: datetime64[ns]

With the new behavior, we get exactly the requested dtype:

*New behavior*:

.. ipython:: python

   ser.astype("datetime64[s]")

For non-supported resolutions e.g. "datetime64[D]", we raise instead of silently
ignoring the requested dtype:

*New behavior*:

.. ipython:: python
   :okexcept:

   ser.astype("datetime64[D]")

For conversion from ``timedelta64[ns]`` dtypes, the old behavior converted
to a floating point format.

*Previous behavior*:

.. ipython:: python

   idx = pd.timedelta_range("1 Day", periods=3)
   ser = pd.Series(idx)

*Previous behavior*:

.. code-block:: ipython

   In [7]: ser.astype("timedelta64[s]")
   Out[7]:
   0     86400.0
   1    172800.0
   2    259200.0
   dtype: float64

   In [8]: ser.astype("timedelta64[D]")
   Out[8]:
   0    1.0
   1    2.0
   2    3.0
   dtype: float64

The new behavior, as for datetime64, either gives exactly the requested dtype or raises:

*New behavior*:

.. ipython:: python
   :okexcept:

   ser.astype("timedelta64[s]")
   ser.astype("timedelta64[D]")

.. _whatsnew_200.api_breaking.default_to_stdlib_tzinfos:

UTC and fixed-offset timezones default to standard-library tzinfo objects
^^^^^^^^^^^^^^^^^^^^^^^^^^^^^^^^^^^^^^^^^^^^^^^^^^^^^^^^^^^^^^^^^^^^^^^^^
In previous versions, the default ``tzinfo`` object used to represent UTC
was ``pytz.UTC``. In pandas 2.0, we default to ``datetime.timezone.utc`` instead.
Similarly, for timezones represent fixed UTC offsets, we use ``datetime.timezone``
objects instead of ``pytz.FixedOffset`` objects. See (:issue:`34916`)

*Previous behavior*:

.. code-block:: ipython

   In [2]: ts = pd.Timestamp("2016-01-01", tz="UTC")
   In [3]: type(ts.tzinfo)
   Out[3]: pytz.UTC

   In [4]: ts2 = pd.Timestamp("2016-01-01 04:05:06-07:00")
   In [3]: type(ts2.tzinfo)
   Out[5]: pytz._FixedOffset

*New behavior*:

.. ipython:: python

   ts = pd.Timestamp("2016-01-01", tz="UTC")
   type(ts.tzinfo)

   ts2 = pd.Timestamp("2016-01-01 04:05:06-07:00")
   type(ts2.tzinfo)

For timezones that are neither UTC nor fixed offsets, e.g. "US/Pacific", we
continue to default to ``pytz`` objects.

.. _whatsnew_200.api_breaking.zero_len_indexes:

Empty DataFrames/Series will now default to have a ``RangeIndex``
^^^^^^^^^^^^^^^^^^^^^^^^^^^^^^^^^^^^^^^^^^^^^^^^^^^^^^^^^^^^^^^^^

Before, constructing an empty (where ``data`` is ``None`` or an empty list-like argument) :class:`Series` or :class:`DataFrame` without
specifying the axes (``index=None``, ``columns=None``) would return the axes as empty :class:`Index` with object dtype.

Now, the axes return an empty :class:`RangeIndex`.

*Previous behavior*:

.. code-block:: ipython

   In [8]: pd.Series().index
   Out[8]:
   Index([], dtype='object')

   In [9] pd.DataFrame().axes
   Out[9]:
   [Index([], dtype='object'), Index([], dtype='object')]

*New behavior*:

.. ipython:: python

   pd.Series().index
   pd.DataFrame().axes

.. _whatsnew_200.api_breaking.deps:

Increased minimum versions for dependencies
^^^^^^^^^^^^^^^^^^^^^^^^^^^^^^^^^^^^^^^^^^^
Some minimum supported versions of dependencies were updated.
If installed, we now require:

+-----------------+-----------------+----------+---------+
| Package         | Minimum Version | Required | Changed |
+=================+=================+==========+=========+
| mypy (dev)      | 0.990           |          |    X    |
+-----------------+-----------------+----------+---------+
| python-dateutil | 2.8.2           |    X     |    X    |
+-----------------+-----------------+----------+---------+

For `optional libraries <https://pandas.pydata.org/docs/getting_started/install.html>`_ the general recommendation is to use the latest version.
The following table lists the lowest version per library that is currently being tested throughout the development of pandas.
Optional libraries below the lowest tested version may still work, but are not considered supported.

+-----------------+-----------------+---------+
| Package         | Minimum Version | Changed |
+=================+=================+=========+
| pyarrow         | 6.0.0           |    X    |
+-----------------+-----------------+---------+
| matplotlib      | 3.6.1           |    X    |
+-----------------+-----------------+---------+
| fastparquet     | 0.6.3           |    X    |
+-----------------+-----------------+---------+
| xarray          | 0.21.0          |    X    |
+-----------------+-----------------+---------+

See :ref:`install.dependencies` and :ref:`install.optional_dependencies` for more.

Datetimes are now parsed with a consistent format
^^^^^^^^^^^^^^^^^^^^^^^^^^^^^^^^^^^^^^^^^^^^^^^^^

In the past, :func:`to_datetime` guessed the format for each element independently. This was appropriate for some cases where elements had mixed date formats - however, it would regularly cause problems when users expected a consistent format but the function would switch formats between elements. As of version 2.0.0, parsing will use a consistent format, determined by the first non-NA value (unless the user specifies a format, in which case that is used).

*Old behavior*:

  .. code-block:: ipython

     In [1]: ser = pd.Series(['13-01-2000', '12-01-2000'])
     In [2]: pd.to_datetime(ser)
     Out[2]:
     0   2000-01-13
     1   2000-12-01
     dtype: datetime64[ns]

*New behavior*:

  .. ipython:: python
    :okwarning:

     ser = pd.Series(['13-01-2000', '12-01-2000'])
     pd.to_datetime(ser)

Note that this affects :func:`read_csv` as well.

If you still need to parse dates with inconsistent formats, you'll need to apply :func:`to_datetime`
to each element individually, e.g. ::

     ser = pd.Series(['13-01-2000', '12 January 2000'])
     ser.apply(pd.to_datetime)

.. _whatsnew_200.api_breaking.other:

Other API changes
^^^^^^^^^^^^^^^^^
- The ``freq``, ``tz``, ``nanosecond``, and ``unit`` keywords in the :class:`Timestamp` constructor are now keyword-only (:issue:`45307`)
- Passing ``nanoseconds`` greater than 999 or less than 0 in :class:`Timestamp` now raises a ``ValueError`` (:issue:`48538`, :issue:`48255`)
- :func:`read_csv`: specifying an incorrect number of columns with ``index_col`` of now raises ``ParserError`` instead of ``IndexError`` when using the c parser.
- Default value of ``dtype`` in :func:`get_dummies` is changed to ``bool`` from ``uint8`` (:issue:`45848`)
- :meth:`DataFrame.astype`, :meth:`Series.astype`, and :meth:`DatetimeIndex.astype` casting datetime64 data to any of "datetime64[s]", "datetime64[ms]", "datetime64[us]" will return an object with the given resolution instead of coercing back to "datetime64[ns]" (:issue:`48928`)
- :meth:`DataFrame.astype`, :meth:`Series.astype`, and :meth:`DatetimeIndex.astype` casting timedelta64 data to any of "timedelta64[s]", "timedelta64[ms]", "timedelta64[us]" will return an object with the given resolution instead of coercing to "float64" dtype (:issue:`48963`)
- :meth:`Index.astype` now allows casting from ``float64`` dtype to datetime-like dtypes, matching :class:`Series` behavior (:issue:`49660`)
- Passing data with dtype of "timedelta64[s]", "timedelta64[ms]", or "timedelta64[us]" to :class:`TimedeltaIndex`, :class:`Series`, or :class:`DataFrame` constructors will now retain that dtype instead of casting to "timedelta64[ns]"; timedelta64 data with lower resolution will be cast to the lowest supported resolution "timedelta64[s]" (:issue:`49014`)
- Passing ``dtype`` of "timedelta64[s]", "timedelta64[ms]", or "timedelta64[us]" to :class:`TimedeltaIndex`, :class:`Series`, or :class:`DataFrame` constructors will now retain that dtype instead of casting to "timedelta64[ns]"; passing a dtype with lower resolution for :class:`Series` or :class:`DataFrame` will be cast to the lowest supported resolution "timedelta64[s]" (:issue:`49014`)
- Passing a ``np.datetime64`` object with non-nanosecond resolution to :class:`Timestamp` will retain the input resolution if it is "s", "ms", or "ns"; otherwise it will be cast to the closest supported resolution (:issue:`49008`)
- The ``other`` argument in :meth:`DataFrame.mask` and :meth:`Series.mask` now defaults to ``no_default`` instead of ``np.nan`` consistent with :meth:`DataFrame.where` and :meth:`Series.where`. Entries will be filled with the corresponding NULL value (``np.nan`` for numpy dtypes, ``pd.NA`` for extension dtypes). (:issue:`49111`)
- Changed behavior of :meth:`Series.quantile` and :meth:`DataFrame.quantile` with :class:`SparseDtype` to retain sparse dtype (:issue:`49583`)
- When creating a :class:`Series` with a object-dtype :class:`Index` of datetime objects, pandas no longer silently converts the index to a :class:`DatetimeIndex` (:issue:`39307`, :issue:`23598`)
- :meth:`Series.unique` with dtype "timedelta64[ns]" or "datetime64[ns]" now returns :class:`TimedeltaArray` or :class:`DatetimeArray` instead of ``numpy.ndarray`` (:issue:`49176`)
- :func:`to_datetime` and :class:`DatetimeIndex` now allow sequences containing both ``datetime`` objects and numeric entries, matching :class:`Series` behavior (:issue:`49037`)
- :func:`pandas.api.dtypes.is_string_dtype` now only returns ``True`` for array-likes with ``dtype=object`` when the elements are inferred to be strings (:issue:`15585`)
- Passing a sequence containing ``datetime`` objects and ``date`` objects to :class:`Series` constructor will return with ``object`` dtype instead of ``datetime64[ns]`` dtype, consistent with :class:`Index` behavior (:issue:`49341`)
- Passing strings that cannot be parsed as datetimes to :class:`Series` or :class:`DataFrame` with ``dtype="datetime64[ns]"`` will raise instead of silently ignoring the keyword and returning ``object`` dtype (:issue:`24435`)
- Passing a sequence containing a type that cannot be converted to :class:`Timedelta` to :func:`to_timedelta` or to the :class:`Series` or :class:`DataFrame` constructor with ``dtype="timedelta64[ns]"`` or to :class:`TimedeltaIndex` now raises ``TypeError`` instead of ``ValueError`` (:issue:`49525`)
- Changed behavior of :class:`Index` constructor with sequence containing at least one ``NaT`` and everything else either ``None`` or ``NaN`` to infer ``datetime64[ns]`` dtype instead of ``object``, matching :class:`Series` behavior (:issue:`49340`)
- :func:`read_stata` with parameter ``index_col`` set to ``None`` (the default) will now set the index on the returned :class:`DataFrame` to a :class:`RangeIndex` instead of a :class:`Int64Index` (:issue:`49745`)
- Changed behavior of :class:`Index`, :class:`Series`, and :class:`DataFrame` arithmetic methods when working with object-dtypes, the results no longer do type inference on the result of the array operations, use ``result.infer_objects()`` to do type inference on the result (:issue:`49999`)
- Changed behavior of :class:`Index` constructor with an object-dtype ``numpy.ndarray`` containing all-``bool`` values or all-complex values, this will now retain object dtype, consistent with the :class:`Series` behavior (:issue:`49594`)
- Changed behavior of :meth:`DataFrame.shift` with ``axis=1``, an integer ``fill_value``, and homogeneous datetime-like dtype, this now fills new columns with integer dtypes instead of casting to datetimelike (:issue:`49842`)
- Files are now closed when encountering an exception in :func:`read_json` (:issue:`49921`)
- Changed behavior of :func:`read_csv`, :func:`read_json` & :func:`read_fwf`, where the index will now always be a :class:`RangeIndex`, when no index is specified. Previously the index would be a :class:`Index` with dtype ``object`` if the new DataFrame/Series has length 0 (:issue:`49572`)
- :meth:`DataFrame.values`, :meth:`DataFrame.to_numpy`, :meth:`DataFrame.xs`, :meth:`DataFrame.reindex`, :meth:`DataFrame.fillna`, and :meth:`DataFrame.replace` no longer silently consolidate the underlying arrays; do ``df = df.copy()`` to ensure consolidation (:issue:`49356`)
- Creating a new DataFrame using a full slice on both axes with :attr:`~DataFrame.loc`
  or :attr:`~DataFrame.iloc` (thus, ``df.loc[:, :]`` or ``df.iloc[:, :]``) now returns a
  new DataFrame (shallow copy) instead of the original DataFrame, consistent with other
  methods to get a full slice (for example ``df.loc[:]`` or ``df[:]``) (:issue:`49469`)
-

.. ---------------------------------------------------------------------------
.. _whatsnew_200.deprecations:

Deprecations
~~~~~~~~~~~~
<<<<<<< HEAD
- :meth:`Index.is_floating` has been deprecated. Use :func:`pandas.api.types.is_float_dtype` instead (:issue:`50042`)
=======
- Deprecated argument ``infer_datetime_format`` in :func:`to_datetime` and :func:`read_csv`, as a strict version of it is now the default (:issue:`48621`)
>>>>>>> 749d59db

.. ---------------------------------------------------------------------------

.. _whatsnew_200.prior_deprecations:

Removal of prior version deprecations/changes
~~~~~~~~~~~~~~~~~~~~~~~~~~~~~~~~~~~~~~~~~~~~~
- Removed deprecated :attr:`Timestamp.freq`, :attr:`Timestamp.freqstr` and argument ``freq`` from the :class:`Timestamp` constructor and :meth:`Timestamp.fromordinal` (:issue:`14146`)
- Removed deprecated :class:`CategoricalBlock`, :meth:`Block.is_categorical`, require datetime64 and timedelta64 values to be wrapped in :class:`DatetimeArray` or :class:`TimedeltaArray` before passing to :meth:`Block.make_block_same_class`, require ``DatetimeTZBlock.values`` to have the correct ndim when passing to the :class:`BlockManager` constructor, and removed the "fastpath" keyword from the :class:`SingleBlockManager` constructor (:issue:`40226`, :issue:`40571`)
- Removed deprecated global option ``use_inf_as_null`` in favor of ``use_inf_as_na`` (:issue:`17126`)
- Removed deprecated module ``pandas.core.index`` (:issue:`30193`)
- Removed deprecated alias ``pandas.core.tools.datetimes.to_time``, import the function directly from ``pandas.core.tools.times`` instead (:issue:`34145`)
- Removed deprecated :meth:`Categorical.to_dense`, use ``np.asarray(cat)`` instead (:issue:`32639`)
- Removed deprecated :meth:`Categorical.take_nd` (:issue:`27745`)
- Removed deprecated :meth:`Categorical.mode`, use ``Series(cat).mode()`` instead (:issue:`45033`)
- Removed deprecated :meth:`Categorical.is_dtype_equal` and :meth:`CategoricalIndex.is_dtype_equal` (:issue:`37545`)
- Removed deprecated :meth:`CategoricalIndex.take_nd` (:issue:`30702`)
- Removed deprecated :meth:`Index.is_type_compatible` (:issue:`42113`)
- Removed deprecated :meth:`Index.is_mixed`, check ``index.inferred_type`` directly instead (:issue:`32922`)
- Removed deprecated :func:`pandas.api.types.is_categorical`; use :func:`pandas.api.types.is_categorical_dtype` instead  (:issue:`33385`)
- Removed deprecated :meth:`Index.asi8` (:issue:`37877`)
- Enforced deprecation changing behavior when passing ``datetime64[ns]`` dtype data and timezone-aware dtype to :class:`Series`, interpreting the values as wall-times instead of UTC times, matching :class:`DatetimeIndex` behavior (:issue:`41662`)
- Removed deprecated :meth:`DataFrame._AXIS_NUMBERS`, :meth:`DataFrame._AXIS_NAMES`, :meth:`Series._AXIS_NUMBERS`, :meth:`Series._AXIS_NAMES` (:issue:`33637`)
- Removed deprecated :meth:`Index.to_native_types`, use ``obj.astype(str)`` instead (:issue:`36418`)
- Removed deprecated :meth:`Series.iteritems`, :meth:`DataFrame.iteritems`, use ``obj.items`` instead (:issue:`45321`)
- Removed deprecated :meth:`DataFrame.lookup` (:issue:`35224`)
- Removed deprecated :meth:`Series.append`, :meth:`DataFrame.append`, use :func:`concat` instead (:issue:`35407`)
- Removed deprecated :meth:`Series.iteritems`, :meth:`DataFrame.iteritems` and :meth:`HDFStore.iteritems` use ``obj.items`` instead (:issue:`45321`)
- Removed deprecated :meth:`DatetimeIndex.union_many` (:issue:`45018`)
- Removed deprecated ``weekofyear`` and ``week`` attributes of :class:`DatetimeArray`, :class:`DatetimeIndex` and ``dt`` accessor in favor of ``isocalendar().week`` (:issue:`33595`)
- Removed deprecated :meth:`RangeIndex._start`, :meth:`RangeIndex._stop`, :meth:`RangeIndex._step`, use ``start``, ``stop``, ``step`` instead (:issue:`30482`)
- Removed deprecated :meth:`DatetimeIndex.to_perioddelta`, Use ``dtindex - dtindex.to_period(freq).to_timestamp()`` instead (:issue:`34853`)
- Removed deprecated :meth:`.Styler.hide_index` and :meth:`.Styler.hide_columns` (:issue:`49397`)
- Removed deprecated :meth:`.Styler.set_na_rep` and :meth:`.Styler.set_precision` (:issue:`49397`)
- Removed deprecated :meth:`.Styler.where` (:issue:`49397`)
- Removed deprecated :meth:`.Styler.render` (:issue:`49397`)
- Removed deprecated argument ``null_color`` in :meth:`.Styler.highlight_null` (:issue:`49397`)
- Removed deprecated argument ``check_less_precise`` in :meth:`.testing.assert_frame_equal`, :meth:`.testing.assert_extension_array_equal`, :meth:`.testing.assert_series_equal`,  :meth:`.testing.assert_index_equal` (:issue:`30562`)
- Removed deprecated ``null_counts`` argument in :meth:`DataFrame.info`. Use ``show_counts`` instead (:issue:`37999`)
- Removed deprecated :meth:`Index.is_monotonic`, and :meth:`Series.is_monotonic`; use ``obj.is_monotonic_increasing`` instead (:issue:`45422`)
- Removed deprecated :meth:`Index.is_all_dates` (:issue:`36697`)
- Enforced deprecation disallowing passing a timezone-aware :class:`Timestamp` and ``dtype="datetime64[ns]"`` to :class:`Series` or :class:`DataFrame` constructors (:issue:`41555`)
- Enforced deprecation disallowing passing a sequence of timezone-aware values and ``dtype="datetime64[ns]"`` to to :class:`Series` or :class:`DataFrame` constructors (:issue:`41555`)
- Enforced deprecation disallowing ``numpy.ma.mrecords.MaskedRecords`` in the :class:`DataFrame` constructor; pass ``"{name: data[name] for name in data.dtype.names}`` instead (:issue:`40363`)
- Enforced deprecation disallowing unit-less "datetime64" dtype in :meth:`Series.astype` and :meth:`DataFrame.astype` (:issue:`47844`)
- Enforced deprecation disallowing using ``.astype`` to convert a ``datetime64[ns]`` :class:`Series`, :class:`DataFrame`, or :class:`DatetimeIndex` to timezone-aware dtype, use ``obj.tz_localize`` or ``ser.dt.tz_localize`` instead (:issue:`39258`)
- Enforced deprecation disallowing using ``.astype`` to convert a timezone-aware :class:`Series`, :class:`DataFrame`, or :class:`DatetimeIndex` to timezone-naive ``datetime64[ns]`` dtype, use ``obj.tz_localize(None)`` or ``obj.tz_convert("UTC").tz_localize(None)`` instead (:issue:`39258`)
- Enforced deprecation disallowing passing non boolean argument to sort in :func:`concat` (:issue:`44629`)
- Removed Date parser functions :func:`~pandas.io.date_converters.parse_date_time`,
  :func:`~pandas.io.date_converters.parse_date_fields`, :func:`~pandas.io.date_converters.parse_all_fields`
  and :func:`~pandas.io.date_converters.generic_parser` (:issue:`24518`)
- Removed argument ``index`` from the :class:`core.arrays.SparseArray` constructor (:issue:`43523`)
- Remove argument ``squeeze`` from :meth:`DataFrame.groupby` and :meth:`Series.groupby` (:issue:`32380`)
- Removed deprecated ``apply``, ``apply_index``, ``__call__``, ``onOffset``, and ``isAnchored`` attributes from :class:`DateOffset` (:issue:`34171`)
- Removed ``keep_tz`` argument in :meth:`DatetimeIndex.to_series` (:issue:`29731`)
- Remove arguments ``names`` and ``dtype`` from :meth:`Index.copy` and ``levels`` and ``codes`` from :meth:`MultiIndex.copy` (:issue:`35853`, :issue:`36685`)
- Remove argument ``inplace`` from :meth:`MultiIndex.set_levels` and :meth:`MultiIndex.set_codes` (:issue:`35626`)
- Removed arguments ``verbose`` and ``encoding`` from :meth:`DataFrame.to_excel` and :meth:`Series.to_excel` (:issue:`47912`)
- Removed argument ``line_terminator`` from :meth:`DataFrame.to_csv` and :meth:`Series.to_csv`, use ``lineterminator`` instead (:issue:`45302`)
- Removed argument ``inplace`` from :meth:`DataFrame.set_axis` and :meth:`Series.set_axis`, use ``obj = obj.set_axis(..., copy=False)`` instead (:issue:`48130`)
- Disallow passing positional arguments to :meth:`MultiIndex.set_levels` and :meth:`MultiIndex.set_codes` (:issue:`41485`)
- Disallow parsing to Timedelta strings with components with units "Y", "y", or "M", as these do not represent unambiguous durations (:issue:`36838`)
- Removed :meth:`MultiIndex.is_lexsorted` and :meth:`MultiIndex.lexsort_depth` (:issue:`38701`)
- Removed argument ``how`` from :meth:`PeriodIndex.astype`, use :meth:`PeriodIndex.to_timestamp` instead (:issue:`37982`)
- Removed argument ``try_cast`` from :meth:`DataFrame.mask`, :meth:`DataFrame.where`, :meth:`Series.mask` and :meth:`Series.where` (:issue:`38836`)
- Removed argument ``tz`` from :meth:`Period.to_timestamp`, use ``obj.to_timestamp(...).tz_localize(tz)`` instead (:issue:`34522`)
- Removed argument ``sort_columns`` in :meth:`DataFrame.plot` and :meth:`Series.plot` (:issue:`47563`)
- Removed argument ``is_copy`` from :meth:`DataFrame.take` and :meth:`Series.take` (:issue:`30615`)
- Removed argument ``kind`` from :meth:`Index.get_slice_bound`, :meth:`Index.slice_indexer` and :meth:`Index.slice_locs` (:issue:`41378`)
- Removed arguments ``prefix``, ``squeeze``, ``error_bad_lines`` and ``warn_bad_lines`` from :func:`read_csv` (:issue:`40413`, :issue:`43427`)
- Removed argument ``datetime_is_numeric`` from :meth:`DataFrame.describe` and :meth:`Series.describe` as datetime data will always be summarized as numeric data (:issue:`34798`)
- Disallow passing list ``key`` to :meth:`Series.xs` and :meth:`DataFrame.xs`, pass a tuple instead (:issue:`41789`)
- Disallow subclass-specific keywords (e.g. "freq", "tz", "names", "closed") in the :class:`Index` constructor (:issue:`38597`)
- Removed argument ``inplace`` from :meth:`Categorical.remove_unused_categories` (:issue:`37918`)
- Disallow passing non-round floats to :class:`Timestamp` with ``unit="M"`` or ``unit="Y"`` (:issue:`47266`)
- Remove keywords ``convert_float`` and ``mangle_dupe_cols`` from :func:`read_excel` (:issue:`41176`)
- Remove keyword ``mangle_dupe_cols`` from :func:`read_csv` and :func:`read_table` (:issue:`48137`)
- Removed ``errors`` keyword from :meth:`DataFrame.where`, :meth:`Series.where`, :meth:`DataFrame.mask` and :meth:`Series.mask` (:issue:`47728`)
- Disallow passing non-keyword arguments to :func:`read_excel` except ``io`` and ``sheet_name`` (:issue:`34418`)
- Disallow passing non-keyword arguments to :meth:`DataFrame.drop` and :meth:`Series.drop` except ``labels`` (:issue:`41486`)
- Disallow passing non-keyword arguments to :meth:`DataFrame.fillna` and :meth:`Series.fillna` except ``value`` (:issue:`41485`)
- Disallow passing non-keyword arguments to :meth:`StringMethods.split` and :meth:`StringMethods.rsplit` except for ``pat`` (:issue:`47448`)
- Disallow passing non-keyword arguments to :meth:`DataFrame.set_index` except ``keys`` (:issue:`41495`)
- Disallow passing non-keyword arguments to :meth:`Resampler.interpolate` except ``method`` (:issue:`41699`)
- Disallow passing non-keyword arguments to :meth:`DataFrame.reset_index` and :meth:`Series.reset_index` except ``level`` (:issue:`41496`)
- Disallow passing non-keyword arguments to :meth:`DataFrame.dropna` and :meth:`Series.dropna` (:issue:`41504`)
- Disallow passing non-keyword arguments to :meth:`ExtensionArray.argsort` (:issue:`46134`)
- Disallow passing non-keyword arguments to :meth:`Categorical.sort_values` (:issue:`47618`)
- Disallow passing non-keyword arguments to :meth:`Index.drop_duplicates` and :meth:`Series.drop_duplicates` (:issue:`41485`)
- Disallow passing non-keyword arguments to :meth:`DataFrame.drop_duplicates` except for ``subset`` (:issue:`41485`)
- Disallow passing non-keyword arguments to :meth:`DataFrame.sort_index` and :meth:`Series.sort_index` (:issue:`41506`)
- Disallow passing non-keyword arguments to :meth:`DataFrame.interpolate` and :meth:`Series.interpolate` except for ``method`` (:issue:`41510`)
- Disallow passing non-keyword arguments to :meth:`DataFrame.any` and :meth:`Series.any` (:issue:`44896`)
- Disallow passing non-keyword arguments to :meth:`Index.set_names` except for ``names`` (:issue:`41551`)
- Disallow passing non-keyword arguments to :meth:`Index.join` except for ``other`` (:issue:`46518`)
- Disallow passing non-keyword arguments to :func:`concat` except for ``objs`` (:issue:`41485`)
- Disallow passing non-keyword arguments to :func:`pivot` except for ``data`` (:issue:`48301`)
- Disallow passing non-keyword arguments to :meth:`DataFrame.pivot` (:issue:`48301`)
- Disallow passing non-keyword arguments to :func:`read_html` except for ``io`` (:issue:`27573`)
- Disallow passing non-keyword arguments to :func:`read_json` except for ``path_or_buf`` (:issue:`27573`)
- Disallow passing non-keyword arguments to :func:`read_sas` except for ``filepath_or_buffer`` (:issue:`47154`)
- Disallow passing non-keyword arguments to :func:`read_stata` except for ``filepath_or_buffer`` (:issue:`48128`)
- Disallow passing non-keyword arguments to :func:`read_csv` except ``filepath_or_buffer`` (:issue:`41485`)
- Disallow passing non-keyword arguments to :func:`read_table` except ``filepath_or_buffer`` (:issue:`41485`)
- Disallow passing non-keyword arguments to :func:`read_fwf` except ``filepath_or_buffer`` (:issue:`44710`)
- Disallow passing non-keyword arguments to :func:`read_xml` except for ``path_or_buffer`` (:issue:`45133`)
- Disallow passing non-keyword arguments to :meth:`Series.mask` and :meth:`DataFrame.mask` except ``cond`` and ``other`` (:issue:`41580`)
- Disallow passing non-keyword arguments to :meth:`DataFrame.to_stata` except for ``path`` (:issue:`48128`)
- Disallow passing non-keyword arguments to :meth:`DataFrame.where` and :meth:`Series.where` except for ``cond`` and ``other`` (:issue:`41523`)
- Disallow passing non-keyword arguments to :meth:`Series.set_axis` and :meth:`DataFrame.set_axis` except for ``labels`` (:issue:`41491`)
- Disallow passing non-keyword arguments to :meth:`Series.rename_axis` and :meth:`DataFrame.rename_axis` except for ``mapper`` (:issue:`47587`)
- Disallow passing non-keyword arguments to :meth:`Series.clip` and :meth:`DataFrame.clip` (:issue:`41511`)
- Disallow passing non-keyword arguments to :meth:`Series.bfill`, :meth:`Series.ffill`, :meth:`DataFrame.bfill` and :meth:`DataFrame.ffill` (:issue:`41508`)
- Disallow passing non-keyword arguments to :meth:`DataFrame.replace`, :meth:`Series.replace` except for ``to_replace`` and ``value`` (:issue:`47587`)
- Disallow passing non-keyword arguments to :meth:`DataFrame.sort_values` except for ``by`` (:issue:`41505`)
- Disallow passing non-keyword arguments to :meth:`Series.sort_values` (:issue:`41505`)
- Disallow :meth:`Index.reindex` with non-unique :class:`Index` objects (:issue:`42568`)
- Disallowed constructing :class:`Categorical` with scalar ``data`` (:issue:`38433`)
- Disallowed constructing :class:`CategoricalIndex` without passing ``data`` (:issue:`38944`)
- Removed :meth:`.Rolling.validate`, :meth:`.Expanding.validate`, and :meth:`.ExponentialMovingWindow.validate` (:issue:`43665`)
- Removed :attr:`Rolling.win_type` returning ``"freq"`` (:issue:`38963`)
- Removed :attr:`Rolling.is_datetimelike` (:issue:`38963`)
- Removed the ``level`` keyword in :class:`DataFrame` and :class:`Series` aggregations; use ``groupby`` instead (:issue:`39983`)
- Removed deprecated :meth:`Timedelta.delta`, :meth:`Timedelta.is_populated`, and :attr:`Timedelta.freq` (:issue:`46430`, :issue:`46476`)
- Removed deprecated :attr:`NaT.freq` (:issue:`45071`)
- Removed deprecated :meth:`Categorical.replace`, use :meth:`Series.replace` instead (:issue:`44929`)
- Removed the ``numeric_only`` keyword from :meth:`Categorical.min` and :meth:`Categorical.max` in favor of ``skipna`` (:issue:`48821`)
- Changed behavior of :meth:`DataFrame.median` and :meth:`DataFrame.mean` with ``numeric_only=None`` to not exclude datetime-like columns THIS NOTE WILL BE IRRELEVANT ONCE ``numeric_only=None`` DEPRECATION IS ENFORCED (:issue:`29941`)
- Removed :func:`is_extension_type` in favor of :func:`is_extension_array_dtype` (:issue:`29457`)
- Removed ``.ExponentialMovingWindow.vol`` (:issue:`39220`)
- Removed :meth:`Index.get_value` and :meth:`Index.set_value` (:issue:`33907`, :issue:`28621`)
- Removed :meth:`Series.slice_shift` and :meth:`DataFrame.slice_shift` (:issue:`37601`)
- Remove :meth:`DataFrameGroupBy.pad` and :meth:`DataFrameGroupBy.backfill` (:issue:`45076`)
- Remove ``numpy`` argument from :func:`read_json` (:issue:`30636`)
- Disallow passing abbreviations for ``orient`` in :meth:`DataFrame.to_dict` (:issue:`32516`)
- Disallow partial slicing on an non-monotonic :class:`DatetimeIndex` with keys which are not in Index. This now raises a ``KeyError`` (:issue:`18531`)
- Removed ``get_offset`` in favor of :func:`to_offset` (:issue:`30340`)
- Removed the ``warn`` keyword in :func:`infer_freq` (:issue:`45947`)
- Removed the ``include_start`` and ``include_end`` arguments in :meth:`DataFrame.between_time` in favor of ``inclusive`` (:issue:`43248`)
- Removed the ``closed`` argument in :meth:`date_range` and :meth:`bdate_range` in favor of ``inclusive`` argument (:issue:`40245`)
- Removed the ``center`` keyword in :meth:`DataFrame.expanding` (:issue:`20647`)
- Removed the ``truediv`` keyword from :func:`eval` (:issue:`29812`)
- Removed the ``method`` and ``tolerance`` arguments in :meth:`Index.get_loc`. Use ``index.get_indexer([label], method=..., tolerance=...)`` instead (:issue:`42269`)
- Removed the ``pandas.datetime`` submodule (:issue:`30489`)
- Removed the ``pandas.np`` submodule (:issue:`30296`)
- Removed ``pandas.util.testing`` in favor of ``pandas.testing`` (:issue:`30745`)
- Removed :meth:`Series.str.__iter__` (:issue:`28277`)
- Removed ``pandas.SparseArray`` in favor of :class:`arrays.SparseArray` (:issue:`30642`)
- Removed ``pandas.SparseSeries`` and ``pandas.SparseDataFrame``, including pickle support. (:issue:`30642`)
- Enforced disallowing passing an integer ``fill_value`` to :meth:`DataFrame.shift` and :meth:`Series.shift`` with datetime64, timedelta64, or period dtypes (:issue:`32591`)
- Enforced disallowing a string column label into ``times`` in :meth:`DataFrame.ewm` (:issue:`43265`)
- Enforced disallowing passing ``True`` and ``False`` into ``inclusive`` in :meth:`Series.between` in favor of ``"both"`` and ``"neither"`` respectively (:issue:`40628`)
- Enforced disallowing using ``usecols`` with out of bounds indices for ``read_csv`` with ``engine="c"`` (:issue:`25623`)
- Enforced disallowing the use of ``**kwargs`` in :class:`.ExcelWriter`; use the keyword argument ``engine_kwargs`` instead (:issue:`40430`)
- Enforced disallowing a tuple of column labels into :meth:`.DataFrameGroupBy.__getitem__` (:issue:`30546`)
- Enforced disallowing missing labels when indexing with a sequence of labels on a level of a :class:`MultiIndex`. This now raises a ``KeyError`` (:issue:`42351`)
- Enforced disallowing setting values with ``.loc`` using a positional slice. Use ``.loc`` with labels or ``.iloc`` with positions instead (:issue:`31840`)
- Enforced disallowing positional indexing with a ``float`` key even if that key is a round number, manually cast to integer instead (:issue:`34193`)
- Enforced disallowing using a :class:`DataFrame` indexer with ``.iloc``, use ``.loc`` instead for automatic alignment (:issue:`39022`)
- Enforced disallowing ``set`` or ``dict`` indexers in ``__getitem__`` and ``__setitem__`` methods (:issue:`42825`)
- Enforced disallowing indexing on a :class:`Index` or positional indexing on a :class:`Series` producing multi-dimensional objects e.g. ``obj[:, None]``, convert to numpy before indexing instead (:issue:`35141`)
- Enforced disallowing ``dict`` or ``set`` objects in ``suffixes`` in :func:`merge` (:issue:`34810`)
- Enforced disallowing :func:`merge` to produce duplicated columns through the ``suffixes`` keyword and already existing columns (:issue:`22818`)
- Enforced disallowing using :func:`merge` or :func:`join` on a different number of levels (:issue:`34862`)
- Enforced disallowing ``value_name`` argument in :func:`DataFrame.melt` to match an element in the :class:`DataFrame` columns (:issue:`35003`)
- Enforced disallowing passing ``showindex`` into ``**kwargs`` in :func:`DataFrame.to_markdown` and :func:`Series.to_markdown` in favor of ``index`` (:issue:`33091`)
- Removed setting Categorical._codes directly (:issue:`41429`)
- Removed setting Categorical.categories directly (:issue:`47834`)
- Removed argument ``inplace`` from :meth:`Categorical.add_categories`, :meth:`Categorical.remove_categories`, :meth:`Categorical.set_categories`, :meth:`Categorical.rename_categories`, :meth:`Categorical.reorder_categories`, :meth:`Categorical.set_ordered`, :meth:`Categorical.as_ordered`, :meth:`Categorical.as_unordered` (:issue:`37981`, :issue:`41118`, :issue:`41133`, :issue:`47834`)
- Enforced :meth:`Rolling.count` with ``min_periods=None`` to default to the size of the window (:issue:`31302`)
- Renamed ``fname`` to ``path`` in :meth:`DataFrame.to_parquet`, :meth:`DataFrame.to_stata` and :meth:`DataFrame.to_feather` (:issue:`30338`)
- Enforced disallowing indexing a :class:`Series` with a single item list with a slice (e.g. ``ser[[slice(0, 2)]]``). Either convert the list to tuple, or pass the slice directly instead (:issue:`31333`)
- Changed behavior indexing on a :class:`DataFrame` with a :class:`DatetimeIndex` index using a string indexer, previously this operated as a slice on rows, now it operates like any other column key; use ``frame.loc[key]`` for the old behavior (:issue:`36179`)
- Enforced the ``display.max_colwidth`` option to not accept negative integers (:issue:`31569`)
- Removed the ``display.column_space`` option in favor of ``df.to_string(col_space=...)`` (:issue:`47280`)
- Removed the deprecated method ``mad`` from pandas classes (:issue:`11787`)
- Removed the deprecated method ``tshift`` from pandas classes (:issue:`11631`)
- Changed behavior of empty data passed into :class:`Series`; the default dtype will be ``object`` instead of ``float64`` (:issue:`29405`)
- Changed the behavior of :meth:`DatetimeIndex.union`, :meth:`DatetimeIndex.intersection`, and :meth:`DatetimeIndex.symmetric_difference` with mismatched timezones to convert to UTC instead of casting to object dtype (:issue:`39328`)
- Changed the behavior of :func:`to_datetime` with argument "now" with ``utc=False`` to match ``Timestamp("now")`` (:issue:`18705`)
- Changed the behavior of indexing on a timezone-aware :class:`DatetimeIndex` with a timezone-naive ``datetime`` object or vice-versa; these now behave like any other non-comparable type by raising ``KeyError`` (:issue:`36148`)
- Changed the behavior of :meth:`Index.reindex`, :meth:`Series.reindex`, and :meth:`DataFrame.reindex` with a ``datetime64`` dtype and a ``datetime.date`` object for ``fill_value``; these are no longer considered equivalent to ``datetime.datetime`` objects so the reindex casts to object dtype (:issue:`39767`)
- Changed behavior of :meth:`SparseArray.astype` when given a dtype that is not explicitly ``SparseDtype``, cast to the exact requested dtype rather than silently using a ``SparseDtype`` instead (:issue:`34457`)
- Changed behavior of :meth:`Index.ravel` to return a view on the original :class:`Index` instead of a ``np.ndarray`` (:issue:`36900`)
- Changed behavior of :meth:`Series.to_frame` and :meth:`Index.to_frame` with explicit ``name=None`` to use ``None`` for the column name instead of the index's name or default ``0`` (:issue:`45523`)
- Changed behavior of :func:`concat` with one array of ``bool``-dtype and another of integer dtype, this now returns ``object`` dtype instead of integer dtype; explicitly cast the bool object to integer before concatenating to get the old behavior (:issue:`45101`)
- Changed behavior of :class:`DataFrame` constructor given floating-point ``data`` and an integer ``dtype``, when the data cannot be cast losslessly, the floating point dtype is retained, matching :class:`Series` behavior (:issue:`41170`)
- Changed behavior of :class:`Index` constructor when given a ``np.ndarray`` with object-dtype containing numeric entries; this now retains object dtype rather than inferring a numeric dtype, consistent with :class:`Series` behavior (:issue:`42870`)
- Changed behavior of :meth:`Index.__and__`, :meth:`Index.__or__` and :meth:`Index.__xor__` to behave as logical operations (matching :class:`Series` behavior) instead of aliases for set operations (:issue:`37374`)
- Changed behavior of :class:`DataFrame` constructor when passed a list whose first element is a :class:`Categorical`, this now treats the elements as rows casting to ``object`` dtype, consistent with behavior for other types (:issue:`38845`)
- Changed behavior of :class:`DataFrame` constructor when passed a ``dtype`` (other than int) that the data cannot be cast to; it now raises instead of silently ignoring the dtype (:issue:`41733`)
- Changed the behavior of :class:`Series` constructor, it will no longer infer a datetime64 or timedelta64 dtype from string entries (:issue:`41731`)
- Changed behavior of :class:`Timestamp` constructor with a ``np.datetime64`` object and a ``tz`` passed to interpret the input as a wall-time as opposed to a UTC time (:issue:`42288`)
- Changed behavior of :meth:`Timestamp.utcfromtimestamp` to return a timezone-aware object satisfying ``Timestamp.utcfromtimestamp(val).timestamp() == val`` (:issue:`45083`)
- Changed behavior of :class:`Index` constructor when passed a ``SparseArray`` or ``SparseDtype`` to retain that dtype instead of casting to ``numpy.ndarray`` (:issue:`43930`)
- Changed behavior of setitem-like operations (``__setitem__``, ``fillna``, ``where``, ``mask``, ``replace``, ``insert``, fill_value for ``shift``) on an object with :class:`DatetimeTZDtype` when using a value with a non-matching timezone, the value will be cast to the object's timezone instead of casting both to object-dtype (:issue:`44243`)
- Changed behavior of :class:`Index`, :class:`Series`, :class:`DataFrame` constructors with floating-dtype data and a :class:`DatetimeTZDtype`, the data are now interpreted as UTC-times instead of wall-times, consistent with how integer-dtype data are treated (:issue:`45573`)
- Changed behavior of :class:`Series` and :class:`DataFrame` constructors with integer dtype and floating-point data containing ``NaN``, this now raises ``IntCastingNaNError`` (:issue:`40110`)
- Changed behavior of :class:`Series` and :class:`DataFrame` constructors with an integer ``dtype`` and values that are too large to losslessly cast to this dtype, this now raises ``ValueError`` (:issue:`41734`)
- Changed behavior of :class:`Series` and :class:`DataFrame` constructors with an integer ``dtype`` and values having either ``datetime64`` or ``timedelta64`` dtypes, this now raises ``TypeError``, use ``values.view("int64")`` instead (:issue:`41770`)
- Removed the deprecated ``base`` and ``loffset`` arguments from :meth:`pandas.DataFrame.resample`, :meth:`pandas.Series.resample` and :class:`pandas.Grouper`. Use ``offset`` or ``origin`` instead (:issue:`31809`)
- Changed behavior of :meth:`Series.fillna` and :meth:`DataFrame.fillna` with ``timedelta64[ns]`` dtype and an incompatible ``fill_value``; this now casts to ``object`` dtype instead of raising, consistent with the behavior with other dtypes (:issue:`45746`)
- Change the default argument of ``regex`` for :meth:`Series.str.replace` from ``True`` to ``False``. Additionally, a single character ``pat`` with ``regex=True`` is now treated as a regular expression instead of a string literal. (:issue:`36695`, :issue:`24804`)
- Changed behavior of :meth:`DataFrame.any` and :meth:`DataFrame.all` with ``bool_only=True``; object-dtype columns with all-bool values will no longer be included, manually cast to ``bool`` dtype first (:issue:`46188`)
- Changed behavior of comparison of a :class:`Timestamp` with a ``datetime.date`` object; these now compare as un-equal and raise on inequality comparisons, matching the ``datetime.datetime`` behavior (:issue:`36131`)
- Changed behavior of comparison of ``NaT`` with a ``datetime.date`` object; these now raise on inequality comparisons (:issue:`39196`)
- Enforced deprecation of silently dropping columns that raised a ``TypeError`` in :class:`Series.transform` and :class:`DataFrame.transform` when used with a list or dictionary (:issue:`43740`)
- Changed behavior of :meth:`DataFrame.apply` with list-like so that any partial failure will raise an error (:issue:`43740`)
- Changed behavior of :meth:`Series.__setitem__` with an integer key and a :class:`Float64Index` when the key is not present in the index; previously we treated the key as positional (behaving like ``series.iloc[key] = val``), now we treat it is a label (behaving like ``series.loc[key] = val``), consistent with :meth:`Series.__getitem__`` behavior (:issue:`33469`)
- Removed ``na_sentinel`` argument from :func:`factorize`, :meth:`.Index.factorize`, and :meth:`.ExtensionArray.factorize` (:issue:`47157`)
- Changed behavior of :meth:`Series.diff` and :meth:`DataFrame.diff` with :class:`ExtensionDtype` dtypes whose arrays do not implement ``diff``, these now raise ``TypeError`` rather than casting to numpy (:issue:`31025`)
- Enforced deprecation of calling numpy "ufunc"s on :class:`DataFrame` with ``method="outer"``; this now raises ``NotImplementedError`` (:issue:`36955`)
- Enforced deprecation disallowing passing ``numeric_only=True`` to :class:`Series` reductions (``rank``, ``any``, ``all``, ...) with non-numeric dtype (:issue:`47500`)
- Changed behavior of :meth:`DataFrameGroupBy.apply` and :meth:`SeriesGroupBy.apply` so that ``group_keys`` is respected even if a transformer is detected (:issue:`34998`)
- Comparisons between a :class:`DataFrame` and a :class:`Series` where the frame's columns do not match the series's index raise ``ValueError`` instead of automatically aligning, do ``left, right = left.align(right, axis=1, copy=False)`` before comparing (:issue:`36795`)
- Enforced deprecation ``numeric_only=None`` (the default) in DataFrame reductions that would silently drop columns that raised; ``numeric_only`` now defaults to ``False`` (:issue:`41480`)
- Changed default of ``numeric_only`` to ``False`` in all DataFrame methods with that argument (:issue:`46096`, :issue:`46906`)
- Changed default of ``numeric_only`` to ``False`` in :meth:`Series.rank` (:issue:`47561`)
- Enforced deprecation of silently dropping nuisance columns in groupby and resample operations when ``numeric_only=False`` (:issue:`41475`)
- Changed default of ``numeric_only`` in various :class:`.DataFrameGroupBy` methods; all methods now default to ``numeric_only=False`` (:issue:`46072`)
- Changed default of ``numeric_only`` to ``False`` in :class:`.Resampler` methods (:issue:`47177`)
- Using the method :meth:`DataFrameGroupBy.transform` with a callable that returns DataFrames will align to the input's index (:issue:`47244`)
- When providing a list of columns of length one to :meth:`DataFrame.groupby`, the keys that are returned by iterating over the resulting :class:`DataFrameGroupBy` object will now be tuples of length one (:issue:`47761`)
- Removed deprecated methods :meth:`ExcelWriter.write_cells`, :meth:`ExcelWriter.save`, :meth:`ExcelWriter.cur_sheet`, :meth:`ExcelWriter.handles`, :meth:`ExcelWriter.path` (:issue:`45795`)
- The :class:`ExcelWriter` attribute ``book`` can no longer be set; it is still available to be accessed and mutated (:issue:`48943`)
-

.. ---------------------------------------------------------------------------
.. _whatsnew_200.performance:

Performance improvements
~~~~~~~~~~~~~~~~~~~~~~~~
- Performance improvement in :meth:`.DataFrameGroupBy.median` and :meth:`.SeriesGroupBy.median` and :meth:`.GroupBy.cumprod` for nullable dtypes (:issue:`37493`)
- Performance improvement in :meth:`MultiIndex.argsort` and :meth:`MultiIndex.sort_values` (:issue:`48406`)
- Performance improvement in :meth:`MultiIndex.size` (:issue:`48723`)
- Performance improvement in :meth:`MultiIndex.union` without missing values and without duplicates (:issue:`48505`, :issue:`48752`)
- Performance improvement in :meth:`MultiIndex.difference` (:issue:`48606`)
- Performance improvement in :class:`MultiIndex` set operations with sort=None (:issue:`49010`)
- Performance improvement in :meth:`.DataFrameGroupBy.mean`, :meth:`.SeriesGroupBy.mean`, :meth:`.DataFrameGroupBy.var`, and :meth:`.SeriesGroupBy.var` for extension array dtypes (:issue:`37493`)
- Performance improvement in :meth:`MultiIndex.isin` when ``level=None`` (:issue:`48622`, :issue:`49577`)
- Performance improvement in :meth:`MultiIndex.putmask` (:issue:`49830`)
- Performance improvement in :meth:`Index.union` and :meth:`MultiIndex.union` when index contains duplicates (:issue:`48900`)
- Performance improvement in :meth:`Series.fillna` for extension array dtypes (:issue:`49722`, :issue:`50078`)
- Performance improvement for :meth:`Series.value_counts` with nullable dtype (:issue:`48338`)
- Performance improvement for :class:`Series` constructor passing integer numpy array with nullable dtype (:issue:`48338`)
- Performance improvement for :class:`DatetimeIndex` constructor passing a list (:issue:`48609`)
- Performance improvement in :func:`merge` and :meth:`DataFrame.join` when joining on a sorted :class:`MultiIndex` (:issue:`48504`)
- Performance improvement in :func:`to_datetime` when parsing strings with timezone offsets (:issue:`50107`)
- Performance improvement in :meth:`DataFrame.loc` and :meth:`Series.loc` for tuple-based indexing of a :class:`MultiIndex` (:issue:`48384`)
- Performance improvement for :meth:`MultiIndex.unique` (:issue:`48335`)
- Performance improvement for :func:`concat` with extension array backed indexes (:issue:`49128`, :issue:`49178`)
- Reduce memory usage of :meth:`DataFrame.to_pickle`/:meth:`Series.to_pickle` when using BZ2 or LZMA (:issue:`49068`)
- Performance improvement for :class:`~arrays.StringArray` constructor passing a numpy array with type ``np.str_`` (:issue:`49109`)
- Performance improvement in :meth:`~arrays.ArrowExtensionArray.factorize` (:issue:`49177`)
- Performance improvement in :meth:`DataFrame.join` when joining on a subset of a :class:`MultiIndex` (:issue:`48611`)
- Performance improvement for :meth:`MultiIndex.intersection` (:issue:`48604`)
- Performance improvement in ``var`` for nullable dtypes (:issue:`48379`).
- Performance improvement when iterating over pyarrow and nullable dtypes (:issue:`49825`, :issue:`49851`)
- Performance improvements to :func:`read_sas` (:issue:`47403`, :issue:`47405`, :issue:`47656`, :issue:`48502`)
- Memory improvement in :meth:`RangeIndex.sort_values` (:issue:`48801`)
- Performance improvement in :class:`DataFrameGroupBy` and :class:`SeriesGroupBy` when ``by`` is a categorical type and ``sort=False`` (:issue:`48976`)
- Performance improvement in :class:`DataFrameGroupBy` and :class:`SeriesGroupBy` when ``by`` is a categorical type and ``observed=False`` (:issue:`49596`)
- Performance improvement in :func:`read_stata` with parameter ``index_col`` set to ``None`` (the default). Now the index will be a :class:`RangeIndex` instead of :class:`Int64Index` (:issue:`49745`)
- Performance improvement in :func:`merge` when not merging on the index - the new index will now be :class:`RangeIndex` instead of :class:`Int64Index` (:issue:`49478`)
- Performance improvement in :meth:`DataFrame.to_dict` and :meth:`Series.to_dict` when using any non-object dtypes (:issue:`46470`)
- Performance improvement in :func:`read_html` when there are multiple tables (:issue:`49929`)

.. ---------------------------------------------------------------------------
.. _whatsnew_200.bug_fixes:

Bug fixes
~~~~~~~~~

Categorical
^^^^^^^^^^^
- Bug in :meth:`Categorical.set_categories` losing dtype information (:issue:`48812`)
- Bug in :meth:`DataFrame.groupby` and :meth:`Series.groupby` would reorder categories when used as a grouper (:issue:`48749`)
- Bug in :class:`Categorical` constructor when constructing from a :class:`Categorical` object and ``dtype="category"`` losing ordered-ness (:issue:`49309`)
-

Datetimelike
^^^^^^^^^^^^
- Bug in :func:`pandas.infer_freq`, raising ``TypeError`` when inferred on :class:`RangeIndex` (:issue:`47084`)
- Bug in :func:`to_datetime` was raising on invalid offsets with ``errors='coerce'`` and ``infer_datetime_format=True`` (:issue:`48633`)
- Bug in :class:`DatetimeIndex` constructor failing to raise when ``tz=None`` is explicitly specified in conjunction with timezone-aware ``dtype`` or data (:issue:`48659`)
- Bug in subtracting a ``datetime`` scalar from :class:`DatetimeIndex` failing to retain the original ``freq`` attribute (:issue:`48818`)
- Bug in ``pandas.tseries.holiday.Holiday`` where a half-open date interval causes inconsistent return types from :meth:`USFederalHolidayCalendar.holidays` (:issue:`49075`)
- Bug in rendering :class:`DatetimeIndex` and :class:`Series` and :class:`DataFrame` with timezone-aware dtypes with ``dateutil`` or ``zoneinfo`` timezones near daylight-savings transitions (:issue:`49684`)
- Bug in :func:`to_datetime` was raising ``ValueError`` when parsing :class:`Timestamp`, ``datetime.datetime``, ``datetime.date``, or ``np.datetime64`` objects when non-ISO8601 ``format`` was passed (:issue:`49298`, :issue:`50036`)
-

Timedelta
^^^^^^^^^
- Bug in :func:`to_timedelta` raising error when input has nullable dtype ``Float64`` (:issue:`48796`)
- Bug in :class:`Timedelta` constructor incorrectly raising instead of returning ``NaT`` when given a ``np.timedelta64("nat")`` (:issue:`48898`)
- Bug in :class:`Timedelta` constructor failing to raise when passed both a :class:`Timedelta` object and keywords (e.g. days, seconds) (:issue:`48898`)
-

Timezones
^^^^^^^^^
- Bug in :meth:`Series.astype` and :meth:`DataFrame.astype` with object-dtype containing multiple timezone-aware ``datetime`` objects with heterogeneous timezones to a :class:`DatetimeTZDtype` incorrectly raising (:issue:`32581`)
- Bug in :func:`to_datetime` was failing to parse date strings with timezone name when ``format`` was specified with ``%Z`` (:issue:`49748`)
- Better error message when passing invalid values to ``ambiguous`` parameter in :meth:`Timestamp.tz_localize` (:issue:`49565`)

Numeric
^^^^^^^
- Bug in :meth:`DataFrame.add` cannot apply ufunc when inputs contain mixed DataFrame type and Series type (:issue:`39853`)
- Bug in DataFrame reduction methods (e.g. :meth:`DataFrame.sum`) with object dtype, ``axis=1`` and ``numeric_only=False`` would not be coerced to float (:issue:`49551`)
- Bug in :meth:`DataFrame.sem` and :meth:`Series.sem` where an erroneous ``TypeError`` would always raise when using data backed by an :class:`ArrowDtype` (:issue:`49759`)

Conversion
^^^^^^^^^^
- Bug in constructing :class:`Series` with ``int64`` dtype from a string list raising instead of casting (:issue:`44923`)
- Bug in :meth:`DataFrame.eval` incorrectly raising an ``AttributeError`` when there are negative values in function call (:issue:`46471`)
- Bug in :meth:`Series.convert_dtypes` not converting dtype to nullable dtype when :class:`Series` contains ``NA`` and has dtype ``object`` (:issue:`48791`)
- Bug where any :class:`ExtensionDtype` subclass with ``kind="M"`` would be interpreted as a timezone type (:issue:`34986`)
- Bug in :class:`.arrays.ArrowExtensionArray` that would raise ``NotImplementedError`` when passed a sequence of strings or binary (:issue:`49172`)
- Bug in :func:`to_datetime` was not respecting ``exact`` argument when ``format`` was an ISO8601 format (:issue:`12649`)
- Bug in :meth:`TimedeltaArray.astype` raising ``TypeError`` when converting to a pyarrow duration type (:issue:`49795`)
-

Strings
^^^^^^^
- Bug in :func:`pandas.api.dtypes.is_string_dtype` that would not return ``True`` for :class:`StringDtype` (:issue:`15585`)
-

Interval
^^^^^^^^
- Bug in :meth:`IntervalIndex.is_overlapping` incorrect output if interval has duplicate left boundaries (:issue:`49581`)
- Bug in :meth:`Series.infer_objects` failing to infer :class:`IntervalDtype` for an object series of :class:`Interval` objects (:issue:`50090`)
-

Indexing
^^^^^^^^
- Bug in :meth:`DataFrame.reindex` filling with wrong values when indexing columns and index for ``uint`` dtypes (:issue:`48184`)
- Bug in :meth:`DataFrame.loc` coercing dtypes when setting values with a list indexer (:issue:`49159`)
- Bug in :meth:`DataFrame.loc` raising ``ValueError`` with ``bool`` indexer and :class:`MultiIndex` (:issue:`47687`)
- Bug in :meth:`DataFrame.__setitem__` raising ``ValueError`` when right hand side is :class:`DataFrame` with :class:`MultiIndex` columns (:issue:`49121`)
- Bug in :meth:`DataFrame.reindex` casting dtype to ``object`` when :class:`DataFrame` has single extension array column when re-indexing ``columns`` and ``index`` (:issue:`48190`)
- Bug in :meth:`DataFrame.iloc` raising ``IndexError`` when indexer is a :class:`Series` with numeric extension array dtype (:issue:`49521`)
- Bug in :func:`~DataFrame.describe` when formatting percentiles in the resulting index showed more decimals than needed (:issue:`46362`)
- Bug in :meth:`DataFrame.compare` does not recognize differences when comparing ``NA`` with value in nullable dtypes (:issue:`48939`)
-

Missing
^^^^^^^
- Bug in :meth:`Index.equals` raising ``TypeError`` when :class:`Index` consists of tuples that contain ``NA`` (:issue:`48446`)
- Bug in :meth:`Series.map` caused incorrect result when data has NaNs and defaultdict mapping was used (:issue:`48813`)
- Bug in :class:`NA` raising a ``TypeError`` instead of return :class:`NA` when performing a binary operation with a ``bytes`` object (:issue:`49108`)
- Bug in :meth:`DataFrame.update` with ``overwrite=False`` raising ``TypeError`` when ``self`` has column with ``NaT`` values and column not present in ``other`` (:issue:`16713`)

MultiIndex
^^^^^^^^^^
- Bug in :meth:`MultiIndex.get_indexer` not matching ``NaN`` values (:issue:`29252`, :issue:`37222`, :issue:`38623`, :issue:`42883`, :issue:`43222`, :issue:`46173`, :issue:`48905`)
- Bug in :meth:`MultiIndex.argsort` raising ``TypeError`` when index contains :attr:`NA` (:issue:`48495`)
- Bug in :meth:`MultiIndex.difference` losing extension array dtype (:issue:`48606`)
- Bug in :class:`MultiIndex.set_levels` raising ``IndexError`` when setting empty level (:issue:`48636`)
- Bug in :meth:`MultiIndex.unique` losing extension array dtype (:issue:`48335`)
- Bug in :meth:`MultiIndex.intersection` losing extension array (:issue:`48604`)
- Bug in :meth:`MultiIndex.union` losing extension array (:issue:`48498`, :issue:`48505`, :issue:`48900`)
- Bug in :meth:`MultiIndex.union` not sorting when sort=None and index contains missing values (:issue:`49010`)
- Bug in :meth:`MultiIndex.append` not checking names for equality (:issue:`48288`)
- Bug in :meth:`MultiIndex.symmetric_difference` losing extension array (:issue:`48607`)
- Bug in :meth:`MultiIndex.join` losing dtypes when :class:`MultiIndex` has duplicates (:issue:`49830`)
- Bug in :meth:`MultiIndex.putmask` losing extension array (:issue:`49830`)
- Bug in :meth:`MultiIndex.value_counts` returning a :class:`Series` indexed by flat index of tuples instead of a :class:`MultiIndex` (:issue:`49558`)
-

I/O
^^^
- Bug in :func:`read_sas` caused fragmentation of :class:`DataFrame` and raised :class:`.errors.PerformanceWarning` (:issue:`48595`)
- Improved error message in :func:`read_excel` by including the offending sheet name when an exception is raised while reading a file (:issue:`48706`)
- Bug when a pickling a subset PyArrow-backed data that would serialize the entire data instead of the subset (:issue:`42600`)
- Bug in :func:`read_csv` for a single-line csv with fewer columns than ``names`` raised :class:`.errors.ParserError` with ``engine="c"`` (:issue:`47566`)
- Bug in displaying ``string`` dtypes not showing storage option (:issue:`50099`)
- Bug in :func:`DataFrame.to_string` with ``header=False`` that printed the index name on the same line as the first row of the data (:issue:`49230`)
- Fixed memory leak which stemmed from the initialization of the internal JSON module (:issue:`49222`)
- Fixed issue where :func:`json_normalize` would incorrectly remove leading characters from column names that matched the ``sep`` argument (:issue:`49861`)
-

Period
^^^^^^
- Bug in :meth:`Period.strftime` and :meth:`PeriodIndex.strftime`, raising ``UnicodeDecodeError`` when a locale-specific directive was passed (:issue:`46319`)
-

Plotting
^^^^^^^^
- ``ax.set_xlim`` was sometimes raising ``UserWarning`` which users couldn't address due to ``set_xlim`` not accepting parsing arguments - the converter now uses :func:`Timestamp` instead (:issue:`49148`)
-

Groupby/resample/rolling
^^^^^^^^^^^^^^^^^^^^^^^^
- Bug in :class:`.ExponentialMovingWindow` with ``online`` not raising a ``NotImplementedError`` for unsupported operations (:issue:`48834`)
- Bug in :meth:`DataFrameGroupBy.sample` raises ``ValueError`` when the object is empty (:issue:`48459`)
- Bug in :meth:`Series.groupby` raises ``ValueError`` when an entry of the index is equal to the name of the index (:issue:`48567`)
- Bug in :meth:`DataFrameGroupBy.resample` produces inconsistent results when passing empty DataFrame (:issue:`47705`)
- Bug in :class:`.DataFrameGroupBy` and :class:`.SeriesGroupBy` would not include unobserved categories in result when grouping by categorical indexes (:issue:`49354`)
- Bug in :class:`.DataFrameGroupBy` and :class:`.SeriesGroupBy` would change result order depending on the input index when grouping by categoricals (:issue:`49223`)
- Bug in :class:`.DataFrameGroupBy` and :class:`.SeriesGroupBy` when grouping on categorical data would sort result values even when used with ``sort=False`` (:issue:`42482`)
- Bug in :meth:`.DataFrameGroupBy.apply` and :class:`SeriesGroupBy.apply` with ``as_index=False`` would not attempt the computation without using the grouping keys when using them failed with a ``TypeError`` (:issue:`49256`)
- Bug in :meth:`.DataFrameGroupBy.describe` would describe the group keys (:issue:`49256`)
- Bug in :meth:`.SeriesGroupBy.describe` with ``as_index=False`` would have the incorrect shape (:issue:`49256`)
- Bug in :class:`.DataFrameGroupBy` and :class:`.SeriesGroupBy` with ``dropna=False`` would drop NA values when the grouper was categorical (:issue:`36327`)
- Bug in :meth:`.SeriesGroupBy.nunique` would incorrectly raise when the grouper was an empty categorical and ``observed=True`` (:issue:`21334`)

Reshaping
^^^^^^^^^
- Bug in :meth:`DataFrame.pivot_table` raising ``TypeError`` for nullable dtype and ``margins=True`` (:issue:`48681`)
- Bug in :meth:`DataFrame.unstack` and :meth:`Series.unstack` unstacking wrong level of :class:`MultiIndex` when :class:`MultiIndex` has mixed names (:issue:`48763`)
- Bug in :meth:`DataFrame.pivot` not respecting ``None`` as column name (:issue:`48293`)
- Bug in :func:`join` when ``left_on`` or ``right_on`` is or includes a :class:`CategoricalIndex` incorrectly raising ``AttributeError`` (:issue:`48464`)
- Bug in :meth:`DataFrame.pivot_table` raising ``ValueError`` with parameter ``margins=True`` when result is an empty :class:`DataFrame` (:issue:`49240`)
- Clarified error message in :func:`merge` when passing invalid ``validate`` option (:issue:`49417`)
- Bug in :meth:`DataFrame.explode` raising ``ValueError`` on multiple columns with ``NaN`` values or empty lists (:issue:`46084`)
- Bug in :meth:`DataFrame.transpose` with ``IntervalDtype`` column with ``timedelta64[ns]`` endpoints (:issue:`44917`)
-

Sparse
^^^^^^
- Bug in :meth:`Series.astype` when converting a ``SparseDtype`` with ``datetime64[ns]`` subtype to ``int64`` dtype raising, inconsistent with the non-sparse behavior (:issue:`49631`,:issue:`50087`)
- Bug in :meth:`Series.astype` when converting a from ``datetime64[ns]`` to ``Sparse[datetime64[ns]]`` incorrectly raising (:issue:`50082`)
-

ExtensionArray
^^^^^^^^^^^^^^
- Bug in :meth:`Series.mean` overflowing unnecessarily with nullable integers (:issue:`48378`)
- Bug in :meth:`Series.tolist` for nullable dtypes returning numpy scalars instead of python scalars (:issue:`49890`)
- Bug when concatenating an empty DataFrame with an ExtensionDtype to another DataFrame with the same ExtensionDtype, the resulting dtype turned into object (:issue:`48510`)
-

Styler
^^^^^^
-
-

Metadata
^^^^^^^^
- Fixed metadata propagation in :meth:`DataFrame.corr` and :meth:`DataFrame.cov` (:issue:`28283`)
-

Other
^^^^^

.. ***DO NOT USE THIS SECTION***

-
-

.. ---------------------------------------------------------------------------
.. _whatsnew_200.contributors:

Contributors
~~~~~~~~~~~~<|MERGE_RESOLUTION|>--- conflicted
+++ resolved
@@ -485,11 +485,9 @@
 
 Deprecations
 ~~~~~~~~~~~~
-<<<<<<< HEAD
+- Deprecated argument ``infer_datetime_format`` in :func:`to_datetime` and :func:`read_csv`, as a strict version of it is now the default (:issue:`48621`)
+
 - :meth:`Index.is_floating` has been deprecated. Use :func:`pandas.api.types.is_float_dtype` instead (:issue:`50042`)
-=======
-- Deprecated argument ``infer_datetime_format`` in :func:`to_datetime` and :func:`read_csv`, as a strict version of it is now the default (:issue:`48621`)
->>>>>>> 749d59db
 
 .. ---------------------------------------------------------------------------
 
