.. _whatsnew_200:

What's new in 2.0.0 (??)
------------------------

These are the changes in pandas 2.0.0. See :ref:`release` for a full changelog
including other versions of pandas.

{{ header }}

.. ---------------------------------------------------------------------------
.. _whatsnew_200.enhancements:

Enhancements
~~~~~~~~~~~~

.. _whatsnew_200.enhancements.optional_dependency_management:

Optional dependencies version management
^^^^^^^^^^^^^^^^^^^^^^^^^^^^^^^^^^^^^^^^
Optional pandas dependencies can be managed as extras in a requirements/setup file, for example:

.. code-block:: python

  pandas[performance, aws]>=2.0.0

Available optional dependencies (listed in order of appearance at `install guide <https://pandas.pydata.org/docs/getting_started/install>`_) are
``[all, performance, computation, timezone, fss, aws, gcp, excel, parquet, feather, hdf5, spss, postgresql, mysql,
sql-other, html, xml, plot, output_formatting, clipboard, compression, test]`` (:issue:`39164`).

.. _whatsnew_200.enhancements.enhancement2:

enhancement2
^^^^^^^^^^^^

.. _whatsnew_200.enhancements.other:

Other enhancements
^^^^^^^^^^^^^^^^^^
- :func:`read_sas` now supports using ``encoding='infer'`` to correctly read and use the encoding specified by the sas file. (:issue:`48048`)
- :meth:`.DataFrameGroupBy.quantile` and :meth:`.SeriesGroupBy.quantile` now preserve nullable dtypes instead of casting to numpy dtypes (:issue:`37493`)
- :meth:`Series.add_suffix`, :meth:`DataFrame.add_suffix`, :meth:`Series.add_prefix` and :meth:`DataFrame.add_prefix` support an ``axis`` argument. If ``axis`` is set, the default behaviour of which axis to consider can be overwritten (:issue:`47819`)
- :func:`assert_frame_equal` now shows the first element where the DataFrames differ, analogously to ``pytest``'s output (:issue:`47910`)
- Added new argument ``use_nullable_dtypes`` to :func:`read_csv` to enable automatic conversion to nullable dtypes (:issue:`36712`)
- Added new global configuration, ``io.nullable_backend`` to allow ``use_nullable_dtypes=True`` to return pyarrow-backed dtypes when set to ``"pyarrow"`` in :func:`read_parquet` (:issue:`48957`)
- Added ``index`` parameter to :meth:`DataFrame.to_dict` (:issue:`46398`)
- Added metadata propagation for binary operators on :class:`DataFrame` (:issue:`28283`)
- :class:`.CategoricalConversionWarning`, :class:`.InvalidComparison`, :class:`.InvalidVersion`, :class:`.LossySetitemError`, and :class:`.NoBufferPresent` are now exposed in ``pandas.errors`` (:issue:`27656`)
- Fix ``test`` optional_extra by adding missing test package ``pytest-asyncio`` (:issue:`48361`)
- :func:`DataFrame.astype` exception message thrown improved to include column name when type conversion is not possible. (:issue:`47571`)
- :meth:`DataFrame.to_json` now supports a ``mode`` keyword with supported inputs 'w' and 'a'. Defaulting to 'w', 'a' can be used when lines=True and orient='records' to append record oriented json lines to an existing json file. (:issue:`35849`)

.. ---------------------------------------------------------------------------
.. _whatsnew_200.notable_bug_fixes:

Notable bug fixes
~~~~~~~~~~~~~~~~~

These are bug fixes that might have notable behavior changes.

.. _whatsnew_200.notable_bug_fixes.notable_bug_fix1:

:meth:`.GroupBy.cumsum` and :meth:`.GroupBy.cumprod` overflow instead of lossy casting to float
^^^^^^^^^^^^^^^^^^^^^^^^^^^^^^^^^^^^^^^^^^^^^^^^^^^^^^^^^^^^^^^^^^^^^^^^^^^^^^^^^^^^^^^^^^^^^^^

In previous versions we cast to float when applying ``cumsum`` and ``cumprod`` which
lead to incorrect results even if the result could be hold by ``int64`` dtype.
Additionally, the aggregation overflows consistent with numpy and the regular
:meth:`DataFrame.cumprod` and :meth:`DataFrame.cumsum` methods when the limit of
``int64`` is reached (:issue:`37493`).

*Old Behavior*

.. code-block:: ipython

    In [1]: df = pd.DataFrame({"key": ["b"] * 7, "value": 625})
    In [2]: df.groupby("key")["value"].cumprod()[5]
    Out[2]: 5.960464477539062e+16

We return incorrect results with the 6th value.

*New Behavior*

.. ipython:: python

    df = pd.DataFrame({"key": ["b"] * 7, "value": 625})
    df.groupby("key")["value"].cumprod()

We overflow with the 7th value, but the 6th value is still correct.

.. _whatsnew_200.notable_bug_fixes.notable_bug_fix2:

notable_bug_fix2
^^^^^^^^^^^^^^^^

.. ---------------------------------------------------------------------------
.. _whatsnew_200.api_breaking:

Backwards incompatible API changes
~~~~~~~~~~~~~~~~~~~~~~~~~~~~~~~~~~

.. _whatsnew_200.api_breaking.deps:

Increased minimum versions for dependencies
^^^^^^^^^^^^^^^^^^^^^^^^^^^^^^^^^^^^^^^^^^^
Some minimum supported versions of dependencies were updated.
If installed, we now require:

+-----------------+-----------------+----------+---------+
| Package         | Minimum Version | Required | Changed |
+=================+=================+==========+=========+
| mypy (dev)      | 0.981           |          |    X    |
+-----------------+-----------------+----------+---------+
| python-dateutil | 2.8.2           |    X     |    X    |
+-----------------+-----------------+----------+---------+

For `optional libraries <https://pandas.pydata.org/docs/getting_started/install.html>`_ the general recommendation is to use the latest version.
The following table lists the lowest version per library that is currently being tested throughout the development of pandas.
Optional libraries below the lowest tested version may still work, but are not considered supported.

+-----------------+-----------------+---------+
| Package         | Minimum Version | Changed |
+=================+=================+=========+
| pyarrow         | 6.0.0           |    X    |
+-----------------+-----------------+---------+

See :ref:`install.dependencies` and :ref:`install.optional_dependencies` for more.

.. _whatsnew_200.api_breaking.other:

Other API changes
^^^^^^^^^^^^^^^^^
- Passing ``nanoseconds`` greater than 999 or less than 0 in :class:`Timestamp` now raises a ``ValueError`` (:issue:`48538`, :issue:`48255`)
- :func:`read_csv`: specifying an incorrect number of columns with ``index_col`` of now raises ``ParserError`` instead of ``IndexError`` when using the c parser.
- Default value of ``dtype`` in :func:`get_dummies` is changed to ``bool`` from ``uint8`` (:issue:`45848`)
- :meth:`DataFrame.astype`, :meth:`Series.astype`, and :meth:`DatetimeIndex.astype` casting datetime64 data to any of "datetime64[s]", "datetime64[ms]", "datetime64[us]" will return an object with the given resolution instead of coercing back to "datetime64[ns]" (:issue:`48928`)
- :meth:`DataFrame.astype`, :meth:`Series.astype`, and :meth:`DatetimeIndex.astype` casting timedelta64 data to any of "timedelta64[s]", "timedelta64[ms]", "timedelta64[us]" will return an object with the given resolution instead of coercing to "float64" dtype (:issue:`48963`)
- Passing data with dtype of "timedelta64[s]", "timedelta64[ms]", or "timedelta64[us]" to :class:`TimedeltaIndex`, :class:`Series`, or :class:`DataFrame` constructors will now retain that dtype instead of casting to "timedelta64[ns]"; timedelta64 data with lower resolution will be cast to the lowest supported resolution "timedelta64[s]" (:issue:`49014`)
- Passing ``dtype`` of "timedelta64[s]", "timedelta64[ms]", or "timedelta64[us]" to :class:`TimedeltaIndex`, :class:`Series`, or :class:`DataFrame` constructors will now retain that dtype instead of casting to "timedelta64[ns]"; passing a dtype with lower resolution for :class:`Series` or :class:`DataFrame` will be cast to the lowest supported resolution "timedelta64[s]" (:issue:`49014`)
- Passing a ``np.datetime64`` object with non-nanosecond resolution to :class:`Timestamp` will retain the input resolution if it is "s", "ms", or "ns"; otherwise it will be cast to the closest supported resolution (:issue:`49008`)
- The ``other`` argument in :meth:`DataFrame.mask` and :meth:`Series.mask` now defaults to ``no_default`` instead of ``np.nan`` consistent with :meth:`DataFrame.where` and :meth:`Series.where`. Entries will be filled with the corresponding NULL value (``np.nan`` for numpy dtypes, ``pd.NA`` for extension dtypes). (:issue:`49111`)
- When creating a :class:`Series` with a object-dtype :class:`Index` of datetime objects, pandas no longer silently converts the index to a :class:`DatetimeIndex` (:issue:`39307`, :issue:`23598`)
- :meth:`Series.unique` with dtype "timedelta64[ns]" or "datetime64[ns]" now returns :class:`TimedeltaArray` or :class:`DatetimeArray` instead of ``numpy.ndarray`` (:issue:`49176`)
-

.. ---------------------------------------------------------------------------
.. _whatsnew_200.deprecations:

Deprecations
~~~~~~~~~~~~
-
-

.. ---------------------------------------------------------------------------

.. _whatsnew_200.prior_deprecations:

Removal of prior version deprecations/changes
~~~~~~~~~~~~~~~~~~~~~~~~~~~~~~~~~~~~~~~~~~~~~
- Removed deprecated :meth:`Categorical.to_dense`, use ``np.asarray(cat)`` instead (:issue:`32639`)
- Removed deprecated :meth:`Categorical.take_nd` (:issue:`27745`)
- Removed deprecated :meth:`Categorical.mode`, use ``Series(cat).mode()`` instead (:issue:`45033`)
- Removed deprecated :meth:`Categorical.is_dtype_equal` and :meth:`CategoricalIndex.is_dtype_equal` (:issue:`37545`)
- Removed deprecated :meth:`CategoricalIndex.take_nd` (:issue:`30702`)
- Removed deprecated :meth:`Index.is_type_compatible` (:issue:`42113`)
- Removed deprecated :meth:`Index.is_mixed`, check ``index.inferred_type`` directly instead (:issue:`32922`)
- Removed deprecated :func:`pandas.api.types.is_categorical`; use :func:`pandas.api.types.is_categorical_dtype` instead  (:issue:`33385`)
- Removed deprecated :meth:`Index.asi8` (:issue:`37877`)
- Enforced deprecation disallowing passing a timezone-aware :class:`Timestamp` and ``dtype="datetime64[ns]"`` to :class:`Series` or :class:`DataFrame` constructors (:issue:`41555`)
- Enforced deprecation disallowing passing a sequence of timezone-aware values and ``dtype="datetime64[ns]"`` to to :class:`Series` or :class:`DataFrame` constructors (:issue:`41555`)
- Enforced deprecation disallowing using ``.astype`` to convert a ``datetime64[ns]`` :class:`Series`, :class:`DataFrame`, or :class:`DatetimeIndex` to timezone-aware dtype, use ``obj.tz_localize`` or ``ser.dt.tz_localize`` instead (:issue:`39258`)
- Enforced deprecation disallowing using ``.astype`` to convert a timezone-aware :class:`Series`, :class:`DataFrame`, or :class:`DatetimeIndex` to timezone-naive ``datetime64[ns]`` dtype, use ``obj.tz_localize(None)`` or ``obj.tz_convert("UTC").tz_localize(None)`` instead (:issue:`39258`)
- Removed Date parser functions :func:`~pandas.io.date_converters.parse_date_time`,
  :func:`~pandas.io.date_converters.parse_date_fields`, :func:`~pandas.io.date_converters.parse_all_fields`
  and :func:`~pandas.io.date_converters.generic_parser` (:issue:`24518`)
- Remove argument ``squeeze`` from :meth:`DataFrame.groupby` and :meth:`Series.groupby` (:issue:`32380`)
- Removed ``keep_tz`` argument in :meth:`DatetimeIndex.to_series` (:issue:`29731`)
- Remove arguments ``names`` and ``dtype`` from :meth:`Index.copy` and ``levels`` and ``codes`` from :meth:`MultiIndex.copy` (:issue:`35853`, :issue:`36685`)
- Remove argument ``inplace`` from :meth:`MultiIndex.set_levels` and :meth:`MultiIndex.set_codes` (:issue:`35626`)
- Disallow passing positional arguments to :meth:`MultiIndex.set_levels` and :meth:`MultiIndex.set_codes` (:issue:`41485`)
- Removed :meth:`MultiIndex.is_lexsorted` and :meth:`MultiIndex.lexsort_depth` (:issue:`38701`)
- Removed argument ``how`` from :meth:`PeriodIndex.astype`, use :meth:`PeriodIndex.to_timestamp` instead (:issue:`37982`)
- Removed argument ``try_cast`` from :meth:`DataFrame.mask`, :meth:`DataFrame.where`, :meth:`Series.mask` and :meth:`Series.where` (:issue:`38836`)
- Removed argument ``is_copy`` from :meth:`DataFrame.take` and :meth:`Series.take` (:issue:`30615`)
- Disallow passing non-round floats to :class:`Timestamp` with ``unit="M"`` or ``unit="Y"`` (:issue:`47266`)
- Remove keywords ``convert_float`` and ``mangle_dupe_cols`` from :func:`read_excel` (:issue:`41176`)
- Disallow passing non-keyword arguments to :func:`read_excel` except ``io`` and ``sheet_name`` (:issue:`34418`)
- Removed :meth:`.Rolling.validate`, :meth:`.Expanding.validate`, and :meth:`.ExponentialMovingWindow.validate` (:issue:`43665`)
- Removed :attr:`Rolling.win_type` returning ``"freq"`` (:issue:`38963`)
- Removed :attr:`Rolling.is_datetimelike` (:issue:`38963`)
- Removed deprecated :meth:`Timedelta.delta`, :meth:`Timedelta.is_populated`, and :attr:`Timedelta.freq` (:issue:`46430`, :issue:`46476`)
- Removed deprecated :meth:`Categorical.replace`, use :meth:`Series.replace` instead (:issue:`44929`)
- Removed the ``numeric_only`` keyword from :meth:`Categorical.min` and :meth:`Categorical.max` in favor of ``skipna`` (:issue:`48821`)
- Removed :func:`is_extension_type` in favor of :func:`is_extension_array_dtype` (:issue:`29457`)
- Removed :meth:`Index.get_value` and :meth:`Index.set_value` (:issue:`33907`, :issue:`28621`)
- Removed :meth:`Series.slice_shift` and :meth:`DataFrame.slice_shift` (:issue:`37601`)
- Remove :meth:`DataFrameGroupBy.pad` and :meth:`DataFrameGroupBy.backfill` (:issue:`45076`)
- Remove ``numpy`` argument from :func:`read_json` (:issue:`30636`)
- Removed the ``center`` keyword in :meth:`DataFrame.expanding` (:issue:`20647`)
- Removed the ``pandas.datetime`` submodule (:issue:`30489`)
- Removed the ``pandas.np`` submodule (:issue:`30296`)
- Removed ``pandas.SparseArray`` in favor of :class:`arrays.SparseArray` (:issue:`30642`)
- Removed ``pandas.SparseSeries`` and ``pandas.SparseDataFrame`` (:issue:`30642`)
- Enforced disallowing a string column label into ``times`` in :meth:`DataFrame.ewm` (:issue:`43265`)
- Enforced :meth:`Rolling.count` with ``min_periods=None`` to default to the size of the window (:issue:`31302`)
- Removed the deprecated method ``mad`` from pandas classes (:issue:`11787`)
- Removed the deprecated method ``tshift`` from pandas classes (:issue:`11631`)

.. ---------------------------------------------------------------------------
.. _whatsnew_200.performance:

Performance improvements
~~~~~~~~~~~~~~~~~~~~~~~~
- Performance improvement in :meth:`.DataFrameGroupBy.median` and :meth:`.SeriesGroupBy.median` and :meth:`.GroupBy.cumprod` for nullable dtypes (:issue:`37493`)
- Performance improvement in :meth:`MultiIndex.argsort` and :meth:`MultiIndex.sort_values` (:issue:`48406`)
- Performance improvement in :meth:`MultiIndex.size` (:issue:`48723`)
- Performance improvement in :meth:`MultiIndex.union` without missing values and without duplicates (:issue:`48505`, :issue:`48752`)
- Performance improvement in :meth:`MultiIndex.difference` (:issue:`48606`)
- Performance improvement in :class:`MultiIndex` set operations with sort=None (:issue:`49010`)
- Performance improvement in :meth:`.DataFrameGroupBy.mean`, :meth:`.SeriesGroupBy.mean`, :meth:`.DataFrameGroupBy.var`, and :meth:`.SeriesGroupBy.var` for extension array dtypes (:issue:`37493`)
- Performance improvement in :meth:`MultiIndex.isin` when ``level=None`` (:issue:`48622`)
- Performance improvement in :meth:`Index.union` and :meth:`MultiIndex.union` when index contains duplicates (:issue:`48900`)
- Performance improvement for :meth:`Series.value_counts` with nullable dtype (:issue:`48338`)
- Performance improvement for :class:`Series` constructor passing integer numpy array with nullable dtype (:issue:`48338`)
- Performance improvement for :class:`DatetimeIndex` constructor passing a list (:issue:`48609`)
- Performance improvement in :func:`merge` and :meth:`DataFrame.join` when joining on a sorted :class:`MultiIndex` (:issue:`48504`)
- Performance improvement in :meth:`DataFrame.loc` and :meth:`Series.loc` for tuple-based indexing of a :class:`MultiIndex` (:issue:`48384`)
- Performance improvement for :meth:`MultiIndex.unique` (:issue:`48335`)
- Performance improvement for :func:`concat` with extension array backed indexes (:issue:`49128`, :issue:`49178`)
- Reduce memory usage of :meth:`DataFrame.to_pickle`/:meth:`Series.to_pickle` when using BZ2 or LZMA (:issue:`49068`)
- Performance improvement for :class:`~arrays.StringArray` constructor passing a numpy array with type ``np.str_`` (:issue:`49109`)
- Performance improvement in :meth:`~arrays.ArrowExtensionArray.factorize` (:issue:`49177`)
- Performance improvement in :meth:`DataFrame.join` when joining on a subset of a :class:`MultiIndex` (:issue:`48611`)
- Performance improvement for :meth:`MultiIndex.intersection` (:issue:`48604`)
- Performance improvement in ``var`` for nullable dtypes (:issue:`48379`).
- Performance improvements to :func:`read_sas` (:issue:`47403`, :issue:`47405`, :issue:`47656`, :issue:`48502`)
- Memory improvement in :meth:`RangeIndex.sort_values` (:issue:`48801`)
- Performance improvement in :class:`DataFrameGroupBy` and :class:`SeriesGroupBy` when ``by`` is a categorical type and ``sort=False`` (:issue:`48976`)

.. ---------------------------------------------------------------------------
.. _whatsnew_200.bug_fixes:

Bug fixes
~~~~~~~~~

Categorical
^^^^^^^^^^^
- Bug in :meth:`Categorical.set_categories` losing dtype information (:issue:`48812`)
-

Datetimelike
^^^^^^^^^^^^
- Bug in :func:`pandas.infer_freq`, raising ``TypeError`` when inferred on :class:`RangeIndex` (:issue:`47084`)
- Bug in :func:`to_datetime` was raising on invalid offsets with ``errors='coerce'`` and ``infer_datetime_format=True`` (:issue:`48633`)
- Bug in :class:`DatetimeIndex` constructor failing to raise when ``tz=None`` is explicitly specified in conjunction with timezone-aware ``dtype`` or data (:issue:`48659`)
- Bug in subtracting a ``datetime`` scalar from :class:`DatetimeIndex` failing to retain the original ``freq`` attribute (:issue:`48818`)
-

Timedelta
^^^^^^^^^
- Bug in :func:`to_timedelta` raising error when input has nullable dtype ``Float64`` (:issue:`48796`)
- Bug in :class:`Timedelta` constructor incorrectly raising instead of returning ``NaT`` when given a ``np.timedelta64("nat")`` (:issue:`48898`)
- Bug in :class:`Timedelta` constructor failing to raise when passed both a :class:`Timedelta` object and keywords (e.g. days, seconds) (:issue:`48898`)
-

Timezones
^^^^^^^^^
-
-

Numeric
^^^^^^^
- Bug in :meth:`DataFrame.add` cannot apply ufunc when inputs contain mixed DataFrame type and Series type (:issue:`39853`)
-

Conversion
^^^^^^^^^^
- Bug in constructing :class:`Series` with ``int64`` dtype from a string list raising instead of casting (:issue:`44923`)
- Bug in :meth:`DataFrame.eval` incorrectly raising an ``AttributeError`` when there are negative values in function call (:issue:`46471`)
- Bug in :meth:`Series.convert_dtypes` not converting dtype to nullable dtype when :class:`Series` contains ``NA`` and has dtype ``object`` (:issue:`48791`)
- Bug where any :class:`ExtensionDtype` subclass with ``kind="M"`` would be interpreted as a timezone type (:issue:`34986`)
- Bug in :class:`.arrays.ArrowExtensionArray` that would raise ``NotImplementedError`` when passed a sequence of strings or binary (:issue:`49172`)

Strings
^^^^^^^
-
-

Interval
^^^^^^^^
-
-

Indexing
^^^^^^^^
- Bug in :meth:`DataFrame.reindex` filling with wrong values when indexing columns and index for ``uint`` dtypes (:issue:`48184`)
- Bug in :meth:`DataFrame.loc` coercing dtypes when setting values with a list indexer (:issue:`49159`)
- Bug in :meth:`DataFrame.__setitem__` raising ``ValueError`` when right hand side is :class:`DataFrame` with :class:`MultiIndex` columns (:issue:`49121`)
- Bug in :meth:`DataFrame.reindex` casting dtype to ``object`` when :class:`DataFrame` has single extension array column when re-indexing ``columns`` and ``index`` (:issue:`48190`)
- Bug in :func:`~DataFrame.describe` when formatting percentiles in the resulting index showed more decimals than needed (:issue:`46362`)
- Bug in :meth:`DataFrame.compare` does not recognize differences when comparing ``NA`` with value in nullable dtypes (:issue:`48939`)
-

Missing
^^^^^^^
- Bug in :meth:`Index.equals` raising ``TypeError`` when :class:`Index` consists of tuples that contain ``NA`` (:issue:`48446`)
- Bug in :meth:`Series.map` caused incorrect result when data has NaNs and defaultdict mapping was used (:issue:`48813`)
- Bug in :class:`NA` raising a ``TypeError`` instead of return :class:`NA` when performing a binary operation with a ``bytes`` object (:issue:`49108`)

MultiIndex
^^^^^^^^^^
- Bug in :meth:`MultiIndex.argsort` raising ``TypeError`` when index contains :attr:`NA` (:issue:`48495`)
- Bug in :meth:`MultiIndex.difference` losing extension array dtype (:issue:`48606`)
- Bug in :class:`MultiIndex.set_levels` raising ``IndexError`` when setting empty level (:issue:`48636`)
- Bug in :meth:`MultiIndex.unique` losing extension array dtype (:issue:`48335`)
- Bug in :meth:`MultiIndex.intersection` losing extension array (:issue:`48604`)
- Bug in :meth:`MultiIndex.union` losing extension array (:issue:`48498`, :issue:`48505`, :issue:`48900`)
- Bug in :meth:`MultiIndex.union` not sorting when sort=None and index contains missing values (:issue:`49010`)
- Bug in :meth:`MultiIndex.append` not checking names for equality (:issue:`48288`)
- Bug in :meth:`MultiIndex.symmetric_difference` losing extension array (:issue:`48607`)
-

I/O
^^^
- Bug in :func:`read_sas` caused fragmentation of :class:`DataFrame` and raised :class:`.errors.PerformanceWarning` (:issue:`48595`)
<<<<<<< HEAD
- Improved error message in :func:`read_excel` by including the offending sheet name when a ``ValueError`` is raised while reading a file (:issue:`48706`)
=======
- Bug when a pickling a subset PyArrow-backed data that would serialize the entire data instead of the subset (:issue:`42600`)
>>>>>>> 3f4854f8
- Bug in :func:`read_csv` for a single-line csv with fewer columns than ``names`` raised :class:`.errors.ParserError` with ``engine="c"`` (:issue:`47566`)
-

Period
^^^^^^
- Bug in :meth:`Period.strftime` and :meth:`PeriodIndex.strftime`, raising ``UnicodeDecodeError`` when a locale-specific directive was passed (:issue:`46319`)
-

Plotting
^^^^^^^^
- ``ax.set_xlim`` was sometimes raising ``UserWarning`` which users couldn't address due to ``set_xlim`` not accepting parsing arguments - the converter now uses :func:`Timestamp` instead (:issue:`49148`)
-

Groupby/resample/rolling
^^^^^^^^^^^^^^^^^^^^^^^^
- Bug in :class:`.ExponentialMovingWindow` with ``online`` not raising a ``NotImplementedError`` for unsupported operations (:issue:`48834`)
- Bug in :meth:`DataFrameGroupBy.sample` raises ``ValueError`` when the object is empty (:issue:`48459`)
- Bug in :meth:`Series.groupby` raises ``ValueError`` when an entry of the index is equal to the name of the index (:issue:`48567`)
- Bug in :meth:`DataFrameGroupBy.resample` produces inconsistent results when passing empty DataFrame (:issue:`47705`)
-

Reshaping
^^^^^^^^^
- Bug in :meth:`DataFrame.pivot_table` raising ``TypeError`` for nullable dtype and ``margins=True`` (:issue:`48681`)
- Bug in :meth:`DataFrame.unstack` and :meth:`Series.unstack` unstacking wrong level of :class:`MultiIndex` when :class:`MultiIndex` has mixed names (:issue:`48763`)
- Bug in :meth:`DataFrame.pivot` not respecting ``None`` as column name (:issue:`48293`)
- Bug in :func:`join` when ``left_on`` or ``right_on`` is or includes a :class:`CategoricalIndex` incorrectly raising ``AttributeError`` (:issue:`48464`)
-

Sparse
^^^^^^
-
-

ExtensionArray
^^^^^^^^^^^^^^
- Bug in :meth:`Series.mean` overflowing unnecessarily with nullable integers (:issue:`48378`)
- Bug when concatenating an empty DataFrame with an ExtensionDtype to another DataFrame with the same ExtensionDtype, the resulting dtype turned into object (:issue:`48510`)
-

Styler
^^^^^^
-
-

Metadata
^^^^^^^^
- Fixed metadata propagation in :meth:`DataFrame.corr` and :meth:`DataFrame.cov` (:issue:`28283`)
-

Other
^^^^^

.. ***DO NOT USE THIS SECTION***

-
-

.. ---------------------------------------------------------------------------
.. _whatsnew_200.contributors:

Contributors
~~~~~~~~~~~~<|MERGE_RESOLUTION|>--- conflicted
+++ resolved
@@ -323,11 +323,8 @@
 I/O
 ^^^
 - Bug in :func:`read_sas` caused fragmentation of :class:`DataFrame` and raised :class:`.errors.PerformanceWarning` (:issue:`48595`)
-<<<<<<< HEAD
 - Improved error message in :func:`read_excel` by including the offending sheet name when a ``ValueError`` is raised while reading a file (:issue:`48706`)
-=======
 - Bug when a pickling a subset PyArrow-backed data that would serialize the entire data instead of the subset (:issue:`42600`)
->>>>>>> 3f4854f8
 - Bug in :func:`read_csv` for a single-line csv with fewer columns than ``names`` raised :class:`.errors.ParserError` with ``engine="c"`` (:issue:`47566`)
 -
 
