--- conflicted
+++ resolved
@@ -305,12 +305,9 @@
 - Added :meth:`DatetimeIndex.as_unit` and :meth:`TimedeltaIndex.as_unit` to convert to different resolutions; supported resolutions are "s", "ms", "us", and "ns" (:issue:`50616`)
 - Added :meth:`Series.dt.unit` and :meth:`Series.dt.as_unit` to convert to different resolutions; supported resolutions are "s", "ms", "us", and "ns" (:issue:`51223`)
 - Added new argument ``dtype`` to :func:`read_sql` to be consistent with :func:`read_sql_query` (:issue:`50797`)
-<<<<<<< HEAD
 - :func:`to_datetime` now accepts ``"ISO8601"`` as an argument to ``format``, which will match any ISO8601 string (but possibly not identically-formatted) (:issue:`50411`)
 - :func:`to_datetime` now accepts ``"mixed"`` as an argument to ``format``, which will infer the format for each element individually (:issue:`50972`)
-=======
 - Added new argument ``engine`` to :func:`read_json` to support parsing JSON with pyarrow by specifying ``engine="pyarrow"`` (:issue:`48893`)
->>>>>>> 7bdf69f4
 - Added support for SQLAlchemy 2.0 (:issue:`40686`)
 -
 
