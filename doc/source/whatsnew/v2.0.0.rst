--- conflicted
+++ resolved
@@ -950,12 +950,9 @@
 - Bug in :func:`to_datetime` was failing to parse date strings ``'today'`` and ``'now'`` if ``format`` was not ISO8601 (:issue:`50359`)
 - Bug in :func:`Timestamp.utctimetuple` raising a ``TypeError`` (:issue:`32174`)
 - Bug in :func:`to_datetime` was raising ``ValueError`` when parsing mixed-offset :class:`Timestamp` with ``errors='ignore'`` (:issue:`50585`)
-<<<<<<< HEAD
+- Bug in :func:`to_datetime` was incorrectly handling floating-point inputs within 1 ``unit`` of the overflow boundaries (:issue:`50183`)
 - Bug in :func:`to_datetime` with unit of "Y" or "M" giving incorrect results, not matching pointwise :class:`Timestamp` results (:issue:`50870`)
 -
-=======
-- Bug in :func:`to_datetime` was incorrectly handling floating-point inputs within 1 ``unit`` of the overflow boundaries (:issue:`50183`)
->>>>>>> 21310964
 
 Timedelta
 ^^^^^^^^^
