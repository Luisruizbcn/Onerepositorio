.. _whatsnew_102:

What's new in 1.0.2 (February ??, 2020)
---------------------------------------

These are the changes in pandas 1.0.2. See :ref:`release` for a full changelog
including other versions of pandas.

{{ header }}

.. ---------------------------------------------------------------------------

.. _whatsnew_102.regressions:

Fixed regressions
~~~~~~~~~~~~~~~~~

- Fixed regression in :meth:`DataFrame.to_excel` when ``columns`` kwarg is passed (:issue:`31677`)
- Fixed regression in :meth:`Series.align` when ``other`` is a DataFrame and ``method`` is not None (:issue:`31785`)
- Fixed regression in :meth:`pandas.core.groupby.RollingGroupby.apply` where the ``raw`` parameter was ignored (:issue:`31754`)
- Fixed regression in :meth:`rolling(..).corr() <pandas.core.window.Rolling.corr>` when using a time offset (:issue:`31789`)
-

.. ---------------------------------------------------------------------------

.. _whatsnew_102.bug_fixes:

Bug fixes
~~~~~~~~~

**Categorical**

- Fixed bug where :meth:`Categorical.from_codes` improperly raised a ``ValueError`` when passed nullable integer codes. (:issue:`31779`)
<<<<<<< HEAD
- Fixed bug where :meth:`Categorical` constructor would raise a ``TypeError`` when given a numpy array containing :class:`NA`. (:issue:`31927`)

**MultiIndex**

- Fixed bug where :meth:`MultiIndex.from_product` would break when handling numpy object arrays containing ``NA``. (:issue:`31883`)
=======
- Bug in :class:`Categorical` that would ignore or crash when calling :meth:`Series.replace` with a list-like ``to_replace`` (:issue:`31720`)
>>>>>>> 84444538

**I/O**

- Using ``pd.NA`` with :meth:`DataFrame.to_json` now correctly outputs a null value instead of an empty object (:issue:`31615`)
- Fixed bug in parquet roundtrip with nullable unsigned integer dtypes (:issue:`31896`).



**Experimental dtypes**

- Fix bug in :meth:`DataFrame.convert_dtypes` for columns that were already using the ``"string"`` dtype (:issue:`31731`).
- Fixed bug in setting values using a slice indexer with string dtype (:issue:`31772`)

.. ---------------------------------------------------------------------------

.. _whatsnew_102.contributors:

Contributors
~~~~~~~~~~~~

.. contributors:: v1.0.1..v1.0.2|HEAD<|MERGE_RESOLUTION|>--- conflicted
+++ resolved
@@ -31,15 +31,12 @@
 **Categorical**
 
 - Fixed bug where :meth:`Categorical.from_codes` improperly raised a ``ValueError`` when passed nullable integer codes. (:issue:`31779`)
-<<<<<<< HEAD
 - Fixed bug where :meth:`Categorical` constructor would raise a ``TypeError`` when given a numpy array containing :class:`NA`. (:issue:`31927`)
+- Bug in :class:`Categorical` that would ignore or crash when calling :meth:`Series.replace` with a list-like ``to_replace`` (:issue:`31720`)
 
 **MultiIndex**
 
 - Fixed bug where :meth:`MultiIndex.from_product` would break when handling numpy object arrays containing ``NA``. (:issue:`31883`)
-=======
-- Bug in :class:`Categorical` that would ignore or crash when calling :meth:`Series.replace` with a list-like ``to_replace`` (:issue:`31720`)
->>>>>>> 84444538
 
 **I/O**
 
