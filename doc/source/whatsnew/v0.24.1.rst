--- conflicted
+++ resolved
@@ -73,17 +73,12 @@
 
 **Reshaping**
 
-<<<<<<< HEAD
-- Bug in :func:`merge` when merging by index name would sometimes result in an incorrectly numbered index (:issue:`24212`)
+- Bug in :meth:`DataFrame.groupby` with :class:`Grouper` when there is a time change (DST) and grouping frequency is ``'1d'`` (:issue:`24972`)
 - Fixed regression where custom hashable types could not be used as column keys in :meth:`DataFrame.set_index` anymore (:issue:`24969`)
-=======
-- Bug in :meth:`DataFrame.groupby` with :class:`Grouper` when there is a time change (DST) and grouping frequency is ``'1d'`` (:issue:`24972`)
 
 **Visualization**
 
 - Fixed the warning for implicitly registered matplotlib converters not showing. See :ref:`whatsnew_0211.converters` for more (:issue:`24963`).
-
->>>>>>> ece58cb3
 
 **Other**
 
