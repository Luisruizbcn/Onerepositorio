.. _whatsnew_112:

What's new in 1.1.2 (September 8, 2020)
---------------------------------------

These are the changes in pandas 1.1.2. See :ref:`release` for a full changelog
including other versions of pandas.

{{ header }}

.. ---------------------------------------------------------------------------

.. _whatsnew_112.regressions:

Fixed regressions
~~~~~~~~~~~~~~~~~
- Regression in :meth:`DatetimeIndex.intersection` incorrectly raising ``AssertionError`` when intersecting against a list (:issue:`35876`)
- Fix regression in updating a column inplace (e.g. using ``df['col'].fillna(.., inplace=True)``) (:issue:`35731`)
- Fix regression in :meth:`DataFrame.append` mixing tz-aware and tz-naive datetime columns (:issue:`35460`)
- Performance regression for :meth:`RangeIndex.format` (:issue:`35712`)
- Regression where :meth:`MultiIndex.get_loc` would return a slice spanning the full index when passed an empty list (:issue:`35878`)
- Fix regression in invalid cache after an indexing operation; this can manifest when setting which does not update the data (:issue:`35521`)
- Regression in :meth:`DataFrame.replace` where a ``TypeError`` would be raised when attempting to replace elements of type :class:`Interval` (:issue:`35931`)
- Fix regression in pickle roundtrip of the ``closed`` attribute of :class:`IntervalIndex` (:issue:`35658`)
- Fixed regression in :meth:`DataFrameGroupBy.agg` where a ``ValueError: buffer source array is read-only`` would be raised when the underlying array is read-only (:issue:`36014`)
<<<<<<< HEAD
- Fixed regression in :meth:`Series.__getitem__` incorrectly raising when the input was a tuple. (:issue:`35534`)
- Fixed regression in :meth:`Series.__getitem__` incorrectly raising when the input was a frozenset. (:issue:`35747`)
-
=======
- Fixed regression in :meth:`Series.groupby.rolling` number of levels of :class:`MultiIndex` in input was compressed to one (:issue:`36018`)
- Fixed regression in :class:`DataFrameGroupBy` on an empty :class:`DataFrame` (:issue:`36197`)
>>>>>>> 81394d3b

.. ---------------------------------------------------------------------------

.. _whatsnew_112.bug_fixes:

Bug fixes
~~~~~~~~~
- Bug in :meth:`DataFrame.eval` with ``object`` dtype column binary operations (:issue:`35794`)
- Bug in :class:`Series` constructor raising a ``TypeError`` when constructing sparse datetime64 dtypes (:issue:`35762`)
- Bug in :meth:`DataFrame.apply` with ``result_type="reduce"`` returning with incorrect index (:issue:`35683`)
- Bug in :meth:`Series.astype` and :meth:`DataFrame.astype` not respecting the ``errors`` argument when set to ``"ignore"`` for extension dtypes (:issue:`35471`)
- Bug in :meth:`DateTimeIndex.format` and :meth:`PeriodIndex.format` with ``name=True`` setting the first item to ``"None"`` where it should be ``""`` (:issue:`35712`)
- Bug in :meth:`Float64Index.__contains__` incorrectly raising ``TypeError`` instead of returning ``False`` (:issue:`35788`)
- Bug in :class:`Series` constructor incorrectly raising a ``TypeError`` when passed an ordered set (:issue:`36044`)
- Bug in :meth:`Series.dt.isocalendar` and :meth:`DatetimeIndex.isocalendar` that returned incorrect year for certain dates (:issue:`36032`)
- Bug in :class:`DataFrame` indexing returning an incorrect :class:`Series` in some cases when the series has been altered and a cache not invalidated (:issue:`33675`)
- Bug in :meth:`DataFrame.corr` causing subsequent indexing lookups to be incorrect (:issue:`35882`)
- Bug in :meth:`import_optional_dependency` returning incorrect package names in cases where package name is different from import name (:issue:`35948`)

.. ---------------------------------------------------------------------------

.. _whatsnew_112.other:

Other
~~~~~
- :meth:`factorize` now supports ``na_sentinel=None`` to include NaN in the uniques of the values and remove ``dropna`` keyword which was unintentionally exposed to public facing API in 1.1 version from :meth:`factorize` (:issue:`35667`)
- :meth:`DataFrame.plot` and :meth:`Series.plot` raise ``UserWarning`` about usage of ``FixedFormatter`` and ``FixedLocator`` (:issue:`35684` and :issue:`35945`)

.. ---------------------------------------------------------------------------

.. _whatsnew_112.contributors:

Contributors
~~~~~~~~~~~~

.. contributors:: v1.1.1..v1.1.2|HEAD<|MERGE_RESOLUTION|>--- conflicted
+++ resolved
@@ -23,14 +23,10 @@
 - Regression in :meth:`DataFrame.replace` where a ``TypeError`` would be raised when attempting to replace elements of type :class:`Interval` (:issue:`35931`)
 - Fix regression in pickle roundtrip of the ``closed`` attribute of :class:`IntervalIndex` (:issue:`35658`)
 - Fixed regression in :meth:`DataFrameGroupBy.agg` where a ``ValueError: buffer source array is read-only`` would be raised when the underlying array is read-only (:issue:`36014`)
-<<<<<<< HEAD
 - Fixed regression in :meth:`Series.__getitem__` incorrectly raising when the input was a tuple. (:issue:`35534`)
 - Fixed regression in :meth:`Series.__getitem__` incorrectly raising when the input was a frozenset. (:issue:`35747`)
--
-=======
 - Fixed regression in :meth:`Series.groupby.rolling` number of levels of :class:`MultiIndex` in input was compressed to one (:issue:`36018`)
 - Fixed regression in :class:`DataFrameGroupBy` on an empty :class:`DataFrame` (:issue:`36197`)
->>>>>>> 81394d3b
 
 .. ---------------------------------------------------------------------------
 
