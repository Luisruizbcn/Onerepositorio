.. _whatsnew_201:

What's new in 2.0.1 (May XX, 2023)
----------------------------------

These are the changes in pandas 2.0.1. See :ref:`release` for a full changelog
including other versions of pandas.

{{ header }}

.. ---------------------------------------------------------------------------
.. _whatsnew_201.regressions:

Fixed regressions
~~~~~~~~~~~~~~~~~
- Fixed regression for subclassed Series when constructing from a dictionary (:issue:`52445`)
- Fixed regression in :meth:`DataFrame.pivot` changing :class:`Index` name of input object (:issue:`52629`)
- Fixed regression in :meth:`DataFrame.sort_values` not resetting index when :class:`DataFrame` is already sorted and ``ignore_index=True`` (:issue:`52553`)
- Fixed regression in :meth:`MultiIndex.isin` raising ``TypeError`` for ``Generator`` (:issue:`52568`)
- Fixed regression in :meth:`Series.describe` showing ``RuntimeWarning`` for extension dtype :class:`Series` with one element (:issue:`52515`)

.. ---------------------------------------------------------------------------
.. _whatsnew_201.bug_fixes:

Bug fixes
~~~~~~~~~
- Bug in :class:`arrays.DatetimeArray` constructor returning an incorrect unit when passed a non-nanosecond numpy datetime array (:issue:`52555`)
- Bug in :func:`pandas.testing.assert_series_equal` where ``check_dtype=False`` would still raise for datetime or timedelta types with different resolutions (:issue:`52449`)
- Bug in :func:`read_csv` casting PyArrow datetimes to NumPy when ``dtype_backend="pyarrow"`` and ``parse_dates`` is set causing a performance bottleneck in the process (:issue:`52546`)
- Bug in :func:`to_datetime` and :func:`to_timedelta` when trying to convert numeric data with a :class:`ArrowDtype` (:issue:`52425`)
- Bug in :func:`to_numeric` with ``errors='coerce'`` and ``dtype_backend='pyarrow'`` with :class:`ArrowDtype` data (:issue:`52588`)
<<<<<<< HEAD
- Bug in logical and comparison operations between :class:`ArrowDtype` and numpy masked types (e.g. ``"boolean"``) (:issue:`52625`)
=======
- Bug in :meth:`ArrowDtype.__from_arrow__` not respecting if dtype is explicitly given (:issue:`52533`)
- Bug in :meth:`DataFrame.max` and related casting different :class:`Timestamp` resolutions always to nanoseconds (:issue:`52524`)
- Bug in :meth:`Series.describe` not returning :class:`ArrowDtype` with ``pyarrow.float64`` type with numeric data (:issue:`52427`)
- Fixed bug in :func:`merge` when merging with ``ArrowDtype`` one one and a NumPy dtype on the other side (:issue:`52406`)
- Fixed segfault in :meth:`Series.to_numpy` with ``null[pyarrow]`` dtype (:issue:`52443`)
>>>>>>> bd5ed2f6

.. ---------------------------------------------------------------------------
.. _whatsnew_201.other:

Other
~~~~~
- :class:`DataFrame` created from empty dicts had :attr:`~DataFrame.columns`  of dtype ``object``. It is now a :class:`RangeIndex` (:issue:`52404`)
- :class:`Series` created from empty dicts had :attr:`~Series.index`  of dtype ``object``. It is now a :class:`RangeIndex` (:issue:`52404`)
- Implemented :meth:`Series.str.split` and :meth:`Series.str.rsplit` for :class:`ArrowDtype` with ``pyarrow.string`` (:issue:`52401`)

.. ---------------------------------------------------------------------------
.. _whatsnew_201.contributors:

Contributors
~~~~~~~~~~~~

.. contributors:: v2.0.0..v2.0.1|HEAD<|MERGE_RESOLUTION|>--- conflicted
+++ resolved
@@ -29,15 +29,12 @@
 - Bug in :func:`read_csv` casting PyArrow datetimes to NumPy when ``dtype_backend="pyarrow"`` and ``parse_dates`` is set causing a performance bottleneck in the process (:issue:`52546`)
 - Bug in :func:`to_datetime` and :func:`to_timedelta` when trying to convert numeric data with a :class:`ArrowDtype` (:issue:`52425`)
 - Bug in :func:`to_numeric` with ``errors='coerce'`` and ``dtype_backend='pyarrow'`` with :class:`ArrowDtype` data (:issue:`52588`)
-<<<<<<< HEAD
-- Bug in logical and comparison operations between :class:`ArrowDtype` and numpy masked types (e.g. ``"boolean"``) (:issue:`52625`)
-=======
 - Bug in :meth:`ArrowDtype.__from_arrow__` not respecting if dtype is explicitly given (:issue:`52533`)
 - Bug in :meth:`DataFrame.max` and related casting different :class:`Timestamp` resolutions always to nanoseconds (:issue:`52524`)
 - Bug in :meth:`Series.describe` not returning :class:`ArrowDtype` with ``pyarrow.float64`` type with numeric data (:issue:`52427`)
+- Bug in logical and comparison operations between :class:`ArrowDtype` and numpy masked types (e.g. ``"boolean"``) (:issue:`52625`)
 - Fixed bug in :func:`merge` when merging with ``ArrowDtype`` one one and a NumPy dtype on the other side (:issue:`52406`)
 - Fixed segfault in :meth:`Series.to_numpy` with ``null[pyarrow]`` dtype (:issue:`52443`)
->>>>>>> bd5ed2f6
 
 .. ---------------------------------------------------------------------------
 .. _whatsnew_201.other:
