--- conflicted
+++ resolved
@@ -20,22 +20,10 @@
 
 Bug fixes
 ~~~~~~~~~
-<<<<<<< HEAD
-- Fixed bug in :meth:`DataFrame.resample` changing index type to :class:`MultiIndex` when the dataframe is empty and using an upsample method (:issue:`55572`)
--
-
-.. ---------------------------------------------------------------------------
-.. _whatsnew_213.other:
-
-Other
-~~~~~
--
--
-=======
+- Bug in :meth:`DataFrame.resample` changing index type to :class:`MultiIndex` when the dataframe is empty and using an upsample method (:issue:`55572`)
 - Bug in :meth:`DatetimeIndex.diff` raising ``TypeError`` (:issue:`55080`)
 - Bug in :meth:`Index.isin` raising for Arrow backed string and ``None`` value (:issue:`55821`)
 - Fix :func:`read_parquet` and :func:`read_feather` for `CVE-2023-47248 <https://www.cve.org/CVERecord?id=CVE-2023-47248>`__ (:issue:`55894`)
->>>>>>> 6296e03e
 
 .. ---------------------------------------------------------------------------
 .. _whatsnew_213.contributors:
