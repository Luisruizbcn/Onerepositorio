.. _whatsnew_122:

What's new in 1.2.2 (February ??, 2021)
---------------------------------------

These are the changes in pandas 1.2.2. See :ref:`release` for a full changelog
including other versions of pandas.

{{ header }}

.. ---------------------------------------------------------------------------

.. _whatsnew_122.regressions:

Fixed regressions
~~~~~~~~~~~~~~~~~

- Fixed regression in :func:`read_excel` that caused it to raise ``AttributeError`` when checking version of older xlrd versions (:issue:`38955`)
- Fixed regression in :class:`DataFrame` constructor reordering element when construction from datetime ndarray with dtype not ``"datetime64[ns]"`` (:issue:`39422`)
- Fixed regression in :class:`DataFrame.astype` and :class:`Series.astype` not casting to bytes dtype (:issue:`39474`)
- Fixed regression in :meth:`~DataFrame.to_pickle` failing to create bz2/xz compressed pickle files with ``protocol=5`` (:issue:`39002`)
- Fixed regression in :func:`pandas.testing.assert_series_equal` and :func:`pandas.testing.assert_frame_equal` always raising ``AssertionError`` when comparing extension dtypes (:issue:`39410`)
- Fixed regression in :meth:`~DataFrame.to_csv` opening ``codecs.StreamWriter`` in binary mode instead of in text mode and ignoring user-provided ``mode`` (:issue:`39247`)
<<<<<<< HEAD
- Fixed regression in :func:`read_excel` that incorrectly raised when the argument ``io`` was a non-path and non-buffer and the ``engine`` argument was specified (:issue:`39528`)
=======
- Fixed regression in :meth:`core.window.rolling.Rolling.count` where the ``min_periods`` argument would be set to ``0`` after the operation (:issue:`39554`)
-
>>>>>>> d558bce8

.. ---------------------------------------------------------------------------

.. _whatsnew_122.bug_fixes:

Bug fixes
~~~~~~~~~

- :func:`pandas.read_excel` error message when a specified ``sheetname`` does not exist is now uniform across engines (:issue:`39250`)
- Fixed bug in :func:`pandas.read_excel` producing incorrect results when the engine ``openpyxl`` is used and the excel file is missing or has incorrect dimension information; the fix requires ``openpyxl`` >= 3.0.0, prior versions may still fail (:issue:`38956`, :issue:`39001`)
-

.. ---------------------------------------------------------------------------

.. _whatsnew_122.other:

Other
~~~~~

-
-

.. ---------------------------------------------------------------------------

.. _whatsnew_122.contributors:

Contributors
~~~~~~~~~~~~

.. contributors:: v1.2.1..v1.2.2|HEAD<|MERGE_RESOLUTION|>--- conflicted
+++ resolved
@@ -21,12 +21,9 @@
 - Fixed regression in :meth:`~DataFrame.to_pickle` failing to create bz2/xz compressed pickle files with ``protocol=5`` (:issue:`39002`)
 - Fixed regression in :func:`pandas.testing.assert_series_equal` and :func:`pandas.testing.assert_frame_equal` always raising ``AssertionError`` when comparing extension dtypes (:issue:`39410`)
 - Fixed regression in :meth:`~DataFrame.to_csv` opening ``codecs.StreamWriter`` in binary mode instead of in text mode and ignoring user-provided ``mode`` (:issue:`39247`)
-<<<<<<< HEAD
+- Fixed regression in :meth:`core.window.rolling.Rolling.count` where the ``min_periods`` argument would be set to ``0`` after the operation (:issue:`39554`)
 - Fixed regression in :func:`read_excel` that incorrectly raised when the argument ``io`` was a non-path and non-buffer and the ``engine`` argument was specified (:issue:`39528`)
-=======
-- Fixed regression in :meth:`core.window.rolling.Rolling.count` where the ``min_periods`` argument would be set to ``0`` after the operation (:issue:`39554`)
 -
->>>>>>> d558bce8
 
 .. ---------------------------------------------------------------------------
 
