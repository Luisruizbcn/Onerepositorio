.. _whatsnew_0160:

v0.16.0 (March 15, 2015)
------------------------

This is a major release from 0.15.2 and includes a small number of API changes, several new features,
enhancements, and performance improvements along with a large number of bug fixes. We recommend that all
users upgrade to this version.

- Highlights include:

  * ``DataFrame.assign`` method, see :ref:`here <whatsnew_0160.enhancements.assign>`
  * ``Series.to_coo/from_coo`` methods to interact with ``scipy.sparse``, see :ref:`here <whatsnew_0160.enhancements.sparse>`
  * Backwards incompatible change to ``Timedelta`` to conform the ``.seconds`` attribute with ``datetime.timedelta``, see :ref:`here <whatsnew_0160.api_breaking.timedelta>`
  * Changes to the ``.loc`` slicing API to conform with the behavior of ``.ix`` see :ref:`here <whatsnew_0160.api_breaking.indexing>`
  * Changes to the default for ordering in the ``Categorical`` constructor, see :ref:`here <whatsnew_0160.api_breaking.categorical>`

- Check the :ref:`API Changes <whatsnew_0160.api>` and :ref:`deprecations <whatsnew_0160.deprecations>` before updating

- :ref:`Other Enhancements <whatsnew_0160.enhancements>`

- :ref:`Performance Improvements <whatsnew_0160.performance>`

- :ref:`Bug Fixes <whatsnew_0160.bug_fixes>`

.. _whatsnew_0160.enhancements:

New features
~~~~~~~~~~~~

- Reindex now supports ``method='nearest'`` for frames or series with a monotonic increasing or decreasing index (:issue:`9258`):

  .. ipython:: python

     df = pd.DataFrame({'x': range(5)})
     df.reindex([0.2, 1.8, 3.5], method='nearest')

  This method is also exposed by the lower level ``Index.get_indexer`` and ``Index.get_loc`` methods.

- Allow Stata files to be read incrementally with an iterator; support for long strings in Stata files. See the docs :ref:`here<io.stata_reader>`. (issue:`9493`:)
- Paths beginning with ~ will now be expanded to begin with the user's home directory (:issue:`9066`)
- Added time interval selection in ``get_data_yahoo`` (:issue:`9071`)
- Added ``Series.str.slice_replace()``, which previously raised ``NotImplementedError`` (:issue:`8888`)
- Added ``Timestamp.to_datetime64()`` to complement ``Timedelta.to_timedelta64()`` (:issue:`9255`)
- ``tseries.frequencies.to_offset()`` now accepts ``Timedelta`` as input (:issue:`9064`)
- Lag parameter was added to the autocorrelation method of ``Series``, defaults to lag-1 autocorrelation (:issue:`9192`)
- ``Timedelta`` will now accept ``nanoseconds`` keyword in constructor (:issue:`9273`)
- SQL code now safely escapes table and column names (:issue:`8986`)

- Added auto-complete for ``Series.str.<tab>``, ``Series.dt.<tab>`` and ``Series.cat.<tab>`` (:issue:`9322`)
- Added ``StringMethods.isalnum()``, ``isalpha()``, ``isdigit()``, ``isspace()``, ``islower()``,
  ``isupper()``, ``istitle()`` which behave as the same as standard ``str`` (:issue:`9282`)

- Added ``StringMethods.find()`` and ``rfind()`` which behave as the same as standard ``str`` (:issue:`9386`)

- ``Index.get_indexer`` now supports ``method='pad'`` and ``method='backfill'`` even for any target array, not just monotonic targets. These methods also work for monotonic decreasing as well as monotonic increasing indexes (:issue:`9258`).
- ``Index.asof`` now works on all index types (:issue:`9258`).

- Added ``StringMethods.isnumeric`` and ``isdecimal`` which behave as the same as standard ``str`` (:issue:`9439`)
- The ``read_excel()`` function's :ref:`sheetname <_io.specifying_sheets>` argument now accepts a list and ``None``, to get multiple or all sheets respectively.  If more than one sheet is specified, a dictionary is returned. (:issue:`9450`)

  .. code-block:: python

     # Returns the 1st and 4th sheet, as a dictionary of DataFrames.
     pd.read_excel('path_to_file.xls',sheetname=['Sheet1',3])

- A ``verbose`` argument has been augmented in ``io.read_excel()``, defaults to False. Set to True to print sheet names as they are parsed. (:issue:`9450`)
- Added ``StringMethods.ljust()`` and ``rjust()`` which behave as the same as standard ``str`` (:issue:`9352`)
- ``StringMethods.pad()`` and ``center()`` now accept ``fillchar`` option to specify filling character (:issue:`9352`)
- Added ``StringMethods.zfill()`` which behave as the same as standard ``str`` (:issue:`9387`)
- Added ``days_in_month`` (compatibility alias ``daysinmonth``) property to ``Timestamp``, ``DatetimeIndex``, ``Period``, ``PeriodIndex``, and ``Series.dt`` (:issue:`9572`)
- Added ``decimal`` option in ``to_csv`` to provide formatting for non-'.' decimal separators (:issue:`781`)
- Added ``normalize`` option for ``Timestamp`` to normalized to midnight (:issue:`8794`)

.. _whatsnew_0160.enhancements.assign:

DataFrame Assign
~~~~~~~~~~~~~~~~

Inspired by `dplyr's
<http://cran.rstudio.com/web/packages/dplyr/vignettes/introduction.html#mutate>`__ ``mutate`` verb, DataFrame has a new
:meth:`~pandas.DataFrame.assign` method.
The function signature for ``assign`` is simply ``**kwargs``. The keys
are the column names for the new fields, and the values are either a value
to be inserted (for example, a ``Series`` or NumPy array), or a function
of one argument to be called on the ``DataFrame``. The new values are inserted,
and the entire DataFrame (with all original and new columns) is returned.

.. ipython :: python

   iris = read_csv('data/iris.data')
   iris.head()

   iris.assign(sepal_ratio=iris['SepalWidth'] / iris['SepalLength']).head()

Above was an example of inserting a precomputed value. We can also pass in
a function to be evalutated.

.. ipython :: python

    iris.assign(sepal_ratio = lambda x: (x['SepalWidth'] /
                                         x['SepalLength'])).head()

The power of ``assign`` comes when used in chains of operations. For example,
we can limit the DataFrame to just those with a Sepal Length greater than 5,
calculate the ratio, and plot

.. ipython:: python

   (iris.query('SepalLength > 5')
        .assign(SepalRatio = lambda x: x.SepalWidth / x.SepalLength,
                PetalRatio = lambda x: x.PetalWidth / x.PetalLength)
        .plot(kind='scatter', x='SepalRatio', y='PetalRatio'))

.. image:: _static/whatsnew_assign.png
  :scale: 50 %

See the :ref:`documentation <dsintro.chained_assignment>` for more. (:issue:`9229`)


.. _whatsnew_0160.enhancements.sparse:

Interaction with scipy.sparse
~~~~~~~~~~~~~~~~~~~~~~~~~~~~~

Added :meth:`SparseSeries.to_coo` and :meth:`SparseSeries.from_coo` methods (:issue:`8048`) for converting to and from ``scipy.sparse.coo_matrix`` instances (see :ref:`here <sparse.scipysparse>`). For example, given a SparseSeries with MultiIndex we can convert to a `scipy.sparse.coo_matrix` by specifying the row and column labels as index levels:

.. ipython:: python

   from numpy import nan
   s = Series([3.0, nan, 1.0, 3.0, nan, nan])
   s.index = MultiIndex.from_tuples([(1, 2, 'a', 0),
                                     (1, 2, 'a', 1),
                                     (1, 1, 'b', 0),
                                     (1, 1, 'b', 1),
                                     (2, 1, 'b', 0),
                                     (2, 1, 'b', 1)],
                                     names=['A', 'B', 'C', 'D'])

   s

   # SparseSeries
   ss = s.to_sparse()
   ss

   A, rows, columns = ss.to_coo(row_levels=['A', 'B'],
                                column_levels=['C', 'D'],
                                sort_labels=False)

   A
   A.todense()
   rows
   columns

The from_coo method is a convenience method for creating a ``SparseSeries``
from a ``scipy.sparse.coo_matrix``:

.. ipython:: python

   from scipy import sparse
   A = sparse.coo_matrix(([3.0, 1.0, 2.0], ([1, 0, 0], [0, 2, 3])),
                               shape=(3, 4))
   A
   A.todense()

   ss = SparseSeries.from_coo(A)
   ss

.. _whatsnew_0160.api_breaking:

.. _whatsnew_0160.api_breaking.timedelta:

Changes in Timedelta
~~~~~~~~~~~~~~~~~~~~

In v0.15.0 a new scalar type ``Timedelta`` was introduced, that is a
sub-class of ``datetime.timedelta``. Mentioned :ref:`here <whatsnew_0150.timedeltaindex>` was a notice of an API change w.r.t. the ``.seconds`` accessor. The intent was to provide a user-friendly set of accessors that give the 'natural' value for that unit, e.g. if you had a ``Timedelta('1 day, 10:11:12')``, then ``.seconds`` would return 12. However, this is at odds with the definition of ``datetime.timedelta``, which defines ``.seconds`` as ``10 * 3600 + 11 * 60 + 12 == 36672``.

So in v0.16.0, we are restoring the API to match that of ``datetime.timedelta``. Further, the component values are still available through the ``.components`` accessor. This affects the ``.seconds`` and ``.microseconds`` accessors, and removes the ``.hours``, ``.minutes``, ``.milliseconds`` accessors. These changes affect ``TimedeltaIndex`` and the Series ``.dt`` accessor as well. (:issue:`9185`, :issue:`9139`)

Previous Behavior

.. code-block:: python

   In [2]: t = pd.Timedelta('1 day, 10:11:12.100123')

   In [3]: t.days
   Out[3]: 1

   In [4]: t.seconds
   Out[4]: 12

   In [5]: t.microseconds
   Out[5]: 123

New Behavior

.. ipython:: python

   t = pd.Timedelta('1 day, 10:11:12.100123')
   t.days
   t.seconds
   t.microseconds

Using ``.components`` allows the full component access

.. ipython:: python

   t.components
   t.components.seconds

.. _whatsnew_0160.api_breaking.indexing:

Indexing Changes
~~~~~~~~~~~~~~~~

The behavior of a small sub-set of edge cases for using ``.loc`` have changed (:issue:`8613`). Furthermore we have improved the content of the error messages that are raised:

- Slicing with ``.loc`` where the start and/or stop bound is not found in the index is now allowed; this previously would raise a ``KeyError``. This makes the behavior the same as ``.ix`` in this case. This change is only for slicing, not when indexing with a single label.

  .. ipython:: python

     df = DataFrame(np.random.randn(5,4),
                    columns=list('ABCD'),
                    index=date_range('20130101',periods=5))
     df
     s = Series(range(5),[-2,-1,1,2,3])
     s

  Previous Behavior

  .. code-block:: python

     In [4]: df.loc['2013-01-02':'2013-01-10']
     KeyError: 'stop bound [2013-01-10] is not in the [index]'

     In [6]: s.loc[-10:3]
     KeyError: 'start bound [-10] is not the [index]'

  New Behavior

  .. ipython:: python

     df.loc['2013-01-02':'2013-01-10']
     s.loc[-10:3]

- Allow slicing with float-like values on an integer index for ``.ix``. Previously this was only enabled for ``.loc``:

  Previous Behavior

  .. code-block:: python

     In [8]: s.ix[-1.0:2]
     TypeError: the slice start value [-1.0] is not a proper indexer for this index type (Int64Index)

  New Behavior

  .. ipython:: python

     s.ix[-1.0:2]

- Provide a useful exception for indexing with an invalid type for that index when using ``.loc``. For example trying to use ``.loc`` on an index of type ``DatetimeIndex`` or ``PeriodIndex`` or ``TimedeltaIndex``, with an integer (or a float).

  Previous Behavior

  .. code-block:: python

     In [4]: df.loc[2:3]
     KeyError: 'start bound [2] is not the [index]'

  New Behavior

  .. code-block:: python

     In [4]: df.loc[2:3]
     TypeError: Cannot do slice indexing on <class 'pandas.tseries.index.DatetimeIndex'> with <type 'int'> keys


.. _whatsnew_0160.api:

API Changes
~~~~~~~~~~~

- ``Index.duplicated`` now returns ``np.array(dtype=bool)`` rather than ``Index(dtype=object)`` containing ``bool`` values. (:issue:`8875`)
- ``DataFrame.to_json`` now returns accurate type serialisation for each column for frames of mixed dtype (:issue:`9037`)

  Previously data was coerced to a common dtype before serialisation, which for
  example resulted in integers being serialised to floats:

  .. code-block:: python

    In [2]: pd.DataFrame({'i': [1,2], 'f': [3.0, 4.2]}).to_json()
    Out[2]: '{"f":{"0":3.0,"1":4.2},"i":{"0":1.0,"1":2.0}}'

  Now each column is serialised using its correct dtype:

  .. code-block:: python

    In [2]:  pd.DataFrame({'i': [1,2], 'f': [3.0, 4.2]}).to_json()
    Out[2]: '{"f":{"0":3.0,"1":4.2},"i":{"0":1,"1":2}}'

- ``DatetimeIndex``, ``PeriodIndex`` and ``TimedeltaIndex.summary`` now output the same format. (:issue:`9116`)
- ``TimedeltaIndex.freqstr`` now output the same string format as ``DatetimeIndex``. (:issue:`9116`)

- Bar and horizontal bar plots no longer add a dashed line along the info axis. The prior style can be achieved with matplotlib's ``axhline`` or ``axvline`` methods (:issue:`9088`).

- ``Series`` accessors ``.dt``, ``.cat`` and ``.str`` now raise ``AttributeError`` instead of ``TypeError`` if the series does not contain the appropriate type of data (:issue:`9617`). This follows Python's built-in exception hierarchy more closely and ensures that tests like ``hasattr(s, 'cat')`` are consistent on both Python 2 and 3.

- ``Series`` now supports bitwise operation for integral types (:issue:`9016`). Previously even if the input dtypes were integral, the output dtype was coerced to ``bool``.

  Previous Behavior

  .. code-block:: python

     In [2]: pd.Series([0,1,2,3], list('abcd')) | pd.Series([4,4,4,4], list('abcd'))
     Out[2]:
     a    True
     b    True
     c    True
     d    True
     dtype: bool

  New Behavior. If the input dtypes are integral, the output dtype is also integral and the output
  values are the result of the bitwise operation.

  .. code-block:: python

     In [2]: pd.Series([0,1,2,3], list('abcd')) | pd.Series([4,4,4,4], list('abcd'))
     Out[2]:
     a    4
     b    5
     c    6
     d    7
     dtype: int64


- During division involving a ``Series`` or ``DataFrame``, ``0/0`` and ``0//0`` now give ``np.nan`` instead of ``np.inf``. (:issue:`9144`, :issue:`8445`)

  Previous Behavior

  .. code-block:: python

        In [2]: p = pd.Series([0, 1])

        In [3]: p / 0
        Out[3]:
        0    inf
        1    inf
        dtype: float64

        In [4]: p // 0
        Out[4]:
        0    inf
        1    inf
        dtype: float64



  New Behavior

  .. ipython:: python

     p = pd.Series([0, 1])
     p / 0
     p // 0

- ``Series.values_counts`` and ``Series.describe`` for categorical data will now put ``NaN`` entries at the end. (:issue:`9443`)
- ``Series.describe`` for categorical data will now give counts and frequencies of 0, not ``NaN``, for unused categories (:issue:`9443`)


Categorical Changes
~~~~~~~~~~~~~~~~~~~

.. _whatsnew_0160.api_breaking.categorical:

In prior versions, ``Categoricals`` that had an unspecified ordering (meaning no ``ordered`` keyword was passed) were defaulted as ``ordered`` Categoricals. Going forward, the ``ordered`` keyword in the ``Categorical`` constructor will default to ``False``. Ordering must now be explicit.

Furthermore, previously you *could* change the ``ordered`` attribute of a Categorical by just setting the attribute, e.g. ``cat.ordered=True``; This is now deprecated and you should use ``cat.as_ordered()`` or ``cat.as_unordered()``. These will by default return a **new** object and not modify the existing object. (:issue:`9347`, :issue:`9190`)

Previous Behavior

.. code-block:: python

   In [3]: s = Series([0,1,2], dtype='category')

   In [4]: s
   Out[4]:
   0    0
   1    1
   2    2
   dtype: category
   Categories (3, int64): [0 < 1 < 2]

   In [5]: s.cat.ordered
   Out[5]: True

   In [6]: s.cat.ordered = False

   In [7]: s
   Out[7]:
   0    0
   1    1
   2    2
   dtype: category
   Categories (3, int64): [0, 1, 2]

New Behavior

.. ipython:: python

   s = Series([0,1,2], dtype='category')
   s
   s.cat.ordered
   s = s.cat.as_ordered()
   s
   s.cat.ordered

   # you can set in the constructor of the Categorical
   s = Series(Categorical([0,1,2],ordered=True))
   s
   s.cat.ordered

For ease of creation of series of categorical data, we have added the ability to pass keywords when calling ``.astype()``. These are passed directly to the constructor.

.. ipython:: python

   s = Series(["a","b","c","a"]).astype('category',ordered=True)
   s
   s = Series(["a","b","c","a"]).astype('category',categories=list('abcdef'),ordered=False)
   s

Indexing Changes
~~~~~~~~~~~~~~~~

.. _whatsnew_0160.api_breaking.indexing:

The behavior of a small sub-set of edge cases for using ``.loc`` have changed (:issue:`8613`). Furthermore we have improved the content of the error messages that are raised:

- slicing with ``.loc`` where the start and/or stop bound is not found in the index is now allowed; this previously would raise a ``KeyError``. This makes the behavior the same as ``.ix`` in this case. This change is only for slicing, not when indexing with a single label.

.. ipython:: python

     df = DataFrame(np.random.randn(5,4),
                    columns=list('ABCD'),
                    index=date_range('20130101',periods=5))
     df
     s = Series(range(5),[-2,-1,1,2,3])
     s

  Previous Behavior

  .. code-block:: python

     In [4]: df.loc['2013-01-02':'2013-01-10']
     KeyError: 'stop bound [2013-01-10] is not in the [index]'

     In [6]: s.loc[-10:3]
     KeyError: 'start bound [-10] is not the [index]'

  New Behavior

  .. ipython:: python

     df.loc['2013-01-02':'2013-01-10']
     s.loc[-10:3]

- allow slicing with float-like values on an integer index for ``.ix``. Previously this was only enabled for ``.loc``:

  Previous Behavior

  .. code-block:: python

     In [8]: s.ix[-1.0:2]
     TypeError: the slice start value [-1.0] is not a proper indexer for this index type (Int64Index)

  New Behavior

  .. ipython:: python

     s.ix[-1.0:2]

- provide a useful exception for indexing with an invalid type for that index when using ``.loc``. For example trying to use ``.loc`` on an index of type ``DatetimeIndex`` or ``PeriodIndex`` or ``TimedeltaIndex``, with an integer (or a float).

  Previous Behavior

  .. code-block:: python

     In [4]: df.loc[2:3]
     KeyError: 'start bound [2] is not the [index]'

  New Behavior

  .. code-block:: python

     In [4]: df.loc[2:3]
     TypeError: Cannot do slice indexing on <class 'pandas.tseries.index.DatetimeIndex'> with <type 'int'> keys


.. _whatsnew_0160.deprecations:

Deprecations
~~~~~~~~~~~~

- The ``rplot`` trellis plotting interface is deprecated and will be removed
  in a future version. We refer to external packages like
  `seaborn <http://stanford.edu/~mwaskom/software/seaborn/>`_ for similar
  but more refined functionality (:issue:`3445`).

  The documentation includes some examples how to convert your existing code
  using ``rplot`` to seaborn: - :ref:`rplot docs <rplot>`

- The ``pandas.sandbox.qtpandas`` interface is deprecated and will be removed in a future version.
  We refer users to the external package `pandas-qt <https://github.com/datalyze-solutions/pandas-qt>`_. (:issue:`9615`)

- The ``pandas.rpy`` interface is deprecated and will be removed in a future version.
  Similar functionaility can be accessed thru the `rpy2 <http://rpy.sourceforge.net/>`_ project (:issue:`9602`)

- Adding ``DatetimeIndex/PeriodIndex`` to another ``DatetimeIndex/PeriodIndex`` is being deprecated as a set-operation. This will be changed to a ``TypeError`` in a future version. ``.union()`` should be used for the union set operation. (:issue:`9094`)
- Subtracting ``DatetimeIndex/PeriodIndex`` from another ``DatetimeIndex/PeriodIndex`` is being deprecated as a set-operation. This will be changed to an actual numeric subtraction yielding a ``TimeDeltaIndex`` in a future version. ``.difference()`` should be used for the differencing set operation. (:issue:`9094`)

.. _whatsnew_0160.prior_deprecations:

Removal of prior version deprecations/changes
~~~~~~~~~~~~~~~~~~~~~~~~~~~~~~~~~~~~~~~~~~~~~

- ``DataFrame.pivot_table`` and ``crosstab``'s ``rows`` and ``cols`` keyword arguments were removed in favor
  of ``index`` and ``columns`` (:issue:`6581`)
- ``DataFrame.to_excel`` and ``DataFrame.to_csv`` ``cols`` keyword argument was removed in favor of ``columns`` (:issue:`6581`)
- Removed ``convert_dummies`` in favor of ``get_dummies`` (:issue:`6581`)
- Removed ``value_range`` in favor of ``describe`` (:issue:`6581`)

.. _whatsnew_0160.performance:

Performance
~~~~~~~~~~~

- Fixed a performance regression for ``.loc`` indexing with an array or list-like (:issue:`9126`:).
- ``DataFrame.to_json`` 30x performance improvement for mixed dtype frames. (:issue:`9037`)
- Performance improvements in ``MultiIndex.duplicated`` by working with labels instead of values (:issue:`9125`)
- Improved the speed of ``nunique`` by calling ``unique`` instead of ``value_counts`` (:issue:`9129`, :issue:`7771`)
- Performance improvement of up to 10x in ``DataFrame.count`` and ``DataFrame.dropna`` by taking advantage of homogeneous/heterogeneous dtypes appropriately (:issue:`9136`)
- Performance improvement of up to 20x in ``DataFrame.count`` when using a ``MultiIndex`` and the ``level`` keyword argument  (:issue:`9163`)
- Performance and memory usage improvements in ``merge`` when key space exceeds ``int64`` bounds (:issue:`9151`)
- Performance improvements in multi-key ``groupby`` (:issue:`9429`)
- Performance improvements in ``MultiIndex.sortlevel`` (:issue:`9445`)
- Performance and memory usage improvements in ``DataFrame.duplicated`` (:issue:`9398`)
- Cythonized ``Period`` (:issue:`9440`)

.. _whatsnew_0160.bug_fixes:

Bug Fixes
~~~~~~~~~

- Changed ``.to_html`` to remove leading/trailing spaces in table body (:issue:`4987`)
- Fixed issue using ``read_csv`` on s3 with Python 3 (:issue:`9452`)
- Fixed compatibility issue in ``DatetimeIndex`` affecting architectures where ``numpy.int_`` defaults to ``numpy.int32`` (:issue:`8943`)
- Bug in Panel indexing with an object-like (:issue:`9140`)
- Bug in the returned ``Series.dt.components`` index was reset to the default index (:issue:`9247`)
- Bug in ``Categorical.__getitem__/__setitem__`` with listlike input getting incorrect results from indexer coercion (:issue:`9469`)
- Bug in partial setting with a DatetimeIndex (:issue:`9478`)
- Bug in groupby for integer and datetime64 columns when applying an aggregator that caused the value to be
  changed when the number was sufficiently large (:issue:`9311`, :issue:`6620`)
- Fixed bug in ``to_sql`` when mapping a ``Timestamp`` object column (datetime
  column with timezone info) to the appropriate sqlalchemy type (:issue:`9085`).
- Fixed bug in ``to_sql`` ``dtype`` argument not accepting an instantiated
  SQLAlchemy type  (:issue:`9083`).
- Bug in ``.loc`` partial setting with a ``np.datetime64`` (:issue:`9516`)
- Incorrect dtypes inferred on datetimelike looking ``Series`` & on ``.xs`` slices (:issue:`9477`)
- Items in ``Categorical.unique()`` (and ``s.unique()`` if ``s`` is of dtype ``category``) now appear in the order in which they are originally found, not in sorted order (:issue:`9331`). This is now consistent with the behavior for other dtypes in pandas.
- Fixed bug on big endian platforms which produced incorrect results in ``StataReader`` (:issue:`8688`).
- Bug in ``MultiIndex.has_duplicates`` when having many levels causes an indexer overflow (:issue:`9075`, :issue:`5873`)
- Bug in ``pivot`` and ``unstack`` where ``nan`` values would break index alignment (:issue:`4862`, :issue:`7401`, :issue:`7403`, :issue:`7405`, :issue:`7466`, :issue:`9497`)
- Bug in left ``join`` on multi-index with ``sort=True`` or null values (:issue:`9210`).
- Bug in ``MultiIndex`` where inserting new keys would fail (:issue:`9250`).
- Bug in ``groupby`` when key space exceeds ``int64`` bounds (:issue:`9096`).
- Bug in ``unstack`` with ``TimedeltaIndex`` or ``DatetimeIndex`` and nulls (:issue:`9491`).
- Bug in ``rank`` where comparing floats with tolerance will cause inconsistent behaviour (:issue:`8365`).
- Fixed character encoding bug in ``read_stata`` and ``StataReader`` when loading data from a URL (:issue:`9231`).
- Looking up a partial string label with ``DatetimeIndex.asof`` now includes values that match the string, even if they are after the start of the partial string label (:issue:`9258`). Old behavior:

  .. ipython:: python
    :verbatim:

    In [4]: pd.to_datetime(['2000-01-31', '2000-02-28']).asof('2000-02')
    Out[4]: Timestamp('2000-01-31 00:00:00')

  Fixed behavior:

  .. ipython:: python

    pd.to_datetime(['2000-01-31', '2000-02-28']).asof('2000-02')

  To reproduce the old behavior, simply add more precision to the label (e.g., use ``2000-02-01`` instead of ``2000-02``).
- Bug in adding ``offsets.Nano`` to other offets raises ``TypeError`` (:issue:`9284`)
- Bug in ``DatetimeIndex`` iteration, related to (:issue:`8890`), fixed in (:issue:`9100`)
- Bugs in ``resample`` around DST transitions. This required fixing offset classes so they behave correctly on DST transitions. (:issue:`5172`, :issue:`8744`, :issue:`8653`, :issue:`9173`, :issue:`9468`).
- Bug in binary operator method (eg ``.mul()``) alignment with integer levels (:issue:`9463`).
- Bug in boxplot, scatter and hexbin plot may show an unnecessary warning (:issue:`8877`)
- Bug in subplot with ``layout`` kw may show unnecessary warning (:issue:`9464`)
- Bug in using grouper functions that need passed thru arguments (e.g. axis), when using wrapped function (e.g. ``fillna``), (:issue:`9221`)
- ``DataFrame`` now properly supports simultaneous ``copy`` and ``dtype`` arguments in constructor (:issue:`9099`)
- Bug in ``read_csv`` when using skiprows on a file with CR line endings with the c engine. (:issue:`9079`)
- ``isnull`` now detects ``NaT`` in ``PeriodIndex`` (:issue:`9129`)
- Bug in groupby ``.nth()`` with a multiple column groupby (:issue:`8979`)
- Bug in ``DataFrame.where`` and ``Series.where`` coerce numerics to string incorrectly (:issue:`9280`)
- Bug in ``DataFrame.where`` and ``Series.where`` raise ``ValueError`` when string list-like is passed. (:issue:`9280`)
- Accessing ``Series.str`` methods on with non-string values now raises ``TypeError`` instead of producing incorrect results (:issue:`9184`)
- Bug in ``DatetimeIndex.__contains__`` when index has duplicates and is not monotonic increasing (:issue:`9512`)
- Fixed division by zero error for ``Series.kurt()`` when all values are equal (:issue:`9197`)
- Fixed issue in the ``xlsxwriter`` engine where it added a default 'General' format to cells if no other format wass applied. This prevented other row or column formatting being applied. (:issue:`9167`)
- Fixes issue with ``index_col=False`` when ``usecols`` is also specified in ``read_csv``. (:issue:`9082`)
- Bug where ``wide_to_long`` would modify the input stubnames list (:issue:`9204`)
- Bug in ``to_sql`` not storing float64 values using double precision. (:issue:`9009`)
- ``SparseSeries`` and ``SparsePanel`` now accept zero argument constructors (same as their non-sparse counterparts) (:issue:`9272`).
- Regression in merging ``Categorical`` and ``object`` dtypes (:issue:`9426`)
- Bug in ``read_csv`` with buffer overflows with certain malformed input files (:issue:`9205`)
- Bug in groupby MultiIndex with missing pair (:issue:`9049`, :issue:`9344`)
- Fixed bug in ``Series.groupby`` where grouping on ``MultiIndex`` levels would ignore the sort argument (:issue:`9444`)
- Fix bug in ``DataFrame.Groupby`` where ``sort=False`` is ignored in the case of Categorical columns. (:issue:`8868`)
- Fixed bug with reading CSV files from Amazon S3 on python 3 raising a TypeError (:issue:`9452`)
- Bug in the Google BigQuery reader where the 'jobComplete' key may be present but False in the query results (:issue:`8728`)
<<<<<<< HEAD
- Bug in ``Series.values_counts`` with excluding ``NaN`` for categorical type ``Series`` with ``dropna=True`` (:issue:`9443`)
=======





- Bug in ``Series.values_counts`` with excluding ``NaN`` for categorical type ``Series`` with ``dropna=True`` (:issue:`9443`)

- Bug in ``DataFrameFormatter._get_formatted_index`` with not applying ``max_colwidth`` to the ``DataFrame`` index (:issue:`7856`)
>>>>>>> 7228df2e
<|MERGE_RESOLUTION|>--- conflicted
+++ resolved
@@ -619,15 +619,6 @@
 - Fix bug in ``DataFrame.Groupby`` where ``sort=False`` is ignored in the case of Categorical columns. (:issue:`8868`)
 - Fixed bug with reading CSV files from Amazon S3 on python 3 raising a TypeError (:issue:`9452`)
 - Bug in the Google BigQuery reader where the 'jobComplete' key may be present but False in the query results (:issue:`8728`)
-<<<<<<< HEAD
 - Bug in ``Series.values_counts`` with excluding ``NaN`` for categorical type ``Series`` with ``dropna=True`` (:issue:`9443`)
-=======
-
-
-
-
-
-- Bug in ``Series.values_counts`` with excluding ``NaN`` for categorical type ``Series`` with ``dropna=True`` (:issue:`9443`)
-
-- Bug in ``DataFrameFormatter._get_formatted_index`` with not applying ``max_colwidth`` to the ``DataFrame`` index (:issue:`7856`)
->>>>>>> 7228df2e
+
+- Bug in ``DataFrameFormatter._get_formatted_index`` with not applying ``max_colwidth`` to the ``DataFrame`` index (:issue:`7856`)