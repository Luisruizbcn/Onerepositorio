.. _whatsnew_0160:

v0.16.0 (February ??, 2015)
---------------------------

This is a major release from 0.15.2 and includes a small number of API changes, several new features,
enhancements, and performance improvements along with a large number of bug fixes. We recommend that all
users upgrade to this version.

- Highlights include:

- Check the :ref:`API Changes <whatsnew_0160.api>` and :ref:`deprecations <whatsnew_0160.deprecations>` before updating

- :ref:`Other Enhancements <whatsnew_0160.enhancements>`

- :ref:`Performance Improvements <whatsnew_0160.performance>`

- :ref:`Bug Fixes <whatsnew_0160.bug_fixes>`

New features
~~~~~~~~~~~~

.. _whatsnew_0160.api:

Backwards incompatible API changes
~~~~~~~~~~~~~~~~~~~~~~~~~~~~~~~~~~

.. _whatsnew_0160.api_breaking:

- ``Index.duplicated`` now returns `np.array(dtype=bool)` rather than `Index(dtype=object)` containing `bool` values. (:issue:`8875`)
- ``DataFrame.to_json`` now returns accurate type serialisation for each column for frames of mixed dtype (:issue:`9037`)

  Previously data was coerced to a common dtype before serialisation, which for
  example resulted in integers being serialised to floats:

  .. code-block:: python

    In [2]: pd.DataFrame({'i': [1,2], 'f': [3.0, 4.2]}).to_json()
    Out[2]: '{"f":{"0":3.0,"1":4.2},"i":{"0":1.0,"1":2.0}}'

  Now each column is serialised using its correct dtype:

  .. code-block:: python

    In [2]:  pd.DataFrame({'i': [1,2], 'f': [3.0, 4.2]}).to_json()
    Out[2]: '{"f":{"0":3.0,"1":4.2},"i":{"0":1,"1":2}}'

- ``DatetimeIndex``, ``PeriodIndex`` and ``TimedeltaIndex.summary`` now output the same format. (:issue:`9116`)
- ``TimedeltaIndex.freqstr`` now output the same string format as ``DatetimeIndex``. (:issue:`9116`)


Deprecations
~~~~~~~~~~~~

.. _whatsnew_0160.deprecations:


Enhancements
~~~~~~~~~~~~

.. _whatsnew_0160.enhancements:

- Paths beginning with ~ will now be expanded to begin with the user's home directory (:issue:`9066`)
- Added time interval selection in get_data_yahoo (:issue:`9071`)
- Added ``Series.str.slice_replace()``, which previously raised NotImplementedError (:issue:`8888`)


Performance
~~~~~~~~~~~

.. _whatsnew_0160.performance:

- Fixed a performance regression for ``.loc`` indexing with an array or list-like (:issue:`9126`:).
- ``DataFrame.to_json`` 30x performance improvement for mixed dtype frames. (:issue:`9037`)
- Performance improvements in ``MultiIndex.duplicated`` by working with labels instead of values (:issue:`9125`)
- Improved the speed of `nunique` by calling `unique` instead of `value_counts` (:issue:`9129`, :issue:`7771`)
- Performance improvement of up to 10x in ``DataFrame.count`` and ``DataFrame.dropna`` by taking advantage of homogeneous/heterogeneous dtypes appropriately (:issue:`9136`)
- Performance improvement of up to 20x in ``DataFrame.count`` when using a ``MultiIndex`` and the ``level`` keyword argument  (:issue:`9163`)
- Performance and memory usage improvements in ``merge`` when key space exceeds ``int64`` bounds (:issue:`9151`)

Bug Fixes
~~~~~~~~~

.. _whatsnew_0160.bug_fixes:

- Fixed compatibility issue in ``DatetimeIndex`` affecting architectures where ``numpy.int_`` defaults to ``numpy.int32`` (:issue:`8943`)
- Bug in Panel indexing with an object-like (:issue:`9140`)





- Fixed bug in ``to_sql`` when mapping a Timestamp object column (datetime
  column with timezone info) to the according sqlalchemy type (:issue:`9085`).
- Fixed bug in ``to_sql`` ``dtype`` argument not accepting an instantiated
  SQLAlchemy type  (:issue:`9083`).





- Bug in ``MultiIndex.has_duplicates`` when having many levels causes an indexer overflow (:issue:`9075`, :issue:`5873`)
- Bug in ``pivot`` and `unstack`` where ``nan`` values would break index alignment (:issue:`7466`)
- Bug in left ``join`` on multi-index with ``sort=True`` or null values (:issue:`9210`).


















- Bug in DatetimeIndex iteration, related to (:issue:`8890`), fixed in (:issue:`9100`)






















- Bug in using grouper functions that need passed thru arguments (e.g. axis), when using wrapped function (e.g. ``fillna``), (:issue:`9221`)

- DataFrame now properly supports simultaneous ``copy`` and ``dtype`` arguments in constructor (:issue:`9099`)
- Bug in read_csv when using skiprows on a file with CR line endings with the c engine. (:issue:`9079`)
- isnull now detects ``NaT`` in PeriodIndex (:issue:`9129`)
- Bug in groupby ``.nth()`` with a multiple column groupby (:issue:`8979`)

- Fixed division by zero error for ``Series.kurt()`` when all values are equal (:issue:`9197`)


- Fixed issue in the ``xlsxwriter`` engine where it added a default 'General' format to cells if no other format wass applied. This prevented other row or column formatting being applied. (:issue:`9167`)
<<<<<<< HEAD

- Bug in ``wide_to_long``, modifies stubnames list (:issue:`9204`) 
=======
- Fixes issue with ``index_col=False`` when ``usecols`` is also specified in ``read_csv``. (:issue:`9082`)
>>>>>>> ff090f4c
<|MERGE_RESOLUTION|>--- conflicted
+++ resolved
@@ -154,9 +154,6 @@
 
 
 - Fixed issue in the ``xlsxwriter`` engine where it added a default 'General' format to cells if no other format wass applied. This prevented other row or column formatting being applied. (:issue:`9167`)
-<<<<<<< HEAD
 
 - Bug in ``wide_to_long``, modifies stubnames list (:issue:`9204`) 
-=======
-- Fixes issue with ``index_col=False`` when ``usecols`` is also specified in ``read_csv``. (:issue:`9082`)
->>>>>>> ff090f4c
+- Fixes issue with ``index_col=False`` when ``usecols`` is also specified in ``read_csv``. (:issue:`9082`)