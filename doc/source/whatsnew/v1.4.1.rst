.. _whatsnew_141:

What's new in 1.4.1 (February ??, 2022)
---------------------------------------

These are the changes in pandas 1.4.1. See :ref:`release` for a full changelog
including other versions of pandas.

{{ header }}

.. ---------------------------------------------------------------------------

.. _whatsnew_141.regressions:

Fixed regressions
~~~~~~~~~~~~~~~~~
- Regression in :meth:`Series.mask` with ``inplace=True`` and ``PeriodDtype`` and an incompatible ``other`` coercing to a common dtype instead of raising (:issue:`45546`)
- Regression in :func:`.assert_frame_equal` not respecting ``check_flags=False`` (:issue:`45554`)
- Regression in :meth:`Series.fillna` with ``downcast=False`` incorrectly downcasting ``object`` dtype (:issue:`45603`)
- Regression in :meth:`DataFrame.iat` setting values leading to not propagating correctly in subsequent lookups (:issue:`45684`)
- Regression in :meth:`DataFrame.loc.__setitem__` losing :class:`Index` name if :class:`DataFrame` was empty before (:issue:`45621`)
<<<<<<< HEAD
- Regression in :func:`read_sql` with a DBAPI2 connection that is not an instance of ``sqlite3.Connection`` incorrectly requiring SQLAlchemy be installed (:issue:`45660`)
-
=======
- Regression in :func:`join` with overlapping :class:`IntervalIndex` raising an ``InvalidIndexError`` (:issue:`45661`)

>>>>>>> c64fbcee

.. ---------------------------------------------------------------------------

.. _whatsnew_141.bug_fixes:

Bug fixes
~~~~~~~~~
- Fixed segfault in :meth:``DataFrame.to_json`` when dumping tz-aware datetimes in Python 3.10 (:issue:`42130`)
- Stopped emitting unnecessary ``FutureWarning`` in :meth:`DataFrame.sort_values` with sparse columns (:issue:`45618`)
- Fixed window aggregations in :meth:`DataFrame.rolling` and :meth:`Series.rolling` to skip over unused elements (:issue:`45647`)
-

.. ---------------------------------------------------------------------------

.. _whatsnew_141.other:

Other
~~~~~
- Reverted performance speedup of :meth:`DataFrame.corr` for ``method=pearson`` to fix precision regression (:issue:`45640`, :issue:`42761`)
-

.. ---------------------------------------------------------------------------

.. _whatsnew_141.contributors:

Contributors
~~~~~~~~~~~~

.. contributors:: v1.4.0..v1.4.1|HEAD<|MERGE_RESOLUTION|>--- conflicted
+++ resolved
@@ -19,13 +19,9 @@
 - Regression in :meth:`Series.fillna` with ``downcast=False`` incorrectly downcasting ``object`` dtype (:issue:`45603`)
 - Regression in :meth:`DataFrame.iat` setting values leading to not propagating correctly in subsequent lookups (:issue:`45684`)
 - Regression in :meth:`DataFrame.loc.__setitem__` losing :class:`Index` name if :class:`DataFrame` was empty before (:issue:`45621`)
-<<<<<<< HEAD
+- Regression in :func:`join` with overlapping :class:`IntervalIndex` raising an ``InvalidIndexError`` (:issue:`45661`)
 - Regression in :func:`read_sql` with a DBAPI2 connection that is not an instance of ``sqlite3.Connection`` incorrectly requiring SQLAlchemy be installed (:issue:`45660`)
 -
-=======
-- Regression in :func:`join` with overlapping :class:`IntervalIndex` raising an ``InvalidIndexError`` (:issue:`45661`)
-
->>>>>>> c64fbcee
 
 .. ---------------------------------------------------------------------------
 
