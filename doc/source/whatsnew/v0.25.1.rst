--- conflicted
+++ resolved
@@ -125,12 +125,8 @@
 ^^^^^^^^^
 
 - A ``KeyError`` is now raised if ``.unstack()`` is called on a :class:`Series` or :class:`DataFrame` with a flat :class:`Index` passing a name which is not the correct one (:issue:`18303`)
-<<<<<<< HEAD
 -  Bug in :meth:`DataFrame.crosstab` when ``margins`` set to ``True`` and ``normalize`` is not ``False``, an error is raised. (:issue:`27500`)
-=======
 - :meth:`DataFrame.join` now suppresses the ``FutureWarning`` when the sort parameter is specified (:issue:`21952`)
->>>>>>> 9c37226a
--
 
 Sparse
 ^^^^^^
