.. _whatsnew_110:

What's new in 1.1.0 (??)
------------------------

These are the changes in pandas 1.1.0. See :ref:`release` for a full changelog
including other versions of pandas.

{{ header }}

.. ---------------------------------------------------------------------------

Enhancements
~~~~~~~~~~~~

.. _whatsnew_110.period_index_partial_string_slicing:

Nonmonotonic PeriodIndex Partial String Slicing
^^^^^^^^^^^^^^^^^^^^^^^^^^^^^^^^^^^^^^^^^^^^^^^

:class:`PeriodIndex` now supports partial string slicing for non-monotonic indexes, mirroring :class:`DatetimeIndex` behavior (:issue:`31096`)

For example:

.. ipython:: python

   dti = pd.date_range("2014-01-01", periods=30, freq="30D")
   pi = dti.to_period("D")
   ser_monotonic = pd.Series(np.arange(30), index=pi)
   shuffler = list(range(0, 30, 2)) + list(range(1, 31, 2))
   ser = ser_monotonic[shuffler]
   ser

.. ipython:: python

   ser["2014"]
   ser.loc["May 2015"]

.. _whatsnew_110.timestamp_fold_support:

Fold argument support in Timestamp constructor
^^^^^^^^^^^^^^^^^^^^^^^^^^^^^^^^^^^^^^^^^^^^^^

:class:`Timestamp:` now supports the keyword-only fold argument according to `PEP 495 <https://www.python.org/dev/peps/pep-0495/#the-fold-attribute>`_ similar to parent ``datetime.datetime`` class. It supports both accepting fold as an initialization argument and inferring fold from other constructor arguments (:issue:`25057`, :issue:`31338`). Support is limited to ``dateutil`` timezones as ``pytz`` doesn't support fold.

For example:

.. ipython:: python

    ts = pd.Timestamp("2019-10-27 01:30:00+00:00")
    ts.fold

.. ipython:: python

    ts = pd.Timestamp(year=2019, month=10, day=27, hour=1, minute=30,
                      tz="dateutil/Europe/London", fold=1)
    ts

For more on working with fold, see :ref:`Fold subsection <timeseries.fold>` in the user guide.

.. _whatsnew_110.enhancements.other:

Other enhancements
^^^^^^^^^^^^^^^^^^

- :class:`Styler` may now render CSS more efficiently where multiple cells have the same styling (:issue:`30876`)
- When writing directly to a sqlite connection :func:`to_sql` now supports the ``multi`` method (:issue:`29921`)
- `OptionError` is now exposed in `pandas.errors` (:issue:`27553`)
- :func:`timedelta_range` will now infer a frequency when passed ``start``, ``stop``, and ``periods`` (:issue:`32377`)
- Positional slicing on a :class:`IntervalIndex` now supports slices with ``step > 1`` (:issue:`31658`)
-

.. ---------------------------------------------------------------------------

.. _whatsnew_110.api.other:

Other API changes
^^^^^^^^^^^^^^^^^

- :meth:`Series.describe` will now show distribution percentiles for ``datetime`` dtypes, statistics ``first`` and ``last``
  will now be ``min`` and ``max`` to match with numeric dtypes in :meth:`DataFrame.describe` (:issue:`30164`)
- Added :meth:`DataFrame.value_counts` (:issue:`5377`)
- :meth:`Groupby.groups` now returns an abbreviated representation when called on large dataframes (:issue:`1135`)
- ``loc`` lookups with an object-dtype :class:`Index` and an integer key will now raise ``KeyError`` instead of ``TypeError`` when key is missing (:issue:`31905`)
-

Backwards incompatible API changes
~~~~~~~~~~~~~~~~~~~~~~~~~~~~~~~~~~
- :meth:`DataFrame.swaplevels` now raises a  ``TypeError`` if the axis is not a :class:`MultiIndex`.
  Previously a ``AttributeError`` was raised (:issue:`31126`)
- :meth:`DataFrameGroupby.mean` and :meth:`SeriesGroupby.mean` (and similarly for :meth:`~DataFrameGroupby.median`, :meth:`~DataFrameGroupby.std`` and :meth:`~DataFrameGroupby.var``)
  now raise a  ``TypeError`` if a not-accepted keyword argument is passed into it.
  Previously a ``UnsupportedFunctionCall`` was raised (``AssertionError`` if ``min_count`` passed into :meth:`~DataFrameGroupby.median``) (:issue:`31485`)
- :meth:`DataFrame.at` and :meth:`Series.at` will raise a ``TypeError`` instead of a ``ValueError`` if an incompatible key is passed, and ``KeyError`` if a missing key is passed, matching the behavior of ``.loc[]`` (:issue:`31722`)
- Passing an integer dtype other than ``int64`` to ``np.array(period_index, dtype=...)`` will now raise ``TypeError`` instead of incorrectly using ``int64`` (:issue:`32255`)
-

.. _whatsnew_110.api_breaking.indexing_raises_key_errors:

Failed Label-Based Lookups Always Raise KeyError
^^^^^^^^^^^^^^^^^^^^^^^^^^^^^^^^^^^^^^^^^^^^^^^^

Label lookups ``series[key]``, ``series.loc[key]`` and ``frame.loc[key]``
used to raises either ``KeyError`` or ``TypeError`` depending on the type of
key and type of :class:`Index`.  These now consistently raise ``KeyError`` (:issue:`31867`)

.. ipython:: python

    ser1 = pd.Series(range(3), index=[0, 1, 2])
    ser2 = pd.Series(range(3), index=pd.date_range("2020-02-01", periods=3))

*Previous behavior*:

.. code-block:: ipython

    In [3]: ser1[1.5]
    ...
    TypeError: cannot do label indexing on Int64Index with these indexers [1.5] of type float

    In [4] ser1["foo"]
    ...
    KeyError: 'foo'

    In [5]: ser1.loc[1.5]
    ...
    TypeError: cannot do label indexing on Int64Index with these indexers [1.5] of type float

    In [6]: ser1.loc["foo"]
    ...
    KeyError: 'foo'

    In [7]: ser2.loc[1]
    ...
    TypeError: cannot do label indexing on DatetimeIndex with these indexers [1] of type int

    In [8]: ser2.loc[pd.Timestamp(0)]
    ...
    KeyError: Timestamp('1970-01-01 00:00:00')

*New behavior*:

.. code-block:: ipython

    In [3]: ser1[1.5]
    ...
    KeyError: 1.5

    In [4] ser1["foo"]
    ...
    KeyError: 'foo'

    In [5]: ser1.loc[1.5]
    ...
    KeyError: 1.5

    In [6]: ser1.loc["foo"]
    ...
    KeyError: 'foo'

    In [7]: ser2.loc[1]
    ...
    KeyError: 1

    In [8]: ser2.loc[pd.Timestamp(0)]
    ...
    KeyError: Timestamp('1970-01-01 00:00:00')

.. ---------------------------------------------------------------------------

.. _whatsnew_110.deprecations:

Deprecations
~~~~~~~~~~~~
- Initialising a :class:`DateOffset` (other than :class:`Week` or subclasses of :class:`Tick`) with `n=0` (e.g. ``dt.datetime(2019, 3, 6, 13, 0) + 0 * pd.offsets.MonthEnd()`` will raise ``FutureWarning`` (:issue:`31184`)
- Lookups on a :class:`Series` with a single-item list containing a slice (e.g. ``ser[[slice(0, 4)]]``) are deprecated, will raise in a future version.  Either convert the list to tuple, or pass the slice directly instead (:issue:`31333`)
<<<<<<< HEAD
=======
- :meth:`DataFrame.mean` and :meth:`DataFrame.median` with ``numeric_only=None`` will include datetime64 and datetime64tz columns in a future version (:issue:`29941`)
- Setting values with ``.loc`` using a positional slice is deprecated and will raise in a future version.  Use ``.loc`` with labels or ``.iloc`` with positions instead (:issue:`31840`)
>>>>>>> a3985f8e
-

.. ---------------------------------------------------------------------------


.. _whatsnew_110.performance:

Performance improvements
~~~~~~~~~~~~~~~~~~~~~~~~

- Performance improvement in :class:`Timedelta` constructor (:issue:`30543`)
- Performance improvement in :class:`Timestamp` constructor (:issue:`30543`)
- Performance improvement in flex arithmetic ops between :class:`DataFrame` and :class:`Series` with ``axis=0`` (:issue:`31296`)
-

.. ---------------------------------------------------------------------------

.. _whatsnew_110.bug_fixes:

Bug fixes
~~~~~~~~~


Categorical
^^^^^^^^^^^

- Bug where :func:`merge` was unable to join on non-unique categorical indices (:issue:`28189`)
- Bug when passing categorical data to :class:`Index` constructor along with ``dtype=object`` incorrectly returning a :class:`CategoricalIndex` instead of object-dtype :class:`Index` (:issue:`32167`)
- Bug where :class:`Categorical` comparison operator ``__ne__`` would incorrectly evaluate to ``False`` when either element was missing (:issue:`32276`)
-

Datetimelike
^^^^^^^^^^^^

- Bug in :class:`Timestamp` where constructing :class:`Timestamp` from ambiguous epoch time and calling constructor again changed :meth:`Timestamp.value` property (:issue:`24329`)
- :meth:`DatetimeArray.searchsorted`, :meth:`TimedeltaArray.searchsorted`, :meth:`PeriodArray.searchsorted` not recognizing non-pandas scalars and incorrectly raising ``ValueError`` instead of ``TypeError`` (:issue:`30950`)
- Bug in :class:`Timestamp` where constructing :class:`Timestamp` with dateutil timezone less than 128 nanoseconds before daylight saving time switch from winter to summer would result in nonexistent time (:issue:`31043`)
- Bug in :meth:`Period.to_timestamp`, :meth:`Period.start_time` with microsecond frequency returning a timestamp one nanosecond earlier than the correct time (:issue:`31475`)
- :class:`Timestamp` raising confusing error message when year, month or day is missing (:issue:`31200`)

Timedelta
^^^^^^^^^

- Bug in constructing a :class:`Timedelta` with a high precision integer that would round the :class:`Timedelta` components (:issue:`31354`)
- Bug in dividing ``np.nan`` or ``None`` by :class:`Timedelta`` incorrectly returning ``NaT`` (:issue:`31869`)
-

Timezones
^^^^^^^^^

-
-


Numeric
^^^^^^^
- Bug in :meth:`DataFrame.floordiv` with ``axis=0`` not treating division-by-zero like :meth:`Series.floordiv` (:issue:`31271`)
- Bug in :meth:`to_numeric` with string argument ``"uint64"`` and ``errors="coerce"`` silently fails (:issue:`32394`)
-

Conversion
^^^^^^^^^^
- Bug in :class:`Series` construction from NumPy array with big-endian ``datetime64`` dtype (:issue:`29684`)
- Bug in :class:`Timedelta` construction with large nanoseconds keyword value (:issue:`32402`)
-

Strings
^^^^^^^

-
-


Interval
^^^^^^^^
-
-

Indexing
^^^^^^^^
- Bug in slicing on a :class:`DatetimeIndex` with a partial-timestamp dropping high-resolution indices near the end of a year, quarter, or month (:issue:`31064`)
- Bug in :meth:`PeriodIndex.get_loc` treating higher-resolution strings differently from :meth:`PeriodIndex.get_value` (:issue:`31172`)
- Bug in :meth:`Series.at` and :meth:`DataFrame.at` not matching ``.loc`` behavior when looking up an integer in a :class:`Float64Index` (:issue:`31329`)
- Bug in :meth:`PeriodIndex.is_monotonic` incorrectly returning ``True`` when containing leading ``NaT`` entries (:issue:`31437`)
- Bug in :meth:`DatetimeIndex.get_loc` raising ``KeyError`` with converted-integer key instead of the user-passed key (:issue:`31425`)
- Bug in :meth:`Series.xs` incorrectly returning ``Timestamp`` instead of ``datetime64`` in some object-dtype cases (:issue:`31630`)
- Bug in :meth:`DataFrame.iat` incorrectly returning ``Timestamp`` instead of ``datetime`` in some object-dtype cases (:issue:`32809`)
- Bug in :meth:`Series.loc` and :meth:`DataFrame.loc` when indexing with an integer key on a object-dtype :class:`Index` that is not all-integers (:issue:`31905`)
-

Missing
^^^^^^^

-
-

MultiIndex
^^^^^^^^^^
- Bug in :meth:`Dataframe.loc` when used with a :class:`MultiIndex`. The returned values were not in the same order as the given inputs (:issue:`22797`)

.. ipython:: python

        df = pd.DataFrame(np.arange(4),
                          index=[["a", "a", "b", "b"], [1, 2, 1, 2]])
        # Rows are now ordered as the requested keys
        df.loc[(['b', 'a'], [2, 1]), :]

- Bug in :meth:`MultiIndex.intersection` was not guaranteed to preserve order when ``sort=False``. (:issue:`31325`)

.. ipython:: python

        left = pd.MultiIndex.from_arrays([["b", "a"], [2, 1]])
        right = pd.MultiIndex.from_arrays([["a", "b", "c"], [1, 2, 3]])
        # Common elements are now guaranteed to be ordered by the left side
        left.intersection(right, sort=False)

-

I/O
^^^
- Bug in :meth:`read_json` where integer overflow was occuring when json contains big number strings. (:issue:`30320`)
- `read_csv` will now raise a ``ValueError`` when the arguments `header` and `prefix` both are not `None`. (:issue:`27394`)
- Bug in :meth:`DataFrame.to_json` was raising ``NotFoundError`` when ``path_or_buf`` was an S3 URI (:issue:`28375`)
- Bug in :meth:`DataFrame.to_parquet` overwriting pyarrow's default for
  ``coerce_timestamps``; following pyarrow's default allows writing nanosecond
  timestamps with ``version="2.0"`` (:issue:`31652`).
- Bug in :meth:`read_csv` was raising `TypeError` when `sep=None` was used in combination with `comment` keyword (:issue:`31396`)
- Bug in :class:`HDFStore` that caused it to set to ``int64`` the dtype of a ``datetime64`` column when reading a DataFrame in Python 3 from fixed format written in Python 2 (:issue:`31750`)


Plotting
^^^^^^^^

- :func:`.plot` for line/bar now accepts color by dictonary (:issue:`8193`).
-
- Bug in :meth:`DataFrame.boxplot` and :meth:`DataFrame.plot.boxplot` lost color attributes of ``medianprops``, ``whiskerprops``, ``capprops`` and ``medianprops`` (:issue:`30346`)


Groupby/resample/rolling
^^^^^^^^^^^^^^^^^^^^^^^^

- Bug in :meth:`GroupBy.apply` raises ``ValueError`` when the ``by`` axis is not sorted and has duplicates and the applied ``func`` does not mutate passed in objects (:issue:`30667`)
- Bug in :meth:`DataFrameGroupby.transform` produces incorrect result with transformation functions (:issue:`30918`)

Reshaping
^^^^^^^^^

- Bug effecting all numeric and boolean reduction methods not returning subclassed data type. (:issue:`25596`)
- Bug in :meth:`DataFrame.pivot_table` when only MultiIndexed columns is set (:issue:`17038`)
- Bug in :meth:`DataFrame.unstack` and :meth:`Series.unstack` can take tuple names in MultiIndexed data (:issue:`19966`)
- Bug in :meth:`DataFrame.pivot_table` when ``margin`` is ``True`` and only ``column`` is defined (:issue:`31016`)
- Fix incorrect error message in :meth:`DataFrame.pivot` when ``columns`` is set to ``None``. (:issue:`30924`)
- Bug in :func:`crosstab` when inputs are two Series and have tuple names, the output will keep dummy MultiIndex as columns. (:issue:`18321`)
- :meth:`DataFrame.pivot` can now take lists for ``index`` and ``columns`` arguments (:issue:`21425`)
- Bug in :func:`concat` where the resulting indices are not copied when ``copy=True`` (:issue:`29879`)
- :meth:`Series.append` will now raise a ``TypeError`` when passed a DataFrame or a sequence containing Dataframe (:issue:`31413`)
- :meth:`DataFrame.replace` and :meth:`Series.replace` will raise a ``TypeError`` if ``to_replace`` is not an expected type. Previously the ``replace`` would fail silently (:issue:`18634`)


Sparse
^^^^^^

-
-

ExtensionArray
^^^^^^^^^^^^^^

-
-


Other
^^^^^
- Appending a dictionary to a :class:`DataFrame` without passing ``ignore_index=True`` will raise ``TypeError: Can only append a dict if ignore_index=True``
  instead of ``TypeError: Can only append a Series if ignore_index=True or if the Series has a name`` (:issue:`30871`)
- Set operations on an object-dtype :class:`Index` now always return object-dtype results (:issue:`31401`)
- Bug in :meth:`AbstractHolidayCalendar.holidays` when no rules were defined (:issue:`31415`)

.. ---------------------------------------------------------------------------

.. _whatsnew_110.contributors:

Contributors
~~~~~~~~~~~~<|MERGE_RESOLUTION|>--- conflicted
+++ resolved
@@ -173,11 +173,8 @@
 ~~~~~~~~~~~~
 - Initialising a :class:`DateOffset` (other than :class:`Week` or subclasses of :class:`Tick`) with `n=0` (e.g. ``dt.datetime(2019, 3, 6, 13, 0) + 0 * pd.offsets.MonthEnd()`` will raise ``FutureWarning`` (:issue:`31184`)
 - Lookups on a :class:`Series` with a single-item list containing a slice (e.g. ``ser[[slice(0, 4)]]``) are deprecated, will raise in a future version.  Either convert the list to tuple, or pass the slice directly instead (:issue:`31333`)
-<<<<<<< HEAD
-=======
 - :meth:`DataFrame.mean` and :meth:`DataFrame.median` with ``numeric_only=None`` will include datetime64 and datetime64tz columns in a future version (:issue:`29941`)
 - Setting values with ``.loc`` using a positional slice is deprecated and will raise in a future version.  Use ``.loc`` with labels or ``.iloc`` with positions instead (:issue:`31840`)
->>>>>>> a3985f8e
 -
 
 .. ---------------------------------------------------------------------------
