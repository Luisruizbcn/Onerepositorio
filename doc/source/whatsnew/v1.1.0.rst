.. _whatsnew_110:

What's new in 1.1.0 (July 28, 2020)
-----------------------------------

These are the changes in pandas 1.1.0. See :ref:`release` for a full changelog
including other versions of pandas.

{{ header }}

.. ---------------------------------------------------------------------------

Enhancements
~~~~~~~~~~~~

.. _whatsnew_110.specify_missing_labels:

KeyErrors raised by loc specify missing labels
^^^^^^^^^^^^^^^^^^^^^^^^^^^^^^^^^^^^^^^^^^^^^^^^^^
Previously, if labels were missing for a ``.loc`` call, a KeyError was raised stating that this was no longer supported.

Now the error message also includes a list of the missing labels (max 10 items, display width 80 characters). See :issue:`34272`.


.. _whatsnew_110.astype_string:

All dtypes can now be converted to ``StringDtype``
^^^^^^^^^^^^^^^^^^^^^^^^^^^^^^^^^^^^^^^^^^^^^^^^^^

Previously, declaring or converting to :class:`StringDtype` was in general only possible if the data was already only ``str`` or nan-like (:issue:`31204`).
:class:`StringDtype` now works in all situations where ``astype(str)`` or ``dtype=str`` work:

For example, the below now works:

.. ipython:: python

   ser = pd.Series([1, "abc", np.nan], dtype="string")
   ser
   ser[0]
   pd.Series([1, 2, np.nan], dtype="Int64").astype("string")


.. _whatsnew_110.period_index_partial_string_slicing:

<<<<<<< HEAD
Nonmonotonic PeriodIndex partial string slicing
^^^^^^^^^^^^^^^^^^^^^^^^^^^^^^^^^^^^^^^^^^^^^^^
=======
Non-monotonic PeriodIndex Partial String Slicing
^^^^^^^^^^^^^^^^^^^^^^^^^^^^^^^^^^^^^^^^^^^^^^^^
>>>>>>> 15539fa6

:class:`PeriodIndex` now supports partial string slicing for non-monotonic indexes, mirroring :class:`DatetimeIndex` behavior (:issue:`31096`)

For example:

.. ipython:: python

   dti = pd.date_range("2014-01-01", periods=30, freq="30D")
   pi = dti.to_period("D")
   ser_monotonic = pd.Series(np.arange(30), index=pi)
   shuffler = list(range(0, 30, 2)) + list(range(1, 31, 2))
   ser = ser_monotonic[shuffler]
   ser

.. ipython:: python

   ser["2014"]
   ser.loc["May 2015"]


.. _whatsnew_110.dataframe_or_series_comparing:

Comparing two `DataFrame` or two `Series` and summarizing the differences
^^^^^^^^^^^^^^^^^^^^^^^^^^^^^^^^^^^^^^^^^^^^^^^^^^^^^^^^^^^^^^^^^^^^^^^^^

We've added :meth:`DataFrame.compare` and :meth:`Series.compare` for comparing two `DataFrame` or two `Series` (:issue:`30429`)

.. ipython:: python

   df = pd.DataFrame(
       {
           "col1": ["a", "a", "b", "b", "a"],
           "col2": [1.0, 2.0, 3.0, np.nan, 5.0],
           "col3": [1.0, 2.0, 3.0, 4.0, 5.0]
       },
       columns=["col1", "col2", "col3"],
   )
   df

.. ipython:: python

   df2 = df.copy()
   df2.loc[0, 'col1'] = 'c'
   df2.loc[2, 'col3'] = 4.0
   df2

.. ipython:: python

   df.compare(df2)

See :ref:`User Guide <merging.compare>` for more details.


.. _whatsnew_110.groupby_key:

Allow NA in groupby key
^^^^^^^^^^^^^^^^^^^^^^^^

With :ref:`groupby <groupby.dropna>` , we've added a ``dropna`` keyword to :meth:`DataFrame.groupby` and :meth:`Series.groupby` in order to
allow ``NA`` values in group keys. Users can define ``dropna`` to ``False`` if they want to include
``NA`` values in groupby keys. The default is set to ``True`` for ``dropna`` to keep backwards
compatibility (:issue:`3729`)

.. ipython:: python

    df_list = [[1, 2, 3], [1, None, 4], [2, 1, 3], [1, 2, 2]]
    df_dropna = pd.DataFrame(df_list, columns=["a", "b", "c"])

    df_dropna

.. ipython:: python

    # Default `dropna` is set to True, which will exclude NaNs in keys
    df_dropna.groupby(by=["b"], dropna=True).sum()

    # In order to allow NaN in keys, set `dropna` to False
    df_dropna.groupby(by=["b"], dropna=False).sum()

The default setting of ``dropna`` argument is ``True`` which means ``NA`` are not included in group keys.


.. _whatsnew_110.key_sorting:

Sorting with keys
^^^^^^^^^^^^^^^^^

We've added a ``key`` argument to the :class:`DataFrame` and :class:`Series` sorting methods, including
:meth:`DataFrame.sort_values`, :meth:`DataFrame.sort_index`, :meth:`Series.sort_values`,
and :meth:`Series.sort_index`. The ``key`` can be any callable function which is applied
column-by-column to each column used for sorting, before sorting is performed (:issue:`27237`).
See :ref:`sort_values with keys <basics.sort_value_key>` and :ref:`sort_index with keys
<basics.sort_index_key>` for more information.

.. ipython:: python

   s = pd.Series(['C', 'a', 'B'])
   s

.. ipython:: python

   s.sort_values()


Note how this is sorted with capital letters first. If we apply the :meth:`Series.str.lower`
method, we get

.. ipython:: python

   s.sort_values(key=lambda x: x.str.lower())


When applied to a `DataFrame`, they key is applied per-column to all columns or a subset if
`by` is specified, e.g.

.. ipython:: python

   df = pd.DataFrame({'a': ['C', 'C', 'a', 'a', 'B', 'B'],
                      'b': [1, 2, 3, 4, 5, 6]})
   df

.. ipython:: python

   df.sort_values(by=['a'], key=lambda col: col.str.lower())


For more details, see examples and documentation in :meth:`DataFrame.sort_values`,
:meth:`Series.sort_values`, and :meth:`~DataFrame.sort_index`.

.. _whatsnew_110.timestamp_fold_support:

Fold argument support in Timestamp constructor
^^^^^^^^^^^^^^^^^^^^^^^^^^^^^^^^^^^^^^^^^^^^^^

:class:`Timestamp:` now supports the keyword-only fold argument according to `PEP 495 <https://www.python.org/dev/peps/pep-0495/#the-fold-attribute>`_ similar to parent ``datetime.datetime`` class. It supports both accepting fold as an initialization argument and inferring fold from other constructor arguments (:issue:`25057`, :issue:`31338`). Support is limited to ``dateutil`` timezones as ``pytz`` doesn't support fold.

For example:

.. ipython:: python

    ts = pd.Timestamp("2019-10-27 01:30:00+00:00")
    ts.fold

.. ipython:: python

    ts = pd.Timestamp(year=2019, month=10, day=27, hour=1, minute=30,
                      tz="dateutil/Europe/London", fold=1)
    ts

For more on working with fold, see :ref:`Fold subsection <timeseries.fold>` in the user guide.

.. _whatsnew_110.to_datetime_multiple_tzname_tzoffset_support:

Parsing timezone-aware format with different timezones in to_datetime
^^^^^^^^^^^^^^^^^^^^^^^^^^^^^^^^^^^^^^^^^^^^^^^^^^^^^^^^^^^^^^^^^^^^^

:func:`to_datetime` now supports parsing formats containing timezone names (``%Z``) and UTC offsets (``%z``) from different timezones then converting them to UTC by setting ``utc=True``. This would return a :class:`DatetimeIndex` with timezone at UTC as opposed to an :class:`Index` with ``object`` dtype if ``utc=True`` is not set (:issue:`32792`).

For example:

.. ipython:: python

    tz_strs = ["2010-01-01 12:00:00 +0100", "2010-01-01 12:00:00 -0100",
               "2010-01-01 12:00:00 +0300", "2010-01-01 12:00:00 +0400"]
    pd.to_datetime(tz_strs, format='%Y-%m-%d %H:%M:%S %z', utc=True)
    pd.to_datetime(tz_strs, format='%Y-%m-%d %H:%M:%S %z')

.. _whatsnew_110.grouper_resample_origin:

Grouper and resample now supports the arguments origin and offset
^^^^^^^^^^^^^^^^^^^^^^^^^^^^^^^^^^^^^^^^^^^^^^^^^^^^^^^^^^^^^^^^^

:class:`Grouper` and :meth:`DataFrame.resample` now supports the arguments ``origin`` and ``offset``. It let the user control the timestamp on which to adjust the grouping. (:issue:`31809`)

The bins of the grouping are adjusted based on the beginning of the day of the time series starting point. This works well with frequencies that are multiples of a day (like `30D`) or that divides a day (like `90s` or `1min`). But it can create inconsistencies with some frequencies that do not meet this criteria. To change this behavior you can now specify a fixed timestamp with the argument ``origin``.

Two arguments are now deprecated (more information in the documentation of :meth:`DataFrame.resample`):

- ``base`` should be replaced by ``offset``.
- ``loffset`` should be replaced by directly adding an offset to the index :class:`DataFrame` after being resampled.

Small example of the use of ``origin``:

.. ipython:: python

    start, end = '2000-10-01 23:30:00', '2000-10-02 00:30:00'
    middle = '2000-10-02 00:00:00'
    rng = pd.date_range(start, end, freq='7min')
    ts = pd.Series(np.arange(len(rng)) * 3, index=rng)
    ts

Resample with the default behavior ``'start_day'`` (origin is ``2000-10-01 00:00:00``):

.. ipython:: python

    ts.resample('17min').sum()
    ts.resample('17min', origin='start_day').sum()

Resample using a fixed origin:

.. ipython:: python

    ts.resample('17min', origin='epoch').sum()
    ts.resample('17min', origin='2000-01-01').sum()

If needed you can adjust the bins with the argument ``offset`` (a :class:`Timedelta`) that would be added to the default ``origin``.

For a full example, see: :ref:`timeseries.adjust-the-start-of-the-bins`.

fsspec now used for filesystem handling
^^^^^^^^^^^^^^^^^^^^^^^^^^^^^^^^^^^^^^^

For reading and writing to filesystems other than local and reading from HTTP(S),
the optional dependency ``fsspec`` will be used to dispatch operations (:issue:`33452`).
This will give unchanged
functionality for S3 and GCS storage, which were already supported, but also add
support for several other storage implementations such as `Azure Datalake and Blob`_,
SSH, FTP, dropbox and github. For docs and capabilities, see the `fsspec docs`_.

The existing capability to interface with S3 and GCS will be unaffected by this
change, as ``fsspec`` will still bring in the same packages as before.

.. _Azure Datalake and Blob: https://github.com/dask/adlfs

.. _fsspec docs: https://filesystem-spec.readthedocs.io/en/latest/

.. _whatsnew_110.enhancements.other:

Other enhancements
^^^^^^^^^^^^^^^^^^

- Compatibility with matplotlib 3.3.0 (:issue:`34850`)
- :meth:`IntegerArray.astype` now supports ``datetime64`` dtype (:issue:`32538`)
- :class:`IntegerArray` now implements the ``sum`` operation (:issue:`33172`)
- Added :class:`pandas.errors.InvalidIndexError` (:issue:`34570`).
- Added :meth:`DataFrame.value_counts` (:issue:`5377`)
- Added a :func:`pandas.api.indexers.FixedForwardWindowIndexer` class to support forward-looking windows during ``rolling`` operations.
- Added a :func:`pandas.api.indexers.VariableOffsetWindowIndexer` class to support ``rolling`` operations with non-fixed offsets (:issue:`34994`)
- :meth:`~DataFrame.describe` now includes a ``datetime_is_numeric`` keyword to control how datetime columns are summarized (:issue:`30164`, :issue:`34798`)
- :class:`~pandas.io.formats.style.Styler` may now render CSS more efficiently where multiple cells have the same styling (:issue:`30876`)
- :meth:`~pandas.io.formats.style.Styler.highlight_null` now accepts ``subset`` argument (:issue:`31345`)
- When writing directly to a sqlite connection :meth:`DataFrame.to_sql` now supports the ``multi`` method (:issue:`29921`)
- :class:`pandas.errors.OptionError` is now exposed in ``pandas.errors`` (:issue:`27553`)
- Added :meth:`api.extensions.ExtensionArray.argmax` and :meth:`api.extensions.ExtensionArray.argmin` (:issue:`24382`)
- :func:`timedelta_range` will now infer a frequency when passed ``start``, ``stop``, and ``periods`` (:issue:`32377`)
- Positional slicing on a :class:`IntervalIndex` now supports slices with ``step > 1`` (:issue:`31658`)
- :class:`Series.str` now has a `fullmatch` method that matches a regular expression against the entire string in each row of the :class:`Series`, similar to `re.fullmatch` (:issue:`32806`).
- :meth:`DataFrame.sample` will now also allow array-like and BitGenerator objects to be passed to ``random_state`` as seeds (:issue:`32503`)
- :meth:`Index.union` will now raise ``RuntimeWarning`` for :class:`MultiIndex` objects if the object inside are unsortable. Pass ``sort=False`` to suppress this warning (:issue:`33015`)
- Added :meth:`Series.dt.isocalendar` and :meth:`DatetimeIndex.isocalendar` that returns a :class:`DataFrame` with year, week, and day calculated according to the ISO 8601 calendar (:issue:`33206`, :issue:`34392`).
- The :meth:`DataFrame.to_feather` method now supports additional keyword
  arguments (e.g. to set the compression) that are added in pyarrow 0.17
  (:issue:`33422`).
- The :func:`cut` will now accept parameter ``ordered`` with default ``ordered=True``. If ``ordered=False`` and no labels are provided, an error will be raised (:issue:`33141`)
- :meth:`DataFrame.to_csv`, :meth:`DataFrame.to_pickle`,
  and :meth:`DataFrame.to_json` now support passing a dict of
  compression arguments when using the ``gzip`` and ``bz2`` protocols.
  This can be used to set a custom compression level, e.g.,
  ``df.to_csv(path, compression={'method': 'gzip', 'compresslevel': 1}``
  (:issue:`33196`)
- :meth:`melt` has gained an ``ignore_index`` (default ``True``) argument that, if set to ``False``, prevents the method from dropping the index (:issue:`17440`).
- :meth:`Series.update` now accepts objects that can be coerced to a :class:`Series`,
  such as ``dict`` and ``list``, mirroring the behavior of :meth:`DataFrame.update` (:issue:`33215`)
- :meth:`~pandas.core.groupby.DataFrameGroupBy.transform` and :meth:`~pandas.core.groupby.DataFrameGroupBy.aggregate` have gained ``engine`` and ``engine_kwargs`` arguments that support executing functions with ``Numba`` (:issue:`32854`, :issue:`33388`)
- :meth:`~pandas.core.resample.Resampler.interpolate` now supports SciPy interpolation method :class:`scipy.interpolate.CubicSpline` as method ``cubicspline`` (:issue:`33670`)
- :class:`~pandas.core.groupby.DataFrameGroupBy` and :class:`~pandas.core.groupby.SeriesGroupBy` now implement the ``sample`` method for doing random sampling within groups (:issue:`31775`)
- :meth:`DataFrame.to_numpy` now supports the ``na_value`` keyword to control the NA sentinel in the output array (:issue:`33820`)
- Added :class:`api.extension.ExtensionArray.equals` to the extension array interface, similar to :meth:`Series.equals` (:issue:`27081`)
- The minimum supported dta version has increased to 105 in :func:`read_stata` and :class:`~pandas.io.stata.StataReader`  (:issue:`26667`).
- :meth:`~DataFrame.to_stata` supports compression using the ``compression``
  keyword argument. Compression can either be inferred or explicitly set using a string or a
  dictionary containing both the method and any additional arguments that are passed to the
  compression library. Compression was also added to the low-level Stata-file writers
  :class:`~pandas.io.stata.StataWriter`, :class:`~pandas.io.stata.StataWriter117`,
  and :class:`~pandas.io.stata.StataWriterUTF8` (:issue:`26599`).
- :meth:`HDFStore.put` now accepts a ``track_times`` parameter. This parameter is passed to the ``create_table`` method of ``PyTables`` (:issue:`32682`).
- :meth:`Series.plot` and :meth:`DataFrame.plot` now accepts `xlabel` and `ylabel` parameters to present labels on x and y axis (:issue:`9093`).
- Made :class:`pandas.core.window.rolling.Rolling` and :class:`pandas.core.window.expanding.Expanding` iterable（:issue:`11704`)
- Made ``option_context`` a :class:`contextlib.ContextDecorator`, which allows it to be used as a decorator over an entire function (:issue:`34253`).
- :meth:`DataFrame.to_csv` and :meth:`Series.to_csv` now accept an ``errors`` argument (:issue:`22610`)
- :meth:`~pandas.core.groupby.DataFrameGroupBy.groupby.transform` now allows ``func`` to be ``pad``, ``backfill`` and ``cumcount`` (:issue:`31269`).
- :func:`read_json` now accepts an ``nrows`` parameter. (:issue:`33916`).
- :meth:`DataFrame.hist`, :meth:`Series.hist`, :meth:`core.groupby.DataFrameGroupBy.hist`, and :meth:`core.groupby.SeriesGroupBy.hist` have gained the ``legend`` argument. Set to True to show a legend in the histogram. (:issue:`6279`)
- :func:`concat` and :meth:`~DataFrame.append` now preserve extension dtypes, for example
  combining a nullable integer column with a numpy integer column will no longer
  result in object dtype but preserve the integer dtype (:issue:`33607`, :issue:`34339`, :issue:`34095`).
- :func:`read_gbq` now allows to disable progress bar (:issue:`33360`).
- :func:`read_gbq` now supports the ``max_results`` kwarg from ``pandas-gbq`` (:issue:`34639`).
- :meth:`DataFrame.cov` and :meth:`Series.cov` now support a new parameter ``ddof`` to support delta degrees of freedom as in the corresponding numpy methods (:issue:`34611`).
- :meth:`DataFrame.to_html` and :meth:`DataFrame.to_string`'s ``col_space`` parameter now accepts a list or dict to change only some specific columns' width (:issue:`28917`).
- :meth:`DataFrame.to_excel` can now also write OpenOffice spreadsheet (.ods) files (:issue:`27222`)
- :meth:`~Series.explode` now accepts ``ignore_index`` to reset the index, similar to :meth:`pd.concat` or :meth:`DataFrame.sort_values` (:issue:`34932`).
- :meth:`DataFrame.to_markdown` and :meth:`Series.to_markdown` now accept ``index`` argument as an alias for tabulate's ``showindex`` (:issue:`32667`)
- :meth:`read_csv` now accepts string values like "0", "0.0", "1", "1.0" as convertible to the nullable Boolean dtype (:issue:`34859`)
- :class:`pandas.core.window.ExponentialMovingWindow` now supports a ``times`` argument that allows ``mean`` to be calculated with observations spaced by the timestamps in ``times`` (:issue:`34839`)
- :meth:`DataFrame.agg` and :meth:`Series.agg` now accept named aggregation for renaming the output columns/indexes. (:issue:`26513`)
- ``compute.use_numba`` now exists as a configuration option that utilizes the numba engine when available (:issue:`33966`, :issue:`35374`)
- :meth:`Series.plot` now supports asymmetric error bars. Previously, if :meth:`Series.plot` received a "2xN" array with error values for `yerr` and/or `xerr`, the left/lower values (first row) were mirrored, while the right/upper values (second row) were ignored. Now, the first row represents the left/lower error values and the second row the right/upper error values. (:issue:`9536`)

.. ---------------------------------------------------------------------------

.. _whatsnew_110.notable_bug_fixes:

<<<<<<< HEAD
Development changes
^^^^^^^^^^^^^^^^^^^

- The minimum version of Cython is now the most recent bug-fix version (0.29.16) (:issue:`33334`).
=======
Notable bug fixes
~~~~~~~~~~~~~~~~~
>>>>>>> 15539fa6

These are bug fixes that might have notable behavior changes.

``MultiIndex.get_indexer`` interprets ``method`` argument correctly
^^^^^^^^^^^^^^^^^^^^^^^^^^^^^^^^^^^^^^^^^^^^^^^^^^^^^^^^^^^^^^^^^^^

This restores the behavior of :meth:`MultiIndex.get_indexer` with ``method='backfill'`` or ``method='pad'`` to the behavior before pandas 0.23.0. In particular, MultiIndexes are treated as a list of tuples and padding or backfilling is done with respect to the ordering of these lists of tuples (:issue:`29896`).

As an example of this, given:

.. ipython:: python

        df = pd.DataFrame({
            'a': [0, 0, 0, 0],
            'b': [0, 2, 3, 4],
            'c': ['A', 'B', 'C', 'D'],
        }).set_index(['a', 'b'])
        mi_2 = pd.MultiIndex.from_product([[0], [-1, 0, 1, 3, 4, 5]])

The differences in reindexing ``df`` with ``mi_2`` and using ``method='backfill'`` can be seen here:

*pandas >= 0.23, < 1.1.0*:

.. code-block:: ipython

    In [1]: df.reindex(mi_2, method='backfill')
    Out[1]:
          c
    0 -1  A
       0  A
       1  D
       3  A
       4  A
       5  C

*pandas <0.23, >= 1.1.0*

.. ipython:: python

        df.reindex(mi_2, method='backfill')

And the differences in reindexing ``df`` with ``mi_2`` and using ``method='pad'`` can be seen here:

*pandas >= 0.23, < 1.1.0*

.. code-block:: ipython

    In [1]: df.reindex(mi_2, method='pad')
    Out[1]:
            c
    0 -1  NaN
       0  NaN
       1    D
       3  NaN
       4    A
       5    C

*pandas < 0.23, >= 1.1.0*

.. ipython:: python

        df.reindex(mi_2, method='pad')

.. _whatsnew_110.notable_bug_fixes.indexing_raises_key_errors:

Failed label-based lookups always raise KeyError
^^^^^^^^^^^^^^^^^^^^^^^^^^^^^^^^^^^^^^^^^^^^^^^^

Label lookups ``series[key]``, ``series.loc[key]`` and ``frame.loc[key]``
used to raise either ``KeyError`` or ``TypeError`` depending on the type of
key and type of :class:`Index`.  These now consistently raise ``KeyError`` (:issue:`31867`)

.. ipython:: python

    ser1 = pd.Series(range(3), index=[0, 1, 2])
    ser2 = pd.Series(range(3), index=pd.date_range("2020-02-01", periods=3))

*Previous behavior*:

.. code-block:: ipython

    In [3]: ser1[1.5]
    ...
    TypeError: cannot do label indexing on Int64Index with these indexers [1.5] of type float

    In [4] ser1["foo"]
    ...
    KeyError: 'foo'

    In [5]: ser1.loc[1.5]
    ...
    TypeError: cannot do label indexing on Int64Index with these indexers [1.5] of type float

    In [6]: ser1.loc["foo"]
    ...
    KeyError: 'foo'

    In [7]: ser2.loc[1]
    ...
    TypeError: cannot do label indexing on DatetimeIndex with these indexers [1] of type int

    In [8]: ser2.loc[pd.Timestamp(0)]
    ...
    KeyError: Timestamp('1970-01-01 00:00:00')

*New behavior*:

.. code-block:: ipython

    In [3]: ser1[1.5]
    ...
    KeyError: 1.5

    In [4] ser1["foo"]
    ...
    KeyError: 'foo'

    In [5]: ser1.loc[1.5]
    ...
    KeyError: 1.5

    In [6]: ser1.loc["foo"]
    ...
    KeyError: 'foo'

    In [7]: ser2.loc[1]
    ...
    KeyError: 1

    In [8]: ser2.loc[pd.Timestamp(0)]
    ...
    KeyError: Timestamp('1970-01-01 00:00:00')


Similarly, :meth:`DataFrame.at` and :meth:`Series.at` will raise a ``TypeError`` instead of a ``ValueError`` if an incompatible key is passed, and ``KeyError`` if a missing key is passed, matching the behavior of ``.loc[]`` (:issue:`31722`)

.. _whatsnew_110.notable_bug_fixes.indexing_int_multiindex_raises_key_errors:

Failed Integer Lookups on MultiIndex Raise KeyError
^^^^^^^^^^^^^^^^^^^^^^^^^^^^^^^^^^^^^^^^^^^^^^^^^^^
Indexing with integers with a :class:`MultiIndex` that has an integer-dtype
first level incorrectly failed to raise ``KeyError`` when one or more of
those integer keys is not present in the first level of the index (:issue:`33539`)

.. ipython:: python

    idx = pd.Index(range(4))
    dti = pd.date_range("2000-01-03", periods=3)
    mi = pd.MultiIndex.from_product([idx, dti])
    ser = pd.Series(range(len(mi)), index=mi)

*Previous behavior*:

.. code-block:: ipython

    In [5]: ser[[5]]
    Out[5]: Series([], dtype: int64)

*New behavior*:

.. code-block:: ipython

    In [5]: ser[[5]]
    ...
    KeyError: '[5] not in index'

:meth:`DataFrame.merge` preserves right frame's row order
^^^^^^^^^^^^^^^^^^^^^^^^^^^^^^^^^^^^^^^^^^^^^^^^^^^^^^^^^
:meth:`DataFrame.merge` now preserves the right frame's row order when executing a right merge (:issue:`27453`)

.. ipython:: python

    left_df = pd.DataFrame({'animal': ['dog', 'pig'],
                           'max_speed': [40, 11]})
    right_df = pd.DataFrame({'animal': ['quetzal', 'pig'],
                            'max_speed': [80, 11]})
    left_df
    right_df

*Previous behavior*:

.. code-block:: python

    >>> left_df.merge(right_df, on=['animal', 'max_speed'], how="right")
        animal  max_speed
    0      pig         11
    1  quetzal         80

*New behavior*:

.. ipython:: python

    left_df.merge(right_df, on=['animal', 'max_speed'], how="right")

.. ---------------------------------------------------------------------------

.. _whatsnew_110.notable_bug_fixes.assignment_to_multiple_columns:

Assignment to multiple columns of a DataFrame when some columns do not exist
^^^^^^^^^^^^^^^^^^^^^^^^^^^^^^^^^^^^^^^^^^^^^^^^^^^^^^^^^^^^^^^^^^^^^^^^^^^^

Assignment to multiple columns of a :class:`DataFrame` when some of the columns do not exist would previously assign the values to the last column. Now, new columns will be constructed with the right values. (:issue:`13658`)

.. ipython:: python

   df = pd.DataFrame({'a': [0, 1, 2], 'b': [3, 4, 5]})
   df

*Previous behavior*:

.. code-block:: ipython

   In [3]: df[['a', 'c']] = 1
   In [4]: df
   Out[4]:
      a  b
   0  1  1
   1  1  1
   2  1  1

*New behavior*:

.. ipython:: python

   df[['a', 'c']] = 1
   df

.. _whatsnew_110.notable_bug_fixes.groupby_consistency:

Consistency across groupby reductions
^^^^^^^^^^^^^^^^^^^^^^^^^^^^^^^^^^^^^

Using :meth:`DataFrame.groupby` with ``as_index=True`` and the aggregation ``nunique`` would include the grouping column(s) in the columns of the result. Now the grouping column(s) only appear in the index, consistent with other reductions. (:issue:`32579`)

.. ipython:: python

   df = pd.DataFrame({"a": ["x", "x", "y", "y"], "b": [1, 1, 2, 3]})
   df

*Previous behavior*:

.. code-block:: ipython

   In [3]: df.groupby("a", as_index=True).nunique()
   Out[4]:
      a  b
   a
   x  1  1
   y  1  2

*New behavior*:

.. ipython:: python

   df.groupby("a", as_index=True).nunique()

Using :meth:`DataFrame.groupby` with ``as_index=False`` and the function ``idxmax``, ``idxmin``, ``mad``, ``nunique``, ``sem``, ``skew``, or ``std`` would modify the grouping column. Now the grouping column remains unchanged, consistent with other reductions. (:issue:`21090`, :issue:`10355`)

*Previous behavior*:

.. code-block:: ipython

   In [3]: df.groupby("a", as_index=False).nunique()
   Out[4]:
      a  b
   0  1  1
   1  1  2

*New behavior*:

.. ipython:: python

   df.groupby("a", as_index=False).nunique()

The method :meth:`~pandas.core.groupby.DataFrameGroupBy.size` would previously ignore ``as_index=False``. Now the grouping columns are returned as columns, making the result a :class:`DataFrame` instead of a :class:`Series`. (:issue:`32599`)

*Previous behavior*:

.. code-block:: ipython

   In [3]: df.groupby("a", as_index=False).size()
   Out[4]:
   a
   x    2
   y    2
   dtype: int64

*New behavior*:

.. ipython:: python

   df.groupby("a", as_index=False).size()

.. _whatsnew_110.api_breaking.groupby_results_lost_as_index_false:

:meth:`~pandas.core.groupby.DataFrameGroupby.agg` lost results with ``as_index=False`` when relabeling columns
^^^^^^^^^^^^^^^^^^^^^^^^^^^^^^^^^^^^^^^^^^^^^^^^^^^^^^^^^^^^^^^^^^^^^^^^^^^^^^^^^^^^^^^^^^^^^^^^^^^^^^^^^^^^^^

Previously :meth:`~pandas.core.groupby.DataFrameGroupby.agg` lost the result columns, when the ``as_index`` option was
set to ``False`` and the result columns were relabeled. In this case the result values were replaced with
the previous index (:issue:`32240`).

.. ipython:: python

   df = pd.DataFrame({"key": ["x", "y", "z", "x", "y", "z"],
                      "val": [1.0, 0.8, 2.0, 3.0, 3.6, 0.75]})
   df

*Previous behavior*:

.. code-block:: ipython

   In [2]: grouped = df.groupby("key", as_index=False)
   In [3]: result = grouped.agg(min_val=pd.NamedAgg(column="val", aggfunc="min"))
   In [4]: result
   Out[4]:
        min_val
    0 	x
    1 	y
    2 	z

*New behavior*:

.. ipython:: python

   grouped = df.groupby("key", as_index=False)
   result = grouped.agg(min_val=pd.NamedAgg(column="val", aggfunc="min"))
   result


.. _whatsnew_110.notable_bug_fixes.apply_applymap_first_once:

apply and applymap on ``DataFrame`` evaluates first row/column only once
^^^^^^^^^^^^^^^^^^^^^^^^^^^^^^^^^^^^^^^^^^^^^^^^^^^^^^^^^^^^^^^^^^^^^^^^

.. ipython:: python

    df = pd.DataFrame({'a': [1, 2], 'b': [3, 6]})

    def func(row):
        print(row)
        return row

*Previous behavior*:

.. code-block:: ipython

    In [4]: df.apply(func, axis=1)
    a    1
    b    3
    Name: 0, dtype: int64
    a    1
    b    3
    Name: 0, dtype: int64
    a    2
    b    6
    Name: 1, dtype: int64
    Out[4]:
       a  b
    0  1  3
    1  2  6

*New behavior*:

.. ipython:: python

    df.apply(func, axis=1)

Increased minimum versions for dependencies
^^^^^^^^^^^^^^^^^^^^^^^^^^^^^^^^^^^^^^^^^^^

Some minimum supported versions of dependencies were updated (:issue:`33718`, :issue:`29766`, :issue:`29723`, pytables >= 3.4.3).
If installed, we now require:

+-----------------+-----------------+----------+---------+
| Package         | Minimum Version | Required | Changed |
+=================+=================+==========+=========+
| numpy           | 1.15.4          |    X     |    X    |
+-----------------+-----------------+----------+---------+
| pytz            | 2015.4          |    X     |         |
+-----------------+-----------------+----------+---------+
| python-dateutil | 2.7.3           |    X     |    X    |
+-----------------+-----------------+----------+---------+
| bottleneck      | 1.2.1           |          |         |
+-----------------+-----------------+----------+---------+
| numexpr         | 2.6.2           |          |         |
+-----------------+-----------------+----------+---------+
| pytest (dev)    | 4.0.2           |          |         |
+-----------------+-----------------+----------+---------+

For `optional libraries <https://dev.pandas.io/docs/install.html#dependencies>`_ the general recommendation is to use the latest version.
The following table lists the lowest version per library that is currently being tested throughout the development of pandas.
Optional libraries below the lowest tested version may still work, but are not considered supported.

+-----------------+-----------------+---------+
| Package         | Minimum Version | Changed |
+=================+=================+=========+
| beautifulsoup4  | 4.6.0           |         |
+-----------------+-----------------+---------+
| fastparquet     | 0.3.2           |         |
+-----------------+-----------------+---------+
| fsspec          | 0.7.4           |         |
+-----------------+-----------------+---------+
| gcsfs           | 0.6.0           |    X    |
+-----------------+-----------------+---------+
| lxml            | 3.8.0           |         |
+-----------------+-----------------+---------+
| matplotlib      | 2.2.2           |         |
+-----------------+-----------------+---------+
| numba           | 0.46.0          |         |
+-----------------+-----------------+---------+
| openpyxl        | 2.5.7           |         |
+-----------------+-----------------+---------+
| pyarrow         | 0.13.0          |         |
+-----------------+-----------------+---------+
| pymysql         | 0.7.1           |         |
+-----------------+-----------------+---------+
| pytables        | 3.4.3           |    X    |
+-----------------+-----------------+---------+
| s3fs            | 0.4.0           |    X    |
+-----------------+-----------------+---------+
| scipy           | 1.2.0           |    X    |
+-----------------+-----------------+---------+
| sqlalchemy      | 1.1.4           |         |
+-----------------+-----------------+---------+
| xarray          | 0.8.2           |         |
+-----------------+-----------------+---------+
| xlrd            | 1.1.0           |         |
+-----------------+-----------------+---------+
| xlsxwriter      | 0.9.8           |         |
+-----------------+-----------------+---------+
| xlwt            | 1.2.0           |         |
+-----------------+-----------------+---------+
| pandas-gbq      | 1.2.0           |    X    |
+-----------------+-----------------+---------+

See :ref:`install.dependencies` and :ref:`install.optional_dependencies` for more.

Development Changes
^^^^^^^^^^^^^^^^^^^

- The minimum version of Cython is now the most recent bug-fix version (0.29.16) (:issue:`33334`).


.. _whatsnew_110.deprecations:

Deprecations
~~~~~~~~~~~~

- Lookups on a :class:`Series` with a single-item list containing a slice (e.g. ``ser[[slice(0, 4)]]``) are deprecated and will raise in a future version.  Either convert the list to a tuple, or pass the slice directly instead (:issue:`31333`)

- :meth:`DataFrame.mean` and :meth:`DataFrame.median` with ``numeric_only=None`` will include ``datetime64`` and ``datetime64tz`` columns in a future version (:issue:`29941`)
- Setting values with ``.loc`` using a positional slice is deprecated and will raise in a future version.  Use ``.loc`` with labels or ``.iloc`` with positions instead (:issue:`31840`)
- :meth:`DataFrame.to_dict` has deprecated accepting short names for ``orient`` and will raise in a future version (:issue:`32515`)
- :meth:`Categorical.to_dense` is deprecated and will be removed in a future version, use ``np.asarray(cat)`` instead (:issue:`32639`)
- The ``fastpath`` keyword in the ``SingleBlockManager`` constructor is deprecated and will be removed in a future version (:issue:`33092`)
- Providing ``suffixes`` as a ``set`` in :func:`pandas.merge` is deprecated. Provide a tuple instead (:issue:`33740`, :issue:`34741`).
- Indexing a :class:`Series` with a multi-dimensional indexer like ``[:, None]`` to return an ``ndarray`` now raises a ``FutureWarning``. Convert to a NumPy array before indexing instead (:issue:`27837`)
- :meth:`Index.is_mixed` is deprecated and will be removed in a future version, check ``index.inferred_type`` directly instead (:issue:`32922`)

- Passing any arguments but the first one to :func:`read_html` as
  positional arguments is deprecated. All other
  arguments should be given as keyword arguments (:issue:`27573`).

- Passing any arguments but ``path_or_buf`` (the first one) to
  :func:`read_json` as positional arguments is deprecated. All
  other arguments should be given as keyword arguments (:issue:`27573`).

- Passing any arguments but the first two to :func:`read_excel` as
  positional arguments is deprecated. All other
  arguments should be given as keyword arguments (:issue:`27573`).

- :func:`pandas.api.types.is_categorical` is deprecated and will be removed in a future version; use :func:`pandas.api.types.is_categorical_dtype` instead (:issue:`33385`)
- :meth:`Index.get_value` is deprecated and will be removed in a future version (:issue:`19728`)
- :meth:`Series.dt.week` and :meth:`Series.dt.weekofyear` are deprecated and will be removed in a future version, use :meth:`Series.dt.isocalendar().week` instead (:issue:`33595`)
- :meth:`DatetimeIndex.week` and ``DatetimeIndex.weekofyear`` are deprecated and will be removed in a future version, use ``DatetimeIndex.isocalendar().week`` instead (:issue:`33595`)
- :meth:`DatetimeArray.week` and ``DatetimeArray.weekofyear`` are deprecated and will be removed in a future version, use ``DatetimeArray.isocalendar().week`` instead (:issue:`33595`)
- :meth:`DateOffset.__call__` is deprecated and will be removed in a future version, use ``offset + other`` instead (:issue:`34171`)
- :meth:`~pandas.tseries.offsets.BusinessDay.apply_index` is deprecated and will be removed in a future version. Use ``offset + other`` instead (:issue:`34580`)
- :meth:`DataFrame.tshift` and :meth:`Series.tshift` are deprecated and will be removed in a future version, use :meth:`DataFrame.shift` and :meth:`Series.shift` instead (:issue:`11631`)
- Indexing an :class:`Index` object with a float key is deprecated, and will
  raise an ``IndexError`` in the future. You can manually convert to an integer key
  instead (:issue:`34191`).
- The ``squeeze`` keyword in :meth:`~DataFrame.groupby` is deprecated and will be removed in a future version (:issue:`32380`)
- The ``tz`` keyword in :meth:`Period.to_timestamp` is deprecated and will be removed in a future version; use ``per.to_timestamp(...).tz_localize(tz)`` instead (:issue:`34522`)
- :meth:`DatetimeIndex.to_perioddelta` is deprecated and will be removed in a future version.  Use ``index - index.to_period(freq).to_timestamp()`` instead (:issue:`34853`)
- :meth:`DataFrame.melt` accepting a ``value_name`` that already exists is deprecated, and will be removed in a future version (:issue:`34731`)
- The ``center`` keyword in the :meth:`DataFrame.expanding` function is deprecated and will be removed in a future version (:issue:`20647`)



.. ---------------------------------------------------------------------------


.. _whatsnew_110.performance:

Performance improvements
~~~~~~~~~~~~~~~~~~~~~~~~

- Performance improvement in :class:`Timedelta` constructor (:issue:`30543`)
- Performance improvement in :class:`Timestamp` constructor (:issue:`30543`)
- Performance improvement in flex arithmetic ops between :class:`DataFrame` and :class:`Series` with ``axis=0`` (:issue:`31296`)
- Performance improvement in arithmetic ops between :class:`DataFrame` and :class:`Series` with ``axis=1`` (:issue:`33600`)
- The internal index method :meth:`~Index._shallow_copy` now copies cached attributes over to the new index,
  avoiding creating these again on the new index. This can speed up many operations that depend on creating copies of
  existing indexes (:issue:`28584`, :issue:`32640`, :issue:`32669`)
- Significant performance improvement when creating a :class:`DataFrame` with
  sparse values from ``scipy.sparse`` matrices using the
  :meth:`DataFrame.sparse.from_spmatrix` constructor (:issue:`32821`,
  :issue:`32825`,  :issue:`32826`, :issue:`32856`, :issue:`32858`).
- Performance improvement for groupby methods :meth:`~pandas.core.groupby.groupby.Groupby.first`
  and :meth:`~pandas.core.groupby.groupby.Groupby.last` (:issue:`34178`)
- Performance improvement in :func:`factorize` for nullable (integer and Boolean) dtypes (:issue:`33064`).
- Performance improvement when constructing :class:`Categorical` objects (:issue:`33921`)
- Fixed performance regression in :func:`pandas.qcut` and :func:`pandas.cut` (:issue:`33921`)
- Performance improvement in reductions (``sum``, ``prod``, ``min``, ``max``) for nullable (integer and Boolean) dtypes (:issue:`30982`, :issue:`33261`, :issue:`33442`).
- Performance improvement in arithmetic operations between two :class:`DataFrame` objects (:issue:`32779`)
- Performance improvement in :class:`pandas.core.groupby.RollingGroupby` (:issue:`34052`)
- Performance improvement in arithmetic operations (``sub``, ``add``, ``mul``, ``div``) for :class:`MultiIndex` (:issue:`34297`)
- Performance improvement in ``DataFrame[bool_indexer]`` when ``bool_indexer`` is a ``list`` (:issue:`33924`)
- Significant performance improvement of :meth:`io.formats.style.Styler.render` with styles added with various ways such as :meth:`io.formats.style.Styler.apply`, :meth:`io.formats.style.Styler.applymap` or :meth:`io.formats.style.Styler.bar` (:issue:`19917`)

.. ---------------------------------------------------------------------------

.. _whatsnew_110.bug_fixes:

Bug fixes
~~~~~~~~~


Categorical
^^^^^^^^^^^

- Passing an invalid ``fill_value`` to :meth:`Categorical.take` raises a ``ValueError`` instead of ``TypeError`` (:issue:`33660`)
- Combining a :class:`Categorical` with integer categories and which contains missing values with a float dtype column in operations such as :func:`concat` or :meth:`~DataFrame.append` will now result in a float column instead of an object dtype column (:issue:`33607`)
- Bug where :func:`merge` was unable to join on non-unique categorical indices (:issue:`28189`)
- Bug when passing categorical data to :class:`Index` constructor along with ``dtype=object`` incorrectly returning a :class:`CategoricalIndex` instead of object-dtype :class:`Index` (:issue:`32167`)
- Bug where :class:`Categorical` comparison operator ``__ne__`` would incorrectly evaluate to ``False`` when either element was missing (:issue:`32276`)
- :meth:`Categorical.fillna` now accepts :class:`Categorical` ``other`` argument (:issue:`32420`)
- Repr of :class:`Categorical` was not distinguishing between ``int`` and ``str`` (:issue:`33676`)

Datetimelike
^^^^^^^^^^^^

- Passing an integer dtype other than ``int64`` to ``np.array(period_index, dtype=...)`` will now raise ``TypeError`` instead of incorrectly using ``int64`` (:issue:`32255`)
- :meth:`Series.to_timestamp` now raises a ``TypeError`` if the axis is not a :class:`PeriodIndex`. Previously an ``AttributeError`` was raised (:issue:`33327`)
- :meth:`Series.to_period` now raises a ``TypeError`` if the axis is not a :class:`DatetimeIndex`. Previously an ``AttributeError`` was raised (:issue:`33327`)
- :class:`Period` no longer accepts tuples for the ``freq`` argument (:issue:`34658`)
- Bug in :class:`Timestamp` where constructing a :class:`Timestamp` from ambiguous epoch time and calling constructor again changed the :meth:`Timestamp.value` property (:issue:`24329`)
- :meth:`DatetimeArray.searchsorted`, :meth:`TimedeltaArray.searchsorted`, :meth:`PeriodArray.searchsorted` not recognizing non-pandas scalars and incorrectly raising ``ValueError`` instead of ``TypeError`` (:issue:`30950`)
- Bug in :class:`Timestamp` where constructing :class:`Timestamp` with dateutil timezone less than 128 nanoseconds before daylight saving time switch from winter to summer would result in nonexistent time (:issue:`31043`)
- Bug in :meth:`Period.to_timestamp`, :meth:`Period.start_time` with microsecond frequency returning a timestamp one nanosecond earlier than the correct time (:issue:`31475`)
- :class:`Timestamp` raised a confusing error message when year, month or day is missing (:issue:`31200`)
- Bug in :class:`DatetimeIndex` constructor incorrectly accepting ``bool``-dtype inputs (:issue:`32668`)
- Bug in :meth:`DatetimeIndex.searchsorted` not accepting a ``list`` or :class:`Series` as its argument (:issue:`32762`)
- Bug where :meth:`PeriodIndex` raised when passed a :class:`Series` of strings (:issue:`26109`)
- Bug in :class:`Timestamp` arithmetic when adding or subtracting an ``np.ndarray`` with ``timedelta64`` dtype (:issue:`33296`)
- Bug in :meth:`DatetimeIndex.to_period` not inferring the frequency when called with no arguments (:issue:`33358`)
- Bug in :meth:`DatetimeIndex.tz_localize` incorrectly retaining ``freq`` in some cases where the original ``freq`` is no longer valid (:issue:`30511`)
- Bug in :meth:`DatetimeIndex.intersection` losing ``freq`` and timezone in some cases (:issue:`33604`)
- Bug in :meth:`DatetimeIndex.get_indexer` where incorrect output would be returned for mixed datetime-like targets (:issue:`33741`)
- Bug in :class:`DatetimeIndex` addition and subtraction with some types of :class:`DateOffset` objects incorrectly retaining an invalid ``freq`` attribute (:issue:`33779`)
- Bug in :class:`DatetimeIndex` where setting the ``freq`` attribute on an index could silently change the ``freq`` attribute on another index viewing the same data (:issue:`33552`)
- :meth:`DataFrame.min` and :meth:`DataFrame.max` were not returning consistent results with :meth:`Series.min` and :meth:`Series.max` when called on objects initialized with empty :func:`pd.to_datetime`
- Bug in :meth:`DatetimeIndex.intersection` and :meth:`TimedeltaIndex.intersection` with results not having the correct ``name`` attribute (:issue:`33904`)
- Bug in :meth:`DatetimeArray.__setitem__`, :meth:`TimedeltaArray.__setitem__`, :meth:`PeriodArray.__setitem__` incorrectly allowing values with ``int64`` dtype to be silently cast (:issue:`33717`)
- Bug in subtracting :class:`TimedeltaIndex` from :class:`Period` incorrectly raising ``TypeError`` in some cases where it should succeed and ``IncompatibleFrequency`` in some cases where it should raise ``TypeError`` (:issue:`33883`)
- Bug in constructing a :class:`Series` or :class:`Index` from a read-only NumPy array with non-ns
  resolution which converted to object dtype instead of coercing to ``datetime64[ns]``
  dtype when within the timestamp bounds (:issue:`34843`).
- The ``freq`` keyword in :class:`Period`, :func:`date_range`, :func:`period_range`, :func:`pd.tseries.frequencies.to_offset` no longer allows tuples, pass as string instead (:issue:`34703`)
- Bug in :meth:`DataFrame.append` when appending a :class:`Series` containing a scalar tz-aware :class:`Timestamp` to an empty :class:`DataFrame` resulted in an object column instead of ``datetime64[ns, tz]`` dtype (:issue:`35038`)
- ``OutOfBoundsDatetime`` issues an improved error message when timestamp is out of implementation bounds. (:issue:`32967`)
- Bug in :meth:`AbstractHolidayCalendar.holidays` when no rules were defined (:issue:`31415`)
- Bug in :class:`Tick` comparisons raising ``TypeError`` when comparing against timedelta-like objects (:issue:`34088`)
- Bug in :class:`Tick` multiplication raising ``TypeError`` when multiplying by a float (:issue:`34486`)

Timedelta
^^^^^^^^^

- Bug in constructing a :class:`Timedelta` with a high precision integer that would round the :class:`Timedelta` components (:issue:`31354`)
- Bug in dividing ``np.nan`` or ``None`` by :class:`Timedelta` incorrectly returning ``NaT`` (:issue:`31869`)
- :class:`Timedelta` now understands ``µs`` as an identifier for microsecond (:issue:`32899`)
- :class:`Timedelta` string representation now includes nanoseconds, when nanoseconds are non-zero (:issue:`9309`)
- Bug in comparing a :class:`Timedelta` object against an ``np.ndarray`` with ``timedelta64`` dtype incorrectly viewing all entries as unequal (:issue:`33441`)
- Bug in :func:`timedelta_range` that produced an extra point on a edge case (:issue:`30353`, :issue:`33498`)
- Bug in :meth:`DataFrame.resample` that produced an extra point on a edge case (:issue:`30353`, :issue:`13022`, :issue:`33498`)
- Bug in :meth:`DataFrame.resample` that ignored the ``loffset`` argument when dealing with timedelta (:issue:`7687`, :issue:`33498`)
- Bug in :class:`Timedelta` and :func:`pandas.to_timedelta` that ignored the ``unit`` argument for string input (:issue:`12136`)

Timezones
^^^^^^^^^

- Bug in :func:`to_datetime` with ``infer_datetime_format=True`` where timezone names (e.g. ``UTC``) would not be parsed correctly (:issue:`33133`)


Numeric
^^^^^^^
- Bug in :meth:`DataFrame.floordiv` with ``axis=0`` not treating division-by-zero like :meth:`Series.floordiv` (:issue:`31271`)
- Bug in :func:`to_numeric` with string argument ``"uint64"`` and ``errors="coerce"`` silently fails (:issue:`32394`)
- Bug in :func:`to_numeric` with ``downcast="unsigned"`` fails for empty data (:issue:`32493`)
- Bug in :meth:`DataFrame.mean` with ``numeric_only=False`` and either ``datetime64`` dtype or ``PeriodDtype`` column incorrectly raising ``TypeError`` (:issue:`32426`)
- Bug in :meth:`DataFrame.count` with ``level="foo"`` and index level ``"foo"`` containing NaNs causes segmentation fault (:issue:`21824`)
- Bug in :meth:`DataFrame.diff` with ``axis=1`` returning incorrect results with mixed dtypes (:issue:`32995`)
- Bug in :meth:`DataFrame.corr` and :meth:`DataFrame.cov` raising when handling nullable integer columns with ``pandas.NA`` (:issue:`33803`)
- Bug in arithmetic operations between :class:`DataFrame` objects with non-overlapping columns with duplicate labels causing an infinite loop (:issue:`35194`)
- Bug in :class:`DataFrame` and :class:`Series` addition and subtraction between object-dtype objects and ``datetime64`` dtype objects (:issue:`33824`)
- Bug in :meth:`Index.difference` giving incorrect results when comparing a :class:`Float64Index` and object :class:`Index` (:issue:`35217`)
- Bug in :class:`DataFrame` reductions (e.g. ``df.min()``, ``df.max()``) with ``ExtensionArray`` dtypes (:issue:`34520`, :issue:`32651`)
- :meth:`Series.interpolate` and :meth:`DataFrame.interpolate` now raise a ValueError if ``limit_direction`` is ``'forward'`` or ``'both'`` and ``method`` is ``'backfill'`` or ``'bfill'`` or ``limit_direction`` is ``'backward'`` or ``'both'`` and ``method`` is ``'pad'`` or ``'ffill'`` (:issue:`34746`)

Conversion
^^^^^^^^^^
- Bug in :class:`Series` construction from NumPy array with big-endian ``datetime64`` dtype (:issue:`29684`)
- Bug in :class:`Timedelta` construction with large nanoseconds keyword value (:issue:`32402`)
- Bug in :class:`DataFrame` construction where sets would be duplicated rather than raising (:issue:`32582`)
- The :class:`DataFrame` constructor no longer accepts a list of :class:`DataFrame` objects. Because of changes to NumPy, :class:`DataFrame` objects are now consistently treated as 2D objects, so a list of :class:`DataFrame` objects is considered 3D, and no longer acceptable for the :class:`DataFrame` constructor (:issue:`32289`).
- Bug in :class:`DataFrame` when initiating a frame with lists and assign ``columns`` with nested list for ``MultiIndex`` (:issue:`32173`)
- Improved error message for invalid construction of list when creating a new index (:issue:`35190`)


Strings
^^^^^^^

- Bug in the :meth:`~Series.astype` method when converting "string" dtype data to nullable integer dtype (:issue:`32450`).
- Fixed issue where taking ``min`` or ``max`` of a ``StringArray`` or ``Series`` with ``StringDtype`` type would raise. (:issue:`31746`)
- Bug in :meth:`Series.str.cat` returning ``NaN`` output when other had :class:`Index` type (:issue:`33425`)
- :func:`pandas.api.dtypes.is_string_dtype` no longer incorrectly identifies categorical series as string.

Interval
^^^^^^^^
- Bug in :class:`IntervalArray` incorrectly allowing the underlying data to be changed when setting values (:issue:`32782`)

Indexing
^^^^^^^^

- :meth:`DataFrame.xs` now raises a  ``TypeError`` if a ``level`` keyword is supplied and the axis is not a :class:`MultiIndex`. Previously an ``AttributeError`` was raised (:issue:`33610`)
- Bug in slicing on a :class:`DatetimeIndex` with a partial-timestamp dropping high-resolution indices near the end of a year, quarter, or month (:issue:`31064`)
- Bug in :meth:`PeriodIndex.get_loc` treating higher-resolution strings differently from :meth:`PeriodIndex.get_value` (:issue:`31172`)
- Bug in :meth:`Series.at` and :meth:`DataFrame.at` not matching ``.loc`` behavior when looking up an integer in a :class:`Float64Index` (:issue:`31329`)
- Bug in :meth:`PeriodIndex.is_monotonic` incorrectly returning ``True`` when containing leading ``NaT`` entries (:issue:`31437`)
- Bug in :meth:`DatetimeIndex.get_loc` raising ``KeyError`` with converted-integer key instead of the user-passed key (:issue:`31425`)
- Bug in :meth:`Series.xs` incorrectly returning ``Timestamp`` instead of ``datetime64`` in some object-dtype cases (:issue:`31630`)
- Bug in :meth:`DataFrame.iat` incorrectly returning ``Timestamp`` instead of ``datetime`` in some object-dtype cases (:issue:`32809`)
- Bug in :meth:`DataFrame.at` when either columns or index is non-unique (:issue:`33041`)
- Bug in :meth:`Series.loc` and :meth:`DataFrame.loc` when indexing with an integer key on a object-dtype :class:`Index` that is not all-integers (:issue:`31905`)
- Bug in :meth:`DataFrame.iloc.__setitem__` on a :class:`DataFrame` with duplicate columns incorrectly setting values for all matching columns (:issue:`15686`, :issue:`22036`)
- Bug in :meth:`DataFrame.loc` and :meth:`Series.loc` with a :class:`DatetimeIndex`, :class:`TimedeltaIndex`, or :class:`PeriodIndex` incorrectly allowing lookups of non-matching datetime-like dtypes (:issue:`32650`)
- Bug in :meth:`Series.__getitem__` indexing with non-standard scalars, e.g. ``np.dtype`` (:issue:`32684`)
- Bug in :class:`Index` constructor where an unhelpful error message was raised for NumPy scalars (:issue:`33017`)
- Bug in :meth:`DataFrame.lookup` incorrectly raising an ``AttributeError`` when ``frame.index`` or ``frame.columns`` is not unique; this will now raise a ``ValueError`` with a helpful error message (:issue:`33041`)
- Bug in :class:`Interval` where a :class:`Timedelta` could not be added or subtracted from a :class:`Timestamp` interval (:issue:`32023`)
- Bug in :meth:`DataFrame.copy` not invalidating _item_cache after copy caused post-copy value updates to not be reflected (:issue:`31784`)
- Fixed regression in :meth:`DataFrame.loc` and :meth:`Series.loc` throwing an error when a ``datetime64[ns, tz]`` value is provided (:issue:`32395`)
- Bug in :meth:`Series.__getitem__` with an integer key and a :class:`MultiIndex` with leading integer level failing to raise ``KeyError`` if the key is not present in the first level (:issue:`33355`)
- Bug in :meth:`DataFrame.iloc` when slicing a single column :class:`DataFrame` with ``ExtensionDtype`` (e.g. ``df.iloc[:, :1]``) returning an invalid result (:issue:`32957`)
- Bug in :meth:`DatetimeIndex.insert` and :meth:`TimedeltaIndex.insert` causing index ``freq`` to be lost when setting an element into an empty :class:`Series` (:issue:`33573`)
- Bug in :meth:`Series.__setitem__` with an :class:`IntervalIndex` and a list-like key of integers (:issue:`33473`)
- Bug in :meth:`Series.__getitem__` allowing missing labels with ``np.ndarray``, :class:`Index`, :class:`Series` indexers but not ``list``, these now all raise ``KeyError`` (:issue:`33646`)
- Bug in :meth:`DataFrame.truncate` and :meth:`Series.truncate` where index was assumed to be monotone increasing (:issue:`33756`)
- Indexing with a list of strings representing datetimes failed on :class:`DatetimeIndex` or :class:`PeriodIndex` (:issue:`11278`)
- Bug in :meth:`Series.at` when used with a :class:`MultiIndex` would raise an exception on valid inputs (:issue:`26989`)
- Bug in :meth:`DataFrame.loc` with dictionary of values changes columns with dtype of ``int`` to ``float`` (:issue:`34573`)
- Bug in :meth:`Series.loc` when used with a :class:`MultiIndex` would raise an ``IndexingError`` when accessing a ``None`` value (:issue:`34318`)
- Bug in :meth:`DataFrame.reset_index` and :meth:`Series.reset_index` would not preserve data types on an empty :class:`DataFrame` or :class:`Series` with a :class:`MultiIndex` (:issue:`19602`)
- Bug in :class:`Series` and :class:`DataFrame` indexing with a ``time`` key on a :class:`DatetimeIndex` with ``NaT`` entries (:issue:`35114`)

Missing
^^^^^^^
- Calling :meth:`fillna` on an empty :class:`Series` now correctly returns a shallow copied object. The behaviour is now consistent with :class:`Index`, :class:`DataFrame` and a non-empty :class:`Series` (:issue:`32543`).
- Bug in :meth:`Series.replace` when argument ``to_replace`` is of type dict/list and is used on a :class:`Series` containing ``<NA>`` was raising a ``TypeError``. The method now handles this by ignoring ``<NA>`` values when doing the comparison for the replacement (:issue:`32621`)
- Bug in :meth:`~Series.any` and :meth:`~Series.all` incorrectly returning ``<NA>`` for all ``False`` or all ``True`` values using the nulllable Boolean dtype and with ``skipna=False`` (:issue:`33253`)
- Clarified documentation on interpolate with ``method=akima``. The ``der`` parameter must be scalar or ``None`` (:issue:`33426`)
- :meth:`DataFrame.interpolate` uses the correct axis convention now. Previously interpolating along columns lead to interpolation along indices and vice versa. Furthermore interpolating with methods ``pad``, ``ffill``, ``bfill`` and ``backfill`` are identical to using these methods with :meth:`DataFrame.fillna` (:issue:`12918`, :issue:`29146`)
- Bug in :meth:`DataFrame.interpolate` when called on a :class:`DataFrame` with column names of string type was throwing a ValueError. The method is now independent of the type of the column names (:issue:`33956`)
- Passing :class:`NA` into a format string using format specs will now work. For example ``"{:.1f}".format(pd.NA)`` would previously raise a ``ValueError``, but will now return the string ``"<NA>"`` (:issue:`34740`)
- Bug in :meth:`Series.map` not raising on invalid ``na_action`` (:issue:`32815`)

MultiIndex
^^^^^^^^^^

- :meth:`DataFrame.swaplevels` now raises a ``TypeError`` if the axis is not a :class:`MultiIndex`. Previously an ``AttributeError`` was raised (:issue:`31126`)
- Bug in :meth:`Dataframe.loc` when used with a :class:`MultiIndex`. The returned values were not in the same order as the given inputs (:issue:`22797`)

.. ipython:: python

        df = pd.DataFrame(np.arange(4),
                          index=[["a", "a", "b", "b"], [1, 2, 1, 2]])
        # Rows are now ordered as the requested keys
        df.loc[(['b', 'a'], [2, 1]), :]

- Bug in :meth:`MultiIndex.intersection` was not guaranteed to preserve order when ``sort=False``. (:issue:`31325`)
- Bug in :meth:`DataFrame.truncate` was dropping :class:`MultiIndex` names. (:issue:`34564`)

.. ipython:: python

        left = pd.MultiIndex.from_arrays([["b", "a"], [2, 1]])
        right = pd.MultiIndex.from_arrays([["a", "b", "c"], [1, 2, 3]])
        # Common elements are now guaranteed to be ordered by the left side
        left.intersection(right, sort=False)

- Bug when joining two :class:`MultiIndex` without specifying level with different columns. Return-indexers parameter was ignored. (:issue:`34074`)

<<<<<<< HEAD
IO
^^
- Bug in :meth:`read_json` where integer overflow was occurring when json contains big number strings. (:issue:`30320`)
- `read_csv` will now raise a ``ValueError`` when the arguments `header` and `prefix` both are not `None`. (:issue:`27394`)
=======
I/O
^^^
- Passing a ``set`` as ``names`` argument to :func:`pandas.read_csv`, :func:`pandas.read_table`, or :func:`pandas.read_fwf` will raise ``ValueError: Names should be an ordered collection.`` (:issue:`34946`)
- Bug in print-out when ``display.precision`` is zero. (:issue:`20359`)
- Bug in :func:`read_json` where integer overflow was occurring when json contains big number strings. (:issue:`30320`)
- :func:`read_csv` will now raise a ``ValueError`` when the arguments ``header`` and ``prefix`` both are not ``None``. (:issue:`27394`)
>>>>>>> 15539fa6
- Bug in :meth:`DataFrame.to_json` was raising ``NotFoundError`` when ``path_or_buf`` was an S3 URI (:issue:`28375`)
- Bug in :meth:`DataFrame.to_parquet` overwriting pyarrow's default for
  ``coerce_timestamps``; following pyarrow's default allows writing nanosecond
  timestamps with ``version="2.0"`` (:issue:`31652`).
- Bug in :func:`read_csv` was raising ``TypeError`` when ``sep=None`` was used in combination with ``comment`` keyword (:issue:`31396`)
- Bug in :class:`HDFStore` that caused it to set to ``int64`` the dtype of a ``datetime64`` column when reading a :class:`DataFrame` in Python 3 from fixed format written in Python 2 (:issue:`31750`)
- :func:`read_sas()` now handles dates and datetimes larger than :attr:`Timestamp.max` returning them as :class:`datetime.datetime` objects (:issue:`20927`)
- Bug in :meth:`DataFrame.to_json` where ``Timedelta`` objects would not be serialized correctly with ``date_format="iso"`` (:issue:`28256`)
- :func:`read_csv` will raise a ``ValueError`` when the column names passed in ``parse_dates`` are missing in the :class:`Dataframe` (:issue:`31251`)
- Bug in :func:`read_excel` where a UTF-8 string with a high surrogate would cause a segmentation violation (:issue:`23809`)
- Bug in :func:`read_csv` was causing a file descriptor leak on an empty file (:issue:`31488`)
- Bug in :func:`read_csv` was causing a segfault when there were blank lines between the header and data rows (:issue:`28071`)
- Bug in :func:`read_csv` was raising a misleading exception on a permissions issue (:issue:`23784`)
- Bug in :func:`read_csv` was raising an ``IndexError`` when ``header=None`` and two extra data columns
- Bug in :func:`read_sas` was raising an ``AttributeError`` when reading files from Google Cloud Storage (:issue:`33069`)
- Bug in :meth:`DataFrame.to_sql` where an ``AttributeError`` was raised when saving an out of bounds date (:issue:`26761`)
- Bug in :func:`read_excel` did not correctly handle multiple embedded spaces in OpenDocument text cells. (:issue:`32207`)
- Bug in :func:`read_json` was raising ``TypeError`` when reading a ``list`` of Booleans into a :class:`Series`. (:issue:`31464`)
- Bug in :func:`pandas.io.json.json_normalize` where location specified by ``record_path`` doesn't point to an array. (:issue:`26284`)
- :func:`pandas.read_hdf` has a more explicit error message when loading an
  unsupported HDF file (:issue:`9539`)
- Bug in :meth:`~DataFrame.read_feather` was raising an ``ArrowIOError`` when reading an s3 or http file path (:issue:`29055`)
- Bug in :meth:`~DataFrame.to_excel` could not handle the column name ``render`` and was raising an ``KeyError`` (:issue:`34331`)
- Bug in :meth:`~SQLDatabase.execute` was raising a ``ProgrammingError`` for some DB-API drivers when the SQL statement contained the ``%`` character and no parameters were present (:issue:`34211`)
- Bug in :meth:`~pandas.io.stata.StataReader` which resulted in categorical variables with different dtypes when reading data using an iterator. (:issue:`31544`)
- :meth:`HDFStore.keys` has now an optional ``include`` parameter that allows the retrieval of all native HDF5 table names (:issue:`29916`)
- ``TypeError`` exceptions raised by :func:`read_csv` and :func:`read_table` were showing as ``parser_f`` when an unexpected keyword argument was passed (:issue:`25648`)
- Bug in :func:`read_excel` for ODS files removes 0.0 values (:issue:`27222`)
- Bug in :func:`ujson.encode` was raising an ``OverflowError`` with numbers larger than ``sys.maxsize`` (:issue:`34395`)
- Bug in :meth:`HDFStore.append_to_multiple` was raising a ``ValueError`` when the ``min_itemsize`` parameter is set (:issue:`11238`)
- Bug in :meth:`~HDFStore.create_table` now raises an error when ``column`` argument was not specified in ``data_columns`` on input (:issue:`28156`)
- :func:`read_json` now could read line-delimited json file from a file url while ``lines`` and ``chunksize`` are set.
- Bug in :meth:`DataFrame.to_sql` when reading DataFrames with ``-np.inf`` entries with MySQL now has a more explicit ``ValueError`` (:issue:`34431`)
- Bug where capitalised files extensions were not decompressed by read_* functions (:issue:`35164`)
- Bug in :meth:`read_excel` that was raising a ``TypeError`` when ``header=None`` and ``index_col`` is given as a ``list`` (:issue:`31783`)
- Bug in :func:`read_excel` where datetime values are used in the header in a :class:`MultiIndex` (:issue:`34748`)
- :func:`read_excel` no longer takes ``**kwds`` arguments. This means that passing in the keyword argument ``chunksize`` now raises a ``TypeError`` (previously raised a ``NotImplementedError``), while passing in the keyword argument ``encoding`` now raises a ``TypeError`` (:issue:`34464`)
- Bug in :meth:`DataFrame.to_records` was incorrectly losing timezone information in timezone-aware ``datetime64`` columns (:issue:`32535`)

Plotting
^^^^^^^^

- :meth:`DataFrame.plot` for line/bar now accepts color by dictionary (:issue:`8193`).
- Bug in :meth:`DataFrame.plot.hist` where weights are not working for multiple columns (:issue:`33173`)
- Bug in :meth:`DataFrame.boxplot` and :meth:`DataFrame.plot.boxplot` lost color attributes of ``medianprops``, ``whiskerprops``, ``capprops`` and ``boxprops`` (:issue:`30346`)
- Bug in :meth:`DataFrame.hist` where the order of ``column`` argument was ignored (:issue:`29235`)
- Bug in :meth:`DataFrame.plot.scatter` that when adding multiple plots with different ``cmap``, colorbars always use the first ``cmap`` (:issue:`33389`)
- Bug in :meth:`DataFrame.plot.scatter` was adding a colorbar to the plot even if the argument ``c`` was assigned to a column containing color names (:issue:`34316`)
- Bug in :meth:`pandas.plotting.bootstrap_plot` was causing cluttered axes and overlapping labels (:issue:`34905`)
- Bug in :meth:`DataFrame.plot.scatter` caused an error when plotting variable marker sizes (:issue:`32904`)

GroupBy/resample/rolling
^^^^^^^^^^^^^^^^^^^^^^^^

- Using a :class:`pandas.api.indexers.BaseIndexer` with ``count``, ``min``, ``max``, ``median``, ``skew``,  ``cov``, ``corr`` will now return correct results for any monotonic :class:`pandas.api.indexers.BaseIndexer` descendant (:issue:`32865`)
- :meth:`DataFrameGroupby.mean` and :meth:`SeriesGroupby.mean` (and similarly for :meth:`~DataFrameGroupby.median`, :meth:`~DataFrameGroupby.std` and :meth:`~DataFrameGroupby.var`) now raise a ``TypeError`` if a non-accepted keyword argument is passed into it. Previously an ``UnsupportedFunctionCall`` was raised (``AssertionError`` if ``min_count`` passed into :meth:`~DataFrameGroupby.median`) (:issue:`31485`)
- Bug in :meth:`GroupBy.apply` raises ``ValueError`` when the ``by`` axis is not sorted, has duplicates, and the applied ``func`` does not mutate passed in objects (:issue:`30667`)
- Bug in :meth:`DataFrameGroupBy.transform` produces an incorrect result with transformation functions (:issue:`30918`)
- Bug in :meth:`Groupby.transform` was returning the wrong result when grouping by multiple keys of which some were categorical and others not (:issue:`32494`)
- Bug in :meth:`GroupBy.count` causes segmentation fault when grouped-by columns contain NaNs (:issue:`32841`)
- Bug in :meth:`DataFrame.groupby` and :meth:`Series.groupby` produces inconsistent type when aggregating Boolean :class:`Series` (:issue:`32894`)
- Bug in :meth:`DataFrameGroupBy.sum` and :meth:`SeriesGroupBy.sum` where a large negative number would be returned when the number of non-null values was below ``min_count`` for nullable integer dtypes (:issue:`32861`)
- Bug in :meth:`SeriesGroupBy.quantile` was raising on nullable integers (:issue:`33136`)
- Bug in :meth:`DataFrame.resample` where an ``AmbiguousTimeError`` would be raised when the resulting timezone aware :class:`DatetimeIndex` had a DST transition at midnight (:issue:`25758`)
- Bug in :meth:`DataFrame.groupby` where a ``ValueError`` would be raised when grouping by a categorical column with read-only categories and ``sort=False`` (:issue:`33410`)
- Bug in :meth:`GroupBy.agg`, :meth:`GroupBy.transform`, and :meth:`GroupBy.resample` where subclasses are not preserved (:issue:`28330`)
- Bug in :meth:`SeriesGroupBy.agg` where any column name was accepted in the named aggregation of :class:`SeriesGroupBy` previously. The behaviour now allows only ``str`` and callables else would raise ``TypeError``. (:issue:`34422`)
- Bug in :meth:`DataFrame.groupby` lost the name of the :class:`Index` when one of the ``agg`` keys referenced an empty list (:issue:`32580`)
- Bug in :meth:`Rolling.apply` where ``center=True`` was ignored when ``engine='numba'`` was specified (:issue:`34784`)
- Bug in :meth:`DataFrame.ewm.cov` was throwing ``AssertionError`` for :class:`MultiIndex` inputs (:issue:`34440`)
- Bug in :meth:`core.groupby.DataFrameGroupBy.quantile` raised ``TypeError`` for non-numeric types rather than dropping the columns (:issue:`27892`)
- Bug in :meth:`core.groupby.DataFrameGroupBy.transform` when ``func='nunique'`` and columns are of type ``datetime64``, the result would also be of type ``datetime64`` instead of ``int64`` (:issue:`35109`)
- Bug in :meth:`DataFrame.groupby` raising an ``AttributeError`` when selecting a column and aggregating with ``as_index=False`` (:issue:`35246`).
- Bug in :meth:`DataFrameGroupBy.first` and :meth:`DataFrameGroupBy.last` that would raise an unnecessary ``ValueError`` when grouping on multiple ``Categoricals`` (:issue:`34951`)

Reshaping
^^^^^^^^^

- Bug effecting all numeric and Boolean reduction methods not returning subclassed data type. (:issue:`25596`)
- Bug in :meth:`DataFrame.pivot_table` when only :class:`MultiIndexed` columns is set (:issue:`17038`)
- Bug in :meth:`DataFrame.unstack` and :meth:`Series.unstack` can take tuple names in :class:`MultiIndexed` data (:issue:`19966`)
- Bug in :meth:`DataFrame.pivot_table` when ``margin`` is ``True`` and only ``column`` is defined (:issue:`31016`)
- Fixed incorrect error message in :meth:`DataFrame.pivot` when ``columns`` is set to ``None``. (:issue:`30924`)
- Bug in :func:`crosstab` when inputs are two :class:`Series` and have tuple names, the output will keep a dummy :class:`MultiIndex` as columns. (:issue:`18321`)
- :meth:`DataFrame.pivot` can now take lists for ``index`` and ``columns`` arguments (:issue:`21425`)
- Bug in :func:`concat` where the resulting indices are not copied when ``copy=True`` (:issue:`29879`)
- Bug in :meth:`SeriesGroupBy.aggregate` was resulting in aggregations being overwritten when they shared the same name (:issue:`30880`)
- Bug where :meth:`Index.astype` would lose the :attr:`name` attribute when converting from ``Float64Index`` to ``Int64Index``, or when casting to an ``ExtensionArray`` dtype (:issue:`32013`)
- :meth:`Series.append` will now raise a ``TypeError`` when passed a :class:`DataFrame` or a sequence containing :class:`DataFrame` (:issue:`31413`)
- :meth:`DataFrame.replace` and :meth:`Series.replace` will raise a ``TypeError`` if ``to_replace`` is not an expected type. Previously the ``replace`` would fail silently (:issue:`18634`)
- Bug on inplace operation of a :class:`Series` that was adding a column to the :class:`DataFrame` from where it was originally dropped from (using ``inplace=True``) (:issue:`30484`)
- Bug in :meth:`DataFrame.apply` where callback was called with :class:`Series` parameter even though ``raw=True`` requested. (:issue:`32423`)
- Bug in :meth:`DataFrame.pivot_table` losing timezone information when creating a :class:`MultiIndex` level from a column with timezone-aware dtype (:issue:`32558`)
- Bug in :func:`concat` where when passing a non-dict mapping as ``objs`` would raise a ``TypeError`` (:issue:`32863`)
- :meth:`DataFrame.agg` now provides more descriptive ``SpecificationError`` message when attempting to aggregate a non-existent column (:issue:`32755`)
- Bug in :meth:`DataFrame.unstack` when :class:`MultiIndex` columns and :class:`MultiIndex` rows were used (:issue:`32624`, :issue:`24729` and :issue:`28306`)
- Appending a dictionary to a :class:`DataFrame` without passing ``ignore_index=True`` will raise ``TypeError: Can only append a dict if ignore_index=True`` instead of ``TypeError: Can only append a :class:`Series` if ignore_index=True or if the :class:`Series` has a name`` (:issue:`30871`)
- Bug in :meth:`DataFrame.corrwith()`, :meth:`DataFrame.memory_usage()`, :meth:`DataFrame.dot()`,
  :meth:`DataFrame.idxmin()`, :meth:`DataFrame.idxmax()`, :meth:`DataFrame.duplicated()`, :meth:`DataFrame.isin()`,
  :meth:`DataFrame.count()`, :meth:`Series.explode()`, :meth:`Series.asof()` and :meth:`DataFrame.asof()` not
  returning subclassed types. (:issue:`31331`)
- Bug in :func:`concat` was not allowing for concatenation of :class:`DataFrame` and :class:`Series` with duplicate keys (:issue:`33654`)
- Bug in :func:`cut` raised an error when the argument ``labels`` contains duplicates (:issue:`33141`)
- Ensure only named functions can be used in :func:`eval()` (:issue:`32460`)
- Bug in :meth:`Dataframe.aggregate` and :meth:`Series.aggregate` was causing a recursive loop in some cases (:issue:`34224`)
- Fixed bug in :func:`melt` where melting :class:`MultiIndex` columns with ``col_level > 0`` would raise a ``KeyError`` on ``id_vars`` (:issue:`34129`)
- Bug in :meth:`Series.where` with an empty :class:`Series` and empty ``cond`` having non-bool dtype (:issue:`34592`)
- Fixed regression where :meth:`DataFrame.apply` would raise ``ValueError`` for elements with ``S`` dtype (:issue:`34529`)

Sparse
^^^^^^
- Creating a :class:`SparseArray` from timezone-aware dtype will issue a warning before dropping timezone information, instead of doing so silently (:issue:`32501`)
- Bug in :meth:`arrays.SparseArray.from_spmatrix` wrongly read scipy sparse matrix (:issue:`31991`)
- Bug in :meth:`Series.sum` with ``SparseArray`` raised a ``TypeError`` (:issue:`25777`)
- Bug where :class:`DataFrame` containing an all-sparse :class:`SparseArray` filled with ``NaN`` when indexed by a list-like (:issue:`27781`, :issue:`29563`)
- The repr of :class:`SparseDtype` now includes the repr of its ``fill_value`` attribute. Previously it used ``fill_value``'s  string representation (:issue:`34352`)
- Bug where empty :class:`DataFrame` could not be cast to :class:`SparseDtype` (:issue:`33113`)
- Bug in :meth:`arrays.SparseArray` was returning the incorrect type when indexing a sparse dataframe with an iterable (:issue:`34526`, :issue:`34540`)

ExtensionArray
^^^^^^^^^^^^^^

- Fixed bug where :meth:`Series.value_counts` would raise on empty input of ``Int64`` dtype (:issue:`33317`)
- Fixed bug in :func:`concat` when concatenating :class:`DataFrame` objects with non-overlapping columns resulting in object-dtype columns rather than preserving the extension dtype (:issue:`27692`, :issue:`33027`)
- Fixed bug where :meth:`StringArray.isna` would return ``False`` for NA values when ``pandas.options.mode.use_inf_as_na`` was set to ``True`` (:issue:`33655`)
- Fixed bug in :class:`Series` construction with EA dtype and index but no data or scalar data fails (:issue:`26469`)
- Fixed bug that caused :meth:`Series.__repr__()` to crash for extension types whose elements are multidimensional arrays (:issue:`33770`).
- Fixed bug where :meth:`Series.update` would raise a ``ValueError`` for ``ExtensionArray`` dtypes with missing values (:issue:`33980`)
- Fixed bug where :meth:`StringArray.memory_usage` was not implemented (:issue:`33963`)
- Fixed bug where :meth:`DataFrameGroupBy` would ignore the ``min_count`` argument for aggregations on nullable Boolean dtypes (:issue:`34051`)
- Fixed bug where the constructor of :class:`DataFrame` with ``dtype='string'`` would fail (:issue:`27953`, :issue:`33623`)
- Bug where :class:`DataFrame` column set to scalar extension type was considered an object type rather than the extension type (:issue:`34832`)
- Fixed bug in :meth:`IntegerArray.astype` to correctly copy the mask as well (:issue:`34931`).

Other
^^^^^

- Set operations on an object-dtype :class:`Index` now always return object-dtype results (:issue:`31401`)
- Fixed :func:`pandas.testing.assert_series_equal` to correctly raise if the ``left`` argument is a different subclass with ``check_series_type=True`` (:issue:`32670`).
- Getting a missing attribute in a :meth:`DataFrame.query` or :meth:`DataFrame.eval` string raises the correct ``AttributeError`` (:issue:`32408`)
- Fixed bug in :func:`pandas.testing.assert_series_equal` where dtypes were checked for ``Interval`` and ``ExtensionArray`` operands when ``check_dtype`` was ``False`` (:issue:`32747`)
- Bug in :meth:`DataFrame.__dir__` caused a segfault when using unicode surrogates in a column name (:issue:`25509`)
- Bug in :meth:`DataFrame.equals` and :meth:`Series.equals` in allowing subclasses to be equal (:issue:`34402`).

.. ---------------------------------------------------------------------------

.. _whatsnew_110.contributors:

Contributors
~~~~~~~~~~~~

.. contributors:: v1.0.5..v1.1.0|HEAD<|MERGE_RESOLUTION|>--- conflicted
+++ resolved
@@ -42,13 +42,8 @@
 
 .. _whatsnew_110.period_index_partial_string_slicing:
 
-<<<<<<< HEAD
-Nonmonotonic PeriodIndex partial string slicing
-^^^^^^^^^^^^^^^^^^^^^^^^^^^^^^^^^^^^^^^^^^^^^^^
-=======
-Non-monotonic PeriodIndex Partial String Slicing
+Non-monotonic PeriodIndex partial string slicing
 ^^^^^^^^^^^^^^^^^^^^^^^^^^^^^^^^^^^^^^^^^^^^^^^^
->>>>>>> 15539fa6
 
 :class:`PeriodIndex` now supports partial string slicing for non-monotonic indexes, mirroring :class:`DatetimeIndex` behavior (:issue:`31096`)
 
@@ -351,15 +346,8 @@
 
 .. _whatsnew_110.notable_bug_fixes:
 
-<<<<<<< HEAD
-Development changes
-^^^^^^^^^^^^^^^^^^^
-
-- The minimum version of Cython is now the most recent bug-fix version (0.29.16) (:issue:`33334`).
-=======
 Notable bug fixes
 ~~~~~~~~~~~~~~~~~
->>>>>>> 15539fa6
 
 These are bug fixes that might have notable behavior changes.
 
@@ -798,7 +786,7 @@
 
 See :ref:`install.dependencies` and :ref:`install.optional_dependencies` for more.
 
-Development Changes
+Development changes
 ^^^^^^^^^^^^^^^^^^^
 
 - The minimum version of Cython is now the most recent bug-fix version (0.29.16) (:issue:`33334`).
@@ -1063,19 +1051,12 @@
 
 - Bug when joining two :class:`MultiIndex` without specifying level with different columns. Return-indexers parameter was ignored. (:issue:`34074`)
 
-<<<<<<< HEAD
 IO
 ^^
-- Bug in :meth:`read_json` where integer overflow was occurring when json contains big number strings. (:issue:`30320`)
-- `read_csv` will now raise a ``ValueError`` when the arguments `header` and `prefix` both are not `None`. (:issue:`27394`)
-=======
-I/O
-^^^
 - Passing a ``set`` as ``names`` argument to :func:`pandas.read_csv`, :func:`pandas.read_table`, or :func:`pandas.read_fwf` will raise ``ValueError: Names should be an ordered collection.`` (:issue:`34946`)
 - Bug in print-out when ``display.precision`` is zero. (:issue:`20359`)
 - Bug in :func:`read_json` where integer overflow was occurring when json contains big number strings. (:issue:`30320`)
 - :func:`read_csv` will now raise a ``ValueError`` when the arguments ``header`` and ``prefix`` both are not ``None``. (:issue:`27394`)
->>>>>>> 15539fa6
 - Bug in :meth:`DataFrame.to_json` was raising ``NotFoundError`` when ``path_or_buf`` was an S3 URI (:issue:`28375`)
 - Bug in :meth:`DataFrame.to_parquet` overwriting pyarrow's default for
   ``coerce_timestamps``; following pyarrow's default allows writing nanosecond
