--- conflicted
+++ resolved
@@ -339,11 +339,8 @@
 - :meth:`read_csv` now accepts string values like "0", "0.0", "1", "1.0" as convertible to the nullable boolean dtype (:issue:`34859`)
 - :class:`pandas.core.window.ExponentialMovingWindow` now supports a ``times`` argument that allows ``mean`` to be calculated with observations spaced by the timestamps in ``times`` (:issue:`34839`)
 - :meth:`DataFrame.agg` and :meth:`Series.agg` now accept named aggregation for renaming the output columns/indexes. (:issue:`26513`)
-<<<<<<< HEAD
+- ``compute.use_numba`` now exists as a configuration option that utilizes the numba engine when available (:issue:`33966`)
 - :meth:`DataFrame.agg` and :meth:`Series.agg` now accept named aggregation for renaming the output columns/indexes. (:issue:`26513`)
-=======
-- ``compute.use_numba`` now exists as a configuration option that utilizes the numba engine when available (:issue:`33966`)
->>>>>>> 08b9c1b9
 
 .. ---------------------------------------------------------------------------
 
