--- conflicted
+++ resolved
@@ -600,17 +600,13 @@
 - Bug in :meth:`DataFrameGroupby.transform` produces incorrect result with transformation functions (:issue:`30918`)
 - Bug in :meth:`GroupBy.count` causes segmentation fault when grouped-by column contains NaNs (:issue:`32841`)
 - Bug in :meth:`DataFrame.groupby` and :meth:`Series.groupby` produces inconsistent type when aggregating Boolean series (:issue:`32894`)
-<<<<<<< HEAD
-- Bug in :meth:`DataFrame.groupby` lost index, when one of the ``agg`` keys referenced an empty list (:issue:`32580`)
-
-=======
 - Bug in :meth:`SeriesGroupBy.quantile` raising on nullable integers (:issue:`33136`)
 - Bug in :meth:`SeriesGroupBy.first`, :meth:`SeriesGroupBy.last`, :meth:`SeriesGroupBy.min`, and :meth:`SeriesGroupBy.max` returning floats when applied to nullable Booleans (:issue:`33071`)
 - Bug in :meth:`DataFrameGroupBy.agg` with dictionary input losing ``ExtensionArray`` dtypes (:issue:`32194`)
 - Bug in :meth:`DataFrame.resample` where an ``AmbiguousTimeError`` would be raised when the resulting timezone aware :class:`DatetimeIndex` had a DST transition at midnight (:issue:`25758`)
 - Bug in :meth:`DataFrame.groupby` where a ``ValueError`` would be raised when grouping by a categorical column with read-only categories and ``sort=False`` (:issue:`33410`)
 - Bug in :meth:`GroupBy.first` and :meth:`GroupBy.last` where None is not preserved in object dtype (:issue:`32800`)
->>>>>>> 9590c5b3
+- Bug in :meth:`DataFrame.groupby` lost index, when one of the ``agg`` keys referenced an empty list (:issue:`32580`)
 
 Reshaping
 ^^^^^^^^^
