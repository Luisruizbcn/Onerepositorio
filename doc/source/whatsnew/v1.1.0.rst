.. _whatsnew_110:

What's new in 1.1.0 (??)
------------------------

These are the changes in pandas 1.1.0. See :ref:`release` for a full changelog
including other versions of pandas.

{{ header }}

.. ---------------------------------------------------------------------------

Enhancements
~~~~~~~~~~~~

.. _whatsnew_110.astype_string:

All dtypes can now be converted to ``StringDtype``
^^^^^^^^^^^^^^^^^^^^^^^^^^^^^^^^^^^^^^^^^^^^^^^^^^

Previously, declaring or converting to :class:`StringDtype` was in general only possible if the data was already only ``str`` or nan-like (:issue:`31204`).
:class:`StringDtype` now works in all situations where ``astype(str)`` or ``dtype=str`` work:

For example, the below now works:

.. ipython:: python

   ser = pd.Series([1, "abc", np.nan], dtype="string")
   ser
   ser[0]
   pd.Series([1, 2, np.nan], dtype="Int64").astype("string")


.. _whatsnew_110.period_index_partial_string_slicing:

Nonmonotonic PeriodIndex Partial String Slicing
^^^^^^^^^^^^^^^^^^^^^^^^^^^^^^^^^^^^^^^^^^^^^^^

:class:`PeriodIndex` now supports partial string slicing for non-monotonic indexes, mirroring :class:`DatetimeIndex` behavior (:issue:`31096`)

For example:

.. ipython:: python

   dti = pd.date_range("2014-01-01", periods=30, freq="30D")
   pi = dti.to_period("D")
   ser_monotonic = pd.Series(np.arange(30), index=pi)
   shuffler = list(range(0, 30, 2)) + list(range(1, 31, 2))
   ser = ser_monotonic[shuffler]
   ser

.. ipython:: python

   ser["2014"]
   ser.loc["May 2015"]


.. _whatsnew_110.dataframe_or_series_comparing:

Comparing two `DataFrame` or two `Series` and summarizing the differences
^^^^^^^^^^^^^^^^^^^^^^^^^^^^^^^^^^^^^^^^^^^^^^^^^^^^^^^^^^^^^^^^^^^^^^^^^

We've added :meth:`DataFrame.compare` and :meth:`Series.compare` for comparing two `DataFrame` or two `Series` (:issue:`30429`)

.. ipython:: python

   df = pd.DataFrame(
       {
           "col1": ["a", "a", "b", "b", "a"],
           "col2": [1.0, 2.0, 3.0, np.nan, 5.0],
           "col3": [1.0, 2.0, 3.0, 4.0, 5.0]
       },
       columns=["col1", "col2", "col3"],
   )
   df

.. ipython:: python

   df2 = df.copy()
   df2.loc[0, 'col1'] = 'c'
   df2.loc[2, 'col3'] = 4.0
   df2

.. ipython:: python

   df.compare(df2)

See :ref:`User Guide <merging.compare>` for more details.


.. _whatsnew_110.groupby_key:

Allow NA in groupby key
^^^^^^^^^^^^^^^^^^^^^^^^

With :ref:`groupby <groupby.dropna>` , we've added a ``dropna`` keyword to :meth:`DataFrame.groupby` and :meth:`Series.groupby` in order to
allow ``NA`` values in group keys. Users can define ``dropna`` to ``False`` if they want to include
``NA`` values in groupby keys. The default is set to ``True`` for ``dropna`` to keep backwards
compatibility (:issue:`3729`)

.. ipython:: python

    df_list = [[1, 2, 3], [1, None, 4], [2, 1, 3], [1, 2, 2]]
    df_dropna = pd.DataFrame(df_list, columns=["a", "b", "c"])

    df_dropna

.. ipython:: python

    # Default `dropna` is set to True, which will exclude NaNs in keys
    df_dropna.groupby(by=["b"], dropna=True).sum()

    # In order to allow NaN in keys, set `dropna` to False
    df_dropna.groupby(by=["b"], dropna=False).sum()

The default setting of ``dropna`` argument is ``True`` which means ``NA`` are not included in group keys.

.. versionadded:: 1.1.0


.. _whatsnew_110.key_sorting:

Sorting with keys
^^^^^^^^^^^^^^^^^

We've added a ``key`` argument to the DataFrame and Series sorting methods, including
:meth:`DataFrame.sort_values`, :meth:`DataFrame.sort_index`, :meth:`Series.sort_values`,
and :meth:`Series.sort_index`. The ``key`` can be any callable function which is applied
column-by-column to each column used for sorting, before sorting is performed (:issue:`27237`).
See :ref:`sort_values with keys <basics.sort_value_key>` and :ref:`sort_index with keys
<basics.sort_index_key>` for more information.

.. ipython:: python

   s = pd.Series(['C', 'a', 'B'])
   s

.. ipython:: python

   s.sort_values()


Note how this is sorted with capital letters first. If we apply the :meth:`Series.str.lower`
method, we get

.. ipython:: python

   s.sort_values(key=lambda x: x.str.lower())


When applied to a `DataFrame`, they key is applied per-column to all columns or a subset if
`by` is specified, e.g.

.. ipython:: python

   df = pd.DataFrame({'a': ['C', 'C', 'a', 'a', 'B', 'B'],
                      'b': [1, 2, 3, 4, 5, 6]})
   df

.. ipython:: python

   df.sort_values(by=['a'], key=lambda col: col.str.lower())


For more details, see examples and documentation in :meth:`DataFrame.sort_values`,
:meth:`Series.sort_values`, and :meth:`~DataFrame.sort_index`.

.. _whatsnew_110.timestamp_fold_support:

Fold argument support in Timestamp constructor
^^^^^^^^^^^^^^^^^^^^^^^^^^^^^^^^^^^^^^^^^^^^^^

:class:`Timestamp:` now supports the keyword-only fold argument according to `PEP 495 <https://www.python.org/dev/peps/pep-0495/#the-fold-attribute>`_ similar to parent ``datetime.datetime`` class. It supports both accepting fold as an initialization argument and inferring fold from other constructor arguments (:issue:`25057`, :issue:`31338`). Support is limited to ``dateutil`` timezones as ``pytz`` doesn't support fold.

For example:

.. ipython:: python

    ts = pd.Timestamp("2019-10-27 01:30:00+00:00")
    ts.fold

.. ipython:: python

    ts = pd.Timestamp(year=2019, month=10, day=27, hour=1, minute=30,
                      tz="dateutil/Europe/London", fold=1)
    ts

For more on working with fold, see :ref:`Fold subsection <timeseries.fold>` in the user guide.

.. _whatsnew_110.to_datetime_multiple_tzname_tzoffset_support:

Parsing timezone-aware format with different timezones in to_datetime
^^^^^^^^^^^^^^^^^^^^^^^^^^^^^^^^^^^^^^^^^^^^^^^^^^^^^^^^^^^^^^^^^^^^^

:func:`to_datetime` now supports parsing formats containing timezone names (``%Z``) and UTC offsets (``%z``) from different timezones then converting them to UTC by setting ``utc=True``. This would return a :class:`DatetimeIndex` with timezone at UTC as opposed to an :class:`Index` with ``object`` dtype if ``utc=True`` is not set (:issue:`32792`).

For example:

.. ipython:: python

    tz_strs = ["2010-01-01 12:00:00 +0100", "2010-01-01 12:00:00 -0100",
               "2010-01-01 12:00:00 +0300", "2010-01-01 12:00:00 +0400"]
    pd.to_datetime(tz_strs, format='%Y-%m-%d %H:%M:%S %z', utc=True)
    pd.to_datetime(tz_strs, format='%Y-%m-%d %H:%M:%S %z')

.. _whatsnew_110.grouper_resample_origin:

Grouper and resample now supports the arguments origin and offset
^^^^^^^^^^^^^^^^^^^^^^^^^^^^^^^^^^^^^^^^^^^^^^^^^^^^^^^^^^^^^^^^^

:class:`Grouper` and :class:`DataFrame.resample` now supports the arguments ``origin`` and ``offset``. It let the user control the timestamp on which to adjust the grouping. (:issue:`31809`)

The bins of the grouping are adjusted based on the beginning of the day of the time series starting point. This works well with frequencies that are multiples of a day (like `30D`) or that divides a day (like `90s` or `1min`). But it can create inconsistencies with some frequencies that do not meet this criteria. To change this behavior you can now specify a fixed timestamp with the argument ``origin``.

Two arguments are now deprecated (more information in the documentation of :class:`DataFrame.resample`):

- ``base`` should be replaced by ``offset``.
- ``loffset`` should be replaced by directly adding an offset to the index DataFrame after being resampled.

Small example of the use of ``origin``:

.. ipython:: python

    start, end = '2000-10-01 23:30:00', '2000-10-02 00:30:00'
    middle = '2000-10-02 00:00:00'
    rng = pd.date_range(start, end, freq='7min')
    ts = pd.Series(np.arange(len(rng)) * 3, index=rng)
    ts

Resample with the default behavior ``'start_day'`` (origin is ``2000-10-01 00:00:00``):

.. ipython:: python

    ts.resample('17min').sum()
    ts.resample('17min', origin='start_day').sum()

Resample using a fixed origin:

.. ipython:: python

    ts.resample('17min', origin='epoch').sum()
    ts.resample('17min', origin='2000-01-01').sum()

If needed you can adjust the bins with the argument ``offset`` (a Timedelta) that would be added to the default ``origin``.

For a full example, see: :ref:`timeseries.adjust-the-start-of-the-bins`.


.. _whatsnew_110.enhancements.other:

Other enhancements
^^^^^^^^^^^^^^^^^^

- :class:`Styler` may now render CSS more efficiently where multiple cells have the same styling (:issue:`30876`)
- :meth:`Styler.highlight_null` now accepts ``subset`` argument (:issue:`31345`)
- When writing directly to a sqlite connection :func:`to_sql` now supports the ``multi`` method (:issue:`29921`)
- `OptionError` is now exposed in `pandas.errors` (:issue:`27553`)
- :func:`timedelta_range` will now infer a frequency when passed ``start``, ``stop``, and ``periods`` (:issue:`32377`)
- Positional slicing on a :class:`IntervalIndex` now supports slices with ``step > 1`` (:issue:`31658`)
- :class:`Series.str` now has a `fullmatch` method that matches a regular expression against the entire string in each row of the series, similar to `re.fullmatch` (:issue:`32806`).
- :meth:`DataFrame.sample` will now also allow array-like and BitGenerator objects to be passed to ``random_state`` as seeds (:issue:`32503`)
- :meth:`MultiIndex.union` will now raise `RuntimeWarning` if the object inside are unsortable, pass `sort=False` to suppress this warning (:issue:`33015`)
- :class:`Series.dt` and :class:`DatatimeIndex` now have an `isocalendar` method that returns a :class:`DataFrame` with year, week, and day calculated according to the ISO 8601 calendar (:issue:`33206`, :issue:`34392`).
- The :meth:`DataFrame.to_feather` method now supports additional keyword
  arguments (e.g. to set the compression) that are added in pyarrow 0.17
  (:issue:`33422`).
- The :func:`cut` will now accept parameter ``ordered`` with default ``ordered=True``. If ``ordered=False`` and no labels are provided, an error will be raised (:issue:`33141`)
- :meth:`DataFrame.to_csv`, :meth:`DataFrame.to_pickle`,
  and :meth:`DataFrame.to_json` now support passing a dict of
  compression arguments when using the ``gzip`` and ``bz2`` protocols.
  This can be used to set a custom compression level, e.g.,
  ``df.to_csv(path, compression={'method': 'gzip', 'compresslevel': 1}``
  (:issue:`33196`)
- :meth:`Series.update` now accepts objects that can be coerced to a :class:`Series`,
  such as ``dict`` and ``list``, mirroring the behavior of :meth:`DataFrame.update` (:issue:`33215`)
- :meth:`~pandas.core.groupby.GroupBy.transform` and :meth:`~pandas.core.groupby.GroupBy.aggregate` has gained ``engine`` and ``engine_kwargs`` arguments that supports executing functions with ``Numba`` (:issue:`32854`, :issue:`33388`)
- :meth:`~pandas.core.resample.Resampler.interpolate` now supports SciPy interpolation method :class:`scipy.interpolate.CubicSpline` as method ``cubicspline`` (:issue:`33670`)
- :meth:`DataFrame.to_numpy` now supports the ``na_value`` keyword to control the NA sentinel in the output array (:issue:`33820`)
- The ``ExtensionArray`` class has now an :meth:`~pandas.arrays.ExtensionArray.equals`
  method, similarly to :meth:`Series.equals` (:issue:`27081`).
- The minimum suppported dta version has increased to 105 in :meth:`~pandas.io.stata.read_stata` and :class:`~pandas.io.stata.StataReader`  (:issue:`26667`).
- :meth:`~pandas.core.frame.DataFrame.to_stata` supports compression using the ``compression``
  keyword argument. Compression can either be inferred or explicitly set using a string or a
  dictionary containing both the method and any additional arguments that are passed to the
  compression library. Compression was also added to the low-level Stata-file writers
  :class:`~pandas.io.stata.StataWriter`, :class:`~pandas.io.stata.StataWriter117`,
  and :class:`~pandas.io.stata.StataWriterUTF8` (:issue:`26599`).
- :meth:`HDFStore.put` now accepts `track_times` parameter. Parameter is passed to ``create_table`` method of ``PyTables`` (:issue:`32682`).
- Make :class:`pandas.core.window.Rolling` and :class:`pandas.core.window.Expanding` iterable（:issue:`11704`)
- Make ``option_context`` a :class:`contextlib.ContextDecorator`, which allows it to be used as a decorator over an entire function (:issue:`34253`).

.. ---------------------------------------------------------------------------

Increased minimum versions for dependencies
^^^^^^^^^^^^^^^^^^^^^^^^^^^^^^^^^^^^^^^^^^^

Some minimum supported versions of dependencies were updated (:issue:`33718`, :issue:`29766`, :issue:`29723`, pytables >= 3.4.3).
If installed, we now require:

+-----------------+-----------------+----------+---------+
| Package         | Minimum Version | Required | Changed |
+=================+=================+==========+=========+
| numpy           | 1.15.4          |    X     |    X    |
+-----------------+-----------------+----------+---------+
| pytz            | 2015.4          |    X     |         |
+-----------------+-----------------+----------+---------+
| python-dateutil | 2.7.3           |    X     |    X    |
+-----------------+-----------------+----------+---------+
| bottleneck      | 1.2.1           |          |         |
+-----------------+-----------------+----------+---------+
| numexpr         | 2.6.2           |          |         |
+-----------------+-----------------+----------+---------+
| pytest (dev)    | 4.0.2           |          |         |
+-----------------+-----------------+----------+---------+

For `optional libraries <https://dev.pandas.io/docs/install.html#dependencies>`_ the general recommendation is to use the latest version.
The following table lists the lowest version per library that is currently being tested throughout the development of pandas.
Optional libraries below the lowest tested version may still work, but are not considered supported.

+-----------------+-----------------+---------+
| Package         | Minimum Version | Changed |
+=================+=================+=========+
| beautifulsoup4  | 4.6.0           |         |
+-----------------+-----------------+---------+
| fastparquet     | 0.3.2           |         |
+-----------------+-----------------+---------+
| gcsfs           | 0.2.2           |         |
+-----------------+-----------------+---------+
| lxml            | 3.8.0           |         |
+-----------------+-----------------+---------+
| matplotlib      | 2.2.2           |         |
+-----------------+-----------------+---------+
| numba           | 0.46.0          |         |
+-----------------+-----------------+---------+
| openpyxl        | 2.5.7           |         |
+-----------------+-----------------+---------+
| pyarrow         | 0.13.0          |         |
+-----------------+-----------------+---------+
| pymysql         | 0.7.1           |         |
+-----------------+-----------------+---------+
| pytables        | 3.4.3           |    X    |
+-----------------+-----------------+---------+
| s3fs            | 0.3.0           |         |
+-----------------+-----------------+---------+
| scipy           | 1.2.0           |    X    |
+-----------------+-----------------+---------+
| sqlalchemy      | 1.1.4           |         |
+-----------------+-----------------+---------+
| xarray          | 0.8.2           |         |
+-----------------+-----------------+---------+
| xlrd            | 1.1.0           |         |
+-----------------+-----------------+---------+
| xlsxwriter      | 0.9.8           |         |
+-----------------+-----------------+---------+
| xlwt            | 1.2.0           |         |
+-----------------+-----------------+---------+

See :ref:`install.dependencies` and :ref:`install.optional_dependencies` for more.

Development Changes
^^^^^^^^^^^^^^^^^^^

- The minimum version of Cython is now the most recent bug-fix version (0.29.16) (:issue:`33334`).

.. _whatsnew_110.api.other:

Other API changes
^^^^^^^^^^^^^^^^^

- :meth:`Series.describe` will now show distribution percentiles for ``datetime`` dtypes, statistics ``first`` and ``last``
  will now be ``min`` and ``max`` to match with numeric dtypes in :meth:`DataFrame.describe` (:issue:`30164`)
- Added :meth:`DataFrame.value_counts` (:issue:`5377`)
- :meth:`Groupby.groups` now returns an abbreviated representation when called on large dataframes (:issue:`1135`)
- ``loc`` lookups with an object-dtype :class:`Index` and an integer key will now raise ``KeyError`` instead of ``TypeError`` when key is missing (:issue:`31905`)
- Using a :func:`pandas.api.indexers.BaseIndexer` with ``count``, ``min``, ``max``, ``median``, ``skew``,  ``cov``, ``corr`` will now return correct results for any monotonic :func:`pandas.api.indexers.BaseIndexer` descendant (:issue:`32865`)
- Added a :func:`pandas.api.indexers.FixedForwardWindowIndexer` class to support forward-looking windows during ``rolling`` operations.
-

Backwards incompatible API changes
~~~~~~~~~~~~~~~~~~~~~~~~~~~~~~~~~~
- :meth:`DataFrame.swaplevels` now raises a  ``TypeError`` if the axis is not a :class:`MultiIndex`.
  Previously an ``AttributeError`` was raised (:issue:`31126`)
- :meth:`DataFrame.xs` now raises a  ``TypeError`` if a ``level`` keyword is supplied and the axis is not a :class:`MultiIndex`.
  Previously an ``AttributeError`` was raised (:issue:`33610`)
- :meth:`DataFrameGroupby.mean` and :meth:`SeriesGroupby.mean` (and similarly for :meth:`~DataFrameGroupby.median`, :meth:`~DataFrameGroupby.std` and :meth:`~DataFrameGroupby.var`)
  now raise a  ``TypeError`` if a not-accepted keyword argument is passed into it.
  Previously a ``UnsupportedFunctionCall`` was raised (``AssertionError`` if ``min_count`` passed into :meth:`~DataFrameGroupby.median`) (:issue:`31485`)
- :meth:`DataFrame.at` and :meth:`Series.at` will raise a ``TypeError`` instead of a ``ValueError`` if an incompatible key is passed, and ``KeyError`` if a missing key is passed, matching the behavior of ``.loc[]`` (:issue:`31722`)
- Passing an integer dtype other than ``int64`` to ``np.array(period_index, dtype=...)`` will now raise ``TypeError`` instead of incorrectly using ``int64`` (:issue:`32255`)
- Passing an invalid ``fill_value`` to :meth:`Categorical.take` raises a ``ValueError`` instead of ``TypeError`` (:issue:`33660`)
- Combining a ``Categorical`` with integer categories and which contains missing values
  with a float dtype column in operations such as :func:`concat` or :meth:`~DataFrame.append`
  will now result in a float column instead of an object dtyped column (:issue:`33607`)
- :meth:`Series.to_timestamp` now raises a ``TypeError`` if the axis is not a :class:`PeriodIndex`. Previously an ``AttributeError`` was raised (:issue:`33327`)
- :meth:`Series.to_period` now raises a ``TypeError`` if the axis is not a :class:`DatetimeIndex`. Previously an ``AttributeError`` was raised (:issue:`33327`)
- :func: `pandas.api.dtypes.is_string_dtype` no longer incorrectly identifies categorical series as string.

``MultiIndex.get_indexer`` interprets `method` argument differently
^^^^^^^^^^^^^^^^^^^^^^^^^^^^^^^^^^^^^^^^^^^^^^^^^^^^^^^^^^^^^^^^^^^

This restores the behavior of :meth:`MultiIndex.get_indexer` with ``method='backfill'`` or ``method='pad'`` to the behavior before pandas 0.23.0. In particular, MultiIndexes are treated as a list of tuples and padding or backfilling is done with respect to the ordering of these lists of tuples (:issue:`29896`).

As an example of this, given:

.. ipython:: python

        df = pd.DataFrame({
            'a': [0, 0, 0, 0],
            'b': [0, 2, 3, 4],
            'c': ['A', 'B', 'C', 'D'],
        }).set_index(['a', 'b'])
        mi_2 = pd.MultiIndex.from_product([[0], [-1, 0, 1, 3, 4, 5]])

The differences in reindexing ``df`` with ``mi_2`` and using ``method='backfill'`` can be seen here:

*pandas >= 0.23, < 1.1.0*:

.. code-block:: ipython

    In [1]: df.reindex(mi_2, method='backfill')
    Out[1]:
          c
    0 -1  A
       0  A
       1  D
       3  A
       4  A
       5  C

*pandas <0.23, >= 1.1.0*

.. ipython:: python

        df.reindex(mi_2, method='backfill')

And the differences in reindexing ``df`` with ``mi_2`` and using ``method='pad'`` can be seen here:

*pandas >= 0.23, < 1.1.0*

.. code-block:: ipython

    In [1]: df.reindex(mi_2, method='pad')
    Out[1]:
            c
    0 -1  NaN
       0  NaN
       1    D
       3  NaN
       4    A
       5    C

*pandas < 0.23, >= 1.1.0*

.. ipython:: python

        df.reindex(mi_2, method='pad')

-

.. _whatsnew_110.api_breaking.indexing_raises_key_errors:

Failed Label-Based Lookups Always Raise KeyError
^^^^^^^^^^^^^^^^^^^^^^^^^^^^^^^^^^^^^^^^^^^^^^^^

Label lookups ``series[key]``, ``series.loc[key]`` and ``frame.loc[key]``
used to raises either ``KeyError`` or ``TypeError`` depending on the type of
key and type of :class:`Index`.  These now consistently raise ``KeyError`` (:issue:`31867`)

.. ipython:: python

    ser1 = pd.Series(range(3), index=[0, 1, 2])
    ser2 = pd.Series(range(3), index=pd.date_range("2020-02-01", periods=3))

*Previous behavior*:

.. code-block:: ipython

    In [3]: ser1[1.5]
    ...
    TypeError: cannot do label indexing on Int64Index with these indexers [1.5] of type float

    In [4] ser1["foo"]
    ...
    KeyError: 'foo'

    In [5]: ser1.loc[1.5]
    ...
    TypeError: cannot do label indexing on Int64Index with these indexers [1.5] of type float

    In [6]: ser1.loc["foo"]
    ...
    KeyError: 'foo'

    In [7]: ser2.loc[1]
    ...
    TypeError: cannot do label indexing on DatetimeIndex with these indexers [1] of type int

    In [8]: ser2.loc[pd.Timestamp(0)]
    ...
    KeyError: Timestamp('1970-01-01 00:00:00')

*New behavior*:

.. code-block:: ipython

    In [3]: ser1[1.5]
    ...
    KeyError: 1.5

    In [4] ser1["foo"]
    ...
    KeyError: 'foo'

    In [5]: ser1.loc[1.5]
    ...
    KeyError: 1.5

    In [6]: ser1.loc["foo"]
    ...
    KeyError: 'foo'

    In [7]: ser2.loc[1]
    ...
    KeyError: 1

    In [8]: ser2.loc[pd.Timestamp(0)]
    ...
    KeyError: Timestamp('1970-01-01 00:00:00')

.. _whatsnew_110.api_breaking.indexing_int_multiindex_raises_key_errors:

Failed Integer Lookups on MultiIndex Raise KeyError
^^^^^^^^^^^^^^^^^^^^^^^^^^^^^^^^^^^^^^^^^^^^^^^^^^^
Indexing with integers with a :class:`MultiIndex` that has a integer-dtype
first level incorrectly failed to raise ``KeyError`` when one or more of
those integer keys is not present in the first level of the index (:issue:`33539`)

.. ipython:: python

    idx = pd.Index(range(4))
    dti = pd.date_range("2000-01-03", periods=3)
    mi = pd.MultiIndex.from_product([idx, dti])
    ser = pd.Series(range(len(mi)), index=mi)

*Previous behavior*:

.. code-block:: ipython

    In [5]: ser[[5]]
    Out[5]: Series([], dtype: int64)

*New behavior*:

.. code-block:: ipython

    In [5]: ser[[5]]
    ...
    KeyError: '[5] not in index'

:meth:`DataFrame.merge` preserves right frame's row order
^^^^^^^^^^^^^^^^^^^^^^^^^^^^^^^^^^^^^^^^^^^^^^^^^^^^^^^^^
:meth:`DataFrame.merge` now preserves right frame's row order when executing a right merge (:issue:`27453`)

.. ipython:: python

    left_df = pd.DataFrame({'animal': ['dog', 'pig'], 'max_speed': [40, 11]})
    right_df = pd.DataFrame({'animal': ['quetzal', 'pig'], 'max_speed': [80, 11]})
    left_df
    right_df

*Previous behavior*:

.. code-block:: python

    >>> left_df.merge(right_df, on=['animal', 'max_speed'], how="right")
        animal  max_speed
    0      pig         11
    1  quetzal         80

*New behavior*:

.. ipython:: python

    left_df.merge(right_df, on=['animal', 'max_speed'], how="right")

.. ---------------------------------------------------------------------------

.. _whatsnew_110.api_breaking.assignment_to_multiple_columns:

Assignment to multiple columns of a DataFrame when some columns do not exist
^^^^^^^^^^^^^^^^^^^^^^^^^^^^^^^^^^^^^^^^^^^^^^^^^^^^^^^^^^^^^^^^^^^^^^^^^^^^

Assignment to multiple columns of a :class:`DataFrame` when some of the columns do not exist would previously assign the values to the last column. Now, new columns would be constructed with the right values. (:issue:`13658`)

.. ipython:: python

   df = pd.DataFrame({'a': [0, 1, 2], 'b': [3, 4, 5]})
   df

*Previous behavior*:

.. code-block:: ipython

   In [3]: df[['a', 'c']] = 1
   In [4]: df
   Out[4]:
      a  b
   0  1  1
   1  1  1
   2  1  1

*New behavior*:

.. ipython:: python

   df[['a', 'c']] = 1
   df

.. _whatsnew_110.api_breaking.groupby_consistency:

Consistency across groupby reductions
^^^^^^^^^^^^^^^^^^^^^^^^^^^^^^^^^^^^^

Using :meth:`DataFrame.groupby` with ``as_index=True`` and the aggregation ``nunique`` would include the grouping column(s) in the columns of the result. Now the grouping column(s) only appear in the index, consistent with other reductions. (:issue:`32579`)

.. ipython:: python

   df = pd.DataFrame({"a": ["x", "x", "y", "y"], "b": [1, 1, 2, 3]})
   df

*Previous behavior*:

.. code-block:: ipython

   In [3]: df.groupby("a", as_index=True).nunique()
   Out[4]:
      a  b
   a
   x  1  1
   y  1  2

*New behavior*:

.. ipython:: python

   df.groupby("a", as_index=True).nunique()

Using :meth:`DataFrame.groupby` with ``as_index=False`` and the function ``idxmax``, ``idxmin``, ``mad``, ``nunique``, ``sem``, ``skew``, or ``std`` would modify the grouping column. Now the grouping column remains unchanged, consistent with other reductions. (:issue:`21090`, :issue:`10355`)

*Previous behavior*:

.. code-block:: ipython

   In [3]: df.groupby("a", as_index=False).nunique()
   Out[4]:
      a  b
   0  1  1
   1  1  2

*New behavior*:

.. ipython:: python

   df.groupby("a", as_index=False).nunique()

.. _whatsnew_110.deprecations:

Deprecations
~~~~~~~~~~~~

- Lookups on a :class:`Series` with a single-item list containing a slice (e.g. ``ser[[slice(0, 4)]]``) are deprecated, will raise in a future version.  Either convert the list to tuple, or pass the slice directly instead (:issue:`31333`)

- :meth:`DataFrame.mean` and :meth:`DataFrame.median` with ``numeric_only=None`` will include datetime64 and datetime64tz columns in a future version (:issue:`29941`)
- Setting values with ``.loc`` using a positional slice is deprecated and will raise in a future version.  Use ``.loc`` with labels or ``.iloc`` with positions instead (:issue:`31840`)
- :meth:`DataFrame.to_dict` has deprecated accepting short names for ``orient`` in future versions (:issue:`32515`)
- :meth:`Categorical.to_dense` is deprecated and will be removed in a future version, use ``np.asarray(cat)`` instead (:issue:`32639`)
- The ``fastpath`` keyword in the ``SingleBlockManager`` constructor is deprecated and will be removed in a future version (:issue:`33092`)
- :meth:`Index.is_mixed` is deprecated and will be removed in a future version, check ``index.inferred_type`` directly instead (:issue:`32922`)

- Passing any arguments but the first one to  :func:`read_html` as
  positional arguments is deprecated since version 1.1. All other
  arguments should be given as keyword arguments (:issue:`27573`).

- Passing any arguments but `path_or_buf` (the first one) to
  :func:`read_json` as positional arguments is deprecated since
  version 1.1. All other arguments should be given as keyword
  arguments (:issue:`27573`).

- :func:`pandas.api.types.is_categorical` is deprecated and will be removed in a future version; use `:func:pandas.api.types.is_categorical_dtype` instead (:issue:`33385`)
- :meth:`Index.get_value` is deprecated and will be removed in a future version (:issue:`19728`)
- :meth:`Series.dt.week` and `Series.dt.weekofyear` are deprecated and will be removed in a future version, use :meth:`Series.dt.isocalendar().week` instead (:issue:`33595`)
- :meth:`DatetimeIndex.week` and `DatetimeIndex.weekofyear` are deprecated and will be removed in a future version, use :meth:`DatetimeIndex.isocalendar().week` instead (:issue:`33595`)
- :meth:`DatetimeArray.week` and `DatetimeArray.weekofyear` are deprecated and will be removed in a future version, use :meth:`DatetimeArray.isocalendar().week` instead (:issue:`33595`)
- :meth:`DateOffset.__call__` is deprecated and will be removed in a future version, use ``offset + other`` instead (:issue:`34171`)
- Indexing an :class:`Index` object with a float key is deprecated, and will
  raise an ``IndexError`` in the future. You can manually convert to an integer key
  instead (:issue:`34191`).
- The ``squeeze`` keyword in the ``groupby`` function is deprecated and will be removed in a future version (:issue:`32380`)

.. ---------------------------------------------------------------------------


.. _whatsnew_110.performance:

Performance improvements
~~~~~~~~~~~~~~~~~~~~~~~~

- Performance improvement in :class:`Timedelta` constructor (:issue:`30543`)
- Performance improvement in :class:`Timestamp` constructor (:issue:`30543`)
- Performance improvement in flex arithmetic ops between :class:`DataFrame` and :class:`Series` with ``axis=0`` (:issue:`31296`)
- Performance improvement in  arithmetic ops between :class:`DataFrame` and :class:`Series` with ``axis=1`` (:issue:`33600`)
- The internal index method :meth:`~Index._shallow_copy` now copies cached attributes over to the new index,
  avoiding creating these again on the new index. This can speed up many operations that depend on creating copies of
  existing indexes (:issue:`28584`, :issue:`32640`, :issue:`32669`)
- Significant performance improvement when creating a :class:`DataFrame` with
  sparse values from ``scipy.sparse`` matrices using the
  :meth:`DataFrame.sparse.from_spmatrix` constructor (:issue:`32821`,
  :issue:`32825`,  :issue:`32826`, :issue:`32856`, :issue:`32858`).
- Performance improvement for groupby methods :meth:`~pandas.core.groupby.groupby.Groupby.first`
  and :meth:`~pandas.core.groupby.groupby.Groupby.last` (:issue:`34178`)
- Performance improvement in :func:`factorize` for nullable (integer and boolean) dtypes (:issue:`33064`).
- Performance improvement in reductions (sum, prod, min, max) for nullable (integer and boolean) dtypes (:issue:`30982`, :issue:`33261`, :issue:`33442`).
- Performance improvement in arithmetic operations between two :class:`DataFrame` objects (:issue:`32779`)
- Performance improvement in :class:`pandas.core.groupby.RollingGroupby` (:issue:`34052`)
- Performance improvement in arithmetic operations (sub, add, mul, div) for MultiIndex (:issue:`34297`)

.. ---------------------------------------------------------------------------

.. _whatsnew_110.bug_fixes:

Bug fixes
~~~~~~~~~


Categorical
^^^^^^^^^^^

- Bug where :func:`merge` was unable to join on non-unique categorical indices (:issue:`28189`)
- Bug when passing categorical data to :class:`Index` constructor along with ``dtype=object`` incorrectly returning a :class:`CategoricalIndex` instead of object-dtype :class:`Index` (:issue:`32167`)
- Bug where :class:`Categorical` comparison operator ``__ne__`` would incorrectly evaluate to ``False`` when either element was missing (:issue:`32276`)
- :meth:`Categorical.fillna` now accepts :class:`Categorical` ``other`` argument (:issue:`32420`)

Datetimelike
^^^^^^^^^^^^

- Bug in :class:`Timestamp` where constructing :class:`Timestamp` from ambiguous epoch time and calling constructor again changed :meth:`Timestamp.value` property (:issue:`24329`)
- :meth:`DatetimeArray.searchsorted`, :meth:`TimedeltaArray.searchsorted`, :meth:`PeriodArray.searchsorted` not recognizing non-pandas scalars and incorrectly raising ``ValueError`` instead of ``TypeError`` (:issue:`30950`)
- Bug in :class:`Timestamp` where constructing :class:`Timestamp` with dateutil timezone less than 128 nanoseconds before daylight saving time switch from winter to summer would result in nonexistent time (:issue:`31043`)
- Bug in :meth:`Period.to_timestamp`, :meth:`Period.start_time` with microsecond frequency returning a timestamp one nanosecond earlier than the correct time (:issue:`31475`)
- :class:`Timestamp` raising confusing error message when year, month or day is missing (:issue:`31200`)
- Bug in :class:`DatetimeIndex` constructor incorrectly accepting ``bool``-dtyped inputs (:issue:`32668`)
- Bug in :meth:`DatetimeIndex.searchsorted` not accepting a ``list`` or :class:`Series` as its argument (:issue:`32762`)
- Bug where :meth:`PeriodIndex` raised when passed a :class:`Series` of strings (:issue:`26109`)
- Bug in :class:`Timestamp` arithmetic when adding or subtracting a ``np.ndarray`` with ``timedelta64`` dtype (:issue:`33296`)
- Bug in :meth:`DatetimeIndex.to_period` not infering the frequency when called with no arguments (:issue:`33358`)
- Bug in :meth:`DatetimeIndex.tz_localize` incorrectly retaining ``freq`` in some cases where the original freq is no longer valid (:issue:`30511`)
- Bug in :meth:`DatetimeIndex.intersection` losing ``freq`` and timezone in some cases (:issue:`33604`)
- Bug in :class:`DatetimeIndex` addition and subtraction with some types of :class:`DateOffset` objects incorrectly retaining an invalid ``freq`` attribute (:issue:`33779`)
- Bug in :class:`DatetimeIndex` where setting the ``freq`` attribute on an index could silently change the ``freq`` attribute on another index viewing the same data (:issue:`33552`)
- :meth:`DataFrame.min`/:meth:`DataFrame.max` not returning consistent result with :meth:`Series.min`/:meth:`Series.max` when called on objects initialized with empty :func:`pd.to_datetime`
- Bug in :meth:`DatetimeIndex.intersection` and :meth:`TimedeltaIndex.intersection` with results not having the correct ``name`` attribute (:issue:`33904`)
- Bug in :meth:`DatetimeArray.__setitem__`, :meth:`TimedeltaArray.__setitem__`, :meth:`PeriodArray.__setitem__` incorrectly allowing values with ``int64`` dtype to be silently cast (:issue:`33717`)
- Bug in subtracting :class:`TimedeltaIndex` from :class:`Period` incorrectly raising ``TypeError`` in some cases where it should succeed and ``IncompatibleFrequency`` in some cases where it should raise ``TypeError`` (:issue:`33883`)

Timedelta
^^^^^^^^^

- Bug in constructing a :class:`Timedelta` with a high precision integer that would round the :class:`Timedelta` components (:issue:`31354`)
- Bug in dividing ``np.nan`` or ``None`` by :class:`Timedelta`` incorrectly returning ``NaT`` (:issue:`31869`)
- Timedeltas now understand ``µs`` as identifier for microsecond (:issue:`32899`)
- :class:`Timedelta` string representation now includes nanoseconds, when nanoseconds are non-zero (:issue:`9309`)
- Bug in comparing a :class:`Timedelta`` object against a ``np.ndarray`` with ``timedelta64`` dtype incorrectly viewing all entries as unequal (:issue:`33441`)
- Bug in :func:`timedelta_range` that produced an extra point on a edge case (:issue:`30353`, :issue:`33498`)
- Bug in :meth:`DataFrame.resample` that produced an extra point on a edge case (:issue:`30353`, :issue:`13022`, :issue:`33498`)
- Bug in :meth:`DataFrame.resample` that ignored the ``loffset`` argument when dealing with timedelta (:issue:`7687`, :issue:`33498`)

Timezones
^^^^^^^^^

- Bug in :func:`to_datetime` with ``infer_datetime_format=True`` where timezone names (e.g. ``UTC``) would not be parsed correctly (:issue:`33133`)
-


Numeric
^^^^^^^
- Bug in :meth:`DataFrame.floordiv` with ``axis=0`` not treating division-by-zero like :meth:`Series.floordiv` (:issue:`31271`)
- Bug in :meth:`to_numeric` with string argument ``"uint64"`` and ``errors="coerce"`` silently fails (:issue:`32394`)
- Bug in :meth:`to_numeric` with ``downcast="unsigned"`` fails for empty data (:issue:`32493`)
- Bug in :meth:`DataFrame.mean` with ``numeric_only=False`` and either ``datetime64`` dtype or ``PeriodDtype`` column incorrectly raising ``TypeError`` (:issue:`32426`)
- Bug in :meth:`DataFrame.count` with ``level="foo"`` and index level ``"foo"`` containing NaNs causes segmentation fault (:issue:`21824`)
- Bug in :meth:`DataFrame.diff` with ``axis=1`` returning incorrect results with mixed dtypes (:issue:`32995`)
- Bug in :meth:`DataFrame.corr` and :meth:`DataFrame.cov` raising when handling nullable integer columns with ``pandas.NA`` (:issue:`33803`)
- Bug in :class:`DataFrame` and :class:`Series` addition and subtraction between object-dtype objects and ``datetime64`` dtype objects (:issue:`33824`)

Conversion
^^^^^^^^^^
- Bug in :class:`Series` construction from NumPy array with big-endian ``datetime64`` dtype (:issue:`29684`)
- Bug in :class:`Timedelta` construction with large nanoseconds keyword value (:issue:`32402`)
- Bug in :class:`DataFrame` construction where sets would be duplicated rather than raising (:issue:`32582`)

Strings
^^^^^^^

- Bug in the :meth:`~Series.astype` method when converting "string" dtype data to nullable integer dtype (:issue:`32450`).
- Fixed issue where taking ``min`` or ``max`` of a ``StringArray`` or ``Series`` with ``StringDtype`` type would raise. (:issue:`31746`)
- Bug in :meth:`Series.str.cat` returning ``NaN`` output when other had :class:`Index` type (:issue:`33425`)


Interval
^^^^^^^^
- Bug in :class:`IntervalArray` incorrectly allowing the underlying data to be changed when setting values (:issue:`32782`)
-

Indexing
^^^^^^^^
- Bug in slicing on a :class:`DatetimeIndex` with a partial-timestamp dropping high-resolution indices near the end of a year, quarter, or month (:issue:`31064`)
- Bug in :meth:`PeriodIndex.get_loc` treating higher-resolution strings differently from :meth:`PeriodIndex.get_value` (:issue:`31172`)
- Bug in :meth:`Series.at` and :meth:`DataFrame.at` not matching ``.loc`` behavior when looking up an integer in a :class:`Float64Index` (:issue:`31329`)
- Bug in :meth:`PeriodIndex.is_monotonic` incorrectly returning ``True`` when containing leading ``NaT`` entries (:issue:`31437`)
- Bug in :meth:`DatetimeIndex.get_loc` raising ``KeyError`` with converted-integer key instead of the user-passed key (:issue:`31425`)
- Bug in :meth:`Series.xs` incorrectly returning ``Timestamp`` instead of ``datetime64`` in some object-dtype cases (:issue:`31630`)
- Bug in :meth:`DataFrame.iat` incorrectly returning ``Timestamp`` instead of ``datetime`` in some object-dtype cases (:issue:`32809`)
- Bug in :meth:`DataFrame.at` when either columns or index is non-unique (:issue:`33041`)
- Bug in :meth:`Series.loc` and :meth:`DataFrame.loc` when indexing with an integer key on a object-dtype :class:`Index` that is not all-integers (:issue:`31905`)
- Bug in :meth:`DataFrame.iloc.__setitem__` on a :class:`DataFrame` with duplicate columns incorrectly setting values for all matching columns (:issue:`15686`, :issue:`22036`)
- Bug in :meth:`DataFrame.loc:` and :meth:`Series.loc` with a :class:`DatetimeIndex`, :class:`TimedeltaIndex`, or :class:`PeriodIndex` incorrectly allowing lookups of non-matching datetime-like dtypes (:issue:`32650`)
- Bug in :meth:`Series.__getitem__` indexing with non-standard scalars, e.g. ``np.dtype`` (:issue:`32684`)
- Bug in :class:`Index` constructor where an unhelpful error message was raised for ``numpy`` scalars (:issue:`33017`)
- Bug in :meth:`DataFrame.lookup` incorrectly raising an ``AttributeError`` when ``frame.index`` or ``frame.columns`` is not unique; this will now raise a ``ValueError`` with a helpful error message (:issue:`33041`)
- Bug in :meth:`DataFrame.iloc.__setitem__` creating a new array instead of overwriting ``Categorical`` values in-place (:issue:`32831`)
- Bug in :class:`Interval` where a :class:`Timedelta` could not be added or subtracted from a :class:`Timestamp` interval (:issue:`32023`)
- Bug in :meth:`DataFrame.copy` _item_cache not invalidated after copy causes post-copy value updates to not be reflected (:issue:`31784`)
- Fixed regression in :meth:`DataFrame.loc` and :meth:`Series.loc` throwing an error when a ``datetime64[ns, tz]`` value is provided (:issue:`32395`)
- Bug in `Series.__getitem__` with an integer key and a :class:`MultiIndex` with leading integer level failing to raise ``KeyError`` if the key is not present in the first level (:issue:`33355`)
- Bug in :meth:`DataFrame.iloc` when slicing a single column-:class:`DataFrame`` with ``ExtensionDtype`` (e.g. ``df.iloc[:, :1]``) returning an invalid result (:issue:`32957`)
- Bug in :meth:`DatetimeIndex.insert` and :meth:`TimedeltaIndex.insert` causing index ``freq`` to be lost when setting an element into an empty :class:`Series` (:issue:33573`)
- Bug in :meth:`Series.__setitem__` with an :class:`IntervalIndex` and a list-like key of integers (:issue:`33473`)
- Bug in :meth:`Series.__getitem__` allowing missing labels with ``np.ndarray``, :class:`Index`, :class:`Series` indexers but not ``list``, these now all raise ``KeyError`` (:issue:`33646`)
- Bug in :meth:`DataFrame.truncate` and :meth:`Series.truncate` where index was assumed to be monotone increasing (:issue:`33756`)
- Indexing with a list of strings representing datetimes failed on :class:`DatetimeIndex` or :class:`PeriodIndex`(:issue:`11278`)
- Bug in :meth:`Series.at` when used with a :class:`MultiIndex` would raise an exception on valid inputs (:issue:`26989`)

Missing
^^^^^^^
- Calling :meth:`fillna` on an empty Series now correctly returns a shallow copied object. The behaviour is now consistent with :class:`Index`, :class:`DataFrame` and a non-empty :class:`Series` (:issue:`32543`).
- Bug in :meth:`replace` when argument ``to_replace`` is of type dict/list and is used on a :class:`Series` containing ``<NA>`` was raising a ``TypeError``. The method now handles this by ignoring ``<NA>`` values when doing the comparison for the replacement (:issue:`32621`)
- Bug in :meth:`~Series.any` and :meth:`~Series.all` incorrectly returning ``<NA>`` for all ``False`` or all ``True`` values using the nulllable boolean dtype and with ``skipna=False`` (:issue:`33253`)
- Clarified documentation on interpolate with method =akima. The ``der`` parameter must be scalar or None (:issue:`33426`)

MultiIndex
^^^^^^^^^^
- Bug in :meth:`Dataframe.loc` when used with a :class:`MultiIndex`. The returned values were not in the same order as the given inputs (:issue:`22797`)

.. ipython:: python

        df = pd.DataFrame(np.arange(4),
                          index=[["a", "a", "b", "b"], [1, 2, 1, 2]])
        # Rows are now ordered as the requested keys
        df.loc[(['b', 'a'], [2, 1]), :]

- Bug in :meth:`MultiIndex.intersection` was not guaranteed to preserve order when ``sort=False``. (:issue:`31325`)

.. ipython:: python

        left = pd.MultiIndex.from_arrays([["b", "a"], [2, 1]])
        right = pd.MultiIndex.from_arrays([["a", "b", "c"], [1, 2, 3]])
        # Common elements are now guaranteed to be ordered by the left side
        left.intersection(right, sort=False)

- Bug when joining 2 Multi-indexes, without specifying level with different columns. Return-indexers parameter is ignored. (:issue:`34074`)

I/O
^^^
- Bug in :meth:`read_json` where integer overflow was occurring when json contains big number strings. (:issue:`30320`)
- `read_csv` will now raise a ``ValueError`` when the arguments `header` and `prefix` both are not `None`. (:issue:`27394`)
- Bug in :meth:`DataFrame.to_json` was raising ``NotFoundError`` when ``path_or_buf`` was an S3 URI (:issue:`28375`)
- Bug in :meth:`DataFrame.to_parquet` overwriting pyarrow's default for
  ``coerce_timestamps``; following pyarrow's default allows writing nanosecond
  timestamps with ``version="2.0"`` (:issue:`31652`).
- Bug in :meth:`read_csv` was raising `TypeError` when `sep=None` was used in combination with `comment` keyword (:issue:`31396`)
- Bug in :class:`HDFStore` that caused it to set to ``int64`` the dtype of a ``datetime64`` column when reading a DataFrame in Python 3 from fixed format written in Python 2 (:issue:`31750`)
- :func:`read_sas()` now handles dates and datetimes larger than :attr:`Timestamp.max` returning them as :class:`datetime.datetime` objects (:issue:`20927`)
- Bug in :meth:`DataFrame.to_json` where ``Timedelta`` objects would not be serialized correctly with ``date_format="iso"`` (:issue:`28256`)
- :func:`read_csv` will raise a ``ValueError`` when the column names passed in `parse_dates` are missing in the Dataframe (:issue:`31251`)
- Bug in :meth:`read_excel` where a UTF-8 string with a high surrogate would cause a segmentation violation (:issue:`23809`)
- Bug in :meth:`read_csv` was causing a file descriptor leak on an empty file (:issue:`31488`)
- Bug in :meth:`read_csv` was causing a segfault when there were blank lines between the header and data rows (:issue:`28071`)
- Bug in :meth:`read_csv` was raising a misleading exception on a permissions issue (:issue:`23784`)
- Bug in :meth:`read_csv` was raising an ``IndexError`` when header=None and 2 extra data columns
- Bug in :meth:`read_sas` was raising an ``AttributeError`` when reading files from Google Cloud Storage (issue:`33069`)
- Bug in :meth:`DataFrame.to_sql` where an ``AttributeError`` was raised when saving an out of bounds date (:issue:`26761`)
- Bug in :meth:`read_excel` did not correctly handle multiple embedded spaces in OpenDocument text cells. (:issue:`32207`)
- Bug in :meth:`read_json` was raising ``TypeError`` when reading a list of booleans into a Series. (:issue:`31464`)
- Bug in :func:`pandas.io.json.json_normalize` where location specified by `record_path` doesn't point to an array. (:issue:`26284`)
- :func:`pandas.read_hdf` has a more explicit error message when loading an
  unsupported HDF file (:issue:`9539`)
- Bug in :meth:`~DataFrame.read_feather` was raising an `ArrowIOError` when reading an s3 or http file path (:issue:`29055`)
- Bug in :meth:`~DataFrame.to_excel` could not handle the column name `render` and was raising an ``KeyError`` (:issue:`34331`)
- Bug in :meth:`~SQLDatabase.execute` was raising a ``ProgrammingError`` for some DB-API drivers when the SQL statement contained the `%` character and no parameters were present (:issue:`34211`)

Plotting
^^^^^^^^

- :func:`.plot` for line/bar now accepts color by dictonary (:issue:`8193`).
- Bug in :meth:`DataFrame.plot.hist` where weights are not working for multiple columns (:issue:`33173`)
- Bug in :meth:`DataFrame.boxplot` and :meth:`DataFrame.plot.boxplot` lost color attributes of ``medianprops``, ``whiskerprops``, ``capprops`` and ``medianprops`` (:issue:`30346`)
- Bug in :meth:`DataFrame.hist` where the order of ``column`` argument was ignored (:issue:`29235`)
- Bug in :meth:`DataFrame.plot.scatter` that when adding multiple plots with different ``cmap``, colorbars alway use the first ``cmap`` (:issue:`33389`)


Groupby/resample/rolling
^^^^^^^^^^^^^^^^^^^^^^^^

- Bug in :meth:`GroupBy.apply` raises ``ValueError`` when the ``by`` axis is not sorted and has duplicates and the applied ``func`` does not mutate passed in objects (:issue:`30667`)
- Bug in :meth:`DataFrameGroupby.transform` produces incorrect result with transformation functions (:issue:`30918`)
- Bug in :meth:`GroupBy.count` causes segmentation fault when grouped-by column contains NaNs (:issue:`32841`)
- Bug in :meth:`DataFrame.groupby` and :meth:`Series.groupby` produces inconsistent type when aggregating Boolean series (:issue:`32894`)
- Bug in :meth:`DataFrameGroupBy.sum` and :meth:`SeriesGroupBy.sum` where a large negative number would be returned when the number of non-null values was below ``min_count`` for nullable integer dtypes (:issue:`32861`)
- Bug in :meth:`SeriesGroupBy.quantile` raising on nullable integers (:issue:`33136`)
- Bug in :meth:`DataFrame.resample` where an ``AmbiguousTimeError`` would be raised when the resulting timezone aware :class:`DatetimeIndex` had a DST transition at midnight (:issue:`25758`)
- Bug in :meth:`DataFrame.groupby` where a ``ValueError`` would be raised when grouping by a categorical column with read-only categories and ``sort=False`` (:issue:`33410`)
- Bug in :meth:`GroupBy.agg`, :meth:`GroupBy.transform`, and :meth:`GroupBy.resample` where subclasses are not preserved (:issue:`28330`)
- Bug in :meth:`core.groupby.DataFrameGroupBy.apply` where the output index shape for functions returning a DataFrame which is equally indexed
  to the input DataFrame is inconsistent. An internal heuristic to detect index mutation would behave differently for equal but not identical
  indices. In particular, the result index shape might change if a copy of the input would be returned.
  The behaviour now is consistent, independent of internal heuristics. (:issue:`31612`, :issue:`14927`, :issue:`13056`)

Reshaping
^^^^^^^^^

- Bug effecting all numeric and boolean reduction methods not returning subclassed data type. (:issue:`25596`)
- Bug in :meth:`DataFrame.pivot_table` when only MultiIndexed columns is set (:issue:`17038`)
- Bug in :meth:`DataFrame.unstack` and :meth:`Series.unstack` can take tuple names in MultiIndexed data (:issue:`19966`)
- Bug in :meth:`DataFrame.pivot_table` when ``margin`` is ``True`` and only ``column`` is defined (:issue:`31016`)
- Fix incorrect error message in :meth:`DataFrame.pivot` when ``columns`` is set to ``None``. (:issue:`30924`)
- Bug in :func:`crosstab` when inputs are two Series and have tuple names, the output will keep dummy MultiIndex as columns. (:issue:`18321`)
- :meth:`DataFrame.pivot` can now take lists for ``index`` and ``columns`` arguments (:issue:`21425`)
- Bug in :func:`concat` where the resulting indices are not copied when ``copy=True`` (:issue:`29879`)
- Bug where :meth:`Index.astype` would lose the name attribute when converting from ``Float64Index`` to ``Int64Index``, or when casting to an ``ExtensionArray`` dtype (:issue:`32013`)
- :meth:`Series.append` will now raise a ``TypeError`` when passed a DataFrame or a sequence containing Dataframe (:issue:`31413`)
- :meth:`DataFrame.replace` and :meth:`Series.replace` will raise a ``TypeError`` if ``to_replace`` is not an expected type. Previously the ``replace`` would fail silently (:issue:`18634`)
- Bug on inplace operation of a Series that was adding a column to the DataFrame from where it was originally dropped from (using inplace=True) (:issue:`30484`)
- Bug in :meth:`DataFrame.apply` where callback was called with :class:`Series` parameter even though ``raw=True`` requested. (:issue:`32423`)
- Bug in :meth:`DataFrame.pivot_table` losing timezone information when creating a :class:`MultiIndex` level from a column with timezone-aware dtype (:issue:`32558`)
- Bug in :meth:`concat` where when passing a non-dict mapping as ``objs`` would raise a ``TypeError`` (:issue:`32863`)
- :meth:`DataFrame.agg` now provides more descriptive ``SpecificationError`` message when attempting to aggregating non-existant column (:issue:`32755`)
- Bug in :meth:`DataFrame.unstack` when MultiIndexed columns and MultiIndexed rows were used (:issue:`32624`, :issue:`24729` and :issue:`28306`)
- Bug in :meth:`DataFrame.corrwith()`, :meth:`DataFrame.memory_usage()`, :meth:`DataFrame.dot()`,
  :meth:`DataFrame.idxmin()`, :meth:`DataFrame.idxmax()`, :meth:`DataFrame.duplicated()`, :meth:`DataFrame.isin()`,
  :meth:`DataFrame.count()`, :meth:`Series.explode()`, :meth:`Series.asof()` and :meth:`DataFrame.asof()` not
  returning subclassed types. (:issue:`31331`)
- Bug in :func:`concat` was not allowing for concatenation of ``DataFrame`` and ``Series`` with duplicate keys (:issue:`33654`)
- Bug in :func:`cut` raised an error when non-unique labels (:issue:`33141`)
- Ensure only named functions can be used in :func:`eval()` (:issue:`32460`)
- Fixed bug in :func:`melt` where melting MultiIndex columns with ``col_level`` > 0 would raise a ``KeyError`` on ``id_vars`` (:issue:`34129`)

Sparse
^^^^^^
- Creating a :class:`SparseArray` from timezone-aware dtype will issue a warning before dropping timezone information, instead of doing so silently (:issue:`32501`)
- Bug in :meth:`arrays.SparseArray.from_spmatrix` wrongly read scipy sparse matrix (:issue:`31991`)
- Bug in :meth:`Series.sum` with ``SparseArray`` raises ``TypeError`` (:issue:`25777`)
- The repr of :class:`SparseDtype` now includes the repr of its ``fill_value`` attribute. Previously it used ``fill_value``'s  string representation (:issue:`34352`)

ExtensionArray
^^^^^^^^^^^^^^

<<<<<<< HEAD
- Fixed bug where :meth:`Serires.value_counts` would raise on empty input of ``Int64`` dtype (:issue:`33317`)
- Fixed bug in :func:`concat` when concatenating DataFrames with non-overlaping columns resulting in object-dtype columns rather than preserving the extension dtype (:issue:`27692`, :issue:`33027`)

=======
- Fixed bug where :meth:`Series.value_counts` would raise on empty input of ``Int64`` dtype (:issue:`33317`)
- Fixed bug where :meth:`StringArray.isna` would return ``False`` for NA values when ``pandas.options.mode.use_inf_as_na`` was set to ``True`` (:issue:`33655`)
- Fixed bug in :class:`Series` construction with EA dtype and index but no data or scalar data fails (:issue:`26469`)
- Fixed bug that caused :meth:`Series.__repr__()` to crash for extension types whose elements are multidimensional arrays (:issue:`33770`).
- Fixed bug where :meth:`Series.update` would raise a ``ValueError`` for ``ExtensionArray`` dtypes with missing values (:issue:`33980`)
- Fixed bug where :meth:`StringArray.memory_usage` was not implemented (:issue:`33963`)
- Fixed bug where :meth:`DataFrameGroupBy` would ignore the ``min_count`` argument for aggregations on nullable boolean dtypes (:issue:`34051`)
- Fixed bug that `DataFrame(columns=.., dtype='string')` would fail (:issue:`27953`, :issue:`33623`)
>>>>>>> 9223d195

Other
^^^^^
- Appending a dictionary to a :class:`DataFrame` without passing ``ignore_index=True`` will raise ``TypeError: Can only append a dict if ignore_index=True``
  instead of ``TypeError: Can only append a Series if ignore_index=True or if the Series has a name`` (:issue:`30871`)
- Set operations on an object-dtype :class:`Index` now always return object-dtype results (:issue:`31401`)
- Bug in :meth:`AbstractHolidayCalendar.holidays` when no rules were defined (:issue:`31415`)
- Bug in :class:`DataFrame` when initiating a frame with lists and assign ``columns`` with nested list for ``MultiIndex`` (:issue:`32173`)
- Bug in :meth:`DataFrame.to_records` incorrectly losing timezone information in timezone-aware ``datetime64`` columns (:issue:`32535`)
- Fixed :func:`pandas.testing.assert_series_equal` to correctly raise if left object is a different subclass with ``check_series_type=True`` (:issue:`32670`).
- :meth:`IntegerArray.astype` now supports ``datetime64`` dtype (:issue:32538`)
- Getting a missing attribute in a query/eval string raises the correct ``AttributeError`` (:issue:`32408`)
- Fixed bug in :func:`pandas.testing.assert_series_equal` where dtypes were checked for ``Interval`` and ``ExtensionArray`` operands when ``check_dtype`` was ``False`` (:issue:`32747`)
- Bug in :meth:`Series.map` not raising on invalid ``na_action`` (:issue:`32815`)
- Bug in :meth:`DataFrame.__dir__` caused a segfault when using unicode surrogates in a column name (:issue:`25509`)
- Bug in :meth:`DataFrame.plot.scatter` caused an error when plotting variable marker sizes (:issue:`32904`)
- :class:`IntegerArray` now implements the ``sum`` operation (:issue:`33172`)
- Bug in :class:`Tick` comparisons raising ``TypeError`` when comparing against timedelta-like objects (:issue:`34088`)

.. ---------------------------------------------------------------------------

.. _whatsnew_110.contributors:

Contributors
~~~~~~~~~~~~<|MERGE_RESOLUTION|>--- conflicted
+++ resolved
@@ -964,12 +964,8 @@
 ExtensionArray
 ^^^^^^^^^^^^^^
 
-<<<<<<< HEAD
-- Fixed bug where :meth:`Serires.value_counts` would raise on empty input of ``Int64`` dtype (:issue:`33317`)
+- Fixed bug where :meth:`Series.value_counts` would raise on empty input of ``Int64`` dtype (:issue:`33317`)
 - Fixed bug in :func:`concat` when concatenating DataFrames with non-overlaping columns resulting in object-dtype columns rather than preserving the extension dtype (:issue:`27692`, :issue:`33027`)
-
-=======
-- Fixed bug where :meth:`Series.value_counts` would raise on empty input of ``Int64`` dtype (:issue:`33317`)
 - Fixed bug where :meth:`StringArray.isna` would return ``False`` for NA values when ``pandas.options.mode.use_inf_as_na`` was set to ``True`` (:issue:`33655`)
 - Fixed bug in :class:`Series` construction with EA dtype and index but no data or scalar data fails (:issue:`26469`)
 - Fixed bug that caused :meth:`Series.__repr__()` to crash for extension types whose elements are multidimensional arrays (:issue:`33770`).
@@ -977,7 +973,6 @@
 - Fixed bug where :meth:`StringArray.memory_usage` was not implemented (:issue:`33963`)
 - Fixed bug where :meth:`DataFrameGroupBy` would ignore the ``min_count`` argument for aggregations on nullable boolean dtypes (:issue:`34051`)
 - Fixed bug that `DataFrame(columns=.., dtype='string')` would fail (:issue:`27953`, :issue:`33623`)
->>>>>>> 9223d195
 
 Other
 ^^^^^
