--- conflicted
+++ resolved
@@ -1028,13 +1028,9 @@
 - :meth:`HDFStore.keys` has now an optional `include` parameter that allows the retrieval of all native HDF5 table names (:issue:`29916`)
 - `TypeError` exceptions raised by :meth:`read_csv` and :meth:`read_table` were showing as ``parser_f`` when an unexpected keyword argument was passed (:issue:`25648`)
 - Bug in :meth:`read_excel` for ODS files removes 0.0 values (:issue:`27222`)
-<<<<<<< HEAD
-- Bug in :meth:`DataFrame.to_sql` when reading DataFrames with ``-np.inf`` entries with MySQL now has a more explicit ``ValueError`` (:issue:`34431`)
-
-=======
 - Bug in :meth:`ujson.encode` was raising an `OverflowError` with numbers larger than sys.maxsize (:issue: `34395`)
 - Bug in :meth:`HDFStore.append_to_multiple` was raising a ``ValueError`` when the min_itemsize parameter is set (:issue:`11238`)
->>>>>>> f5b2e5a9
+- Bug in :meth:`DataFrame.to_sql` when reading DataFrames with ``-np.inf`` entries with MySQL now has a more explicit ``ValueError`` (:issue:`34431`)
 
 Plotting
 ^^^^^^^^
