--- conflicted
+++ resolved
@@ -42,11 +42,8 @@
 ^^^^^^^^^^^^^^^^^^
 
 - :class:`Styler` may now render CSS more efficiently where multiple cells have the same styling (:issue:`30876`)
-<<<<<<< HEAD
-=======
 - When writing directly to a sqlite connection :func:`to_sql` now supports the ``multi`` method (:issue:`29921`)
 - `OptionError` is now exposed in `pandas.errors` (:issue:`27553`)
->>>>>>> 54b40019
 -
 
 .. ---------------------------------------------------------------------------
