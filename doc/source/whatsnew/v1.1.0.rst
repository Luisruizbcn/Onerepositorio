.. _whatsnew_110:

What's new in 1.1.0 (??)
------------------------

These are the changes in pandas 1.1.0. See :ref:`release` for a full changelog
including other versions of pandas.

{{ header }}

.. ---------------------------------------------------------------------------

Enhancements
~~~~~~~~~~~~

.. _whatsnew_110.specify_missing_labels:

KeyErrors raised by loc specify missing labels
^^^^^^^^^^^^^^^^^^^^^^^^^^^^^^^^^^^^^^^^^^^^^^^^^^
Previously, if labels were missing for a loc call, a KeyError was raised stating that this was no longer supported.

Now the error message also includes a list of the missing labels (max 10 items, display width 80 characters). See :issue:`34272`.


.. _whatsnew_110.astype_string:

All dtypes can now be converted to ``StringDtype``
^^^^^^^^^^^^^^^^^^^^^^^^^^^^^^^^^^^^^^^^^^^^^^^^^^

Previously, declaring or converting to :class:`StringDtype` was in general only possible if the data was already only ``str`` or nan-like (:issue:`31204`).
:class:`StringDtype` now works in all situations where ``astype(str)`` or ``dtype=str`` work:

For example, the below now works:

.. ipython:: python

   ser = pd.Series([1, "abc", np.nan], dtype="string")
   ser
   ser[0]
   pd.Series([1, 2, np.nan], dtype="Int64").astype("string")


.. _whatsnew_110.period_index_partial_string_slicing:

Nonmonotonic PeriodIndex Partial String Slicing
^^^^^^^^^^^^^^^^^^^^^^^^^^^^^^^^^^^^^^^^^^^^^^^

:class:`PeriodIndex` now supports partial string slicing for non-monotonic indexes, mirroring :class:`DatetimeIndex` behavior (:issue:`31096`)

For example:

.. ipython:: python

   dti = pd.date_range("2014-01-01", periods=30, freq="30D")
   pi = dti.to_period("D")
   ser_monotonic = pd.Series(np.arange(30), index=pi)
   shuffler = list(range(0, 30, 2)) + list(range(1, 31, 2))
   ser = ser_monotonic[shuffler]
   ser

.. ipython:: python

   ser["2014"]
   ser.loc["May 2015"]


.. _whatsnew_110.dataframe_or_series_comparing:

Comparing two `DataFrame` or two `Series` and summarizing the differences
^^^^^^^^^^^^^^^^^^^^^^^^^^^^^^^^^^^^^^^^^^^^^^^^^^^^^^^^^^^^^^^^^^^^^^^^^

We've added :meth:`DataFrame.compare` and :meth:`Series.compare` for comparing two `DataFrame` or two `Series` (:issue:`30429`)

.. ipython:: python

   df = pd.DataFrame(
       {
           "col1": ["a", "a", "b", "b", "a"],
           "col2": [1.0, 2.0, 3.0, np.nan, 5.0],
           "col3": [1.0, 2.0, 3.0, 4.0, 5.0]
       },
       columns=["col1", "col2", "col3"],
   )
   df

.. ipython:: python

   df2 = df.copy()
   df2.loc[0, 'col1'] = 'c'
   df2.loc[2, 'col3'] = 4.0
   df2

.. ipython:: python

   df.compare(df2)

See :ref:`User Guide <merging.compare>` for more details.


.. _whatsnew_110.groupby_key:

Allow NA in groupby key
^^^^^^^^^^^^^^^^^^^^^^^^

With :ref:`groupby <groupby.dropna>` , we've added a ``dropna`` keyword to :meth:`DataFrame.groupby` and :meth:`Series.groupby` in order to
allow ``NA`` values in group keys. Users can define ``dropna`` to ``False`` if they want to include
``NA`` values in groupby keys. The default is set to ``True`` for ``dropna`` to keep backwards
compatibility (:issue:`3729`)

.. ipython:: python

    df_list = [[1, 2, 3], [1, None, 4], [2, 1, 3], [1, 2, 2]]
    df_dropna = pd.DataFrame(df_list, columns=["a", "b", "c"])

    df_dropna

.. ipython:: python

    # Default `dropna` is set to True, which will exclude NaNs in keys
    df_dropna.groupby(by=["b"], dropna=True).sum()

    # In order to allow NaN in keys, set `dropna` to False
    df_dropna.groupby(by=["b"], dropna=False).sum()

The default setting of ``dropna`` argument is ``True`` which means ``NA`` are not included in group keys.

.. versionadded:: 1.1.0


.. _whatsnew_110.key_sorting:

Sorting with keys
^^^^^^^^^^^^^^^^^

We've added a ``key`` argument to the DataFrame and Series sorting methods, including
:meth:`DataFrame.sort_values`, :meth:`DataFrame.sort_index`, :meth:`Series.sort_values`,
and :meth:`Series.sort_index`. The ``key`` can be any callable function which is applied
column-by-column to each column used for sorting, before sorting is performed (:issue:`27237`).
See :ref:`sort_values with keys <basics.sort_value_key>` and :ref:`sort_index with keys
<basics.sort_index_key>` for more information.

.. ipython:: python

   s = pd.Series(['C', 'a', 'B'])
   s

.. ipython:: python

   s.sort_values()


Note how this is sorted with capital letters first. If we apply the :meth:`Series.str.lower`
method, we get

.. ipython:: python

   s.sort_values(key=lambda x: x.str.lower())


When applied to a `DataFrame`, they key is applied per-column to all columns or a subset if
`by` is specified, e.g.

.. ipython:: python

   df = pd.DataFrame({'a': ['C', 'C', 'a', 'a', 'B', 'B'],
                      'b': [1, 2, 3, 4, 5, 6]})
   df

.. ipython:: python

   df.sort_values(by=['a'], key=lambda col: col.str.lower())


For more details, see examples and documentation in :meth:`DataFrame.sort_values`,
:meth:`Series.sort_values`, and :meth:`~DataFrame.sort_index`.

.. _whatsnew_110.timestamp_fold_support:

Fold argument support in Timestamp constructor
^^^^^^^^^^^^^^^^^^^^^^^^^^^^^^^^^^^^^^^^^^^^^^

:class:`Timestamp:` now supports the keyword-only fold argument according to `PEP 495 <https://www.python.org/dev/peps/pep-0495/#the-fold-attribute>`_ similar to parent ``datetime.datetime`` class. It supports both accepting fold as an initialization argument and inferring fold from other constructor arguments (:issue:`25057`, :issue:`31338`). Support is limited to ``dateutil`` timezones as ``pytz`` doesn't support fold.

For example:

.. ipython:: python

    ts = pd.Timestamp("2019-10-27 01:30:00+00:00")
    ts.fold

.. ipython:: python

    ts = pd.Timestamp(year=2019, month=10, day=27, hour=1, minute=30,
                      tz="dateutil/Europe/London", fold=1)
    ts

For more on working with fold, see :ref:`Fold subsection <timeseries.fold>` in the user guide.

.. _whatsnew_110.to_datetime_multiple_tzname_tzoffset_support:

Parsing timezone-aware format with different timezones in to_datetime
^^^^^^^^^^^^^^^^^^^^^^^^^^^^^^^^^^^^^^^^^^^^^^^^^^^^^^^^^^^^^^^^^^^^^

:func:`to_datetime` now supports parsing formats containing timezone names (``%Z``) and UTC offsets (``%z``) from different timezones then converting them to UTC by setting ``utc=True``. This would return a :class:`DatetimeIndex` with timezone at UTC as opposed to an :class:`Index` with ``object`` dtype if ``utc=True`` is not set (:issue:`32792`).

For example:

.. ipython:: python

    tz_strs = ["2010-01-01 12:00:00 +0100", "2010-01-01 12:00:00 -0100",
               "2010-01-01 12:00:00 +0300", "2010-01-01 12:00:00 +0400"]
    pd.to_datetime(tz_strs, format='%Y-%m-%d %H:%M:%S %z', utc=True)
    pd.to_datetime(tz_strs, format='%Y-%m-%d %H:%M:%S %z')

.. _whatsnew_110.grouper_resample_origin:

Grouper and resample now supports the arguments origin and offset
^^^^^^^^^^^^^^^^^^^^^^^^^^^^^^^^^^^^^^^^^^^^^^^^^^^^^^^^^^^^^^^^^

:class:`Grouper` and :class:`DataFrame.resample` now supports the arguments ``origin`` and ``offset``. It let the user control the timestamp on which to adjust the grouping. (:issue:`31809`)

The bins of the grouping are adjusted based on the beginning of the day of the time series starting point. This works well with frequencies that are multiples of a day (like `30D`) or that divides a day (like `90s` or `1min`). But it can create inconsistencies with some frequencies that do not meet this criteria. To change this behavior you can now specify a fixed timestamp with the argument ``origin``.

Two arguments are now deprecated (more information in the documentation of :class:`DataFrame.resample`):

- ``base`` should be replaced by ``offset``.
- ``loffset`` should be replaced by directly adding an offset to the index DataFrame after being resampled.

Small example of the use of ``origin``:

.. ipython:: python

    start, end = '2000-10-01 23:30:00', '2000-10-02 00:30:00'
    middle = '2000-10-02 00:00:00'
    rng = pd.date_range(start, end, freq='7min')
    ts = pd.Series(np.arange(len(rng)) * 3, index=rng)
    ts

Resample with the default behavior ``'start_day'`` (origin is ``2000-10-01 00:00:00``):

.. ipython:: python

    ts.resample('17min').sum()
    ts.resample('17min', origin='start_day').sum()

Resample using a fixed origin:

.. ipython:: python

    ts.resample('17min', origin='epoch').sum()
    ts.resample('17min', origin='2000-01-01').sum()

If needed you can adjust the bins with the argument ``offset`` (a Timedelta) that would be added to the default ``origin``.

For a full example, see: :ref:`timeseries.adjust-the-start-of-the-bins`.

fsspec now used for filesystem handling
^^^^^^^^^^^^^^^^^^^^^^^^^^^^^^^^^^^^^^^

For reading and writing to filesystems other than local and reading from HTTP(S),
the optional dependency ``fsspec`` will be used to dispatch operations (:issue:`33452`).
This will give unchanged
functionality for S3 and GCS storage, which were already supported, but also add
support for several other storage implementations such as `Azure Datalake and Blob`_,
SSH, FTP, dropbox and github. For docs and capabilities, see the `fsspec docs`_.

The existing capability to interface with S3 and GCS will be unaffected by this
change, as ``fsspec`` will still bring in the same packages as before.

.. _Azure Datalake and Blob: https://github.com/dask/adlfs

.. _fsspec docs: https://filesystem-spec.readthedocs.io/en/latest/

.. _whatsnew_110.enhancements.other:

Other enhancements
^^^^^^^^^^^^^^^^^^

- :class:`Styler` may now render CSS more efficiently where multiple cells have the same styling (:issue:`30876`)
- :meth:`Styler.highlight_null` now accepts ``subset`` argument (:issue:`31345`)
- When writing directly to a sqlite connection :func:`to_sql` now supports the ``multi`` method (:issue:`29921`)
- `OptionError` is now exposed in `pandas.errors` (:issue:`27553`)
- :func:`timedelta_range` will now infer a frequency when passed ``start``, ``stop``, and ``periods`` (:issue:`32377`)
- Positional slicing on a :class:`IntervalIndex` now supports slices with ``step > 1`` (:issue:`31658`)
- :class:`Series.str` now has a `fullmatch` method that matches a regular expression against the entire string in each row of the series, similar to `re.fullmatch` (:issue:`32806`).
- :meth:`DataFrame.sample` will now also allow array-like and BitGenerator objects to be passed to ``random_state`` as seeds (:issue:`32503`)
- :meth:`MultiIndex.union` will now raise `RuntimeWarning` if the object inside are unsortable, pass `sort=False` to suppress this warning (:issue:`33015`)
- :class:`Series.dt` and :class:`DatatimeIndex` now have an `isocalendar` method that returns a :class:`DataFrame` with year, week, and day calculated according to the ISO 8601 calendar (:issue:`33206`, :issue:`34392`).
- The :meth:`DataFrame.to_feather` method now supports additional keyword
  arguments (e.g. to set the compression) that are added in pyarrow 0.17
  (:issue:`33422`).
- The :func:`cut` will now accept parameter ``ordered`` with default ``ordered=True``. If ``ordered=False`` and no labels are provided, an error will be raised (:issue:`33141`)
- :meth:`DataFrame.to_csv`, :meth:`DataFrame.to_pickle`,
  and :meth:`DataFrame.to_json` now support passing a dict of
  compression arguments when using the ``gzip`` and ``bz2`` protocols.
  This can be used to set a custom compression level, e.g.,
  ``df.to_csv(path, compression={'method': 'gzip', 'compresslevel': 1}``
  (:issue:`33196`)
- :meth:`Series.update` now accepts objects that can be coerced to a :class:`Series`,
  such as ``dict`` and ``list``, mirroring the behavior of :meth:`DataFrame.update` (:issue:`33215`)
- :meth:`~pandas.core.groupby.GroupBy.transform` and :meth:`~pandas.core.groupby.GroupBy.aggregate` has gained ``engine`` and ``engine_kwargs`` arguments that supports executing functions with ``Numba`` (:issue:`32854`, :issue:`33388`)
- :meth:`~pandas.core.resample.Resampler.interpolate` now supports SciPy interpolation method :class:`scipy.interpolate.CubicSpline` as method ``cubicspline`` (:issue:`33670`)
- :class:`~pandas.core.groupby.generic.DataFrameGroupBy` and :class:`~pandas.core.groupby.generic.SeriesGroupBy` now implement the ``sample`` method for doing random sampling within groups (:issue:`31775`)
- :meth:`DataFrame.to_numpy` now supports the ``na_value`` keyword to control the NA sentinel in the output array (:issue:`33820`)
- The ``ExtensionArray`` class has now an :meth:`~pandas.arrays.ExtensionArray.equals`
  method, similarly to :meth:`Series.equals` (:issue:`27081`).
- The minimum suppported dta version has increased to 105 in :meth:`~pandas.io.stata.read_stata` and :class:`~pandas.io.stata.StataReader`  (:issue:`26667`).
- :meth:`~pandas.core.frame.DataFrame.to_stata` supports compression using the ``compression``
  keyword argument. Compression can either be inferred or explicitly set using a string or a
  dictionary containing both the method and any additional arguments that are passed to the
  compression library. Compression was also added to the low-level Stata-file writers
  :class:`~pandas.io.stata.StataWriter`, :class:`~pandas.io.stata.StataWriter117`,
  and :class:`~pandas.io.stata.StataWriterUTF8` (:issue:`26599`).
- :meth:`HDFStore.put` now accepts `track_times` parameter. Parameter is passed to ``create_table`` method of ``PyTables`` (:issue:`32682`).
- :meth:`Series.plot` and :meth:`DataFrame.plot` now accepts `xlabel` and `ylabel` parameters to present labels on x and y axis (:issue:`9093`).
- Make :class:`pandas.core.window.Rolling` and :class:`pandas.core.window.Expanding` iterable（:issue:`11704`)
- Make ``option_context`` a :class:`contextlib.ContextDecorator`, which allows it to be used as a decorator over an entire function (:issue:`34253`).
- :meth:`DataFrame.to_csv` and :meth:`Series.to_csv` now accept an ``errors`` argument (:issue:`22610`)
- :meth:`groupby.transform` now allows ``func`` to be ``pad``, ``backfill`` and ``cumcount`` (:issue:`31269`).
- :meth:`~pandas.io.json.read_json` now accepts `nrows` parameter. (:issue:`33916`).
- :meth:`DataFrame.hist`, :meth:`Series.hist`, :meth:`core.groupby.DataFrameGroupBy.hist`, and :meth:`core.groupby.SeriesGroupBy.hist` have gained the ``legend`` argument. Set to True to show a legend in the histogram. (:issue:`6279`)
- :func:`concat` and :meth:`~DataFrame.append` now preserve extension dtypes, for example
  combining a nullable integer column with a numpy integer column will no longer
  result in object dtype but preserve the integer dtype (:issue:`33607`, :issue:`34339`).
- :meth:`~pandas.io.gbq.read_gbq` now allows to disable progress bar (:issue:`33360`).
- :meth:`~pandas.io.gbq.read_gbq` now supports the ``max_results`` kwarg from ``pandas-gbq`` (:issue:`34639`).
- :meth:`DataFrame.cov` and :meth:`Series.cov` now support a new parameter ddof to support delta degrees of freedom as in the corresponding numpy methods (:issue:`34611`).
- :meth:`DataFrame.to_html` and :meth:`DataFrame.to_string`'s ``col_space`` parameter now accepts a list or dict to change only some specific columns' width (:issue:`28917`).
- :meth:`DataFrame.to_excel` can now also write OpenOffice spreadsheet (.ods) files (:issue:`27222`)
- :meth:`~Series.explode` now accepts ``ignore_index`` to reset the index, similarly to :meth:`pd.concat` or :meth:`DataFrame.sort_values` (:issue:`34932`).

.. ---------------------------------------------------------------------------

.. _whatsnew_110.api:

Backwards incompatible API changes
~~~~~~~~~~~~~~~~~~~~~~~~~~~~~~~~~~

``MultiIndex.get_indexer`` interprets `method` argument differently
^^^^^^^^^^^^^^^^^^^^^^^^^^^^^^^^^^^^^^^^^^^^^^^^^^^^^^^^^^^^^^^^^^^

This restores the behavior of :meth:`MultiIndex.get_indexer` with ``method='backfill'`` or ``method='pad'`` to the behavior before pandas 0.23.0. In particular, MultiIndexes are treated as a list of tuples and padding or backfilling is done with respect to the ordering of these lists of tuples (:issue:`29896`).

As an example of this, given:

.. ipython:: python

        df = pd.DataFrame({
            'a': [0, 0, 0, 0],
            'b': [0, 2, 3, 4],
            'c': ['A', 'B', 'C', 'D'],
        }).set_index(['a', 'b'])
        mi_2 = pd.MultiIndex.from_product([[0], [-1, 0, 1, 3, 4, 5]])

The differences in reindexing ``df`` with ``mi_2`` and using ``method='backfill'`` can be seen here:

*pandas >= 0.23, < 1.1.0*:

.. code-block:: ipython

    In [1]: df.reindex(mi_2, method='backfill')
    Out[1]:
          c
    0 -1  A
       0  A
       1  D
       3  A
       4  A
       5  C

*pandas <0.23, >= 1.1.0*

.. ipython:: python

        df.reindex(mi_2, method='backfill')

And the differences in reindexing ``df`` with ``mi_2`` and using ``method='pad'`` can be seen here:

*pandas >= 0.23, < 1.1.0*

.. code-block:: ipython

    In [1]: df.reindex(mi_2, method='pad')
    Out[1]:
            c
    0 -1  NaN
       0  NaN
       1    D
       3  NaN
       4    A
       5    C

*pandas < 0.23, >= 1.1.0*

.. ipython:: python

        df.reindex(mi_2, method='pad')

-

.. _whatsnew_110.api_breaking.indexing_raises_key_errors:

Failed Label-Based Lookups Always Raise KeyError
^^^^^^^^^^^^^^^^^^^^^^^^^^^^^^^^^^^^^^^^^^^^^^^^

Label lookups ``series[key]``, ``series.loc[key]`` and ``frame.loc[key]``
used to raises either ``KeyError`` or ``TypeError`` depending on the type of
key and type of :class:`Index`.  These now consistently raise ``KeyError`` (:issue:`31867`)

.. ipython:: python

    ser1 = pd.Series(range(3), index=[0, 1, 2])
    ser2 = pd.Series(range(3), index=pd.date_range("2020-02-01", periods=3))

*Previous behavior*:

.. code-block:: ipython

    In [3]: ser1[1.5]
    ...
    TypeError: cannot do label indexing on Int64Index with these indexers [1.5] of type float

    In [4] ser1["foo"]
    ...
    KeyError: 'foo'

    In [5]: ser1.loc[1.5]
    ...
    TypeError: cannot do label indexing on Int64Index with these indexers [1.5] of type float

    In [6]: ser1.loc["foo"]
    ...
    KeyError: 'foo'

    In [7]: ser2.loc[1]
    ...
    TypeError: cannot do label indexing on DatetimeIndex with these indexers [1] of type int

    In [8]: ser2.loc[pd.Timestamp(0)]
    ...
    KeyError: Timestamp('1970-01-01 00:00:00')

*New behavior*:

.. code-block:: ipython

    In [3]: ser1[1.5]
    ...
    KeyError: 1.5

    In [4] ser1["foo"]
    ...
    KeyError: 'foo'

    In [5]: ser1.loc[1.5]
    ...
    KeyError: 1.5

    In [6]: ser1.loc["foo"]
    ...
    KeyError: 'foo'

    In [7]: ser2.loc[1]
    ...
    KeyError: 1

    In [8]: ser2.loc[pd.Timestamp(0)]
    ...
    KeyError: Timestamp('1970-01-01 00:00:00')

.. _whatsnew_110.api_breaking.indexing_int_multiindex_raises_key_errors:

Failed Integer Lookups on MultiIndex Raise KeyError
^^^^^^^^^^^^^^^^^^^^^^^^^^^^^^^^^^^^^^^^^^^^^^^^^^^
Indexing with integers with a :class:`MultiIndex` that has a integer-dtype
first level incorrectly failed to raise ``KeyError`` when one or more of
those integer keys is not present in the first level of the index (:issue:`33539`)

.. ipython:: python

    idx = pd.Index(range(4))
    dti = pd.date_range("2000-01-03", periods=3)
    mi = pd.MultiIndex.from_product([idx, dti])
    ser = pd.Series(range(len(mi)), index=mi)

*Previous behavior*:

.. code-block:: ipython

    In [5]: ser[[5]]
    Out[5]: Series([], dtype: int64)

*New behavior*:

.. code-block:: ipython

    In [5]: ser[[5]]
    ...
    KeyError: '[5] not in index'

:meth:`DataFrame.merge` preserves right frame's row order
^^^^^^^^^^^^^^^^^^^^^^^^^^^^^^^^^^^^^^^^^^^^^^^^^^^^^^^^^
:meth:`DataFrame.merge` now preserves right frame's row order when executing a right merge (:issue:`27453`)

.. ipython:: python

    left_df = pd.DataFrame({'animal': ['dog', 'pig'], 'max_speed': [40, 11]})
    right_df = pd.DataFrame({'animal': ['quetzal', 'pig'], 'max_speed': [80, 11]})
    left_df
    right_df

*Previous behavior*:

.. code-block:: python

    >>> left_df.merge(right_df, on=['animal', 'max_speed'], how="right")
        animal  max_speed
    0      pig         11
    1  quetzal         80

*New behavior*:

.. ipython:: python

    left_df.merge(right_df, on=['animal', 'max_speed'], how="right")

.. ---------------------------------------------------------------------------

.. _whatsnew_110.api_breaking.assignment_to_multiple_columns:

Assignment to multiple columns of a DataFrame when some columns do not exist
^^^^^^^^^^^^^^^^^^^^^^^^^^^^^^^^^^^^^^^^^^^^^^^^^^^^^^^^^^^^^^^^^^^^^^^^^^^^

Assignment to multiple columns of a :class:`DataFrame` when some of the columns do not exist would previously assign the values to the last column. Now, new columns would be constructed with the right values. (:issue:`13658`)

.. ipython:: python

   df = pd.DataFrame({'a': [0, 1, 2], 'b': [3, 4, 5]})
   df

*Previous behavior*:

.. code-block:: ipython

   In [3]: df[['a', 'c']] = 1
   In [4]: df
   Out[4]:
      a  b
   0  1  1
   1  1  1
   2  1  1

*New behavior*:

.. ipython:: python

   df[['a', 'c']] = 1
   df

.. _whatsnew_110.api_breaking.groupby_consistency:

Consistency across groupby reductions
^^^^^^^^^^^^^^^^^^^^^^^^^^^^^^^^^^^^^

Using :meth:`DataFrame.groupby` with ``as_index=True`` and the aggregation ``nunique`` would include the grouping column(s) in the columns of the result. Now the grouping column(s) only appear in the index, consistent with other reductions. (:issue:`32579`)

.. ipython:: python

   df = pd.DataFrame({"a": ["x", "x", "y", "y"], "b": [1, 1, 2, 3]})
   df

*Previous behavior*:

.. code-block:: ipython

   In [3]: df.groupby("a", as_index=True).nunique()
   Out[4]:
      a  b
   a
   x  1  1
   y  1  2

*New behavior*:

.. ipython:: python

   df.groupby("a", as_index=True).nunique()

Using :meth:`DataFrame.groupby` with ``as_index=False`` and the function ``idxmax``, ``idxmin``, ``mad``, ``nunique``, ``sem``, ``skew``, or ``std`` would modify the grouping column. Now the grouping column remains unchanged, consistent with other reductions. (:issue:`21090`, :issue:`10355`)

*Previous behavior*:

.. code-block:: ipython

   In [3]: df.groupby("a", as_index=False).nunique()
   Out[4]:
      a  b
   0  1  1
   1  1  2

*New behavior*:

.. ipython:: python

   df.groupby("a", as_index=False).nunique()

The method :meth:`core.DataFrameGroupBy.size` would previously ignore ``as_index=False``. Now the grouping columns are returned as columns, making the result a `DataFrame` instead of a `Series`. (:issue:`32599`)

*Previous behavior*:

.. code-block:: ipython

   In [3]: df.groupby("a", as_index=False).size()
   Out[4]:
   a
   x    2
   y    2
   dtype: int64

*New behavior*:

.. ipython:: python

   df.groupby("a", as_index=False).size()

.. _whatsnew_110.api_breaking.apply_applymap_first_once:

apply and applymap on ``DataFrame`` evaluates first row/column only once
^^^^^^^^^^^^^^^^^^^^^^^^^^^^^^^^^^^^^^^^^^^^^^^^^^^^^^^^^^^^^^^^^^^^^^^^

.. ipython:: python

    df = pd.DataFrame({'a': [1, 2], 'b': [3, 6]})

    def func(row):
        print(row)
        return row

*Previous behavior*:

.. code-block:: ipython

    In [4]: df.apply(func, axis=1)
    a    1
    b    3
    Name: 0, dtype: int64
    a    1
    b    3
    Name: 0, dtype: int64
    a    2
    b    6
    Name: 1, dtype: int64
    Out[4]:
       a  b
    0  1  3
    1  2  6

*New behavior*:

.. ipython:: python

    df.apply(func, axis=1)

.. _whatsnew_110.api.other:

Other API changes
^^^^^^^^^^^^^^^^^

- :meth:`Series.describe` will now show distribution percentiles for ``datetime`` dtypes, statistics ``first`` and ``last``
  will now be ``min`` and ``max`` to match with numeric dtypes in :meth:`DataFrame.describe` (:issue:`30164`)
- Added :meth:`DataFrame.value_counts` (:issue:`5377`)
- :meth:`Groupby.groups` now returns an abbreviated representation when called on large dataframes (:issue:`1135`)
- ``loc`` lookups with an object-dtype :class:`Index` and an integer key will now raise ``KeyError`` instead of ``TypeError`` when key is missing (:issue:`31905`)
- Using a :func:`pandas.api.indexers.BaseIndexer` with ``count``, ``min``, ``max``, ``median``, ``skew``,  ``cov``, ``corr`` will now return correct results for any monotonic :func:`pandas.api.indexers.BaseIndexer` descendant (:issue:`32865`)
- Added a :func:`pandas.api.indexers.FixedForwardWindowIndexer` class to support forward-looking windows during ``rolling`` operations.
- Added a :func:`pandas.api.indexers.VariableOffsetWindowIndexer` class to support ``rolling`` operations with non-fixed offsets (:issue:`34994`)
- Added :class:`pandas.errors.InvalidIndexError` (:issue:`34570`).
- :meth:`DataFrame.swaplevels` now raises a  ``TypeError`` if the axis is not a :class:`MultiIndex`.
  Previously an ``AttributeError`` was raised (:issue:`31126`)
- :meth:`DataFrame.xs` now raises a  ``TypeError`` if a ``level`` keyword is supplied and the axis is not a :class:`MultiIndex`.
  Previously an ``AttributeError`` was raised (:issue:`33610`)
- :meth:`DataFrameGroupby.mean` and :meth:`SeriesGroupby.mean` (and similarly for :meth:`~DataFrameGroupby.median`, :meth:`~DataFrameGroupby.std` and :meth:`~DataFrameGroupby.var`)
  now raise a  ``TypeError`` if a not-accepted keyword argument is passed into it.
  Previously a ``UnsupportedFunctionCall`` was raised (``AssertionError`` if ``min_count`` passed into :meth:`~DataFrameGroupby.median`) (:issue:`31485`)
- :meth:`DataFrame.at` and :meth:`Series.at` will raise a ``TypeError`` instead of a ``ValueError`` if an incompatible key is passed, and ``KeyError`` if a missing key is passed, matching the behavior of ``.loc[]`` (:issue:`31722`)
- Passing an integer dtype other than ``int64`` to ``np.array(period_index, dtype=...)`` will now raise ``TypeError`` instead of incorrectly using ``int64`` (:issue:`32255`)
- Passing an invalid ``fill_value`` to :meth:`Categorical.take` raises a ``ValueError`` instead of ``TypeError`` (:issue:`33660`)
- Combining a ``Categorical`` with integer categories and which contains missing values
  with a float dtype column in operations such as :func:`concat` or :meth:`~DataFrame.append`
  will now result in a float column instead of an object dtyped column (:issue:`33607`)
- :meth:`Series.to_timestamp` now raises a ``TypeError`` if the axis is not a :class:`PeriodIndex`. Previously an ``AttributeError`` was raised (:issue:`33327`)
- :meth:`Series.to_period` now raises a ``TypeError`` if the axis is not a :class:`DatetimeIndex`. Previously an ``AttributeError`` was raised (:issue:`33327`)
- :func: `pandas.api.dtypes.is_string_dtype` no longer incorrectly identifies categorical series as string.
- :func:`read_excel` no longer takes ``**kwds`` arguments. This means that passing in keyword ``chunksize`` now raises a ``TypeError``
  (previously raised a ``NotImplementedError``), while passing in keyword ``encoding`` now raises a ``TypeError`` (:issue:`34464`)
- :class:`Period` no longer accepts tuples for the ``freq`` argument (:issue:`34658`)
- :meth:`Series.interpolate` and :meth:`DataFrame.interpolate` now raises ValueError if ``limit_direction`` is 'forward' or 'both' and ``method`` is 'backfill' or 'bfill' or ``limit_direction`` is 'backward' or 'both' and ``method`` is 'pad' or 'ffill' (:issue:`34746`)
- The :class:`DataFrame` constructor no longer accepts a list of ``DataFrame`` objects. Because of changes to NumPy, ``DataFrame`` objects are now consistently treated as 2D objects, so a list of ``DataFrames`` is considered 3D, and no longer acceptible for the ``DataFrame`` constructor (:issue:`32289`).


Increased minimum versions for dependencies
^^^^^^^^^^^^^^^^^^^^^^^^^^^^^^^^^^^^^^^^^^^

Some minimum supported versions of dependencies were updated (:issue:`33718`, :issue:`29766`, :issue:`29723`, pytables >= 3.4.3).
If installed, we now require:

+-----------------+-----------------+----------+---------+
| Package         | Minimum Version | Required | Changed |
+=================+=================+==========+=========+
| numpy           | 1.15.4          |    X     |    X    |
+-----------------+-----------------+----------+---------+
| pytz            | 2015.4          |    X     |         |
+-----------------+-----------------+----------+---------+
| python-dateutil | 2.7.3           |    X     |    X    |
+-----------------+-----------------+----------+---------+
| bottleneck      | 1.2.1           |          |         |
+-----------------+-----------------+----------+---------+
| numexpr         | 2.6.2           |          |         |
+-----------------+-----------------+----------+---------+
| pytest (dev)    | 4.0.2           |          |         |
+-----------------+-----------------+----------+---------+

For `optional libraries <https://dev.pandas.io/docs/install.html#dependencies>`_ the general recommendation is to use the latest version.
The following table lists the lowest version per library that is currently being tested throughout the development of pandas.
Optional libraries below the lowest tested version may still work, but are not considered supported.

+-----------------+-----------------+---------+
| Package         | Minimum Version | Changed |
+=================+=================+=========+
| beautifulsoup4  | 4.6.0           |         |
+-----------------+-----------------+---------+
| fastparquet     | 0.3.2           |         |
+-----------------+-----------------+---------+
| fsspec          | 0.7.4           |         |
+-----------------+-----------------+---------+
| gcsfs           | 0.6.0           |    X    |
+-----------------+-----------------+---------+
| lxml            | 3.8.0           |         |
+-----------------+-----------------+---------+
| matplotlib      | 2.2.2           |         |
+-----------------+-----------------+---------+
| numba           | 0.46.0          |         |
+-----------------+-----------------+---------+
| openpyxl        | 2.5.7           |         |
+-----------------+-----------------+---------+
| pyarrow         | 0.13.0          |         |
+-----------------+-----------------+---------+
| pymysql         | 0.7.1           |         |
+-----------------+-----------------+---------+
| pytables        | 3.4.3           |    X    |
+-----------------+-----------------+---------+
| s3fs            | 0.4.0           |    X    |
+-----------------+-----------------+---------+
| scipy           | 1.2.0           |    X    |
+-----------------+-----------------+---------+
| sqlalchemy      | 1.1.4           |         |
+-----------------+-----------------+---------+
| xarray          | 0.8.2           |         |
+-----------------+-----------------+---------+
| xlrd            | 1.1.0           |         |
+-----------------+-----------------+---------+
| xlsxwriter      | 0.9.8           |         |
+-----------------+-----------------+---------+
| xlwt            | 1.2.0           |         |
+-----------------+-----------------+---------+
| pandas-gbq      | 1.2.0           |    X    |
+-----------------+-----------------+---------+

See :ref:`install.dependencies` and :ref:`install.optional_dependencies` for more.

Development Changes
^^^^^^^^^^^^^^^^^^^

- The minimum version of Cython is now the most recent bug-fix version (0.29.16) (:issue:`33334`).


.. _whatsnew_110.deprecations:

Deprecations
~~~~~~~~~~~~

- Lookups on a :class:`Series` with a single-item list containing a slice (e.g. ``ser[[slice(0, 4)]]``) are deprecated, will raise in a future version.  Either convert the list to tuple, or pass the slice directly instead (:issue:`31333`)

- :meth:`DataFrame.mean` and :meth:`DataFrame.median` with ``numeric_only=None`` will include datetime64 and datetime64tz columns in a future version (:issue:`29941`)
- Setting values with ``.loc`` using a positional slice is deprecated and will raise in a future version.  Use ``.loc`` with labels or ``.iloc`` with positions instead (:issue:`31840`)
- :meth:`DataFrame.to_dict` has deprecated accepting short names for ``orient`` in future versions (:issue:`32515`)
- :meth:`Categorical.to_dense` is deprecated and will be removed in a future version, use ``np.asarray(cat)`` instead (:issue:`32639`)
- The ``fastpath`` keyword in the ``SingleBlockManager`` constructor is deprecated and will be removed in a future version (:issue:`33092`)
<<<<<<< HEAD
- :meth:`~DataFrame.groupby` no longer ignores the ``group_keys`` argument for functions passed to ``apply`` that return like-indexed outputs (:issue:`34809`).
=======
- Providing ``suffixes`` as a ``set`` in :func:`pandas.merge` is deprecated. Provide a tuple instead (:issue:`33740`, :issue:`34741`).
>>>>>>> ca3272d5
- :meth:`Index.is_mixed` is deprecated and will be removed in a future version, check ``index.inferred_type`` directly instead (:issue:`32922`)

- Passing any arguments but the first one to  :func:`read_html` as
  positional arguments is deprecated since version 1.1. All other
  arguments should be given as keyword arguments (:issue:`27573`).

- Passing any arguments but `path_or_buf` (the first one) to
  :func:`read_json` as positional arguments is deprecated since
  version 1.1. All other arguments should be given as keyword
  arguments (:issue:`27573`).

- Passing any arguments but the first 2 to  :func:`read_excel` as
  positional arguments is deprecated since version 1.1. All other
  arguments should be given as keyword arguments (:issue:`27573`).

- :func:`pandas.api.types.is_categorical` is deprecated and will be removed in a future version; use `:func:pandas.api.types.is_categorical_dtype` instead (:issue:`33385`)
- :meth:`Index.get_value` is deprecated and will be removed in a future version (:issue:`19728`)
- :meth:`Series.dt.week` and `Series.dt.weekofyear` are deprecated and will be removed in a future version, use :meth:`Series.dt.isocalendar().week` instead (:issue:`33595`)
- :meth:`DatetimeIndex.week` and `DatetimeIndex.weekofyear` are deprecated and will be removed in a future version, use :meth:`DatetimeIndex.isocalendar().week` instead (:issue:`33595`)
- :meth:`DatetimeArray.week` and `DatetimeArray.weekofyear` are deprecated and will be removed in a future version, use :meth:`DatetimeArray.isocalendar().week` instead (:issue:`33595`)
- :meth:`DateOffset.__call__` is deprecated and will be removed in a future version, use ``offset + other`` instead (:issue:`34171`)
- :meth:`DataFrame.tshift` and :meth:`Series.tshift` are deprecated and will be removed in a future version, use :meth:`DataFrame.shift` and :meth:`Series.shift` instead (:issue:`11631`)
- Indexing an :class:`Index` object with a float key is deprecated, and will
  raise an ``IndexError`` in the future. You can manually convert to an integer key
  instead (:issue:`34191`).
- The ``squeeze`` keyword in the ``groupby`` function is deprecated and will be removed in a future version (:issue:`32380`)
- The ``tz`` keyword in :meth:`Period.to_timestamp` is deprecated and will be removed in a future version; use `per.to_timestamp(...).tz_localize(tz)`` instead (:issue:`34522`)
- :meth:`DatetimeIndex.to_perioddelta` is deprecated and will be removed in a future version.  Use ``index - index.to_period(freq).to_timestamp()`` instead (:issue:`34853`)
- :meth:`util.testing.assert_almost_equal` now accepts both relative and absolute
  precision through the ``rtol``, and ``atol`` parameters, thus deprecating the
  ``check_less_precise`` parameter. (:issue:`13357`).

.. ---------------------------------------------------------------------------


.. _whatsnew_110.performance:

Performance improvements
~~~~~~~~~~~~~~~~~~~~~~~~

- Performance improvement in :class:`Timedelta` constructor (:issue:`30543`)
- Performance improvement in :class:`Timestamp` constructor (:issue:`30543`)
- Performance improvement in flex arithmetic ops between :class:`DataFrame` and :class:`Series` with ``axis=0`` (:issue:`31296`)
- Performance improvement in  arithmetic ops between :class:`DataFrame` and :class:`Series` with ``axis=1`` (:issue:`33600`)
- The internal index method :meth:`~Index._shallow_copy` now copies cached attributes over to the new index,
  avoiding creating these again on the new index. This can speed up many operations that depend on creating copies of
  existing indexes (:issue:`28584`, :issue:`32640`, :issue:`32669`)
- Significant performance improvement when creating a :class:`DataFrame` with
  sparse values from ``scipy.sparse`` matrices using the
  :meth:`DataFrame.sparse.from_spmatrix` constructor (:issue:`32821`,
  :issue:`32825`,  :issue:`32826`, :issue:`32856`, :issue:`32858`).
- Performance improvement for groupby methods :meth:`~pandas.core.groupby.groupby.Groupby.first`
  and :meth:`~pandas.core.groupby.groupby.Groupby.last` (:issue:`34178`)
- Performance improvement in :func:`factorize` for nullable (integer and boolean) dtypes (:issue:`33064`).
- Performance improvement when constructing :class:`Categorical` objects (:issue:`33921`)
- Fixed performance regression in :func:`pandas.qcut` and :func:`pandas.cut` (:issue:`33921`)
- Performance improvement in reductions (sum, prod, min, max) for nullable (integer and boolean) dtypes (:issue:`30982`, :issue:`33261`, :issue:`33442`).
- Performance improvement in arithmetic operations between two :class:`DataFrame` objects (:issue:`32779`)
- Performance improvement in :class:`pandas.core.groupby.RollingGroupby` (:issue:`34052`)
- Performance improvement in arithmetic operations (sub, add, mul, div) for MultiIndex (:issue:`34297`)
- Performance improvement in `DataFrame[bool_indexer]` when `bool_indexer` is a list (:issue:`33924`)

.. ---------------------------------------------------------------------------

.. _whatsnew_110.bug_fixes:

Bug fixes
~~~~~~~~~


Categorical
^^^^^^^^^^^

- Bug where :func:`merge` was unable to join on non-unique categorical indices (:issue:`28189`)
- Bug when passing categorical data to :class:`Index` constructor along with ``dtype=object`` incorrectly returning a :class:`CategoricalIndex` instead of object-dtype :class:`Index` (:issue:`32167`)
- Bug where :class:`Categorical` comparison operator ``__ne__`` would incorrectly evaluate to ``False`` when either element was missing (:issue:`32276`)
- :meth:`Categorical.fillna` now accepts :class:`Categorical` ``other`` argument (:issue:`32420`)
- Repr of :class:`Categorical` was not distinguishing between int and str (:issue:`33676`)

Datetimelike
^^^^^^^^^^^^

- Bug in :class:`Timestamp` where constructing :class:`Timestamp` from ambiguous epoch time and calling constructor again changed :meth:`Timestamp.value` property (:issue:`24329`)
- :meth:`DatetimeArray.searchsorted`, :meth:`TimedeltaArray.searchsorted`, :meth:`PeriodArray.searchsorted` not recognizing non-pandas scalars and incorrectly raising ``ValueError`` instead of ``TypeError`` (:issue:`30950`)
- Bug in :class:`Timestamp` where constructing :class:`Timestamp` with dateutil timezone less than 128 nanoseconds before daylight saving time switch from winter to summer would result in nonexistent time (:issue:`31043`)
- Bug in :meth:`Period.to_timestamp`, :meth:`Period.start_time` with microsecond frequency returning a timestamp one nanosecond earlier than the correct time (:issue:`31475`)
- :class:`Timestamp` raising confusing error message when year, month or day is missing (:issue:`31200`)
- Bug in :class:`DatetimeIndex` constructor incorrectly accepting ``bool``-dtyped inputs (:issue:`32668`)
- Bug in :meth:`DatetimeIndex.searchsorted` not accepting a ``list`` or :class:`Series` as its argument (:issue:`32762`)
- Bug where :meth:`PeriodIndex` raised when passed a :class:`Series` of strings (:issue:`26109`)
- Bug in :class:`Timestamp` arithmetic when adding or subtracting a ``np.ndarray`` with ``timedelta64`` dtype (:issue:`33296`)
- Bug in :meth:`DatetimeIndex.to_period` not infering the frequency when called with no arguments (:issue:`33358`)
- Bug in :meth:`DatetimeIndex.tz_localize` incorrectly retaining ``freq`` in some cases where the original freq is no longer valid (:issue:`30511`)
- Bug in :meth:`DatetimeIndex.intersection` losing ``freq`` and timezone in some cases (:issue:`33604`)
- Bug in :meth:`DatetimeIndex.get_indexer` where incorrect output would be returned for mixed datetime-like targets (:issue:`33741`)
- Bug in :class:`DatetimeIndex` addition and subtraction with some types of :class:`DateOffset` objects incorrectly retaining an invalid ``freq`` attribute (:issue:`33779`)
- Bug in :class:`DatetimeIndex` where setting the ``freq`` attribute on an index could silently change the ``freq`` attribute on another index viewing the same data (:issue:`33552`)
- :meth:`DataFrame.min`/:meth:`DataFrame.max` not returning consistent result with :meth:`Series.min`/:meth:`Series.max` when called on objects initialized with empty :func:`pd.to_datetime`
- Bug in :meth:`DatetimeIndex.intersection` and :meth:`TimedeltaIndex.intersection` with results not having the correct ``name`` attribute (:issue:`33904`)
- Bug in :meth:`DatetimeArray.__setitem__`, :meth:`TimedeltaArray.__setitem__`, :meth:`PeriodArray.__setitem__` incorrectly allowing values with ``int64`` dtype to be silently cast (:issue:`33717`)
- Bug in subtracting :class:`TimedeltaIndex` from :class:`Period` incorrectly raising ``TypeError`` in some cases where it should succeed and ``IncompatibleFrequency`` in some cases where it should raise ``TypeError`` (:issue:`33883`)
- Bug in constructing a Series or Index from a read-only NumPy array with non-ns
  resolution which converted to object dtype instead of coercing to ``datetime64[ns]``
  dtype when within the timestamp bounds (:issue:`34843`).
- The ``freq`` keyword in :class:`Period`, :func:`date_range`, :func:`period_range`, :func:`pd.tseries.frequencies.to_offset` no longer allows tuples, pass as string instead (:issue:`34703`)

Timedelta
^^^^^^^^^

- Bug in constructing a :class:`Timedelta` with a high precision integer that would round the :class:`Timedelta` components (:issue:`31354`)
- Bug in dividing ``np.nan`` or ``None`` by :class:`Timedelta`` incorrectly returning ``NaT`` (:issue:`31869`)
- Timedeltas now understand ``µs`` as identifier for microsecond (:issue:`32899`)
- :class:`Timedelta` string representation now includes nanoseconds, when nanoseconds are non-zero (:issue:`9309`)
- Bug in comparing a :class:`Timedelta`` object against a ``np.ndarray`` with ``timedelta64`` dtype incorrectly viewing all entries as unequal (:issue:`33441`)
- Bug in :func:`timedelta_range` that produced an extra point on a edge case (:issue:`30353`, :issue:`33498`)
- Bug in :meth:`DataFrame.resample` that produced an extra point on a edge case (:issue:`30353`, :issue:`13022`, :issue:`33498`)
- Bug in :meth:`DataFrame.resample` that ignored the ``loffset`` argument when dealing with timedelta (:issue:`7687`, :issue:`33498`)
- Bug in :class:`Timedelta` and `pandas.to_timedelta` that ignored `unit`-argument for string input (:issue:`12136`)

Timezones
^^^^^^^^^

- Bug in :func:`to_datetime` with ``infer_datetime_format=True`` where timezone names (e.g. ``UTC``) would not be parsed correctly (:issue:`33133`)
-


Numeric
^^^^^^^
- Bug in :meth:`DataFrame.floordiv` with ``axis=0`` not treating division-by-zero like :meth:`Series.floordiv` (:issue:`31271`)
- Bug in :meth:`to_numeric` with string argument ``"uint64"`` and ``errors="coerce"`` silently fails (:issue:`32394`)
- Bug in :meth:`to_numeric` with ``downcast="unsigned"`` fails for empty data (:issue:`32493`)
- Bug in :meth:`DataFrame.mean` with ``numeric_only=False`` and either ``datetime64`` dtype or ``PeriodDtype`` column incorrectly raising ``TypeError`` (:issue:`32426`)
- Bug in :meth:`DataFrame.count` with ``level="foo"`` and index level ``"foo"`` containing NaNs causes segmentation fault (:issue:`21824`)
- Bug in :meth:`DataFrame.diff` with ``axis=1`` returning incorrect results with mixed dtypes (:issue:`32995`)
- Bug in :meth:`DataFrame.corr` and :meth:`DataFrame.cov` raising when handling nullable integer columns with ``pandas.NA`` (:issue:`33803`)
- Bug in :class:`DataFrame` and :class:`Series` addition and subtraction between object-dtype objects and ``datetime64`` dtype objects (:issue:`33824`)

Conversion
^^^^^^^^^^
- Bug in :class:`Series` construction from NumPy array with big-endian ``datetime64`` dtype (:issue:`29684`)
- Bug in :class:`Timedelta` construction with large nanoseconds keyword value (:issue:`32402`)
- Bug in :class:`DataFrame` construction where sets would be duplicated rather than raising (:issue:`32582`)

Strings
^^^^^^^

- Bug in the :meth:`~Series.astype` method when converting "string" dtype data to nullable integer dtype (:issue:`32450`).
- Fixed issue where taking ``min`` or ``max`` of a ``StringArray`` or ``Series`` with ``StringDtype`` type would raise. (:issue:`31746`)
- Bug in :meth:`Series.str.cat` returning ``NaN`` output when other had :class:`Index` type (:issue:`33425`)


Interval
^^^^^^^^
- Bug in :class:`IntervalArray` incorrectly allowing the underlying data to be changed when setting values (:issue:`32782`)
-

Indexing
^^^^^^^^
- Bug in slicing on a :class:`DatetimeIndex` with a partial-timestamp dropping high-resolution indices near the end of a year, quarter, or month (:issue:`31064`)
- Bug in :meth:`PeriodIndex.get_loc` treating higher-resolution strings differently from :meth:`PeriodIndex.get_value` (:issue:`31172`)
- Bug in :meth:`Series.at` and :meth:`DataFrame.at` not matching ``.loc`` behavior when looking up an integer in a :class:`Float64Index` (:issue:`31329`)
- Bug in :meth:`PeriodIndex.is_monotonic` incorrectly returning ``True`` when containing leading ``NaT`` entries (:issue:`31437`)
- Bug in :meth:`DatetimeIndex.get_loc` raising ``KeyError`` with converted-integer key instead of the user-passed key (:issue:`31425`)
- Bug in :meth:`Series.xs` incorrectly returning ``Timestamp`` instead of ``datetime64`` in some object-dtype cases (:issue:`31630`)
- Bug in :meth:`DataFrame.iat` incorrectly returning ``Timestamp`` instead of ``datetime`` in some object-dtype cases (:issue:`32809`)
- Bug in :meth:`DataFrame.at` when either columns or index is non-unique (:issue:`33041`)
- Bug in :meth:`Series.loc` and :meth:`DataFrame.loc` when indexing with an integer key on a object-dtype :class:`Index` that is not all-integers (:issue:`31905`)
- Bug in :meth:`DataFrame.iloc.__setitem__` on a :class:`DataFrame` with duplicate columns incorrectly setting values for all matching columns (:issue:`15686`, :issue:`22036`)
- Bug in :meth:`DataFrame.loc:` and :meth:`Series.loc` with a :class:`DatetimeIndex`, :class:`TimedeltaIndex`, or :class:`PeriodIndex` incorrectly allowing lookups of non-matching datetime-like dtypes (:issue:`32650`)
- Bug in :meth:`Series.__getitem__` indexing with non-standard scalars, e.g. ``np.dtype`` (:issue:`32684`)
- Bug in :class:`Index` constructor where an unhelpful error message was raised for ``numpy`` scalars (:issue:`33017`)
- Bug in :meth:`DataFrame.lookup` incorrectly raising an ``AttributeError`` when ``frame.index`` or ``frame.columns`` is not unique; this will now raise a ``ValueError`` with a helpful error message (:issue:`33041`)
- Bug in :meth:`DataFrame.iloc.__setitem__` creating a new array instead of overwriting ``Categorical`` values in-place (:issue:`32831`)
- Bug in :class:`Interval` where a :class:`Timedelta` could not be added or subtracted from a :class:`Timestamp` interval (:issue:`32023`)
- Bug in :meth:`DataFrame.copy` _item_cache not invalidated after copy causes post-copy value updates to not be reflected (:issue:`31784`)
- Fixed regression in :meth:`DataFrame.loc` and :meth:`Series.loc` throwing an error when a ``datetime64[ns, tz]`` value is provided (:issue:`32395`)
- Bug in `Series.__getitem__` with an integer key and a :class:`MultiIndex` with leading integer level failing to raise ``KeyError`` if the key is not present in the first level (:issue:`33355`)
- Bug in :meth:`DataFrame.iloc` when slicing a single column-:class:`DataFrame`` with ``ExtensionDtype`` (e.g. ``df.iloc[:, :1]``) returning an invalid result (:issue:`32957`)
- Bug in :meth:`DatetimeIndex.insert` and :meth:`TimedeltaIndex.insert` causing index ``freq`` to be lost when setting an element into an empty :class:`Series` (:issue:33573`)
- Bug in :meth:`Series.__setitem__` with an :class:`IntervalIndex` and a list-like key of integers (:issue:`33473`)
- Bug in :meth:`Series.__getitem__` allowing missing labels with ``np.ndarray``, :class:`Index`, :class:`Series` indexers but not ``list``, these now all raise ``KeyError`` (:issue:`33646`)
- Bug in :meth:`DataFrame.truncate` and :meth:`Series.truncate` where index was assumed to be monotone increasing (:issue:`33756`)
- Indexing with a list of strings representing datetimes failed on :class:`DatetimeIndex` or :class:`PeriodIndex`(:issue:`11278`)
- Bug in :meth:`Series.at` when used with a :class:`MultiIndex` would raise an exception on valid inputs (:issue:`26989`)
- Bug in :meth:`DataFrame.loc` with dictionary of values changes columns with dtype of ``int`` to ``float`` (:issue:`34573`)
- Bug in :meth:`Series.loc` when used with a :class:`MultiIndex` would raise an IndexingError when accessing a None value (:issue:`34318`)
- Bug in :meth:`DataFrame.reset_index` and :meth:`Series.reset_index` would not preserve data types on an empty :class:`DataFrame` or :class:`Series` with a :class:`MultiIndex` (:issue:`19602`)

Missing
^^^^^^^
- Calling :meth:`fillna` on an empty Series now correctly returns a shallow copied object. The behaviour is now consistent with :class:`Index`, :class:`DataFrame` and a non-empty :class:`Series` (:issue:`32543`).
- Bug in :meth:`replace` when argument ``to_replace`` is of type dict/list and is used on a :class:`Series` containing ``<NA>`` was raising a ``TypeError``. The method now handles this by ignoring ``<NA>`` values when doing the comparison for the replacement (:issue:`32621`)
- Bug in :meth:`~Series.any` and :meth:`~Series.all` incorrectly returning ``<NA>`` for all ``False`` or all ``True`` values using the nulllable boolean dtype and with ``skipna=False`` (:issue:`33253`)
- Clarified documentation on interpolate with method =akima. The ``der`` parameter must be scalar or None (:issue:`33426`)
- :meth:`DataFrame.interpolate` uses the correct axis convention now. Previously interpolating along columns lead to interpolation along indices and vice versa. Furthermore interpolating with methods ``pad``, ``ffill``, ``bfill`` and ``backfill`` are identical to using these methods with :meth:`fillna` (:issue:`12918`, :issue:`29146`)
- Bug in :meth:`DataFrame.interpolate` when called on a DataFrame with column names of string type was throwing a ValueError. The method is no independing of the type of column names (:issue:`33956`)
- passing :class:`NA` will into a format string using format specs will now work. For example ``"{:.1f}".format(pd.NA)`` would previously raise a ``ValueError``, but will now return the string ``"<NA>"`` (:issue:`34740`)

MultiIndex
^^^^^^^^^^
- Bug in :meth:`Dataframe.loc` when used with a :class:`MultiIndex`. The returned values were not in the same order as the given inputs (:issue:`22797`)

.. ipython:: python

        df = pd.DataFrame(np.arange(4),
                          index=[["a", "a", "b", "b"], [1, 2, 1, 2]])
        # Rows are now ordered as the requested keys
        df.loc[(['b', 'a'], [2, 1]), :]

- Bug in :meth:`MultiIndex.intersection` was not guaranteed to preserve order when ``sort=False``. (:issue:`31325`)
- Bug in :meth:`DataFrame.truncate` was dropping :class:`MultiIndex` names. (:issue:`34564`)

.. ipython:: python

        left = pd.MultiIndex.from_arrays([["b", "a"], [2, 1]])
        right = pd.MultiIndex.from_arrays([["a", "b", "c"], [1, 2, 3]])
        # Common elements are now guaranteed to be ordered by the left side
        left.intersection(right, sort=False)

- Bug when joining 2 Multi-indexes, without specifying level with different columns. Return-indexers parameter is ignored. (:issue:`34074`)

I/O
^^^
- Bug in :meth:`read_json` where integer overflow was occurring when json contains big number strings. (:issue:`30320`)
- `read_csv` will now raise a ``ValueError`` when the arguments `header` and `prefix` both are not `None`. (:issue:`27394`)
- Bug in :meth:`DataFrame.to_json` was raising ``NotFoundError`` when ``path_or_buf`` was an S3 URI (:issue:`28375`)
- Bug in :meth:`DataFrame.to_parquet` overwriting pyarrow's default for
  ``coerce_timestamps``; following pyarrow's default allows writing nanosecond
  timestamps with ``version="2.0"`` (:issue:`31652`).
- Bug in :meth:`read_csv` was raising `TypeError` when `sep=None` was used in combination with `comment` keyword (:issue:`31396`)
- Bug in :class:`HDFStore` that caused it to set to ``int64`` the dtype of a ``datetime64`` column when reading a DataFrame in Python 3 from fixed format written in Python 2 (:issue:`31750`)
- :func:`read_sas()` now handles dates and datetimes larger than :attr:`Timestamp.max` returning them as :class:`datetime.datetime` objects (:issue:`20927`)
- Bug in :meth:`DataFrame.to_json` where ``Timedelta`` objects would not be serialized correctly with ``date_format="iso"`` (:issue:`28256`)
- :func:`read_csv` will raise a ``ValueError`` when the column names passed in `parse_dates` are missing in the Dataframe (:issue:`31251`)
- Bug in :meth:`read_excel` where a UTF-8 string with a high surrogate would cause a segmentation violation (:issue:`23809`)
- Bug in :meth:`read_csv` was causing a file descriptor leak on an empty file (:issue:`31488`)
- Bug in :meth:`read_csv` was causing a segfault when there were blank lines between the header and data rows (:issue:`28071`)
- Bug in :meth:`read_csv` was raising a misleading exception on a permissions issue (:issue:`23784`)
- Bug in :meth:`read_csv` was raising an ``IndexError`` when header=None and 2 extra data columns
- Bug in :meth:`read_sas` was raising an ``AttributeError`` when reading files from Google Cloud Storage (issue:`33069`)
- Bug in :meth:`DataFrame.to_sql` where an ``AttributeError`` was raised when saving an out of bounds date (:issue:`26761`)
- Bug in :meth:`read_excel` did not correctly handle multiple embedded spaces in OpenDocument text cells. (:issue:`32207`)
- Bug in :meth:`read_json` was raising ``TypeError`` when reading a list of booleans into a Series. (:issue:`31464`)
- Bug in :func:`pandas.io.json.json_normalize` where location specified by `record_path` doesn't point to an array. (:issue:`26284`)
- :func:`pandas.read_hdf` has a more explicit error message when loading an
  unsupported HDF file (:issue:`9539`)
- Bug in :meth:`~DataFrame.read_feather` was raising an `ArrowIOError` when reading an s3 or http file path (:issue:`29055`)
- Bug in :meth:`~DataFrame.to_excel` could not handle the column name `render` and was raising an ``KeyError`` (:issue:`34331`)
- Bug in :meth:`~SQLDatabase.execute` was raising a ``ProgrammingError`` for some DB-API drivers when the SQL statement contained the `%` character and no parameters were present (:issue:`34211`)
- Bug in :meth:`~pandas.io.stata.StataReader` which resulted in categorical variables with difference dtypes when reading data using an iterator. (:issue:`31544`)
- :meth:`HDFStore.keys` has now an optional `include` parameter that allows the retrieval of all native HDF5 table names (:issue:`29916`)
- `TypeError` exceptions raised by :meth:`read_csv` and :meth:`read_table` were showing as ``parser_f`` when an unexpected keyword argument was passed (:issue:`25648`)
- Bug in :meth:`read_excel` for ODS files removes 0.0 values (:issue:`27222`)
- Bug in :meth:`ujson.encode` was raising an `OverflowError` with numbers larger than sys.maxsize (:issue: `34395`)
- Bug in :meth:`HDFStore.append_to_multiple` was raising a ``ValueError`` when the min_itemsize parameter is set (:issue:`11238`)
- Bug in :meth:`~HDFStore.create_table` now raises an error when `column` argument was not specified in `data_columns` on input (:issue:`28156`)
- :meth:`read_json` now could read line-delimited json file from a file url while `lines` and `chunksize` are set.

Plotting
^^^^^^^^

- :func:`.plot` for line/bar now accepts color by dictonary (:issue:`8193`).
- Bug in :meth:`DataFrame.plot.hist` where weights are not working for multiple columns (:issue:`33173`)
- Bug in :meth:`DataFrame.boxplot` and :meth:`DataFrame.plot.boxplot` lost color attributes of ``medianprops``, ``whiskerprops``, ``capprops`` and ``medianprops`` (:issue:`30346`)
- Bug in :meth:`DataFrame.hist` where the order of ``column`` argument was ignored (:issue:`29235`)
- Bug in :meth:`DataFrame.plot.scatter` that when adding multiple plots with different ``cmap``, colorbars alway use the first ``cmap`` (:issue:`33389`)
- Bug in :meth:`DataFrame.plot.scatter` was adding a colorbar to the plot even if the argument `c` was assigned to a column containing color names (:issue:`34316`)
- Bug in :meth:`pandas.plotting.bootstrap_plot` was causing cluttered axes and overlapping labels (:issue:`34905`)

Groupby/resample/rolling
^^^^^^^^^^^^^^^^^^^^^^^^

- Bug in :meth:`GroupBy.apply` raises ``ValueError`` when the ``by`` axis is not sorted and has duplicates and the applied ``func`` does not mutate passed in objects (:issue:`30667`)
- Bug in :meth:`DataFrameGroupby.transform` produces incorrect result with transformation functions (:issue:`30918`)
- Bug in :meth:`Groupby.transform` was returning the wrong result when grouping by multiple keys of which some were categorical and others not (:issue:`32494`)
- Bug in :meth:`GroupBy.count` causes segmentation fault when grouped-by column contains NaNs (:issue:`32841`)
- Bug in :meth:`DataFrame.groupby` and :meth:`Series.groupby` produces inconsistent type when aggregating Boolean series (:issue:`32894`)
- Bug in :meth:`DataFrameGroupBy.sum` and :meth:`SeriesGroupBy.sum` where a large negative number would be returned when the number of non-null values was below ``min_count`` for nullable integer dtypes (:issue:`32861`)
- Bug in :meth:`SeriesGroupBy.quantile` raising on nullable integers (:issue:`33136`)
- Bug in :meth:`DataFrame.resample` where an ``AmbiguousTimeError`` would be raised when the resulting timezone aware :class:`DatetimeIndex` had a DST transition at midnight (:issue:`25758`)
- Bug in :meth:`DataFrame.groupby` where a ``ValueError`` would be raised when grouping by a categorical column with read-only categories and ``sort=False`` (:issue:`33410`)
- Bug in :meth:`GroupBy.agg`, :meth:`GroupBy.transform`, and :meth:`GroupBy.resample` where subclasses are not preserved (:issue:`28330`)
- Bug in :meth:`core.groupby.DataFrameGroupBy.apply` where the output index shape for functions returning a DataFrame which is equally indexed
  to the input DataFrame is inconsistent. An internal heuristic to detect index mutation would behave differently for equal but not identical
  indices. In particular, the result index shape might change if a copy of the input would be returned.
  The behaviour now is consistent, independent of internal heuristics. (:issue:`31612`, :issue:`14927`, :issue:`13056`)
- Bug in :meth:`SeriesGroupBy.agg` where any column name was accepted in the named aggregation of ``SeriesGroupBy`` previously. The behaviour now allows only ``str`` and callables else would raise ``TypeError``. (:issue:`34422`)
- Bug in :meth:`DataFrame.groupby` lost index, when one of the ``agg`` keys referenced an empty list (:issue:`32580`)
- Bug in :meth:`Rolling.apply` where ``center=True`` was ignored when ``engine='numba'`` was specified (:issue:`34784`)
- Bug in :meth:`DataFrame.ewm.cov` was throwing ``AssertionError`` for :class:`MultiIndex` inputs (:issue:`34440`)

Reshaping
^^^^^^^^^

- Bug effecting all numeric and boolean reduction methods not returning subclassed data type. (:issue:`25596`)
- Bug in :meth:`DataFrame.pivot_table` when only MultiIndexed columns is set (:issue:`17038`)
- Bug in :meth:`DataFrame.unstack` and :meth:`Series.unstack` can take tuple names in MultiIndexed data (:issue:`19966`)
- Bug in :meth:`DataFrame.pivot_table` when ``margin`` is ``True`` and only ``column`` is defined (:issue:`31016`)
- Fix incorrect error message in :meth:`DataFrame.pivot` when ``columns`` is set to ``None``. (:issue:`30924`)
- Bug in :func:`crosstab` when inputs are two Series and have tuple names, the output will keep dummy MultiIndex as columns. (:issue:`18321`)
- :meth:`DataFrame.pivot` can now take lists for ``index`` and ``columns`` arguments (:issue:`21425`)
- Bug in :func:`concat` where the resulting indices are not copied when ``copy=True`` (:issue:`29879`)
- Bug where :meth:`Index.astype` would lose the name attribute when converting from ``Float64Index`` to ``Int64Index``, or when casting to an ``ExtensionArray`` dtype (:issue:`32013`)
- :meth:`Series.append` will now raise a ``TypeError`` when passed a DataFrame or a sequence containing Dataframe (:issue:`31413`)
- :meth:`DataFrame.replace` and :meth:`Series.replace` will raise a ``TypeError`` if ``to_replace`` is not an expected type. Previously the ``replace`` would fail silently (:issue:`18634`)
- Bug on inplace operation of a Series that was adding a column to the DataFrame from where it was originally dropped from (using inplace=True) (:issue:`30484`)
- Bug in :meth:`DataFrame.apply` where callback was called with :class:`Series` parameter even though ``raw=True`` requested. (:issue:`32423`)
- Bug in :meth:`DataFrame.pivot_table` losing timezone information when creating a :class:`MultiIndex` level from a column with timezone-aware dtype (:issue:`32558`)
- Bug in :meth:`concat` where when passing a non-dict mapping as ``objs`` would raise a ``TypeError`` (:issue:`32863`)
- :meth:`DataFrame.agg` now provides more descriptive ``SpecificationError`` message when attempting to aggregating non-existant column (:issue:`32755`)
- Bug in :meth:`DataFrame.unstack` when MultiIndexed columns and MultiIndexed rows were used (:issue:`32624`, :issue:`24729` and :issue:`28306`)
- Bug in :meth:`DataFrame.corrwith()`, :meth:`DataFrame.memory_usage()`, :meth:`DataFrame.dot()`,
  :meth:`DataFrame.idxmin()`, :meth:`DataFrame.idxmax()`, :meth:`DataFrame.duplicated()`, :meth:`DataFrame.isin()`,
  :meth:`DataFrame.count()`, :meth:`Series.explode()`, :meth:`Series.asof()` and :meth:`DataFrame.asof()` not
  returning subclassed types. (:issue:`31331`)
- Bug in :func:`concat` was not allowing for concatenation of ``DataFrame`` and ``Series`` with duplicate keys (:issue:`33654`)
- Bug in :func:`cut` raised an error when non-unique labels (:issue:`33141`)
- Ensure only named functions can be used in :func:`eval()` (:issue:`32460`)
- Bug in :func:`Dataframe.aggregate` and :func:`Series.aggregate` was causing recursive loop in some cases (:issue:`34224`)
- Fixed bug in :func:`melt` where melting MultiIndex columns with ``col_level`` > 0 would raise a ``KeyError`` on ``id_vars`` (:issue:`34129`)
- Bug in :meth:`Series.where` with an empty Series and empty ``cond`` having non-bool dtype (:issue:`34592`)
- Fixed regression where :meth:`DataFrame.apply` would raise ``ValueError`` for elements whth ``S`` dtype (:issue:`34529`)

Sparse
^^^^^^
- Creating a :class:`SparseArray` from timezone-aware dtype will issue a warning before dropping timezone information, instead of doing so silently (:issue:`32501`)
- Bug in :meth:`arrays.SparseArray.from_spmatrix` wrongly read scipy sparse matrix (:issue:`31991`)
- Bug in :meth:`Series.sum` with ``SparseArray`` raises ``TypeError`` (:issue:`25777`)
- Bug where :class:`DataFrame` containing :class:`SparseArray` filled with ``NaN`` when indexed by a list-like (:issue:`27781`, :issue:`29563`)
- The repr of :class:`SparseDtype` now includes the repr of its ``fill_value`` attribute. Previously it used ``fill_value``'s  string representation (:issue:`34352`)
- Bug where empty :class:`DataFrame` could not be cast to :class:`SparseDtype` (:issue:`33113`)

ExtensionArray
^^^^^^^^^^^^^^

- Fixed bug where :meth:`Series.value_counts` would raise on empty input of ``Int64`` dtype (:issue:`33317`)
- Fixed bug where :meth:`StringArray.isna` would return ``False`` for NA values when ``pandas.options.mode.use_inf_as_na`` was set to ``True`` (:issue:`33655`)
- Fixed bug in :class:`Series` construction with EA dtype and index but no data or scalar data fails (:issue:`26469`)
- Fixed bug that caused :meth:`Series.__repr__()` to crash for extension types whose elements are multidimensional arrays (:issue:`33770`).
- Fixed bug where :meth:`Series.update` would raise a ``ValueError`` for ``ExtensionArray`` dtypes with missing values (:issue:`33980`)
- Fixed bug where :meth:`StringArray.memory_usage` was not implemented (:issue:`33963`)
- Fixed bug where :meth:`DataFrameGroupBy` would ignore the ``min_count`` argument for aggregations on nullable boolean dtypes (:issue:`34051`)
- Fixed bug that `DataFrame(columns=.., dtype='string')` would fail (:issue:`27953`, :issue:`33623`)

Other
^^^^^
- Appending a dictionary to a :class:`DataFrame` without passing ``ignore_index=True`` will raise ``TypeError: Can only append a dict if ignore_index=True``
  instead of ``TypeError: Can only append a Series if ignore_index=True or if the Series has a name`` (:issue:`30871`)
- Set operations on an object-dtype :class:`Index` now always return object-dtype results (:issue:`31401`)
- Bug in :meth:`AbstractHolidayCalendar.holidays` when no rules were defined (:issue:`31415`)
- Bug in :class:`DataFrame` when initiating a frame with lists and assign ``columns`` with nested list for ``MultiIndex`` (:issue:`32173`)
- Bug in :meth:`DataFrame.to_records` incorrectly losing timezone information in timezone-aware ``datetime64`` columns (:issue:`32535`)
- Fixed :func:`pandas.testing.assert_series_equal` to correctly raise if left object is a different subclass with ``check_series_type=True`` (:issue:`32670`).
- :meth:`IntegerArray.astype` now supports ``datetime64`` dtype (:issue:32538`)
- Getting a missing attribute in a query/eval string raises the correct ``AttributeError`` (:issue:`32408`)
- Fixed bug in :func:`pandas.testing.assert_series_equal` where dtypes were checked for ``Interval`` and ``ExtensionArray`` operands when ``check_dtype`` was ``False`` (:issue:`32747`)
- Bug in :meth:`Series.map` not raising on invalid ``na_action`` (:issue:`32815`)
- Bug in :meth:`DataFrame.__dir__` caused a segfault when using unicode surrogates in a column name (:issue:`25509`)
- Bug in :meth:`DataFrame.plot.scatter` caused an error when plotting variable marker sizes (:issue:`32904`)
- :class:`IntegerArray` now implements the ``sum`` operation (:issue:`33172`)
- Bug in :class:`Tick` comparisons raising ``TypeError`` when comparing against timedelta-like objects (:issue:`34088`)
- Bug in :class:`Tick` multiplication raising ``TypeError`` when multiplying by a float (:issue:`34486`)
- Passing a `set` as `names` argument to :func:`pandas.read_csv`, :func:`pandas.read_table`, or :func:`pandas.read_fwf` will raise ``ValueError: Names should be an ordered collection.`` (:issue:`34946`)

.. ---------------------------------------------------------------------------

.. _whatsnew_110.contributors:

Contributors
~~~~~~~~~~~~<|MERGE_RESOLUTION|>--- conflicted
+++ resolved
@@ -786,11 +786,8 @@
 - :meth:`DataFrame.to_dict` has deprecated accepting short names for ``orient`` in future versions (:issue:`32515`)
 - :meth:`Categorical.to_dense` is deprecated and will be removed in a future version, use ``np.asarray(cat)`` instead (:issue:`32639`)
 - The ``fastpath`` keyword in the ``SingleBlockManager`` constructor is deprecated and will be removed in a future version (:issue:`33092`)
-<<<<<<< HEAD
 - :meth:`~DataFrame.groupby` no longer ignores the ``group_keys`` argument for functions passed to ``apply`` that return like-indexed outputs (:issue:`34809`).
-=======
 - Providing ``suffixes`` as a ``set`` in :func:`pandas.merge` is deprecated. Provide a tuple instead (:issue:`33740`, :issue:`34741`).
->>>>>>> ca3272d5
 - :meth:`Index.is_mixed` is deprecated and will be removed in a future version, check ``index.inferred_type`` directly instead (:issue:`32922`)
 
 - Passing any arguments but the first one to  :func:`read_html` as
