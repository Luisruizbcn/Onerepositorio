--- conflicted
+++ resolved
@@ -1019,11 +1019,7 @@
 - Bug in :meth:`~SQLDatabase.execute` was raising a ``ProgrammingError`` for some DB-API drivers when the SQL statement contained the `%` character and no parameters were present (:issue:`34211`)
 - Bug in :meth:`~pandas.io.stata.StataReader` which resulted in categorical variables with difference dtypes when reading data using an iterator. (:issue:`31544`)
 - :meth:`HDFStore.keys` has now an optional `include` parameter that allows the retrieval of all native HDF5 table names (:issue:`29916`)
-<<<<<<< HEAD
-- Bug in :meth:`HDFStore.append_to_multiple` was raising an ``ValueError`` when `min_itemsize` parameter is set (:issue:`11238`)
-=======
 - Bug in :meth:`read_excel` for ODS files removes 0.0 values (:issue:`27222`)
->>>>>>> 6a6faf59
 
 Plotting
 ^^^^^^^^
