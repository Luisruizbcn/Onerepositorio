--- conflicted
+++ resolved
@@ -462,11 +462,8 @@
 - Bug in :meth:`DatetimeIndex.to_period` not infering the frequency when called with no arguments (:issue:`33358`)
 - Bug in :meth:`DatetimeIndex.tz_localize` incorrectly retaining ``freq`` in some cases where the original freq is no longer valid (:issue:`30511`)
 - Bug in :meth:`DatetimeIndex.intersection` losing ``freq`` and timezone in some cases (:issue:`33604`)
-<<<<<<< HEAD
 - Bug in :meth:`DatetimeIndex.get_indexer` where incorrect output would be returned for mixed datetime-like targets (:issue:`33741`)
-=======
 - Bug in :class:`DatetimeIndex` addition and subtraction with some types of :class:`DateOffset` objects incorrectly retaining an invalid ``freq`` attribute (:issue:`33779`)
->>>>>>> 31875eb3
 
 Timedelta
 ^^^^^^^^^
