.. _whatsnew_110:

What's new in 1.1.0 (??)
------------------------

These are the changes in pandas 1.1.0. See :ref:`release` for a full changelog
including other versions of pandas.

{{ header }}

.. ---------------------------------------------------------------------------

Enhancements
~~~~~~~~~~~~

.. _whatsnew_110.period_index_partial_string_slicing:

Nonmonotonic PeriodIndex Partial String Slicing
^^^^^^^^^^^^^^^^^^^^^^^^^^^^^^^^^^^^^^^^^^^^^^^

:class:`PeriodIndex` now supports partial string slicing for non-monotonic indexes, mirroring :class:`DatetimeIndex` behavior (:issue:`31096`)

For example:

.. ipython:: python

   dti = pd.date_range("2014-01-01", periods=30, freq="30D")
   pi = dti.to_period("D")
   ser_monotonic = pd.Series(np.arange(30), index=pi)
   shuffler = list(range(0, 30, 2)) + list(range(1, 31, 2))
   ser = ser_monotonic[shuffler]
   ser

.. ipython:: python

   ser["2014"]
   ser.loc["May 2015"]

.. _whatsnew_110.timestamp_fold_support:

Fold argument support in Timestamp constructor
^^^^^^^^^^^^^^^^^^^^^^^^^^^^^^^^^^^^^^^^^^^^^^

:class:`Timestamp:` now supports the keyword-only fold argument according to `PEP 495 <https://www.python.org/dev/peps/pep-0495/#the-fold-attribute>`_ similar to parent ``datetime.datetime`` class. It supports both accepting fold as an initialization argument and inferring fold from other constructor arguments (:issue:`25057`, :issue:`31338`). Support is limited to ``dateutil`` timezones as ``pytz`` doesn't support fold.

For example:

.. ipython:: python

    ts = pd.Timestamp("2019-10-27 01:30:00+00:00")
    ts.fold

.. ipython:: python

    ts = pd.Timestamp(year=2019, month=10, day=27, hour=1, minute=30,
                      tz="dateutil/Europe/London", fold=1)
    ts

For more on working with fold, see :ref:`Fold subsection <timeseries.fold>` in the user guide.

.. _whatsnew_110.enhancements.other:

Other enhancements
^^^^^^^^^^^^^^^^^^

- :class:`Styler` may now render CSS more efficiently where multiple cells have the same styling (:issue:`30876`)
- :meth:`Styler.highlight_null` now accepts ``subset`` argument (:issue:`31345`)
- When writing directly to a sqlite connection :func:`to_sql` now supports the ``multi`` method (:issue:`29921`)
- `OptionError` is now exposed in `pandas.errors` (:issue:`27553`)
- :func:`timedelta_range` will now infer a frequency when passed ``start``, ``stop``, and ``periods`` (:issue:`32377`)
- Positional slicing on a :class:`IntervalIndex` now supports slices with ``step > 1`` (:issue:`31658`)
-

.. ---------------------------------------------------------------------------

.. _whatsnew_110.api.other:

Other API changes
^^^^^^^^^^^^^^^^^

- :meth:`Series.describe` will now show distribution percentiles for ``datetime`` dtypes, statistics ``first`` and ``last``
  will now be ``min`` and ``max`` to match with numeric dtypes in :meth:`DataFrame.describe` (:issue:`30164`)
- Added :meth:`DataFrame.value_counts` (:issue:`5377`)
- :meth:`Groupby.groups` now returns an abbreviated representation when called on large dataframes (:issue:`1135`)
- ``loc`` lookups with an object-dtype :class:`Index` and an integer key will now raise ``KeyError`` instead of ``TypeError`` when key is missing (:issue:`31905`)
-

Backwards incompatible API changes
~~~~~~~~~~~~~~~~~~~~~~~~~~~~~~~~~~
- :meth:`DataFrame.swaplevels` now raises a  ``TypeError`` if the axis is not a :class:`MultiIndex`.
  Previously a ``AttributeError`` was raised (:issue:`31126`)
- :meth:`DataFrameGroupby.mean` and :meth:`SeriesGroupby.mean` (and similarly for :meth:`~DataFrameGroupby.median`, :meth:`~DataFrameGroupby.std` and :meth:`~DataFrameGroupby.var`)
  now raise a  ``TypeError`` if a not-accepted keyword argument is passed into it.
  Previously a ``UnsupportedFunctionCall`` was raised (``AssertionError`` if ``min_count`` passed into :meth:`~DataFrameGroupby.median`) (:issue:`31485`)
- :meth:`DataFrame.at` and :meth:`Series.at` will raise a ``TypeError`` instead of a ``ValueError`` if an incompatible key is passed, and ``KeyError`` if a missing key is passed, matching the behavior of ``.loc[]`` (:issue:`31722`)
- Passing an integer dtype other than ``int64`` to ``np.array(period_index, dtype=...)`` will now raise ``TypeError`` instead of incorrectly using ``int64`` (:issue:`32255`)
-

.. _whatsnew_110.api_breaking.indexing_raises_key_errors:

Failed Label-Based Lookups Always Raise KeyError
^^^^^^^^^^^^^^^^^^^^^^^^^^^^^^^^^^^^^^^^^^^^^^^^

Label lookups ``series[key]``, ``series.loc[key]`` and ``frame.loc[key]``
used to raises either ``KeyError`` or ``TypeError`` depending on the type of
key and type of :class:`Index`.  These now consistently raise ``KeyError`` (:issue:`31867`)

.. ipython:: python

    ser1 = pd.Series(range(3), index=[0, 1, 2])
    ser2 = pd.Series(range(3), index=pd.date_range("2020-02-01", periods=3))

*Previous behavior*:

.. code-block:: ipython

    In [3]: ser1[1.5]
    ...
    TypeError: cannot do label indexing on Int64Index with these indexers [1.5] of type float

    In [4] ser1["foo"]
    ...
    KeyError: 'foo'

    In [5]: ser1.loc[1.5]
    ...
    TypeError: cannot do label indexing on Int64Index with these indexers [1.5] of type float

    In [6]: ser1.loc["foo"]
    ...
    KeyError: 'foo'

    In [7]: ser2.loc[1]
    ...
    TypeError: cannot do label indexing on DatetimeIndex with these indexers [1] of type int

    In [8]: ser2.loc[pd.Timestamp(0)]
    ...
    KeyError: Timestamp('1970-01-01 00:00:00')

*New behavior*:

.. code-block:: ipython

    In [3]: ser1[1.5]
    ...
    KeyError: 1.5

    In [4] ser1["foo"]
    ...
    KeyError: 'foo'

    In [5]: ser1.loc[1.5]
    ...
    KeyError: 1.5

    In [6]: ser1.loc["foo"]
    ...
    KeyError: 'foo'

    In [7]: ser2.loc[1]
    ...
    KeyError: 1

    In [8]: ser2.loc[pd.Timestamp(0)]
    ...
    KeyError: Timestamp('1970-01-01 00:00:00')

.. ---------------------------------------------------------------------------

.. _whatsnew_110.api_breaking.assignment_to_multiple_columns:

Assignment to multiple columns of a DataFrame when some columns do not exist
^^^^^^^^^^^^^^^^^^^^^^^^^^^^^^^^^^^^^^^^^^^^^^^^^^^^^^^^^^^^^^^^^^^^^^^^^^^^

Assignment to multiple columns of a :class:`DataFrame` when some of the columns do not exist would previously assign the values to the last column. Now, new columns would be constructed with the right values. (:issue:`13658`)

.. ipython:: python

   df = pd.DataFrame({'a': [0, 1, 2], 'b': [3, 4, 5]})
   df

*Previous behavior*:

.. code-block:: ipython

   In [3]: df[['a', 'c']] = 1
   In [4]: df
   Out[4]:
      a  b
   0  1  1
   1  1  1
   2  1  1

*New behavior*:

.. ipython:: python

   df[['a', 'c']] = 1
   df

.. _whatsnew_110.deprecations:

Deprecations
~~~~~~~~~~~~
- Lookups on a :class:`Series` with a single-item list containing a slice (e.g. ``ser[[slice(0, 4)]]``) are deprecated, will raise in a future version.  Either convert the list to tuple, or pass the slice directly instead (:issue:`31333`)
- :meth:`DataFrame.mean` and :meth:`DataFrame.median` with ``numeric_only=None`` will include datetime64 and datetime64tz columns in a future version (:issue:`29941`)
- Setting values with ``.loc`` using a positional slice is deprecated and will raise in a future version.  Use ``.loc`` with labels or ``.iloc`` with positions instead (:issue:`31840`)
- :meth:`DataFrame.to_dict` has deprecated accepting short names for ``orient`` in future versions (:issue:`32515`)
- :meth:`Categorical.to_dense` is deprecated and will be removed in a future version, use ``np.asarray(cat)`` instead (:issue:`32639`)

.. ---------------------------------------------------------------------------


.. _whatsnew_110.performance:

Performance improvements
~~~~~~~~~~~~~~~~~~~~~~~~

- Performance improvement in :class:`Timedelta` constructor (:issue:`30543`)
- Performance improvement in :class:`Timestamp` constructor (:issue:`30543`)
- Performance improvement in flex arithmetic ops between :class:`DataFrame` and :class:`Series` with ``axis=0`` (:issue:`31296`)
- The internal index method :meth:`~Index._shallow_copy` now copies cached attributes over to the new index,
  avoiding creating these again on the new index. This can speed up many operations that depend on creating copies of
  existing indexes (:issue:`28584`, :issue:`32640`, :issue:`32669`)

.. ---------------------------------------------------------------------------

.. _whatsnew_110.bug_fixes:

Bug fixes
~~~~~~~~~


Categorical
^^^^^^^^^^^

- Bug where :func:`merge` was unable to join on non-unique categorical indices (:issue:`28189`)
- Bug when passing categorical data to :class:`Index` constructor along with ``dtype=object`` incorrectly returning a :class:`CategoricalIndex` instead of object-dtype :class:`Index` (:issue:`32167`)
- Bug where :class:`Categorical` comparison operator ``__ne__`` would incorrectly evaluate to ``False`` when either element was missing (:issue:`32276`)
- :meth:`Categorical.fillna` now accepts :class:`Categorical` ``other`` argument (:issue:`32420`)

Datetimelike
^^^^^^^^^^^^

- Bug in :class:`Timestamp` where constructing :class:`Timestamp` from ambiguous epoch time and calling constructor again changed :meth:`Timestamp.value` property (:issue:`24329`)
- :meth:`DatetimeArray.searchsorted`, :meth:`TimedeltaArray.searchsorted`, :meth:`PeriodArray.searchsorted` not recognizing non-pandas scalars and incorrectly raising ``ValueError`` instead of ``TypeError`` (:issue:`30950`)
- Bug in :class:`Timestamp` where constructing :class:`Timestamp` with dateutil timezone less than 128 nanoseconds before daylight saving time switch from winter to summer would result in nonexistent time (:issue:`31043`)
- Bug in :meth:`Period.to_timestamp`, :meth:`Period.start_time` with microsecond frequency returning a timestamp one nanosecond earlier than the correct time (:issue:`31475`)
- :class:`Timestamp` raising confusing error message when year, month or day is missing (:issue:`31200`)
- Bug in :class:`DatetimeIndex` constructor incorrectly accepting ``bool``-dtyped inputs (:issue:`32668`)

Timedelta
^^^^^^^^^

- Bug in constructing a :class:`Timedelta` with a high precision integer that would round the :class:`Timedelta` components (:issue:`31354`)
- Bug in dividing ``np.nan`` or ``None`` by :class:`Timedelta`` incorrectly returning ``NaT`` (:issue:`31869`)
-

Timezones
^^^^^^^^^

-
-


Numeric
^^^^^^^
- Bug in :meth:`DataFrame.floordiv` with ``axis=0`` not treating division-by-zero like :meth:`Series.floordiv` (:issue:`31271`)
- Bug in :meth:`to_numeric` with string argument ``"uint64"`` and ``errors="coerce"`` silently fails (:issue:`32394`)
<<<<<<< HEAD
- Bug in :meth:`DataFrame.mean` with ``numeric_only=False`` and either ``datetime64`` dtype or ``PeriodDtype`` column incorrectly raising ``TypeError`` (:issue:`32426`)
=======
- Bug in :meth:`to_numeric` with ``downcast="unsigned"`` fails for empty data (:issue:`32493`)
>>>>>>> 7aa3dd27
-

Conversion
^^^^^^^^^^
- Bug in :class:`Series` construction from NumPy array with big-endian ``datetime64`` dtype (:issue:`29684`)
- Bug in :class:`Timedelta` construction with large nanoseconds keyword value (:issue:`32402`)
- Bug in :class:`DataFrame` construction where sets would be duplicated rather than raising (:issue:`32582`)

Strings
^^^^^^^

-
-


Interval
^^^^^^^^
-
-

Indexing
^^^^^^^^
- Bug in slicing on a :class:`DatetimeIndex` with a partial-timestamp dropping high-resolution indices near the end of a year, quarter, or month (:issue:`31064`)
- Bug in :meth:`PeriodIndex.get_loc` treating higher-resolution strings differently from :meth:`PeriodIndex.get_value` (:issue:`31172`)
- Bug in :meth:`Series.at` and :meth:`DataFrame.at` not matching ``.loc`` behavior when looking up an integer in a :class:`Float64Index` (:issue:`31329`)
- Bug in :meth:`PeriodIndex.is_monotonic` incorrectly returning ``True`` when containing leading ``NaT`` entries (:issue:`31437`)
- Bug in :meth:`DatetimeIndex.get_loc` raising ``KeyError`` with converted-integer key instead of the user-passed key (:issue:`31425`)
- Bug in :meth:`Series.xs` incorrectly returning ``Timestamp`` instead of ``datetime64`` in some object-dtype cases (:issue:`31630`)
- Bug in :meth:`DataFrame.iat` incorrectly returning ``Timestamp`` instead of ``datetime`` in some object-dtype cases (:issue:`32809`)
- Bug in :meth:`Series.loc` and :meth:`DataFrame.loc` when indexing with an integer key on a object-dtype :class:`Index` that is not all-integers (:issue:`31905`)
- Bug in :meth:`DataFrame.iloc.__setitem__` on a :class:`DataFrame` with duplicate columns incorrectly setting values for all matching columns (:issue:`15686`, :issue:`22036`)

Missing
^^^^^^^

-
-

MultiIndex
^^^^^^^^^^
- Bug in :meth:`Dataframe.loc` when used with a :class:`MultiIndex`. The returned values were not in the same order as the given inputs (:issue:`22797`)

.. ipython:: python

        df = pd.DataFrame(np.arange(4),
                          index=[["a", "a", "b", "b"], [1, 2, 1, 2]])
        # Rows are now ordered as the requested keys
        df.loc[(['b', 'a'], [2, 1]), :]

- Bug in :meth:`MultiIndex.intersection` was not guaranteed to preserve order when ``sort=False``. (:issue:`31325`)

.. ipython:: python

        left = pd.MultiIndex.from_arrays([["b", "a"], [2, 1]])
        right = pd.MultiIndex.from_arrays([["a", "b", "c"], [1, 2, 3]])
        # Common elements are now guaranteed to be ordered by the left side
        left.intersection(right, sort=False)

-

I/O
^^^
- Bug in :meth:`read_json` where integer overflow was occuring when json contains big number strings. (:issue:`30320`)
- `read_csv` will now raise a ``ValueError`` when the arguments `header` and `prefix` both are not `None`. (:issue:`27394`)
- Bug in :meth:`DataFrame.to_json` was raising ``NotFoundError`` when ``path_or_buf`` was an S3 URI (:issue:`28375`)
- Bug in :meth:`DataFrame.to_parquet` overwriting pyarrow's default for
  ``coerce_timestamps``; following pyarrow's default allows writing nanosecond
  timestamps with ``version="2.0"`` (:issue:`31652`).
- Bug in :meth:`read_csv` was raising `TypeError` when `sep=None` was used in combination with `comment` keyword (:issue:`31396`)
- Bug in :class:`HDFStore` that caused it to set to ``int64`` the dtype of a ``datetime64`` column when reading a DataFrame in Python 3 from fixed format written in Python 2 (:issue:`31750`)
- Bug in :meth:`read_excel` where a UTF-8 string with a high surrogate would cause a segmentation violation (:issue:`23809`)
- Bug in :meth:`read_csv` was causing a file descriptor leak on an empty file (:issue:`31488`)
- Bug in :meth:`read_csv` was causing a segfault when there were blank lines between the header and data rows (:issue:`28071`)


Plotting
^^^^^^^^

- :func:`.plot` for line/bar now accepts color by dictonary (:issue:`8193`).
-
- Bug in :meth:`DataFrame.boxplot` and :meth:`DataFrame.plot.boxplot` lost color attributes of ``medianprops``, ``whiskerprops``, ``capprops`` and ``medianprops`` (:issue:`30346`)


Groupby/resample/rolling
^^^^^^^^^^^^^^^^^^^^^^^^

- Bug in :meth:`GroupBy.apply` raises ``ValueError`` when the ``by`` axis is not sorted and has duplicates and the applied ``func`` does not mutate passed in objects (:issue:`30667`)
- Bug in :meth:`DataFrameGroupby.transform` produces incorrect result with transformation functions (:issue:`30918`)

Reshaping
^^^^^^^^^

- Bug effecting all numeric and boolean reduction methods not returning subclassed data type. (:issue:`25596`)
- Bug in :meth:`DataFrame.pivot_table` when only MultiIndexed columns is set (:issue:`17038`)
- Bug in :meth:`DataFrame.unstack` and :meth:`Series.unstack` can take tuple names in MultiIndexed data (:issue:`19966`)
- Bug in :meth:`DataFrame.pivot_table` when ``margin`` is ``True`` and only ``column`` is defined (:issue:`31016`)
- Fix incorrect error message in :meth:`DataFrame.pivot` when ``columns`` is set to ``None``. (:issue:`30924`)
- Bug in :func:`crosstab` when inputs are two Series and have tuple names, the output will keep dummy MultiIndex as columns. (:issue:`18321`)
- :meth:`DataFrame.pivot` can now take lists for ``index`` and ``columns`` arguments (:issue:`21425`)
- Bug in :func:`concat` where the resulting indices are not copied when ``copy=True`` (:issue:`29879`)
- :meth:`Series.append` will now raise a ``TypeError`` when passed a DataFrame or a sequence containing Dataframe (:issue:`31413`)
- :meth:`DataFrame.replace` and :meth:`Series.replace` will raise a ``TypeError`` if ``to_replace`` is not an expected type. Previously the ``replace`` would fail silently (:issue:`18634`)
- Bug in :meth:`DataFrame.apply` where callback was called with :class:`Series` parameter even though ``raw=True`` requested. (:issue:`32423`)
- Bug in :meth:`DataFrame.pivot_table` losing timezone information when creating a :class:`MultiIndex` level from a column with timezone-aware dtype (:issue:`32558`)


Sparse
^^^^^^
- Creating a :class:`SparseArray` from timezone-aware dtype will issue a warning before dropping timezone information, instead of doing so silently (:issue:`32501`)
-
-

ExtensionArray
^^^^^^^^^^^^^^

-
-


Other
^^^^^
- Appending a dictionary to a :class:`DataFrame` without passing ``ignore_index=True`` will raise ``TypeError: Can only append a dict if ignore_index=True``
  instead of ``TypeError: Can only append a Series if ignore_index=True or if the Series has a name`` (:issue:`30871`)
- Set operations on an object-dtype :class:`Index` now always return object-dtype results (:issue:`31401`)
- Bug in :meth:`AbstractHolidayCalendar.holidays` when no rules were defined (:issue:`31415`)
- Bug in :meth:`DataFrame.to_records` incorrectly losing timezone information in timezone-aware ``datetime64`` columns (:issue:`32535`)
- :meth:`IntegerArray.astype` now supports ``datetime64`` dtype (:issue:32538`)

.. ---------------------------------------------------------------------------

.. _whatsnew_110.contributors:

Contributors
~~~~~~~~~~~~<|MERGE_RESOLUTION|>--- conflicted
+++ resolved
@@ -268,11 +268,8 @@
 ^^^^^^^
 - Bug in :meth:`DataFrame.floordiv` with ``axis=0`` not treating division-by-zero like :meth:`Series.floordiv` (:issue:`31271`)
 - Bug in :meth:`to_numeric` with string argument ``"uint64"`` and ``errors="coerce"`` silently fails (:issue:`32394`)
-<<<<<<< HEAD
+- Bug in :meth:`to_numeric` with ``downcast="unsigned"`` fails for empty data (:issue:`32493`)
 - Bug in :meth:`DataFrame.mean` with ``numeric_only=False`` and either ``datetime64`` dtype or ``PeriodDtype`` column incorrectly raising ``TypeError`` (:issue:`32426`)
-=======
-- Bug in :meth:`to_numeric` with ``downcast="unsigned"`` fails for empty data (:issue:`32493`)
->>>>>>> 7aa3dd27
 -
 
 Conversion
