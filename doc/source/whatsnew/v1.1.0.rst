.. _whatsnew_110:

What's new in 1.1.0 (??)
------------------------

These are the changes in pandas 1.1.0. See :ref:`release` for a full changelog
including other versions of pandas.

{{ header }}

.. ---------------------------------------------------------------------------

Enhancements
~~~~~~~~~~~~

.. _whatsnew_110.astype_string:

All dtypes can now be converted to ``StringDtype``
^^^^^^^^^^^^^^^^^^^^^^^^^^^^^^^^^^^^^^^^^^^^^^^^^^

Previously, declaring or converting to :class:`StringDtype` was in general only possible if the data was already only ``str`` or nan-like (:issue:`31204`).
:class:`StringDtype` now works in all situations where ``astype(str)`` or ``dtype=str`` work:

For example, the below now works:

.. ipython:: python

   ser = pd.Series([1, "abc", np.nan], dtype="string")
   ser
   ser[0]
   pd.Series([1, 2, np.nan], dtype="Int64").astype("string")


.. _whatsnew_110.period_index_partial_string_slicing:

Nonmonotonic PeriodIndex Partial String Slicing
^^^^^^^^^^^^^^^^^^^^^^^^^^^^^^^^^^^^^^^^^^^^^^^

:class:`PeriodIndex` now supports partial string slicing for non-monotonic indexes, mirroring :class:`DatetimeIndex` behavior (:issue:`31096`)

For example:

.. ipython:: python

   dti = pd.date_range("2014-01-01", periods=30, freq="30D")
   pi = dti.to_period("D")
   ser_monotonic = pd.Series(np.arange(30), index=pi)
   shuffler = list(range(0, 30, 2)) + list(range(1, 31, 2))
   ser = ser_monotonic[shuffler]
   ser

.. ipython:: python

   ser["2014"]
   ser.loc["May 2015"]


.. _whatsnew_110.dataframe_or_series_comparing:

Comparing two `DataFrame` or two `Series` and summarizing the differences
^^^^^^^^^^^^^^^^^^^^^^^^^^^^^^^^^^^^^^^^^^^^^^^^^^^^^^^^^^^^^^^^^^^^^^^^^

We've added :meth:`DataFrame.compare` and :meth:`Series.compare` for comparing two `DataFrame` or two `Series` (:issue:`30429`)

.. ipython:: python

   df = pd.DataFrame(
       {
           "col1": ["a", "a", "b", "b", "a"],
           "col2": [1.0, 2.0, 3.0, np.nan, 5.0],
           "col3": [1.0, 2.0, 3.0, 4.0, 5.0]
       },
       columns=["col1", "col2", "col3"],
   )
   df

.. ipython:: python

   df2 = df.copy()
   df2.loc[0, 'col1'] = 'c'
   df2.loc[2, 'col3'] = 4.0
   df2

.. ipython:: python

   df.compare(df2)

See :ref:`User Guide <merging.compare>` for more details.


.. _whatsnew_110.groupby_key:

Allow NA in groupby key
^^^^^^^^^^^^^^^^^^^^^^^^

With :ref:`groupby <groupby.dropna>` , we've added a ``dropna`` keyword to :meth:`DataFrame.groupby` and :meth:`Series.groupby` in order to
allow ``NA`` values in group keys. Users can define ``dropna`` to ``False`` if they want to include
``NA`` values in groupby keys. The default is set to ``True`` for ``dropna`` to keep backwards
compatibility (:issue:`3729`)

.. ipython:: python

    df_list = [[1, 2, 3], [1, None, 4], [2, 1, 3], [1, 2, 2]]
    df_dropna = pd.DataFrame(df_list, columns=["a", "b", "c"])

    df_dropna

.. ipython:: python

    # Default `dropna` is set to True, which will exclude NaNs in keys
    df_dropna.groupby(by=["b"], dropna=True).sum()

    # In order to allow NaN in keys, set `dropna` to False
    df_dropna.groupby(by=["b"], dropna=False).sum()

The default setting of ``dropna`` argument is ``True`` which means ``NA`` are not included in group keys.

.. versionadded:: 1.1.0


.. _whatsnew_110.key_sorting:

Sorting with keys
^^^^^^^^^^^^^^^^^

We've added a ``key`` argument to the DataFrame and Series sorting methods, including
:meth:`DataFrame.sort_values`, :meth:`DataFrame.sort_index`, :meth:`Series.sort_values`,
and :meth:`Series.sort_index`. The ``key`` can be any callable function which is applied
column-by-column to each column used for sorting, before sorting is performed (:issue:`27237`).
See :ref:`sort_values with keys <basics.sort_value_key>` and :ref:`sort_index with keys
<basics.sort_index_key>` for more information.

.. ipython:: python

   s = pd.Series(['C', 'a', 'B'])
   s

.. ipython:: python

   s.sort_values()


Note how this is sorted with capital letters first. If we apply the :meth:`Series.str.lower`
method, we get

.. ipython:: python

   s.sort_values(key=lambda x: x.str.lower())


When applied to a `DataFrame`, they key is applied per-column to all columns or a subset if
`by` is specified, e.g.

.. ipython:: python

   df = pd.DataFrame({'a': ['C', 'C', 'a', 'a', 'B', 'B'],
                      'b': [1, 2, 3, 4, 5, 6]})
   df

.. ipython:: python

   df.sort_values(by=['a'], key=lambda col: col.str.lower())


For more details, see examples and documentation in :meth:`DataFrame.sort_values`,
:meth:`Series.sort_values`, and :meth:`~DataFrame.sort_index`.

.. _whatsnew_110.timestamp_fold_support:

Fold argument support in Timestamp constructor
^^^^^^^^^^^^^^^^^^^^^^^^^^^^^^^^^^^^^^^^^^^^^^

:class:`Timestamp:` now supports the keyword-only fold argument according to `PEP 495 <https://www.python.org/dev/peps/pep-0495/#the-fold-attribute>`_ similar to parent ``datetime.datetime`` class. It supports both accepting fold as an initialization argument and inferring fold from other constructor arguments (:issue:`25057`, :issue:`31338`). Support is limited to ``dateutil`` timezones as ``pytz`` doesn't support fold.

For example:

.. ipython:: python

    ts = pd.Timestamp("2019-10-27 01:30:00+00:00")
    ts.fold

.. ipython:: python

    ts = pd.Timestamp(year=2019, month=10, day=27, hour=1, minute=30,
                      tz="dateutil/Europe/London", fold=1)
    ts

For more on working with fold, see :ref:`Fold subsection <timeseries.fold>` in the user guide.

.. _whatsnew_110.to_datetime_multiple_tzname_tzoffset_support:

Parsing timezone-aware format with different timezones in to_datetime
^^^^^^^^^^^^^^^^^^^^^^^^^^^^^^^^^^^^^^^^^^^^^^^^^^^^^^^^^^^^^^^^^^^^^

:func:`to_datetime` now supports parsing formats containing timezone names (``%Z``) and UTC offsets (``%z``) from different timezones then converting them to UTC by setting ``utc=True``. This would return a :class:`DatetimeIndex` with timezone at UTC as opposed to an :class:`Index` with ``object`` dtype if ``utc=True`` is not set (:issue:`32792`).

For example:

.. ipython:: python

    tz_strs = ["2010-01-01 12:00:00 +0100", "2010-01-01 12:00:00 -0100",
               "2010-01-01 12:00:00 +0300", "2010-01-01 12:00:00 +0400"]
    pd.to_datetime(tz_strs, format='%Y-%m-%d %H:%M:%S %z', utc=True)
    pd.to_datetime(tz_strs, format='%Y-%m-%d %H:%M:%S %z')

.. _whatsnew_110.grouper_resample_origin:

Grouper and resample now supports the arguments origin and offset
^^^^^^^^^^^^^^^^^^^^^^^^^^^^^^^^^^^^^^^^^^^^^^^^^^^^^^^^^^^^^^^^^

:class:`Grouper` and :class:`DataFrame.resample` now supports the arguments ``origin`` and ``offset``. It let the user control the timestamp on which to adjust the grouping. (:issue:`31809`)

The bins of the grouping are adjusted based on the beginning of the day of the time series starting point. This works well with frequencies that are multiples of a day (like `30D`) or that divides a day (like `90s` or `1min`). But it can create inconsistencies with some frequencies that do not meet this criteria. To change this behavior you can now specify a fixed timestamp with the argument ``origin``.

Two arguments are now deprecated (more information in the documentation of :class:`DataFrame.resample`):

- ``base`` should be replaced by ``offset``.
- ``loffset`` should be replaced by directly adding an offset to the index DataFrame after being resampled.

Small example of the use of ``origin``:

.. ipython:: python

    start, end = '2000-10-01 23:30:00', '2000-10-02 00:30:00'
    middle = '2000-10-02 00:00:00'
    rng = pd.date_range(start, end, freq='7min')
    ts = pd.Series(np.arange(len(rng)) * 3, index=rng)
    ts

Resample with the default behavior ``'start_day'`` (origin is ``2000-10-01 00:00:00``):

.. ipython:: python

    ts.resample('17min').sum()
    ts.resample('17min', origin='start_day').sum()

Resample using a fixed origin:

.. ipython:: python

    ts.resample('17min', origin='epoch').sum()
    ts.resample('17min', origin='2000-01-01').sum()

If needed you can adjust the bins with the argument ``offset`` (a Timedelta) that would be added to the default ``origin``.

For a full example, see: :ref:`timeseries.adjust-the-start-of-the-bins`.


.. _whatsnew_110.enhancements.other:

Other enhancements
^^^^^^^^^^^^^^^^^^

- :class:`Styler` may now render CSS more efficiently where multiple cells have the same styling (:issue:`30876`)
- :meth:`Styler.highlight_null` now accepts ``subset`` argument (:issue:`31345`)
- When writing directly to a sqlite connection :func:`to_sql` now supports the ``multi`` method (:issue:`29921`)
- `OptionError` is now exposed in `pandas.errors` (:issue:`27553`)
- :func:`timedelta_range` will now infer a frequency when passed ``start``, ``stop``, and ``periods`` (:issue:`32377`)
- Positional slicing on a :class:`IntervalIndex` now supports slices with ``step > 1`` (:issue:`31658`)
- :class:`Series.str` now has a `fullmatch` method that matches a regular expression against the entire string in each row of the series, similar to `re.fullmatch` (:issue:`32806`).
- :meth:`DataFrame.sample` will now also allow array-like and BitGenerator objects to be passed to ``random_state`` as seeds (:issue:`32503`)
- :meth:`MultiIndex.union` will now raise `RuntimeWarning` if the object inside are unsortable, pass `sort=False` to suppress this warning (:issue:`33015`)
- :class:`Series.dt` and :class:`DatatimeIndex` now have an `isocalendar` method that returns a :class:`DataFrame` with year, week, and day calculated according to the ISO 8601 calendar (:issue:`33206`, :issue:`34392`).
- The :meth:`DataFrame.to_feather` method now supports additional keyword
  arguments (e.g. to set the compression) that are added in pyarrow 0.17
  (:issue:`33422`).
- The :func:`cut` will now accept parameter ``ordered`` with default ``ordered=True``. If ``ordered=False`` and no labels are provided, an error will be raised (:issue:`33141`)
- :meth:`DataFrame.to_csv`, :meth:`DataFrame.to_pickle`,
  and :meth:`DataFrame.to_json` now support passing a dict of
  compression arguments when using the ``gzip`` and ``bz2`` protocols.
  This can be used to set a custom compression level, e.g.,
  ``df.to_csv(path, compression={'method': 'gzip', 'compresslevel': 1}``
  (:issue:`33196`)
- :meth:`Series.update` now accepts objects that can be coerced to a :class:`Series`,
  such as ``dict`` and ``list``, mirroring the behavior of :meth:`DataFrame.update` (:issue:`33215`)
- :meth:`~pandas.core.groupby.GroupBy.transform` and :meth:`~pandas.core.groupby.GroupBy.aggregate` has gained ``engine`` and ``engine_kwargs`` arguments that supports executing functions with ``Numba`` (:issue:`32854`, :issue:`33388`)
- :meth:`~pandas.core.resample.Resampler.interpolate` now supports SciPy interpolation method :class:`scipy.interpolate.CubicSpline` as method ``cubicspline`` (:issue:`33670`)
- :class:`~pandas.core.groupby.generic.DataFrameGroupBy` and :class:`~pandas.core.groupby.generic.SeriesGroupBy` now implement the ``sample`` method for doing random sampling within groups (:issue:`31775`)
- :meth:`DataFrame.to_numpy` now supports the ``na_value`` keyword to control the NA sentinel in the output array (:issue:`33820`)
- The ``ExtensionArray`` class has now an :meth:`~pandas.arrays.ExtensionArray.equals`
  method, similarly to :meth:`Series.equals` (:issue:`27081`).
- The minimum suppported dta version has increased to 105 in :meth:`~pandas.io.stata.read_stata` and :class:`~pandas.io.stata.StataReader`  (:issue:`26667`).
- :meth:`~pandas.core.frame.DataFrame.to_stata` supports compression using the ``compression``
  keyword argument. Compression can either be inferred or explicitly set using a string or a
  dictionary containing both the method and any additional arguments that are passed to the
  compression library. Compression was also added to the low-level Stata-file writers
  :class:`~pandas.io.stata.StataWriter`, :class:`~pandas.io.stata.StataWriter117`,
  and :class:`~pandas.io.stata.StataWriterUTF8` (:issue:`26599`).
- :meth:`HDFStore.put` now accepts `track_times` parameter. Parameter is passed to ``create_table`` method of ``PyTables`` (:issue:`32682`).
- Make :class:`pandas.core.window.Rolling` and :class:`pandas.core.window.Expanding` iterable（:issue:`11704`)
- Make ``option_context`` a :class:`contextlib.ContextDecorator`, which allows it to be used as a decorator over an entire function (:issue:`34253`).
- :meth:`DataFrame.to_csv` and :meth:`Series.to_csv` now accept an ``errors`` argument (:issue:`22610`)
- :meth:`groupby.transform` now allows ``func`` to be ``pad``, ``backfill`` and ``cumcount`` (:issue:`31269`).
- :meth:`~pandas.io.json.read_json` now accepts `nrows` parameter. (:issue:`33916`).
<<<<<<< HEAD
- :meth `~pandas.io.gbq.read_gbq` now allows to disable progress bar (:issue:`33360`).
- :func:`concat` and :meth:`~DataFrame.append` now preserve extension dtypes, for example
  combining a nullable integer column with a numpy integer column will no longer
  result in object dtype but preserve the integer dtype (:issue:`33607`, :issue:`34339`).
=======
- :meth:`~pandas.io.gbq.read_gbq` now allows to disable progress bar (:issue:`33360`).
>>>>>>> 16dfb614
- :meth:`~pandas.io.gbq.read_gbq` now supports the ``max_results`` kwarg from ``pandas-gbq`` (:issue:`34639`).

.. ---------------------------------------------------------------------------

.. _whatsnew_110.api:

Backwards incompatible API changes
~~~~~~~~~~~~~~~~~~~~~~~~~~~~~~~~~~

``MultiIndex.get_indexer`` interprets `method` argument differently
^^^^^^^^^^^^^^^^^^^^^^^^^^^^^^^^^^^^^^^^^^^^^^^^^^^^^^^^^^^^^^^^^^^

This restores the behavior of :meth:`MultiIndex.get_indexer` with ``method='backfill'`` or ``method='pad'`` to the behavior before pandas 0.23.0. In particular, MultiIndexes are treated as a list of tuples and padding or backfilling is done with respect to the ordering of these lists of tuples (:issue:`29896`).

As an example of this, given:

.. ipython:: python

        df = pd.DataFrame({
            'a': [0, 0, 0, 0],
            'b': [0, 2, 3, 4],
            'c': ['A', 'B', 'C', 'D'],
        }).set_index(['a', 'b'])
        mi_2 = pd.MultiIndex.from_product([[0], [-1, 0, 1, 3, 4, 5]])

The differences in reindexing ``df`` with ``mi_2`` and using ``method='backfill'`` can be seen here:

*pandas >= 0.23, < 1.1.0*:

.. code-block:: ipython

    In [1]: df.reindex(mi_2, method='backfill')
    Out[1]:
          c
    0 -1  A
       0  A
       1  D
       3  A
       4  A
       5  C

*pandas <0.23, >= 1.1.0*

.. ipython:: python

        df.reindex(mi_2, method='backfill')

And the differences in reindexing ``df`` with ``mi_2`` and using ``method='pad'`` can be seen here:

*pandas >= 0.23, < 1.1.0*

.. code-block:: ipython

    In [1]: df.reindex(mi_2, method='pad')
    Out[1]:
            c
    0 -1  NaN
       0  NaN
       1    D
       3  NaN
       4    A
       5    C

*pandas < 0.23, >= 1.1.0*

.. ipython:: python

        df.reindex(mi_2, method='pad')

-

.. _whatsnew_110.api_breaking.indexing_raises_key_errors:

Failed Label-Based Lookups Always Raise KeyError
^^^^^^^^^^^^^^^^^^^^^^^^^^^^^^^^^^^^^^^^^^^^^^^^

Label lookups ``series[key]``, ``series.loc[key]`` and ``frame.loc[key]``
used to raises either ``KeyError`` or ``TypeError`` depending on the type of
key and type of :class:`Index`.  These now consistently raise ``KeyError`` (:issue:`31867`)

.. ipython:: python

    ser1 = pd.Series(range(3), index=[0, 1, 2])
    ser2 = pd.Series(range(3), index=pd.date_range("2020-02-01", periods=3))

*Previous behavior*:

.. code-block:: ipython

    In [3]: ser1[1.5]
    ...
    TypeError: cannot do label indexing on Int64Index with these indexers [1.5] of type float

    In [4] ser1["foo"]
    ...
    KeyError: 'foo'

    In [5]: ser1.loc[1.5]
    ...
    TypeError: cannot do label indexing on Int64Index with these indexers [1.5] of type float

    In [6]: ser1.loc["foo"]
    ...
    KeyError: 'foo'

    In [7]: ser2.loc[1]
    ...
    TypeError: cannot do label indexing on DatetimeIndex with these indexers [1] of type int

    In [8]: ser2.loc[pd.Timestamp(0)]
    ...
    KeyError: Timestamp('1970-01-01 00:00:00')

*New behavior*:

.. code-block:: ipython

    In [3]: ser1[1.5]
    ...
    KeyError: 1.5

    In [4] ser1["foo"]
    ...
    KeyError: 'foo'

    In [5]: ser1.loc[1.5]
    ...
    KeyError: 1.5

    In [6]: ser1.loc["foo"]
    ...
    KeyError: 'foo'

    In [7]: ser2.loc[1]
    ...
    KeyError: 1

    In [8]: ser2.loc[pd.Timestamp(0)]
    ...
    KeyError: Timestamp('1970-01-01 00:00:00')

.. _whatsnew_110.api_breaking.indexing_int_multiindex_raises_key_errors:

Failed Integer Lookups on MultiIndex Raise KeyError
^^^^^^^^^^^^^^^^^^^^^^^^^^^^^^^^^^^^^^^^^^^^^^^^^^^
Indexing with integers with a :class:`MultiIndex` that has a integer-dtype
first level incorrectly failed to raise ``KeyError`` when one or more of
those integer keys is not present in the first level of the index (:issue:`33539`)

.. ipython:: python

    idx = pd.Index(range(4))
    dti = pd.date_range("2000-01-03", periods=3)
    mi = pd.MultiIndex.from_product([idx, dti])
    ser = pd.Series(range(len(mi)), index=mi)

*Previous behavior*:

.. code-block:: ipython

    In [5]: ser[[5]]
    Out[5]: Series([], dtype: int64)

*New behavior*:

.. code-block:: ipython

    In [5]: ser[[5]]
    ...
    KeyError: '[5] not in index'

:meth:`DataFrame.merge` preserves right frame's row order
^^^^^^^^^^^^^^^^^^^^^^^^^^^^^^^^^^^^^^^^^^^^^^^^^^^^^^^^^
:meth:`DataFrame.merge` now preserves right frame's row order when executing a right merge (:issue:`27453`)

.. ipython:: python

    left_df = pd.DataFrame({'animal': ['dog', 'pig'], 'max_speed': [40, 11]})
    right_df = pd.DataFrame({'animal': ['quetzal', 'pig'], 'max_speed': [80, 11]})
    left_df
    right_df

*Previous behavior*:

.. code-block:: python

    >>> left_df.merge(right_df, on=['animal', 'max_speed'], how="right")
        animal  max_speed
    0      pig         11
    1  quetzal         80

*New behavior*:

.. ipython:: python

    left_df.merge(right_df, on=['animal', 'max_speed'], how="right")

.. ---------------------------------------------------------------------------

.. _whatsnew_110.api_breaking.assignment_to_multiple_columns:

Assignment to multiple columns of a DataFrame when some columns do not exist
^^^^^^^^^^^^^^^^^^^^^^^^^^^^^^^^^^^^^^^^^^^^^^^^^^^^^^^^^^^^^^^^^^^^^^^^^^^^

Assignment to multiple columns of a :class:`DataFrame` when some of the columns do not exist would previously assign the values to the last column. Now, new columns would be constructed with the right values. (:issue:`13658`)

.. ipython:: python

   df = pd.DataFrame({'a': [0, 1, 2], 'b': [3, 4, 5]})
   df

*Previous behavior*:

.. code-block:: ipython

   In [3]: df[['a', 'c']] = 1
   In [4]: df
   Out[4]:
      a  b
   0  1  1
   1  1  1
   2  1  1

*New behavior*:

.. ipython:: python

   df[['a', 'c']] = 1
   df

.. _whatsnew_110.api_breaking.groupby_consistency:

Consistency across groupby reductions
^^^^^^^^^^^^^^^^^^^^^^^^^^^^^^^^^^^^^

Using :meth:`DataFrame.groupby` with ``as_index=True`` and the aggregation ``nunique`` would include the grouping column(s) in the columns of the result. Now the grouping column(s) only appear in the index, consistent with other reductions. (:issue:`32579`)

.. ipython:: python

   df = pd.DataFrame({"a": ["x", "x", "y", "y"], "b": [1, 1, 2, 3]})
   df

*Previous behavior*:

.. code-block:: ipython

   In [3]: df.groupby("a", as_index=True).nunique()
   Out[4]:
      a  b
   a
   x  1  1
   y  1  2

*New behavior*:

.. ipython:: python

   df.groupby("a", as_index=True).nunique()

Using :meth:`DataFrame.groupby` with ``as_index=False`` and the function ``idxmax``, ``idxmin``, ``mad``, ``nunique``, ``sem``, ``skew``, or ``std`` would modify the grouping column. Now the grouping column remains unchanged, consistent with other reductions. (:issue:`21090`, :issue:`10355`)

*Previous behavior*:

.. code-block:: ipython

   In [3]: df.groupby("a", as_index=False).nunique()
   Out[4]:
      a  b
   0  1  1
   1  1  2

*New behavior*:

.. ipython:: python

   df.groupby("a", as_index=False).nunique()

The method :meth:`core.DataFrameGroupBy.size` would previously ignore ``as_index=False``. Now the grouping columns are returned as columns, making the result a `DataFrame` instead of a `Series`. (:issue:`32599`)

*Previous behavior*:

.. code-block:: ipython

   In [3]: df.groupby("a", as_index=False).size()
   Out[4]:
   a
   x    2
   y    2
   dtype: int64

*New behavior*:

.. ipython:: python

   df.groupby("a", as_index=False).size()

.. _whatsnew_110.api_breaking.apply_applymap_first_once:

apply and applymap on ``DataFrame`` evaluates first row/column only once
^^^^^^^^^^^^^^^^^^^^^^^^^^^^^^^^^^^^^^^^^^^^^^^^^^^^^^^^^^^^^^^^^^^^^^^^

.. ipython:: python

    df = pd.DataFrame({'a': [1, 2], 'b': [3, 6]})

    def func(row):
        print(row)
        return row

*Previous behavior*:

.. code-block:: ipython

    In [4]: df.apply(func, axis=1)
    a    1
    b    3
    Name: 0, dtype: int64
    a    1
    b    3
    Name: 0, dtype: int64
    a    2
    b    6
    Name: 1, dtype: int64
    Out[4]:
       a  b
    0  1  3
    1  2  6

*New behavior*:

.. ipython:: python

    df.apply(func, axis=1)

.. _whatsnew_110.api.other:

Other API changes
^^^^^^^^^^^^^^^^^

- :meth:`Series.describe` will now show distribution percentiles for ``datetime`` dtypes, statistics ``first`` and ``last``
  will now be ``min`` and ``max`` to match with numeric dtypes in :meth:`DataFrame.describe` (:issue:`30164`)
- Added :meth:`DataFrame.value_counts` (:issue:`5377`)
- :meth:`Groupby.groups` now returns an abbreviated representation when called on large dataframes (:issue:`1135`)
- ``loc`` lookups with an object-dtype :class:`Index` and an integer key will now raise ``KeyError`` instead of ``TypeError`` when key is missing (:issue:`31905`)
- Using a :func:`pandas.api.indexers.BaseIndexer` with ``count``, ``min``, ``max``, ``median``, ``skew``,  ``cov``, ``corr`` will now return correct results for any monotonic :func:`pandas.api.indexers.BaseIndexer` descendant (:issue:`32865`)
- Added a :func:`pandas.api.indexers.FixedForwardWindowIndexer` class to support forward-looking windows during ``rolling`` operations.
- Added :class:`pandas.errors.InvalidIndexError` (:issue:`34570`).
- :meth:`DataFrame.swaplevels` now raises a  ``TypeError`` if the axis is not a :class:`MultiIndex`.
  Previously an ``AttributeError`` was raised (:issue:`31126`)
- :meth:`DataFrame.xs` now raises a  ``TypeError`` if a ``level`` keyword is supplied and the axis is not a :class:`MultiIndex`.
  Previously an ``AttributeError`` was raised (:issue:`33610`)
- :meth:`DataFrameGroupby.mean` and :meth:`SeriesGroupby.mean` (and similarly for :meth:`~DataFrameGroupby.median`, :meth:`~DataFrameGroupby.std` and :meth:`~DataFrameGroupby.var`)
  now raise a  ``TypeError`` if a not-accepted keyword argument is passed into it.
  Previously a ``UnsupportedFunctionCall`` was raised (``AssertionError`` if ``min_count`` passed into :meth:`~DataFrameGroupby.median`) (:issue:`31485`)
- :meth:`DataFrame.at` and :meth:`Series.at` will raise a ``TypeError`` instead of a ``ValueError`` if an incompatible key is passed, and ``KeyError`` if a missing key is passed, matching the behavior of ``.loc[]`` (:issue:`31722`)
- Passing an integer dtype other than ``int64`` to ``np.array(period_index, dtype=...)`` will now raise ``TypeError`` instead of incorrectly using ``int64`` (:issue:`32255`)
- Passing an invalid ``fill_value`` to :meth:`Categorical.take` raises a ``ValueError`` instead of ``TypeError`` (:issue:`33660`)
- Combining a ``Categorical`` with integer categories and which contains missing values
  with a float dtype column in operations such as :func:`concat` or :meth:`~DataFrame.append`
  will now result in a float column instead of an object dtyped column (:issue:`33607`)
- :meth:`Series.to_timestamp` now raises a ``TypeError`` if the axis is not a :class:`PeriodIndex`. Previously an ``AttributeError`` was raised (:issue:`33327`)
- :meth:`Series.to_period` now raises a ``TypeError`` if the axis is not a :class:`DatetimeIndex`. Previously an ``AttributeError`` was raised (:issue:`33327`)
- :func: `pandas.api.dtypes.is_string_dtype` no longer incorrectly identifies categorical series as string.
- :func:`read_excel` no longer takes ``**kwds`` arguments. This means that passing in keyword ``chunksize`` now raises a ``TypeError``
  (previously raised a ``NotImplementedError``), while passing in keyword ``encoding`` now raises a ``TypeError`` (:issue:`34464`)
- :func: `merge` now checks ``suffixes`` parameter type to be ``tuple`` and raises ``TypeError``, whereas before a ``list`` or ``set`` were accepted and that the ``set`` could produce unexpected results (:issue:`33740`)
- :class:`Period` no longer accepts tuples for the ``freq`` argument (:issue:`34658`)
- :meth:`Series.interpolate` and :meth:`DataFrame.interpolate` now raises ValueError if ``limit_direction`` is 'forward' or 'both' and ``method`` is 'backfill' or 'bfill' or ``limit_direction`` is 'backward' or 'both' and ``method`` is 'pad' or 'ffill' (:issue:`34746`)


Increased minimum versions for dependencies
^^^^^^^^^^^^^^^^^^^^^^^^^^^^^^^^^^^^^^^^^^^

Some minimum supported versions of dependencies were updated (:issue:`33718`, :issue:`29766`, :issue:`29723`, pytables >= 3.4.3).
If installed, we now require:

+-----------------+-----------------+----------+---------+
| Package         | Minimum Version | Required | Changed |
+=================+=================+==========+=========+
| numpy           | 1.15.4          |    X     |    X    |
+-----------------+-----------------+----------+---------+
| pytz            | 2015.4          |    X     |         |
+-----------------+-----------------+----------+---------+
| python-dateutil | 2.7.3           |    X     |    X    |
+-----------------+-----------------+----------+---------+
| bottleneck      | 1.2.1           |          |         |
+-----------------+-----------------+----------+---------+
| numexpr         | 2.6.2           |          |         |
+-----------------+-----------------+----------+---------+
| pytest (dev)    | 4.0.2           |          |         |
+-----------------+-----------------+----------+---------+

For `optional libraries <https://dev.pandas.io/docs/install.html#dependencies>`_ the general recommendation is to use the latest version.
The following table lists the lowest version per library that is currently being tested throughout the development of pandas.
Optional libraries below the lowest tested version may still work, but are not considered supported.

+-----------------+-----------------+---------+
| Package         | Minimum Version | Changed |
+=================+=================+=========+
| beautifulsoup4  | 4.6.0           |         |
+-----------------+-----------------+---------+
| fastparquet     | 0.3.2           |         |
+-----------------+-----------------+---------+
| gcsfs           | 0.2.2           |         |
+-----------------+-----------------+---------+
| lxml            | 3.8.0           |         |
+-----------------+-----------------+---------+
| matplotlib      | 2.2.2           |         |
+-----------------+-----------------+---------+
| numba           | 0.46.0          |         |
+-----------------+-----------------+---------+
| openpyxl        | 2.5.7           |         |
+-----------------+-----------------+---------+
| pyarrow         | 0.13.0          |         |
+-----------------+-----------------+---------+
| pymysql         | 0.7.1           |         |
+-----------------+-----------------+---------+
| pytables        | 3.4.3           |    X    |
+-----------------+-----------------+---------+
| s3fs            | 0.3.0           |         |
+-----------------+-----------------+---------+
| scipy           | 1.2.0           |    X    |
+-----------------+-----------------+---------+
| sqlalchemy      | 1.1.4           |         |
+-----------------+-----------------+---------+
| xarray          | 0.8.2           |         |
+-----------------+-----------------+---------+
| xlrd            | 1.1.0           |         |
+-----------------+-----------------+---------+
| xlsxwriter      | 0.9.8           |         |
+-----------------+-----------------+---------+
| xlwt            | 1.2.0           |         |
+-----------------+-----------------+---------+
| pandas-gbq      | 1.2.0           |    X    |
+-----------------+-----------------+---------+

See :ref:`install.dependencies` and :ref:`install.optional_dependencies` for more.

Development Changes
^^^^^^^^^^^^^^^^^^^

- The minimum version of Cython is now the most recent bug-fix version (0.29.16) (:issue:`33334`).


.. _whatsnew_110.deprecations:

Deprecations
~~~~~~~~~~~~

- Lookups on a :class:`Series` with a single-item list containing a slice (e.g. ``ser[[slice(0, 4)]]``) are deprecated, will raise in a future version.  Either convert the list to tuple, or pass the slice directly instead (:issue:`31333`)

- :meth:`DataFrame.mean` and :meth:`DataFrame.median` with ``numeric_only=None`` will include datetime64 and datetime64tz columns in a future version (:issue:`29941`)
- Setting values with ``.loc`` using a positional slice is deprecated and will raise in a future version.  Use ``.loc`` with labels or ``.iloc`` with positions instead (:issue:`31840`)
- :meth:`DataFrame.to_dict` has deprecated accepting short names for ``orient`` in future versions (:issue:`32515`)
- :meth:`Categorical.to_dense` is deprecated and will be removed in a future version, use ``np.asarray(cat)`` instead (:issue:`32639`)
- The ``fastpath`` keyword in the ``SingleBlockManager`` constructor is deprecated and will be removed in a future version (:issue:`33092`)
- :meth:`Index.is_mixed` is deprecated and will be removed in a future version, check ``index.inferred_type`` directly instead (:issue:`32922`)

- Passing any arguments but the first one to  :func:`read_html` as
  positional arguments is deprecated since version 1.1. All other
  arguments should be given as keyword arguments (:issue:`27573`).

- Passing any arguments but `path_or_buf` (the first one) to
  :func:`read_json` as positional arguments is deprecated since
  version 1.1. All other arguments should be given as keyword
  arguments (:issue:`27573`).

- Passing any arguments but the first 2 to  :func:`read_excel` as
  positional arguments is deprecated since version 1.1. All other
  arguments should be given as keyword arguments (:issue:`27573`).

- :func:`pandas.api.types.is_categorical` is deprecated and will be removed in a future version; use `:func:pandas.api.types.is_categorical_dtype` instead (:issue:`33385`)
- :meth:`Index.get_value` is deprecated and will be removed in a future version (:issue:`19728`)
- :meth:`Series.dt.week` and `Series.dt.weekofyear` are deprecated and will be removed in a future version, use :meth:`Series.dt.isocalendar().week` instead (:issue:`33595`)
- :meth:`DatetimeIndex.week` and `DatetimeIndex.weekofyear` are deprecated and will be removed in a future version, use :meth:`DatetimeIndex.isocalendar().week` instead (:issue:`33595`)
- :meth:`DatetimeArray.week` and `DatetimeArray.weekofyear` are deprecated and will be removed in a future version, use :meth:`DatetimeArray.isocalendar().week` instead (:issue:`33595`)
- :meth:`DateOffset.__call__` is deprecated and will be removed in a future version, use ``offset + other`` instead (:issue:`34171`)
- :meth:`DataFrame.tshift` and :meth:`Series.tshift` are deprecated and will be removed in a future version, use :meth:`DataFrame.shift` and :meth:`Series.shift` instead (:issue:`11631`)
- Indexing an :class:`Index` object with a float key is deprecated, and will
  raise an ``IndexError`` in the future. You can manually convert to an integer key
  instead (:issue:`34191`).
- The ``squeeze`` keyword in the ``groupby`` function is deprecated and will be removed in a future version (:issue:`32380`)
- The ``tz`` keyword in :meth:`Period.to_timestamp` is deprecated and will be removed in a future version; use `per.to_timestamp(...).tz_localize(tz)`` instead (:issue:`34522`)

.. ---------------------------------------------------------------------------


.. _whatsnew_110.performance:

Performance improvements
~~~~~~~~~~~~~~~~~~~~~~~~

- Performance improvement in :class:`Timedelta` constructor (:issue:`30543`)
- Performance improvement in :class:`Timestamp` constructor (:issue:`30543`)
- Performance improvement in flex arithmetic ops between :class:`DataFrame` and :class:`Series` with ``axis=0`` (:issue:`31296`)
- Performance improvement in  arithmetic ops between :class:`DataFrame` and :class:`Series` with ``axis=1`` (:issue:`33600`)
- The internal index method :meth:`~Index._shallow_copy` now copies cached attributes over to the new index,
  avoiding creating these again on the new index. This can speed up many operations that depend on creating copies of
  existing indexes (:issue:`28584`, :issue:`32640`, :issue:`32669`)
- Significant performance improvement when creating a :class:`DataFrame` with
  sparse values from ``scipy.sparse`` matrices using the
  :meth:`DataFrame.sparse.from_spmatrix` constructor (:issue:`32821`,
  :issue:`32825`,  :issue:`32826`, :issue:`32856`, :issue:`32858`).
- Performance improvement for groupby methods :meth:`~pandas.core.groupby.groupby.Groupby.first`
  and :meth:`~pandas.core.groupby.groupby.Groupby.last` (:issue:`34178`)
- Performance improvement in :func:`factorize` for nullable (integer and boolean) dtypes (:issue:`33064`).
- Performance improvement in reductions (sum, prod, min, max) for nullable (integer and boolean) dtypes (:issue:`30982`, :issue:`33261`, :issue:`33442`).
- Performance improvement in arithmetic operations between two :class:`DataFrame` objects (:issue:`32779`)
- Performance improvement in :class:`pandas.core.groupby.RollingGroupby` (:issue:`34052`)
- Performance improvement in arithmetic operations (sub, add, mul, div) for MultiIndex (:issue:`34297`)
- Performance improvement in `DataFrame[bool_indexer]` when `bool_indexer` is a list (:issue:`33924`)

.. ---------------------------------------------------------------------------

.. _whatsnew_110.bug_fixes:

Bug fixes
~~~~~~~~~


Categorical
^^^^^^^^^^^

- Bug where :func:`merge` was unable to join on non-unique categorical indices (:issue:`28189`)
- Bug when passing categorical data to :class:`Index` constructor along with ``dtype=object`` incorrectly returning a :class:`CategoricalIndex` instead of object-dtype :class:`Index` (:issue:`32167`)
- Bug where :class:`Categorical` comparison operator ``__ne__`` would incorrectly evaluate to ``False`` when either element was missing (:issue:`32276`)
- :meth:`Categorical.fillna` now accepts :class:`Categorical` ``other`` argument (:issue:`32420`)

Datetimelike
^^^^^^^^^^^^

- Bug in :class:`Timestamp` where constructing :class:`Timestamp` from ambiguous epoch time and calling constructor again changed :meth:`Timestamp.value` property (:issue:`24329`)
- :meth:`DatetimeArray.searchsorted`, :meth:`TimedeltaArray.searchsorted`, :meth:`PeriodArray.searchsorted` not recognizing non-pandas scalars and incorrectly raising ``ValueError`` instead of ``TypeError`` (:issue:`30950`)
- Bug in :class:`Timestamp` where constructing :class:`Timestamp` with dateutil timezone less than 128 nanoseconds before daylight saving time switch from winter to summer would result in nonexistent time (:issue:`31043`)
- Bug in :meth:`Period.to_timestamp`, :meth:`Period.start_time` with microsecond frequency returning a timestamp one nanosecond earlier than the correct time (:issue:`31475`)
- :class:`Timestamp` raising confusing error message when year, month or day is missing (:issue:`31200`)
- Bug in :class:`DatetimeIndex` constructor incorrectly accepting ``bool``-dtyped inputs (:issue:`32668`)
- Bug in :meth:`DatetimeIndex.searchsorted` not accepting a ``list`` or :class:`Series` as its argument (:issue:`32762`)
- Bug where :meth:`PeriodIndex` raised when passed a :class:`Series` of strings (:issue:`26109`)
- Bug in :class:`Timestamp` arithmetic when adding or subtracting a ``np.ndarray`` with ``timedelta64`` dtype (:issue:`33296`)
- Bug in :meth:`DatetimeIndex.to_period` not infering the frequency when called with no arguments (:issue:`33358`)
- Bug in :meth:`DatetimeIndex.tz_localize` incorrectly retaining ``freq`` in some cases where the original freq is no longer valid (:issue:`30511`)
- Bug in :meth:`DatetimeIndex.intersection` losing ``freq`` and timezone in some cases (:issue:`33604`)
- Bug in :meth:`DatetimeIndex.get_indexer` where incorrect output would be returned for mixed datetime-like targets (:issue:`33741`)
- Bug in :class:`DatetimeIndex` addition and subtraction with some types of :class:`DateOffset` objects incorrectly retaining an invalid ``freq`` attribute (:issue:`33779`)
- Bug in :class:`DatetimeIndex` where setting the ``freq`` attribute on an index could silently change the ``freq`` attribute on another index viewing the same data (:issue:`33552`)
- :meth:`DataFrame.min`/:meth:`DataFrame.max` not returning consistent result with :meth:`Series.min`/:meth:`Series.max` when called on objects initialized with empty :func:`pd.to_datetime`
- Bug in :meth:`DatetimeIndex.intersection` and :meth:`TimedeltaIndex.intersection` with results not having the correct ``name`` attribute (:issue:`33904`)
- Bug in :meth:`DatetimeArray.__setitem__`, :meth:`TimedeltaArray.__setitem__`, :meth:`PeriodArray.__setitem__` incorrectly allowing values with ``int64`` dtype to be silently cast (:issue:`33717`)
- Bug in subtracting :class:`TimedeltaIndex` from :class:`Period` incorrectly raising ``TypeError`` in some cases where it should succeed and ``IncompatibleFrequency`` in some cases where it should raise ``TypeError`` (:issue:`33883`)
- Bug in constructing a Series or Index from a read-only NumPy array with non-ns
  resolution which converted to object dtype instead of coercing to ``datetime64[ns]``
  dtype when within the timestamp bounds (:issue:`34843`).
- The ``freq`` keyword in :class:`Period`, :func:`date_range`, :func:`period_range`, :func:`pd.tseries.frequencies.to_offset` no longer allows tuples, pass as string instead (:issue:`34703`)

Timedelta
^^^^^^^^^

- Bug in constructing a :class:`Timedelta` with a high precision integer that would round the :class:`Timedelta` components (:issue:`31354`)
- Bug in dividing ``np.nan`` or ``None`` by :class:`Timedelta`` incorrectly returning ``NaT`` (:issue:`31869`)
- Timedeltas now understand ``µs`` as identifier for microsecond (:issue:`32899`)
- :class:`Timedelta` string representation now includes nanoseconds, when nanoseconds are non-zero (:issue:`9309`)
- Bug in comparing a :class:`Timedelta`` object against a ``np.ndarray`` with ``timedelta64`` dtype incorrectly viewing all entries as unequal (:issue:`33441`)
- Bug in :func:`timedelta_range` that produced an extra point on a edge case (:issue:`30353`, :issue:`33498`)
- Bug in :meth:`DataFrame.resample` that produced an extra point on a edge case (:issue:`30353`, :issue:`13022`, :issue:`33498`)
- Bug in :meth:`DataFrame.resample` that ignored the ``loffset`` argument when dealing with timedelta (:issue:`7687`, :issue:`33498`)
- Bug in :class:`Timedelta` and `pandas.to_timedelta` that ignored `unit`-argument for string input (:issue:`12136`)

Timezones
^^^^^^^^^

- Bug in :func:`to_datetime` with ``infer_datetime_format=True`` where timezone names (e.g. ``UTC``) would not be parsed correctly (:issue:`33133`)
-


Numeric
^^^^^^^
- Bug in :meth:`DataFrame.floordiv` with ``axis=0`` not treating division-by-zero like :meth:`Series.floordiv` (:issue:`31271`)
- Bug in :meth:`to_numeric` with string argument ``"uint64"`` and ``errors="coerce"`` silently fails (:issue:`32394`)
- Bug in :meth:`to_numeric` with ``downcast="unsigned"`` fails for empty data (:issue:`32493`)
- Bug in :meth:`DataFrame.mean` with ``numeric_only=False`` and either ``datetime64`` dtype or ``PeriodDtype`` column incorrectly raising ``TypeError`` (:issue:`32426`)
- Bug in :meth:`DataFrame.count` with ``level="foo"`` and index level ``"foo"`` containing NaNs causes segmentation fault (:issue:`21824`)
- Bug in :meth:`DataFrame.diff` with ``axis=1`` returning incorrect results with mixed dtypes (:issue:`32995`)
- Bug in :meth:`DataFrame.corr` and :meth:`DataFrame.cov` raising when handling nullable integer columns with ``pandas.NA`` (:issue:`33803`)
- Bug in :class:`DataFrame` and :class:`Series` addition and subtraction between object-dtype objects and ``datetime64`` dtype objects (:issue:`33824`)

Conversion
^^^^^^^^^^
- Bug in :class:`Series` construction from NumPy array with big-endian ``datetime64`` dtype (:issue:`29684`)
- Bug in :class:`Timedelta` construction with large nanoseconds keyword value (:issue:`32402`)
- Bug in :class:`DataFrame` construction where sets would be duplicated rather than raising (:issue:`32582`)

Strings
^^^^^^^

- Bug in the :meth:`~Series.astype` method when converting "string" dtype data to nullable integer dtype (:issue:`32450`).
- Fixed issue where taking ``min`` or ``max`` of a ``StringArray`` or ``Series`` with ``StringDtype`` type would raise. (:issue:`31746`)
- Bug in :meth:`Series.str.cat` returning ``NaN`` output when other had :class:`Index` type (:issue:`33425`)


Interval
^^^^^^^^
- Bug in :class:`IntervalArray` incorrectly allowing the underlying data to be changed when setting values (:issue:`32782`)
-

Indexing
^^^^^^^^
- Bug in slicing on a :class:`DatetimeIndex` with a partial-timestamp dropping high-resolution indices near the end of a year, quarter, or month (:issue:`31064`)
- Bug in :meth:`PeriodIndex.get_loc` treating higher-resolution strings differently from :meth:`PeriodIndex.get_value` (:issue:`31172`)
- Bug in :meth:`Series.at` and :meth:`DataFrame.at` not matching ``.loc`` behavior when looking up an integer in a :class:`Float64Index` (:issue:`31329`)
- Bug in :meth:`PeriodIndex.is_monotonic` incorrectly returning ``True`` when containing leading ``NaT`` entries (:issue:`31437`)
- Bug in :meth:`DatetimeIndex.get_loc` raising ``KeyError`` with converted-integer key instead of the user-passed key (:issue:`31425`)
- Bug in :meth:`Series.xs` incorrectly returning ``Timestamp`` instead of ``datetime64`` in some object-dtype cases (:issue:`31630`)
- Bug in :meth:`DataFrame.iat` incorrectly returning ``Timestamp`` instead of ``datetime`` in some object-dtype cases (:issue:`32809`)
- Bug in :meth:`DataFrame.at` when either columns or index is non-unique (:issue:`33041`)
- Bug in :meth:`Series.loc` and :meth:`DataFrame.loc` when indexing with an integer key on a object-dtype :class:`Index` that is not all-integers (:issue:`31905`)
- Bug in :meth:`DataFrame.iloc.__setitem__` on a :class:`DataFrame` with duplicate columns incorrectly setting values for all matching columns (:issue:`15686`, :issue:`22036`)
- Bug in :meth:`DataFrame.loc:` and :meth:`Series.loc` with a :class:`DatetimeIndex`, :class:`TimedeltaIndex`, or :class:`PeriodIndex` incorrectly allowing lookups of non-matching datetime-like dtypes (:issue:`32650`)
- Bug in :meth:`Series.__getitem__` indexing with non-standard scalars, e.g. ``np.dtype`` (:issue:`32684`)
- Bug in :class:`Index` constructor where an unhelpful error message was raised for ``numpy`` scalars (:issue:`33017`)
- Bug in :meth:`DataFrame.lookup` incorrectly raising an ``AttributeError`` when ``frame.index`` or ``frame.columns`` is not unique; this will now raise a ``ValueError`` with a helpful error message (:issue:`33041`)
- Bug in :meth:`DataFrame.iloc.__setitem__` creating a new array instead of overwriting ``Categorical`` values in-place (:issue:`32831`)
- Bug in :class:`Interval` where a :class:`Timedelta` could not be added or subtracted from a :class:`Timestamp` interval (:issue:`32023`)
- Bug in :meth:`DataFrame.copy` _item_cache not invalidated after copy causes post-copy value updates to not be reflected (:issue:`31784`)
- Fixed regression in :meth:`DataFrame.loc` and :meth:`Series.loc` throwing an error when a ``datetime64[ns, tz]`` value is provided (:issue:`32395`)
- Bug in `Series.__getitem__` with an integer key and a :class:`MultiIndex` with leading integer level failing to raise ``KeyError`` if the key is not present in the first level (:issue:`33355`)
- Bug in :meth:`DataFrame.iloc` when slicing a single column-:class:`DataFrame`` with ``ExtensionDtype`` (e.g. ``df.iloc[:, :1]``) returning an invalid result (:issue:`32957`)
- Bug in :meth:`DatetimeIndex.insert` and :meth:`TimedeltaIndex.insert` causing index ``freq`` to be lost when setting an element into an empty :class:`Series` (:issue:33573`)
- Bug in :meth:`Series.__setitem__` with an :class:`IntervalIndex` and a list-like key of integers (:issue:`33473`)
- Bug in :meth:`Series.__getitem__` allowing missing labels with ``np.ndarray``, :class:`Index`, :class:`Series` indexers but not ``list``, these now all raise ``KeyError`` (:issue:`33646`)
- Bug in :meth:`DataFrame.truncate` and :meth:`Series.truncate` where index was assumed to be monotone increasing (:issue:`33756`)
- Indexing with a list of strings representing datetimes failed on :class:`DatetimeIndex` or :class:`PeriodIndex`(:issue:`11278`)
- Bug in :meth:`Series.at` when used with a :class:`MultiIndex` would raise an exception on valid inputs (:issue:`26989`)
- Bug in :meth:`DataFrame.loc` with dictionary of values changes columns with dtype of ``int`` to ``float`` (:issue:`34573`)
- Bug in :meth:`Series.loc` when used with a :class:`MultiIndex` would raise an IndexingError when accessing a None value (:issue:`34318`)

Missing
^^^^^^^
- Calling :meth:`fillna` on an empty Series now correctly returns a shallow copied object. The behaviour is now consistent with :class:`Index`, :class:`DataFrame` and a non-empty :class:`Series` (:issue:`32543`).
- Bug in :meth:`replace` when argument ``to_replace`` is of type dict/list and is used on a :class:`Series` containing ``<NA>`` was raising a ``TypeError``. The method now handles this by ignoring ``<NA>`` values when doing the comparison for the replacement (:issue:`32621`)
- Bug in :meth:`~Series.any` and :meth:`~Series.all` incorrectly returning ``<NA>`` for all ``False`` or all ``True`` values using the nulllable boolean dtype and with ``skipna=False`` (:issue:`33253`)
- Clarified documentation on interpolate with method =akima. The ``der`` parameter must be scalar or None (:issue:`33426`)
- :meth:`DataFrame.interpolate` uses the correct axis convention now. Previously interpolating along columns lead to interpolation along indices and vice versa. Furthermore interpolating with methods ``pad``, ``ffill``, ``bfill`` and ``backfill`` are identical to using these methods with :meth:`fillna` (:issue:`12918`, :issue:`29146`)
- Bug in :meth:`DataFrame.interpolate` when called on a DataFrame with column names of string type was throwing a ValueError. The method is no independing of the type of column names (:issue:`33956`)
- passing :class:`NA` will into a format string using format specs will now work. For example ``"{:.1f}".format(pd.NA)`` would previously raise a ``ValueError``, but will now return the string ``"<NA>"`` (:issue:`34740`)

MultiIndex
^^^^^^^^^^
- Bug in :meth:`Dataframe.loc` when used with a :class:`MultiIndex`. The returned values were not in the same order as the given inputs (:issue:`22797`)

.. ipython:: python

        df = pd.DataFrame(np.arange(4),
                          index=[["a", "a", "b", "b"], [1, 2, 1, 2]])
        # Rows are now ordered as the requested keys
        df.loc[(['b', 'a'], [2, 1]), :]

- Bug in :meth:`MultiIndex.intersection` was not guaranteed to preserve order when ``sort=False``. (:issue:`31325`)

.. ipython:: python

        left = pd.MultiIndex.from_arrays([["b", "a"], [2, 1]])
        right = pd.MultiIndex.from_arrays([["a", "b", "c"], [1, 2, 3]])
        # Common elements are now guaranteed to be ordered by the left side
        left.intersection(right, sort=False)

- Bug when joining 2 Multi-indexes, without specifying level with different columns. Return-indexers parameter is ignored. (:issue:`34074`)

I/O
^^^
- Bug in :meth:`read_json` where integer overflow was occurring when json contains big number strings. (:issue:`30320`)
- `read_csv` will now raise a ``ValueError`` when the arguments `header` and `prefix` both are not `None`. (:issue:`27394`)
- Bug in :meth:`DataFrame.to_json` was raising ``NotFoundError`` when ``path_or_buf`` was an S3 URI (:issue:`28375`)
- Bug in :meth:`DataFrame.to_parquet` overwriting pyarrow's default for
  ``coerce_timestamps``; following pyarrow's default allows writing nanosecond
  timestamps with ``version="2.0"`` (:issue:`31652`).
- Bug in :meth:`read_csv` was raising `TypeError` when `sep=None` was used in combination with `comment` keyword (:issue:`31396`)
- Bug in :class:`HDFStore` that caused it to set to ``int64`` the dtype of a ``datetime64`` column when reading a DataFrame in Python 3 from fixed format written in Python 2 (:issue:`31750`)
- :func:`read_sas()` now handles dates and datetimes larger than :attr:`Timestamp.max` returning them as :class:`datetime.datetime` objects (:issue:`20927`)
- Bug in :meth:`DataFrame.to_json` where ``Timedelta`` objects would not be serialized correctly with ``date_format="iso"`` (:issue:`28256`)
- :func:`read_csv` will raise a ``ValueError`` when the column names passed in `parse_dates` are missing in the Dataframe (:issue:`31251`)
- Bug in :meth:`read_excel` where a UTF-8 string with a high surrogate would cause a segmentation violation (:issue:`23809`)
- Bug in :meth:`read_csv` was causing a file descriptor leak on an empty file (:issue:`31488`)
- Bug in :meth:`read_csv` was causing a segfault when there were blank lines between the header and data rows (:issue:`28071`)
- Bug in :meth:`read_csv` was raising a misleading exception on a permissions issue (:issue:`23784`)
- Bug in :meth:`read_csv` was raising an ``IndexError`` when header=None and 2 extra data columns
- Bug in :meth:`read_sas` was raising an ``AttributeError`` when reading files from Google Cloud Storage (issue:`33069`)
- Bug in :meth:`DataFrame.to_sql` where an ``AttributeError`` was raised when saving an out of bounds date (:issue:`26761`)
- Bug in :meth:`read_excel` did not correctly handle multiple embedded spaces in OpenDocument text cells. (:issue:`32207`)
- Bug in :meth:`read_json` was raising ``TypeError`` when reading a list of booleans into a Series. (:issue:`31464`)
- Bug in :func:`pandas.io.json.json_normalize` where location specified by `record_path` doesn't point to an array. (:issue:`26284`)
- :func:`pandas.read_hdf` has a more explicit error message when loading an
  unsupported HDF file (:issue:`9539`)
- Bug in :meth:`~DataFrame.read_feather` was raising an `ArrowIOError` when reading an s3 or http file path (:issue:`29055`)
- Bug in :meth:`~DataFrame.to_excel` could not handle the column name `render` and was raising an ``KeyError`` (:issue:`34331`)
- Bug in :meth:`~SQLDatabase.execute` was raising a ``ProgrammingError`` for some DB-API drivers when the SQL statement contained the `%` character and no parameters were present (:issue:`34211`)
- Bug in :meth:`~pandas.io.stata.StataReader` which resulted in categorical variables with difference dtypes when reading data using an iterator. (:issue:`31544`)
- :meth:`HDFStore.keys` has now an optional `include` parameter that allows the retrieval of all native HDF5 table names (:issue:`29916`)

Plotting
^^^^^^^^

- :func:`.plot` for line/bar now accepts color by dictonary (:issue:`8193`).
- Bug in :meth:`DataFrame.plot.hist` where weights are not working for multiple columns (:issue:`33173`)
- Bug in :meth:`DataFrame.boxplot` and :meth:`DataFrame.plot.boxplot` lost color attributes of ``medianprops``, ``whiskerprops``, ``capprops`` and ``medianprops`` (:issue:`30346`)
- Bug in :meth:`DataFrame.hist` where the order of ``column`` argument was ignored (:issue:`29235`)
- Bug in :meth:`DataFrame.plot.scatter` that when adding multiple plots with different ``cmap``, colorbars alway use the first ``cmap`` (:issue:`33389`)
- Bug in :meth:`DataFrame.plot.scatter` was adding a colorbar to the plot even if the argument `c` was assigned to a column containing color names (:issue:`34316`)

Groupby/resample/rolling
^^^^^^^^^^^^^^^^^^^^^^^^

- Bug in :meth:`GroupBy.apply` raises ``ValueError`` when the ``by`` axis is not sorted and has duplicates and the applied ``func`` does not mutate passed in objects (:issue:`30667`)
- Bug in :meth:`DataFrameGroupby.transform` produces incorrect result with transformation functions (:issue:`30918`)
- Bug in :meth:`Groupby.transform` was returning the wrong result when grouping by multiple keys of which some were categorical and others not (:issue:`32494`)
- Bug in :meth:`GroupBy.count` causes segmentation fault when grouped-by column contains NaNs (:issue:`32841`)
- Bug in :meth:`DataFrame.groupby` and :meth:`Series.groupby` produces inconsistent type when aggregating Boolean series (:issue:`32894`)
- Bug in :meth:`DataFrameGroupBy.sum` and :meth:`SeriesGroupBy.sum` where a large negative number would be returned when the number of non-null values was below ``min_count`` for nullable integer dtypes (:issue:`32861`)
- Bug in :meth:`SeriesGroupBy.quantile` raising on nullable integers (:issue:`33136`)
- Bug in :meth:`DataFrame.resample` where an ``AmbiguousTimeError`` would be raised when the resulting timezone aware :class:`DatetimeIndex` had a DST transition at midnight (:issue:`25758`)
- Bug in :meth:`DataFrame.groupby` where a ``ValueError`` would be raised when grouping by a categorical column with read-only categories and ``sort=False`` (:issue:`33410`)
- Bug in :meth:`GroupBy.agg`, :meth:`GroupBy.transform`, and :meth:`GroupBy.resample` where subclasses are not preserved (:issue:`28330`)
- Bug in :meth:`core.groupby.DataFrameGroupBy.apply` where the output index shape for functions returning a DataFrame which is equally indexed
  to the input DataFrame is inconsistent. An internal heuristic to detect index mutation would behave differently for equal but not identical
  indices. In particular, the result index shape might change if a copy of the input would be returned.
  The behaviour now is consistent, independent of internal heuristics. (:issue:`31612`, :issue:`14927`, :issue:`13056`)
- Bug in :meth:`SeriesGroupBy.agg` where any column name was accepted in the named aggregation of ``SeriesGroupBy`` previously. The behaviour now allows only ``str`` and callables else would raise ``TypeError``. (:issue:`34422`)
- Bug in :meth:`DataFrame.groupby` lost index, when one of the ``agg`` keys referenced an empty list (:issue:`32580`)
- Bug in :meth:`Rolling.apply` where ``center=True`` was ignored when ``engine='numba'`` was specified (:issue:`34784`)

Reshaping
^^^^^^^^^

- Bug effecting all numeric and boolean reduction methods not returning subclassed data type. (:issue:`25596`)
- Bug in :meth:`DataFrame.pivot_table` when only MultiIndexed columns is set (:issue:`17038`)
- Bug in :meth:`DataFrame.unstack` and :meth:`Series.unstack` can take tuple names in MultiIndexed data (:issue:`19966`)
- Bug in :meth:`DataFrame.pivot_table` when ``margin`` is ``True`` and only ``column`` is defined (:issue:`31016`)
- Fix incorrect error message in :meth:`DataFrame.pivot` when ``columns`` is set to ``None``. (:issue:`30924`)
- Bug in :func:`crosstab` when inputs are two Series and have tuple names, the output will keep dummy MultiIndex as columns. (:issue:`18321`)
- :meth:`DataFrame.pivot` can now take lists for ``index`` and ``columns`` arguments (:issue:`21425`)
- Bug in :func:`concat` where the resulting indices are not copied when ``copy=True`` (:issue:`29879`)
- Bug where :meth:`Index.astype` would lose the name attribute when converting from ``Float64Index`` to ``Int64Index``, or when casting to an ``ExtensionArray`` dtype (:issue:`32013`)
- :meth:`Series.append` will now raise a ``TypeError`` when passed a DataFrame or a sequence containing Dataframe (:issue:`31413`)
- :meth:`DataFrame.replace` and :meth:`Series.replace` will raise a ``TypeError`` if ``to_replace`` is not an expected type. Previously the ``replace`` would fail silently (:issue:`18634`)
- Bug on inplace operation of a Series that was adding a column to the DataFrame from where it was originally dropped from (using inplace=True) (:issue:`30484`)
- Bug in :meth:`DataFrame.apply` where callback was called with :class:`Series` parameter even though ``raw=True`` requested. (:issue:`32423`)
- Bug in :meth:`DataFrame.pivot_table` losing timezone information when creating a :class:`MultiIndex` level from a column with timezone-aware dtype (:issue:`32558`)
- Bug in :meth:`concat` where when passing a non-dict mapping as ``objs`` would raise a ``TypeError`` (:issue:`32863`)
- :meth:`DataFrame.agg` now provides more descriptive ``SpecificationError`` message when attempting to aggregating non-existant column (:issue:`32755`)
- Bug in :meth:`DataFrame.unstack` when MultiIndexed columns and MultiIndexed rows were used (:issue:`32624`, :issue:`24729` and :issue:`28306`)
- Bug in :meth:`DataFrame.corrwith()`, :meth:`DataFrame.memory_usage()`, :meth:`DataFrame.dot()`,
  :meth:`DataFrame.idxmin()`, :meth:`DataFrame.idxmax()`, :meth:`DataFrame.duplicated()`, :meth:`DataFrame.isin()`,
  :meth:`DataFrame.count()`, :meth:`Series.explode()`, :meth:`Series.asof()` and :meth:`DataFrame.asof()` not
  returning subclassed types. (:issue:`31331`)
- Bug in :func:`concat` was not allowing for concatenation of ``DataFrame`` and ``Series`` with duplicate keys (:issue:`33654`)
- Bug in :func:`cut` raised an error when non-unique labels (:issue:`33141`)
- Ensure only named functions can be used in :func:`eval()` (:issue:`32460`)
- Bug in :func:`Dataframe.aggregate` and :func:`Series.aggregate` was causing recursive loop in some cases (:issue:`34224`)
- Fixed bug in :func:`melt` where melting MultiIndex columns with ``col_level`` > 0 would raise a ``KeyError`` on ``id_vars`` (:issue:`34129`)
- Bug in :meth:`Series.where` with an empty Series and empty ``cond`` having non-bool dtype (:issue:`34592`)

Sparse
^^^^^^
- Creating a :class:`SparseArray` from timezone-aware dtype will issue a warning before dropping timezone information, instead of doing so silently (:issue:`32501`)
- Bug in :meth:`arrays.SparseArray.from_spmatrix` wrongly read scipy sparse matrix (:issue:`31991`)
- Bug in :meth:`Series.sum` with ``SparseArray`` raises ``TypeError`` (:issue:`25777`)
- Bug where :class:`DataFrame` containing :class:`SparseArray` filled with ``NaN`` when indexed by a list-like (:issue:`27781`, :issue:`29563`)
- The repr of :class:`SparseDtype` now includes the repr of its ``fill_value`` attribute. Previously it used ``fill_value``'s  string representation (:issue:`34352`)

ExtensionArray
^^^^^^^^^^^^^^

- Fixed bug where :meth:`Series.value_counts` would raise on empty input of ``Int64`` dtype (:issue:`33317`)
- Fixed bug where :meth:`StringArray.isna` would return ``False`` for NA values when ``pandas.options.mode.use_inf_as_na`` was set to ``True`` (:issue:`33655`)
- Fixed bug in :class:`Series` construction with EA dtype and index but no data or scalar data fails (:issue:`26469`)
- Fixed bug that caused :meth:`Series.__repr__()` to crash for extension types whose elements are multidimensional arrays (:issue:`33770`).
- Fixed bug where :meth:`Series.update` would raise a ``ValueError`` for ``ExtensionArray`` dtypes with missing values (:issue:`33980`)
- Fixed bug where :meth:`StringArray.memory_usage` was not implemented (:issue:`33963`)
- Fixed bug where :meth:`DataFrameGroupBy` would ignore the ``min_count`` argument for aggregations on nullable boolean dtypes (:issue:`34051`)
- Fixed bug that `DataFrame(columns=.., dtype='string')` would fail (:issue:`27953`, :issue:`33623`)

Other
^^^^^
- Appending a dictionary to a :class:`DataFrame` without passing ``ignore_index=True`` will raise ``TypeError: Can only append a dict if ignore_index=True``
  instead of ``TypeError: Can only append a Series if ignore_index=True or if the Series has a name`` (:issue:`30871`)
- Set operations on an object-dtype :class:`Index` now always return object-dtype results (:issue:`31401`)
- Bug in :meth:`AbstractHolidayCalendar.holidays` when no rules were defined (:issue:`31415`)
- Bug in :class:`DataFrame` when initiating a frame with lists and assign ``columns`` with nested list for ``MultiIndex`` (:issue:`32173`)
- Bug in :meth:`DataFrame.to_records` incorrectly losing timezone information in timezone-aware ``datetime64`` columns (:issue:`32535`)
- Fixed :func:`pandas.testing.assert_series_equal` to correctly raise if left object is a different subclass with ``check_series_type=True`` (:issue:`32670`).
- :meth:`IntegerArray.astype` now supports ``datetime64`` dtype (:issue:32538`)
- Getting a missing attribute in a query/eval string raises the correct ``AttributeError`` (:issue:`32408`)
- Fixed bug in :func:`pandas.testing.assert_series_equal` where dtypes were checked for ``Interval`` and ``ExtensionArray`` operands when ``check_dtype`` was ``False`` (:issue:`32747`)
- Bug in :meth:`Series.map` not raising on invalid ``na_action`` (:issue:`32815`)
- Bug in :meth:`DataFrame.__dir__` caused a segfault when using unicode surrogates in a column name (:issue:`25509`)
- Bug in :meth:`DataFrame.plot.scatter` caused an error when plotting variable marker sizes (:issue:`32904`)
- :class:`IntegerArray` now implements the ``sum`` operation (:issue:`33172`)
- Bug in :class:`Tick` comparisons raising ``TypeError`` when comparing against timedelta-like objects (:issue:`34088`)
- Bug in :class:`Tick` multiplication raising ``TypeError`` when multiplying by a float (:issue:`34486`)

.. ---------------------------------------------------------------------------

.. _whatsnew_110.contributors:

Contributors
~~~~~~~~~~~~<|MERGE_RESOLUTION|>--- conflicted
+++ resolved
@@ -292,14 +292,10 @@
 - :meth:`DataFrame.to_csv` and :meth:`Series.to_csv` now accept an ``errors`` argument (:issue:`22610`)
 - :meth:`groupby.transform` now allows ``func`` to be ``pad``, ``backfill`` and ``cumcount`` (:issue:`31269`).
 - :meth:`~pandas.io.json.read_json` now accepts `nrows` parameter. (:issue:`33916`).
-<<<<<<< HEAD
-- :meth `~pandas.io.gbq.read_gbq` now allows to disable progress bar (:issue:`33360`).
 - :func:`concat` and :meth:`~DataFrame.append` now preserve extension dtypes, for example
   combining a nullable integer column with a numpy integer column will no longer
   result in object dtype but preserve the integer dtype (:issue:`33607`, :issue:`34339`).
-=======
 - :meth:`~pandas.io.gbq.read_gbq` now allows to disable progress bar (:issue:`33360`).
->>>>>>> 16dfb614
 - :meth:`~pandas.io.gbq.read_gbq` now supports the ``max_results`` kwarg from ``pandas-gbq`` (:issue:`34639`).
 
 .. ---------------------------------------------------------------------------
