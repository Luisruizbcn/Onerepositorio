.. _whatsnew_110:

What's new in 1.1.0 (July 28, 2020)
-----------------------------------

These are the changes in pandas 1.1.0. See :ref:`release` for a full changelog
including other versions of pandas.

{{ header }}

.. ---------------------------------------------------------------------------

Enhancements
~~~~~~~~~~~~

.. _whatsnew_110.specify_missing_labels:

KeyErrors raised by loc specify missing labels
^^^^^^^^^^^^^^^^^^^^^^^^^^^^^^^^^^^^^^^^^^^^^^^^^^
Previously, if labels were missing for a ``.loc`` call, a KeyError was raised stating that this was no longer supported.

Now the error message also includes a list of the missing labels (max 10 items, display width 80 characters). See :issue:`34272`.


.. _whatsnew_110.astype_string:

All dtypes can now be converted to ``StringDtype``
^^^^^^^^^^^^^^^^^^^^^^^^^^^^^^^^^^^^^^^^^^^^^^^^^^

Previously, declaring or converting to :class:`StringDtype` was in general only possible if the data was already only ``str`` or nan-like (:issue:`31204`).
:class:`StringDtype` now works in all situations where ``astype(str)`` or ``dtype=str`` work:

For example, the below now works:

.. ipython:: python

   ser = pd.Series([1, "abc", np.nan], dtype="string")
   ser
   ser[0]
   pd.Series([1, 2, np.nan], dtype="Int64").astype("string")


.. _whatsnew_110.period_index_partial_string_slicing:

Non-monotonic PeriodIndex Partial String Slicing
^^^^^^^^^^^^^^^^^^^^^^^^^^^^^^^^^^^^^^^^^^^^^^^^

:class:`PeriodIndex` now supports partial string slicing for non-monotonic indexes, mirroring :class:`DatetimeIndex` behavior (:issue:`31096`)

For example:

.. ipython:: python

   dti = pd.date_range("2014-01-01", periods=30, freq="30D")
   pi = dti.to_period("D")
   ser_monotonic = pd.Series(np.arange(30), index=pi)
   shuffler = list(range(0, 30, 2)) + list(range(1, 31, 2))
   ser = ser_monotonic[shuffler]
   ser

.. ipython:: python

   ser["2014"]
   ser.loc["May 2015"]


.. _whatsnew_110.dataframe_or_series_comparing:

Comparing two `DataFrame` or two `Series` and summarizing the differences
^^^^^^^^^^^^^^^^^^^^^^^^^^^^^^^^^^^^^^^^^^^^^^^^^^^^^^^^^^^^^^^^^^^^^^^^^

We've added :meth:`DataFrame.compare` and :meth:`Series.compare` for comparing two `DataFrame` or two `Series` (:issue:`30429`)

.. ipython:: python

   df = pd.DataFrame(
       {
           "col1": ["a", "a", "b", "b", "a"],
           "col2": [1.0, 2.0, 3.0, np.nan, 5.0],
           "col3": [1.0, 2.0, 3.0, 4.0, 5.0]
       },
       columns=["col1", "col2", "col3"],
   )
   df

.. ipython:: python

   df2 = df.copy()
   df2.loc[0, 'col1'] = 'c'
   df2.loc[2, 'col3'] = 4.0
   df2

.. ipython:: python

   df.compare(df2)

See :ref:`User Guide <merging.compare>` for more details.


.. _whatsnew_110.groupby_key:

Allow NA in groupby key
^^^^^^^^^^^^^^^^^^^^^^^^

With :ref:`groupby <groupby.dropna>` , we've added a ``dropna`` keyword to :meth:`DataFrame.groupby` and :meth:`Series.groupby` in order to
allow ``NA`` values in group keys. Users can define ``dropna`` to ``False`` if they want to include
``NA`` values in groupby keys. The default is set to ``True`` for ``dropna`` to keep backwards
compatibility (:issue:`3729`)

.. ipython:: python

    df_list = [[1, 2, 3], [1, None, 4], [2, 1, 3], [1, 2, 2]]
    df_dropna = pd.DataFrame(df_list, columns=["a", "b", "c"])

    df_dropna

.. ipython:: python

    # Default `dropna` is set to True, which will exclude NaNs in keys
    df_dropna.groupby(by=["b"], dropna=True).sum()

    # In order to allow NaN in keys, set `dropna` to False
    df_dropna.groupby(by=["b"], dropna=False).sum()

The default setting of ``dropna`` argument is ``True`` which means ``NA`` are not included in group keys.


.. _whatsnew_110.key_sorting:

Sorting with keys
^^^^^^^^^^^^^^^^^

We've added a ``key`` argument to the :class:`DataFrame` and :class:`Series` sorting methods, including
:meth:`DataFrame.sort_values`, :meth:`DataFrame.sort_index`, :meth:`Series.sort_values`,
and :meth:`Series.sort_index`. The ``key`` can be any callable function which is applied
column-by-column to each column used for sorting, before sorting is performed (:issue:`27237`).
See :ref:`sort_values with keys <basics.sort_value_key>` and :ref:`sort_index with keys
<basics.sort_index_key>` for more information.

.. ipython:: python

   s = pd.Series(['C', 'a', 'B'])
   s

.. ipython:: python

   s.sort_values()


Note how this is sorted with capital letters first. If we apply the :meth:`Series.str.lower`
method, we get

.. ipython:: python

   s.sort_values(key=lambda x: x.str.lower())


When applied to a `DataFrame`, they key is applied per-column to all columns or a subset if
`by` is specified, e.g.

.. ipython:: python

   df = pd.DataFrame({'a': ['C', 'C', 'a', 'a', 'B', 'B'],
                      'b': [1, 2, 3, 4, 5, 6]})
   df

.. ipython:: python

   df.sort_values(by=['a'], key=lambda col: col.str.lower())


For more details, see examples and documentation in :meth:`DataFrame.sort_values`,
:meth:`Series.sort_values`, and :meth:`~DataFrame.sort_index`.

.. _whatsnew_110.timestamp_fold_support:

Fold argument support in Timestamp constructor
^^^^^^^^^^^^^^^^^^^^^^^^^^^^^^^^^^^^^^^^^^^^^^

:class:`Timestamp:` now supports the keyword-only fold argument according to `PEP 495 <https://www.python.org/dev/peps/pep-0495/#the-fold-attribute>`_ similar to parent ``datetime.datetime`` class. It supports both accepting fold as an initialization argument and inferring fold from other constructor arguments (:issue:`25057`, :issue:`31338`). Support is limited to ``dateutil`` timezones as ``pytz`` doesn't support fold.

For example:

.. ipython:: python

    ts = pd.Timestamp("2019-10-27 01:30:00+00:00")
    ts.fold

.. ipython:: python

    ts = pd.Timestamp(year=2019, month=10, day=27, hour=1, minute=30,
                      tz="dateutil/Europe/London", fold=1)
    ts

For more on working with fold, see :ref:`Fold subsection <timeseries.fold>` in the user guide.

.. _whatsnew_110.to_datetime_multiple_tzname_tzoffset_support:

Parsing timezone-aware format with different timezones in to_datetime
^^^^^^^^^^^^^^^^^^^^^^^^^^^^^^^^^^^^^^^^^^^^^^^^^^^^^^^^^^^^^^^^^^^^^

:func:`to_datetime` now supports parsing formats containing timezone names (``%Z``) and UTC offsets (``%z``) from different timezones then converting them to UTC by setting ``utc=True``. This would return a :class:`DatetimeIndex` with timezone at UTC as opposed to an :class:`Index` with ``object`` dtype if ``utc=True`` is not set (:issue:`32792`).

For example:

.. ipython:: python

    tz_strs = ["2010-01-01 12:00:00 +0100", "2010-01-01 12:00:00 -0100",
               "2010-01-01 12:00:00 +0300", "2010-01-01 12:00:00 +0400"]
    pd.to_datetime(tz_strs, format='%Y-%m-%d %H:%M:%S %z', utc=True)
    pd.to_datetime(tz_strs, format='%Y-%m-%d %H:%M:%S %z')

.. _whatsnew_110.grouper_resample_origin:

Grouper and resample now supports the arguments origin and offset
^^^^^^^^^^^^^^^^^^^^^^^^^^^^^^^^^^^^^^^^^^^^^^^^^^^^^^^^^^^^^^^^^

:class:`Grouper` and :meth:`DataFrame.resample` now supports the arguments ``origin`` and ``offset``. It let the user control the timestamp on which to adjust the grouping. (:issue:`31809`)

The bins of the grouping are adjusted based on the beginning of the day of the time series starting point. This works well with frequencies that are multiples of a day (like `30D`) or that divides a day (like `90s` or `1min`). But it can create inconsistencies with some frequencies that do not meet this criteria. To change this behavior you can now specify a fixed timestamp with the argument ``origin``.

Two arguments are now deprecated (more information in the documentation of :meth:`DataFrame.resample`):

- ``base`` should be replaced by ``offset``.
- ``loffset`` should be replaced by directly adding an offset to the index :class:`DataFrame` after being resampled.

Small example of the use of ``origin``:

.. ipython:: python

    start, end = '2000-10-01 23:30:00', '2000-10-02 00:30:00'
    middle = '2000-10-02 00:00:00'
    rng = pd.date_range(start, end, freq='7min')
    ts = pd.Series(np.arange(len(rng)) * 3, index=rng)
    ts

Resample with the default behavior ``'start_day'`` (origin is ``2000-10-01 00:00:00``):

.. ipython:: python

    ts.resample('17min').sum()
    ts.resample('17min', origin='start_day').sum()

Resample using a fixed origin:

.. ipython:: python

    ts.resample('17min', origin='epoch').sum()
    ts.resample('17min', origin='2000-01-01').sum()

If needed you can adjust the bins with the argument ``offset`` (a :class:`Timedelta`) that would be added to the default ``origin``.

For a full example, see: :ref:`timeseries.adjust-the-start-of-the-bins`.

fsspec now used for filesystem handling
^^^^^^^^^^^^^^^^^^^^^^^^^^^^^^^^^^^^^^^

For reading and writing to filesystems other than local and reading from HTTP(S),
the optional dependency ``fsspec`` will be used to dispatch operations (:issue:`33452`).
This will give unchanged
functionality for S3 and GCS storage, which were already supported, but also add
support for several other storage implementations such as `Azure Datalake and Blob`_,
SSH, FTP, dropbox and github. For docs and capabilities, see the `fsspec docs`_.

The existing capability to interface with S3 and GCS will be unaffected by this
change, as ``fsspec`` will still bring in the same packages as before.

.. _Azure Datalake and Blob: https://github.com/dask/adlfs

.. _fsspec docs: https://filesystem-spec.readthedocs.io/en/latest/

.. _whatsnew_110.enhancements.other:

Other enhancements
^^^^^^^^^^^^^^^^^^

- Compatibility with matplotlib 3.3.0 (:issue:`34850`)
- :meth:`IntegerArray.astype` now supports ``datetime64`` dtype (:issue:`32538`)
- :class:`IntegerArray` now implements the ``sum`` operation (:issue:`33172`)
- Added :class:`pandas.errors.InvalidIndexError` (:issue:`34570`).
- Added :meth:`DataFrame.value_counts` (:issue:`5377`)
- Added a :func:`pandas.api.indexers.FixedForwardWindowIndexer` class to support forward-looking windows during ``rolling`` operations.
- Added a :func:`pandas.api.indexers.VariableOffsetWindowIndexer` class to support ``rolling`` operations with non-fixed offsets (:issue:`34994`)
- :meth:`~DataFrame.describe` now includes a ``datetime_is_numeric`` keyword to control how datetime columns are summarized (:issue:`30164`, :issue:`34798`)
- :class:`~pandas.io.formats.style.Styler` may now render CSS more efficiently where multiple cells have the same styling (:issue:`30876`)
- :meth:`~pandas.io.formats.style.Styler.highlight_null` now accepts ``subset`` argument (:issue:`31345`)
- When writing directly to a sqlite connection :meth:`DataFrame.to_sql` now supports the ``multi`` method (:issue:`29921`)
- :class:`pandas.errors.OptionError` is now exposed in ``pandas.errors`` (:issue:`27553`)
- Added :meth:`api.extensions.ExtensionArray.argmax` and :meth:`api.extensions.ExtensionArray.argmin` (:issue:`24382`)
- :func:`timedelta_range` will now infer a frequency when passed ``start``, ``stop``, and ``periods`` (:issue:`32377`)
- Positional slicing on a :class:`IntervalIndex` now supports slices with ``step > 1`` (:issue:`31658`)
- :class:`Series.str` now has a `fullmatch` method that matches a regular expression against the entire string in each row of the :class:`Series`, similar to `re.fullmatch` (:issue:`32806`).
- :meth:`DataFrame.sample` will now also allow array-like and BitGenerator objects to be passed to ``random_state`` as seeds (:issue:`32503`)
- :meth:`Index.union` will now raise ``RuntimeWarning`` for :class:`MultiIndex` objects if the object inside are unsortable. Pass ``sort=False`` to suppress this warning (:issue:`33015`)
- Added :meth:`Series.dt.isocalendar` and :meth:`DatetimeIndex.isocalendar` that returns a :class:`DataFrame` with year, week, and day calculated according to the ISO 8601 calendar (:issue:`33206`, :issue:`34392`).
- The :meth:`DataFrame.to_feather` method now supports additional keyword
  arguments (e.g. to set the compression) that are added in pyarrow 0.17
  (:issue:`33422`).
- The :func:`cut` will now accept parameter ``ordered`` with default ``ordered=True``. If ``ordered=False`` and no labels are provided, an error will be raised (:issue:`33141`)
- :meth:`DataFrame.to_csv`, :meth:`DataFrame.to_pickle`,
  and :meth:`DataFrame.to_json` now support passing a dict of
  compression arguments when using the ``gzip`` and ``bz2`` protocols.
  This can be used to set a custom compression level, e.g.,
  ``df.to_csv(path, compression={'method': 'gzip', 'compresslevel': 1}``
  (:issue:`33196`)
- :meth:`melt` has gained an ``ignore_index`` (default ``True``) argument that, if set to ``False``, prevents the method from dropping the index (:issue:`17440`).
- :meth:`Series.update` now accepts objects that can be coerced to a :class:`Series`,
  such as ``dict`` and ``list``, mirroring the behavior of :meth:`DataFrame.update` (:issue:`33215`)
- :meth:`~pandas.core.groupby.DataFrameGroupBy.transform` and :meth:`~pandas.core.groupby.DataFrameGroupBy.aggregate` have gained ``engine`` and ``engine_kwargs`` arguments that support executing functions with ``Numba`` (:issue:`32854`, :issue:`33388`)
- :meth:`~pandas.core.resample.Resampler.interpolate` now supports SciPy interpolation method :class:`scipy.interpolate.CubicSpline` as method ``cubicspline`` (:issue:`33670`)
- :class:`~pandas.core.groupby.DataFrameGroupBy` and :class:`~pandas.core.groupby.SeriesGroupBy` now implement the ``sample`` method for doing random sampling within groups (:issue:`31775`)
- :meth:`DataFrame.to_numpy` now supports the ``na_value`` keyword to control the NA sentinel in the output array (:issue:`33820`)
- Added :class:`api.extension.ExtensionArray.equals` to the extension array interface, similar to :meth:`Series.equals` (:issue:`27081`)
- The minimum supported dta version has increased to 105 in :func:`read_stata` and :class:`~pandas.io.stata.StataReader`  (:issue:`26667`).
- :meth:`~DataFrame.to_stata` supports compression using the ``compression``
  keyword argument. Compression can either be inferred or explicitly set using a string or a
  dictionary containing both the method and any additional arguments that are passed to the
  compression library. Compression was also added to the low-level Stata-file writers
  :class:`~pandas.io.stata.StataWriter`, :class:`~pandas.io.stata.StataWriter117`,
  and :class:`~pandas.io.stata.StataWriterUTF8` (:issue:`26599`).
- :meth:`HDFStore.put` now accepts a ``track_times`` parameter. This parameter is passed to the ``create_table`` method of ``PyTables`` (:issue:`32682`).
- :meth:`Series.plot` and :meth:`DataFrame.plot` now accepts `xlabel` and `ylabel` parameters to present labels on x and y axis (:issue:`9093`).
- Made :class:`pandas.core.window.rolling.Rolling` and :class:`pandas.core.window.expanding.Expanding` iterable（:issue:`11704`)
- Made ``option_context`` a :class:`contextlib.ContextDecorator`, which allows it to be used as a decorator over an entire function (:issue:`34253`).
- :meth:`DataFrame.to_csv` and :meth:`Series.to_csv` now accept an ``errors`` argument (:issue:`22610`)
- :meth:`~pandas.core.groupby.DataFrameGroupBy.groupby.transform` now allows ``func`` to be ``pad``, ``backfill`` and ``cumcount`` (:issue:`31269`).
- :func:`read_json` now accepts an ``nrows`` parameter. (:issue:`33916`).
- :meth:`DataFrame.hist`, :meth:`Series.hist`, :meth:`core.groupby.DataFrameGroupBy.hist`, and :meth:`core.groupby.SeriesGroupBy.hist` have gained the ``legend`` argument. Set to True to show a legend in the histogram. (:issue:`6279`)
- :func:`concat` and :meth:`~DataFrame.append` now preserve extension dtypes, for example
  combining a nullable integer column with a numpy integer column will no longer
  result in object dtype but preserve the integer dtype (:issue:`33607`, :issue:`34339`, :issue:`34095`).
- :func:`read_gbq` now allows to disable progress bar (:issue:`33360`).
- :func:`read_gbq` now supports the ``max_results`` kwarg from ``pandas-gbq`` (:issue:`34639`).
- :meth:`DataFrame.cov` and :meth:`Series.cov` now support a new parameter ``ddof`` to support delta degrees of freedom as in the corresponding numpy methods (:issue:`34611`).
- :meth:`DataFrame.to_html` and :meth:`DataFrame.to_string`'s ``col_space`` parameter now accepts a list or dict to change only some specific columns' width (:issue:`28917`).
- :meth:`DataFrame.to_excel` can now also write OpenOffice spreadsheet (.ods) files (:issue:`27222`)
- :meth:`~Series.explode` now accepts ``ignore_index`` to reset the index, similar to :meth:`pd.concat` or :meth:`DataFrame.sort_values` (:issue:`34932`).
- :meth:`DataFrame.to_markdown` and :meth:`Series.to_markdown` now accept ``index`` argument as an alias for tabulate's ``showindex`` (:issue:`32667`)
- :meth:`read_csv` now accepts string values like "0", "0.0", "1", "1.0" as convertible to the nullable Boolean dtype (:issue:`34859`)
- :class:`pandas.core.window.ExponentialMovingWindow` now supports a ``times`` argument that allows ``mean`` to be calculated with observations spaced by the timestamps in ``times`` (:issue:`34839`)
- :meth:`DataFrame.agg` and :meth:`Series.agg` now accept named aggregation for renaming the output columns/indexes. (:issue:`26513`)
- ``compute.use_numba`` now exists as a configuration option that utilizes the numba engine when available (:issue:`33966`, :issue:`35374`)
- :meth:`Series.plot` now supports asymmetric error bars. Previously, if :meth:`Series.plot` received a "2xN" array with error values for `yerr` and/or `xerr`, the left/lower values (first row) were mirrored, while the right/upper values (second row) were ignored. Now, the first row represents the left/lower error values and the second row the right/upper error values. (:issue:`9536`)

.. ---------------------------------------------------------------------------

.. _whatsnew_110.notable_bug_fixes:

Notable bug fixes
~~~~~~~~~~~~~~~~~

These are bug fixes that might have notable behavior changes.

``MultiIndex.get_indexer`` interprets ``method`` argument correctly
^^^^^^^^^^^^^^^^^^^^^^^^^^^^^^^^^^^^^^^^^^^^^^^^^^^^^^^^^^^^^^^^^^^

This restores the behavior of :meth:`MultiIndex.get_indexer` with ``method='backfill'`` or ``method='pad'`` to the behavior before pandas 0.23.0. In particular, MultiIndexes are treated as a list of tuples and padding or backfilling is done with respect to the ordering of these lists of tuples (:issue:`29896`).

As an example of this, given:

.. ipython:: python

        df = pd.DataFrame({
            'a': [0, 0, 0, 0],
            'b': [0, 2, 3, 4],
            'c': ['A', 'B', 'C', 'D'],
        }).set_index(['a', 'b'])
        mi_2 = pd.MultiIndex.from_product([[0], [-1, 0, 1, 3, 4, 5]])

The differences in reindexing ``df`` with ``mi_2`` and using ``method='backfill'`` can be seen here:

*pandas >= 0.23, < 1.1.0*:

.. code-block:: ipython

    In [1]: df.reindex(mi_2, method='backfill')
    Out[1]:
          c
    0 -1  A
       0  A
       1  D
       3  A
       4  A
       5  C

*pandas <0.23, >= 1.1.0*

.. ipython:: python

        df.reindex(mi_2, method='backfill')

And the differences in reindexing ``df`` with ``mi_2`` and using ``method='pad'`` can be seen here:

*pandas >= 0.23, < 1.1.0*

.. code-block:: ipython

    In [1]: df.reindex(mi_2, method='pad')
    Out[1]:
            c
    0 -1  NaN
       0  NaN
       1    D
       3  NaN
       4    A
       5    C

*pandas < 0.23, >= 1.1.0*

.. ipython:: python

        df.reindex(mi_2, method='pad')

.. _whatsnew_110.notable_bug_fixes.indexing_raises_key_errors:

Failed Label-Based Lookups Always Raise KeyError
^^^^^^^^^^^^^^^^^^^^^^^^^^^^^^^^^^^^^^^^^^^^^^^^

Label lookups ``series[key]``, ``series.loc[key]`` and ``frame.loc[key]``
used to raise either ``KeyError`` or ``TypeError`` depending on the type of
key and type of :class:`Index`.  These now consistently raise ``KeyError`` (:issue:`31867`)

.. ipython:: python

    ser1 = pd.Series(range(3), index=[0, 1, 2])
    ser2 = pd.Series(range(3), index=pd.date_range("2020-02-01", periods=3))

*Previous behavior*:

.. code-block:: ipython

    In [3]: ser1[1.5]
    ...
    TypeError: cannot do label indexing on Int64Index with these indexers [1.5] of type float

    In [4] ser1["foo"]
    ...
    KeyError: 'foo'

    In [5]: ser1.loc[1.5]
    ...
    TypeError: cannot do label indexing on Int64Index with these indexers [1.5] of type float

    In [6]: ser1.loc["foo"]
    ...
    KeyError: 'foo'

    In [7]: ser2.loc[1]
    ...
    TypeError: cannot do label indexing on DatetimeIndex with these indexers [1] of type int

    In [8]: ser2.loc[pd.Timestamp(0)]
    ...
    KeyError: Timestamp('1970-01-01 00:00:00')

*New behavior*:

.. code-block:: ipython

    In [3]: ser1[1.5]
    ...
    KeyError: 1.5

    In [4] ser1["foo"]
    ...
    KeyError: 'foo'

    In [5]: ser1.loc[1.5]
    ...
    KeyError: 1.5

    In [6]: ser1.loc["foo"]
    ...
    KeyError: 'foo'

    In [7]: ser2.loc[1]
    ...
    KeyError: 1

    In [8]: ser2.loc[pd.Timestamp(0)]
    ...
    KeyError: Timestamp('1970-01-01 00:00:00')


Similarly, :meth:`DataFrame.at` and :meth:`Series.at` will raise a ``TypeError`` instead of a ``ValueError`` if an incompatible key is passed, and ``KeyError`` if a missing key is passed, matching the behavior of ``.loc[]`` (:issue:`31722`)

.. _whatsnew_110.notable_bug_fixes.indexing_int_multiindex_raises_key_errors:

Failed Integer Lookups on MultiIndex Raise KeyError
^^^^^^^^^^^^^^^^^^^^^^^^^^^^^^^^^^^^^^^^^^^^^^^^^^^
Indexing with integers with a :class:`MultiIndex` that has an integer-dtype
first level incorrectly failed to raise ``KeyError`` when one or more of
those integer keys is not present in the first level of the index (:issue:`33539`)

.. ipython:: python

    idx = pd.Index(range(4))
    dti = pd.date_range("2000-01-03", periods=3)
    mi = pd.MultiIndex.from_product([idx, dti])
    ser = pd.Series(range(len(mi)), index=mi)

*Previous behavior*:

.. code-block:: ipython

    In [5]: ser[[5]]
    Out[5]: Series([], dtype: int64)

*New behavior*:

.. code-block:: ipython

    In [5]: ser[[5]]
    ...
    KeyError: '[5] not in index'

:meth:`DataFrame.merge` preserves right frame's row order
^^^^^^^^^^^^^^^^^^^^^^^^^^^^^^^^^^^^^^^^^^^^^^^^^^^^^^^^^
:meth:`DataFrame.merge` now preserves the right frame's row order when executing a right merge (:issue:`27453`)

.. ipython:: python

    left_df = pd.DataFrame({'animal': ['dog', 'pig'],
                           'max_speed': [40, 11]})
    right_df = pd.DataFrame({'animal': ['quetzal', 'pig'],
                            'max_speed': [80, 11]})
    left_df
    right_df

*Previous behavior*:

.. code-block:: python

    >>> left_df.merge(right_df, on=['animal', 'max_speed'], how="right")
        animal  max_speed
    0      pig         11
    1  quetzal         80

*New behavior*:

.. ipython:: python

    left_df.merge(right_df, on=['animal', 'max_speed'], how="right")

.. ---------------------------------------------------------------------------

.. _whatsnew_110.notable_bug_fixes.assignment_to_multiple_columns:

Assignment to multiple columns of a DataFrame when some columns do not exist
^^^^^^^^^^^^^^^^^^^^^^^^^^^^^^^^^^^^^^^^^^^^^^^^^^^^^^^^^^^^^^^^^^^^^^^^^^^^

Assignment to multiple columns of a :class:`DataFrame` when some of the columns do not exist would previously assign the values to the last column. Now, new columns will be constructed with the right values. (:issue:`13658`)

.. ipython:: python

   df = pd.DataFrame({'a': [0, 1, 2], 'b': [3, 4, 5]})
   df

*Previous behavior*:

.. code-block:: ipython

   In [3]: df[['a', 'c']] = 1
   In [4]: df
   Out[4]:
      a  b
   0  1  1
   1  1  1
   2  1  1

*New behavior*:

.. ipython:: python

   df[['a', 'c']] = 1
   df

.. _whatsnew_110.notable_bug_fixes.groupby_consistency:

Consistency across groupby reductions
^^^^^^^^^^^^^^^^^^^^^^^^^^^^^^^^^^^^^

Using :meth:`DataFrame.groupby` with ``as_index=True`` and the aggregation ``nunique`` would include the grouping column(s) in the columns of the result. Now the grouping column(s) only appear in the index, consistent with other reductions. (:issue:`32579`)

.. ipython:: python

   df = pd.DataFrame({"a": ["x", "x", "y", "y"], "b": [1, 1, 2, 3]})
   df

*Previous behavior*:

.. code-block:: ipython

   In [3]: df.groupby("a", as_index=True).nunique()
   Out[4]:
      a  b
   a
   x  1  1
   y  1  2

*New behavior*:

.. ipython:: python

   df.groupby("a", as_index=True).nunique()

Using :meth:`DataFrame.groupby` with ``as_index=False`` and the function ``idxmax``, ``idxmin``, ``mad``, ``nunique``, ``sem``, ``skew``, or ``std`` would modify the grouping column. Now the grouping column remains unchanged, consistent with other reductions. (:issue:`21090`, :issue:`10355`)

*Previous behavior*:

.. code-block:: ipython

   In [3]: df.groupby("a", as_index=False).nunique()
   Out[4]:
      a  b
   0  1  1
   1  1  2

*New behavior*:

.. ipython:: python

   df.groupby("a", as_index=False).nunique()

The method :meth:`~pandas.core.groupby.DataFrameGroupBy.size` would previously ignore ``as_index=False``. Now the grouping columns are returned as columns, making the result a :class:`DataFrame` instead of a :class:`Series`. (:issue:`32599`)

*Previous behavior*:

.. code-block:: ipython

   In [3]: df.groupby("a", as_index=False).size()
   Out[4]:
   a
   x    2
   y    2
   dtype: int64

*New behavior*:

.. ipython:: python

   df.groupby("a", as_index=False).size()

.. _whatsnew_110.api_breaking.groupby_results_lost_as_index_false:

:meth:`~pandas.core.groupby.DataFrameGroupby.agg` lost results with ``as_index=False`` when relabeling columns
^^^^^^^^^^^^^^^^^^^^^^^^^^^^^^^^^^^^^^^^^^^^^^^^^^^^^^^^^^^^^^^^^^^^^^^^^^^^^^^^^^^^^^^^^^^^^^^^^^^^^^^^^^^^^^

Previously :meth:`~pandas.core.groupby.DataFrameGroupby.agg` lost the result columns, when the ``as_index`` option was
set to ``False`` and the result columns were relabeled. In this case the result values were replaced with
the previous index (:issue:`32240`).

.. ipython:: python

   df = pd.DataFrame({"key": ["x", "y", "z", "x", "y", "z"],
                      "val": [1.0, 0.8, 2.0, 3.0, 3.6, 0.75]})
   df

*Previous behavior*:

.. code-block:: ipython

   In [2]: grouped = df.groupby("key", as_index=False)
   In [3]: result = grouped.agg(min_val=pd.NamedAgg(column="val", aggfunc="min"))
   In [4]: result
   Out[4]:
        min_val
    0 	x
    1 	y
    2 	z

*New behavior*:

.. ipython:: python

   grouped = df.groupby("key", as_index=False)
   result = grouped.agg(min_val=pd.NamedAgg(column="val", aggfunc="min"))
   result


.. _whatsnew_110.notable_bug_fixes.apply_applymap_first_once:

apply and applymap on ``DataFrame`` evaluates first row/column only once
^^^^^^^^^^^^^^^^^^^^^^^^^^^^^^^^^^^^^^^^^^^^^^^^^^^^^^^^^^^^^^^^^^^^^^^^

.. ipython:: python

    df = pd.DataFrame({'a': [1, 2], 'b': [3, 6]})

    def func(row):
        print(row)
        return row

*Previous behavior*:

.. code-block:: ipython

    In [4]: df.apply(func, axis=1)
    a    1
    b    3
    Name: 0, dtype: int64
    a    1
    b    3
    Name: 0, dtype: int64
    a    2
    b    6
    Name: 1, dtype: int64
    Out[4]:
       a  b
    0  1  3
    1  2  6

*New behavior*:

.. ipython:: python

    df.apply(func, axis=1)

Increased minimum versions for dependencies
^^^^^^^^^^^^^^^^^^^^^^^^^^^^^^^^^^^^^^^^^^^

Some minimum supported versions of dependencies were updated (:issue:`33718`, :issue:`29766`, :issue:`29723`, pytables >= 3.4.3).
If installed, we now require:

+-----------------+-----------------+----------+---------+
| Package         | Minimum Version | Required | Changed |
+=================+=================+==========+=========+
| numpy           | 1.15.4          |    X     |    X    |
+-----------------+-----------------+----------+---------+
| pytz            | 2015.4          |    X     |         |
+-----------------+-----------------+----------+---------+
| python-dateutil | 2.7.3           |    X     |    X    |
+-----------------+-----------------+----------+---------+
| bottleneck      | 1.2.1           |          |         |
+-----------------+-----------------+----------+---------+
| numexpr         | 2.6.2           |          |         |
+-----------------+-----------------+----------+---------+
| pytest (dev)    | 4.0.2           |          |         |
+-----------------+-----------------+----------+---------+

For `optional libraries <https://dev.pandas.io/docs/install.html#dependencies>`_ the general recommendation is to use the latest version.
The following table lists the lowest version per library that is currently being tested throughout the development of pandas.
Optional libraries below the lowest tested version may still work, but are not considered supported.

+-----------------+-----------------+---------+
| Package         | Minimum Version | Changed |
+=================+=================+=========+
| beautifulsoup4  | 4.6.0           |         |
+-----------------+-----------------+---------+
| fastparquet     | 0.3.2           |         |
+-----------------+-----------------+---------+
| fsspec          | 0.7.4           |         |
+-----------------+-----------------+---------+
| gcsfs           | 0.6.0           |    X    |
+-----------------+-----------------+---------+
| lxml            | 3.8.0           |         |
+-----------------+-----------------+---------+
| matplotlib      | 2.2.2           |         |
+-----------------+-----------------+---------+
| numba           | 0.46.0          |         |
+-----------------+-----------------+---------+
| openpyxl        | 2.5.7           |         |
+-----------------+-----------------+---------+
| pyarrow         | 0.13.0          |         |
+-----------------+-----------------+---------+
| pymysql         | 0.7.1           |         |
+-----------------+-----------------+---------+
| pytables        | 3.4.3           |    X    |
+-----------------+-----------------+---------+
| s3fs            | 0.4.0           |    X    |
+-----------------+-----------------+---------+
| scipy           | 1.2.0           |    X    |
+-----------------+-----------------+---------+
| sqlalchemy      | 1.1.4           |         |
+-----------------+-----------------+---------+
| xarray          | 0.8.2           |         |
+-----------------+-----------------+---------+
| xlrd            | 1.1.0           |         |
+-----------------+-----------------+---------+
| xlsxwriter      | 0.9.8           |         |
+-----------------+-----------------+---------+
| xlwt            | 1.2.0           |         |
+-----------------+-----------------+---------+
| pandas-gbq      | 1.2.0           |    X    |
+-----------------+-----------------+---------+

See :ref:`install.dependencies` and :ref:`install.optional_dependencies` for more.

Development Changes
^^^^^^^^^^^^^^^^^^^

- The minimum version of Cython is now the most recent bug-fix version (0.29.16) (:issue:`33334`).


.. _whatsnew_110.deprecations:

Deprecations
~~~~~~~~~~~~

- Lookups on a :class:`Series` with a single-item list containing a slice (e.g. ``ser[[slice(0, 4)]]``) are deprecated and will raise in a future version.  Either convert the list to a tuple, or pass the slice directly instead (:issue:`31333`)

- :meth:`DataFrame.mean` and :meth:`DataFrame.median` with ``numeric_only=None`` will include ``datetime64`` and ``datetime64tz`` columns in a future version (:issue:`29941`)
- Setting values with ``.loc`` using a positional slice is deprecated and will raise in a future version.  Use ``.loc`` with labels or ``.iloc`` with positions instead (:issue:`31840`)
- :meth:`DataFrame.to_dict` has deprecated accepting short names for ``orient`` and will raise in a future version (:issue:`32515`)
- :meth:`Categorical.to_dense` is deprecated and will be removed in a future version, use ``np.asarray(cat)`` instead (:issue:`32639`)
- The ``fastpath`` keyword in the ``SingleBlockManager`` constructor is deprecated and will be removed in a future version (:issue:`33092`)
- Providing ``suffixes`` as a ``set`` in :func:`pandas.merge` is deprecated. Provide a tuple instead (:issue:`33740`, :issue:`34741`).
- Indexing a :class:`Series` with a multi-dimensional indexer like ``[:, None]`` to return an ``ndarray`` now raises a ``FutureWarning``. Convert to a NumPy array before indexing instead (:issue:`27837`)
- :meth:`Index.is_mixed` is deprecated and will be removed in a future version, check ``index.inferred_type`` directly instead (:issue:`32922`)

- Passing any arguments but the first one to :func:`read_html` as
  positional arguments is deprecated. All other
  arguments should be given as keyword arguments (:issue:`27573`).

- Passing any arguments but ``path_or_buf`` (the first one) to
  :func:`read_json` as positional arguments is deprecated. All
  other arguments should be given as keyword arguments (:issue:`27573`).

- Passing any arguments but the first two to :func:`read_excel` as
  positional arguments is deprecated. All other
  arguments should be given as keyword arguments (:issue:`27573`).

- :func:`pandas.api.types.is_categorical` is deprecated and will be removed in a future version; use :func:`pandas.api.types.is_categorical_dtype` instead (:issue:`33385`)
- :meth:`Index.get_value` is deprecated and will be removed in a future version (:issue:`19728`)
- :meth:`Series.dt.week` and :meth:`Series.dt.weekofyear` are deprecated and will be removed in a future version, use :meth:`Series.dt.isocalendar().week` instead (:issue:`33595`)
- :meth:`DatetimeIndex.week` and ``DatetimeIndex.weekofyear`` are deprecated and will be removed in a future version, use ``DatetimeIndex.isocalendar().week`` instead (:issue:`33595`)
- :meth:`DatetimeArray.week` and ``DatetimeArray.weekofyear`` are deprecated and will be removed in a future version, use ``DatetimeArray.isocalendar().week`` instead (:issue:`33595`)
- :meth:`DateOffset.__call__` is deprecated and will be removed in a future version, use ``offset + other`` instead (:issue:`34171`)
- :meth:`~pandas.tseries.offsets.BusinessDay.apply_index` is deprecated and will be removed in a future version. Use ``offset + other`` instead (:issue:`34580`)
- :meth:`DataFrame.tshift` and :meth:`Series.tshift` are deprecated and will be removed in a future version, use :meth:`DataFrame.shift` and :meth:`Series.shift` instead (:issue:`11631`)
- Indexing an :class:`Index` object with a float key is deprecated, and will
  raise an ``IndexError`` in the future. You can manually convert to an integer key
  instead (:issue:`34191`).
- The ``squeeze`` keyword in :meth:`~DataFrame.groupby` is deprecated and will be removed in a future version (:issue:`32380`)
- The ``tz`` keyword in :meth:`Period.to_timestamp` is deprecated and will be removed in a future version; use ``per.to_timestamp(...).tz_localize(tz)`` instead (:issue:`34522`)
- :meth:`DatetimeIndex.to_perioddelta` is deprecated and will be removed in a future version.  Use ``index - index.to_period(freq).to_timestamp()`` instead (:issue:`34853`)
- :meth:`DataFrame.melt` accepting a ``value_name`` that already exists is deprecated, and will be removed in a future version (:issue:`34731`)
- The ``center`` keyword in the :meth:`DataFrame.expanding` function is deprecated and will be removed in a future version (:issue:`20647`)



.. ---------------------------------------------------------------------------


.. _whatsnew_110.performance:

Performance improvements
~~~~~~~~~~~~~~~~~~~~~~~~

- Performance improvement in :class:`Timedelta` constructor (:issue:`30543`)
- Performance improvement in :class:`Timestamp` constructor (:issue:`30543`)
- Performance improvement in flex arithmetic ops between :class:`DataFrame` and :class:`Series` with ``axis=0`` (:issue:`31296`)
- Performance improvement in arithmetic ops between :class:`DataFrame` and :class:`Series` with ``axis=1`` (:issue:`33600`)
- The internal index method :meth:`~Index._shallow_copy` now copies cached attributes over to the new index,
  avoiding creating these again on the new index. This can speed up many operations that depend on creating copies of
  existing indexes (:issue:`28584`, :issue:`32640`, :issue:`32669`)
- Significant performance improvement when creating a :class:`DataFrame` with
  sparse values from ``scipy.sparse`` matrices using the
  :meth:`DataFrame.sparse.from_spmatrix` constructor (:issue:`32821`,
  :issue:`32825`,  :issue:`32826`, :issue:`32856`, :issue:`32858`).
- Performance improvement for groupby methods :meth:`~pandas.core.groupby.groupby.Groupby.first`
  and :meth:`~pandas.core.groupby.groupby.Groupby.last` (:issue:`34178`)
- Performance improvement in :func:`factorize` for nullable (integer and Boolean) dtypes (:issue:`33064`).
- Performance improvement when constructing :class:`Categorical` objects (:issue:`33921`)
- Fixed performance regression in :func:`pandas.qcut` and :func:`pandas.cut` (:issue:`33921`)
- Performance improvement in reductions (``sum``, ``prod``, ``min``, ``max``) for nullable (integer and Boolean) dtypes (:issue:`30982`, :issue:`33261`, :issue:`33442`).
- Performance improvement in arithmetic operations between two :class:`DataFrame` objects (:issue:`32779`)
- Performance improvement in :class:`pandas.core.groupby.RollingGroupby` (:issue:`34052`)
- Performance improvement in arithmetic operations (``sub``, ``add``, ``mul``, ``div``) for :class:`MultiIndex` (:issue:`34297`)
- Performance improvement in ``DataFrame[bool_indexer]`` when ``bool_indexer`` is a ``list`` (:issue:`33924`)
- Significant performance improvement of :meth:`io.formats.style.Styler.render` with styles added with various ways such as :meth:`io.formats.style.Styler.apply`, :meth:`io.formats.style.Styler.applymap` or :meth:`io.formats.style.Styler.bar` (:issue:`19917`)

.. ---------------------------------------------------------------------------

.. _whatsnew_110.bug_fixes:

Bug fixes
~~~~~~~~~


Categorical
^^^^^^^^^^^

- Passing an invalid ``fill_value`` to :meth:`Categorical.take` raises a ``ValueError`` instead of ``TypeError`` (:issue:`33660`)
- Combining a :class:`Categorical` with integer categories and which contains missing values with a float dtype column in operations such as :func:`concat` or :meth:`~DataFrame.append` will now result in a float column instead of an object dtype column (:issue:`33607`)
- Bug where :func:`merge` was unable to join on non-unique categorical indices (:issue:`28189`)
- Bug when passing categorical data to :class:`Index` constructor along with ``dtype=object`` incorrectly returning a :class:`CategoricalIndex` instead of object-dtype :class:`Index` (:issue:`32167`)
- Bug where :class:`Categorical` comparison operator ``__ne__`` would incorrectly evaluate to ``False`` when either element was missing (:issue:`32276`)
- :meth:`Categorical.fillna` now accepts :class:`Categorical` ``other`` argument (:issue:`32420`)
- Repr of :class:`Categorical` was not distinguishing between ``int`` and ``str`` (:issue:`33676`)

Datetimelike
^^^^^^^^^^^^

- Passing an integer dtype other than ``int64`` to ``np.array(period_index, dtype=...)`` will now raise ``TypeError`` instead of incorrectly using ``int64`` (:issue:`32255`)
- :meth:`Series.to_timestamp` now raises a ``TypeError`` if the axis is not a :class:`PeriodIndex`. Previously an ``AttributeError`` was raised (:issue:`33327`)
- :meth:`Series.to_period` now raises a ``TypeError`` if the axis is not a :class:`DatetimeIndex`. Previously an ``AttributeError`` was raised (:issue:`33327`)
- :class:`Period` no longer accepts tuples for the ``freq`` argument (:issue:`34658`)
- Bug in :class:`Timestamp` where constructing a :class:`Timestamp` from ambiguous epoch time and calling constructor again changed the :meth:`Timestamp.value` property (:issue:`24329`)
- :meth:`DatetimeArray.searchsorted`, :meth:`TimedeltaArray.searchsorted`, :meth:`PeriodArray.searchsorted` not recognizing non-pandas scalars and incorrectly raising ``ValueError`` instead of ``TypeError`` (:issue:`30950`)
- Bug in :class:`Timestamp` where constructing :class:`Timestamp` with dateutil timezone less than 128 nanoseconds before daylight saving time switch from winter to summer would result in nonexistent time (:issue:`31043`)
- Bug in :meth:`Period.to_timestamp`, :meth:`Period.start_time` with microsecond frequency returning a timestamp one nanosecond earlier than the correct time (:issue:`31475`)
- :class:`Timestamp` raised a confusing error message when year, month or day is missing (:issue:`31200`)
- Bug in :class:`DatetimeIndex` constructor incorrectly accepting ``bool``-dtype inputs (:issue:`32668`)
- Bug in :meth:`DatetimeIndex.searchsorted` not accepting a ``list`` or :class:`Series` as its argument (:issue:`32762`)
- Bug where :meth:`PeriodIndex` raised when passed a :class:`Series` of strings (:issue:`26109`)
- Bug in :class:`Timestamp` arithmetic when adding or subtracting an ``np.ndarray`` with ``timedelta64`` dtype (:issue:`33296`)
- Bug in :meth:`DatetimeIndex.to_period` not inferring the frequency when called with no arguments (:issue:`33358`)
- Bug in :meth:`DatetimeIndex.tz_localize` incorrectly retaining ``freq`` in some cases where the original ``freq`` is no longer valid (:issue:`30511`)
- Bug in :meth:`DatetimeIndex.intersection` losing ``freq`` and timezone in some cases (:issue:`33604`)
- Bug in :meth:`DatetimeIndex.get_indexer` where incorrect output would be returned for mixed datetime-like targets (:issue:`33741`)
- Bug in :class:`DatetimeIndex` addition and subtraction with some types of :class:`DateOffset` objects incorrectly retaining an invalid ``freq`` attribute (:issue:`33779`)
- Bug in :class:`DatetimeIndex` where setting the ``freq`` attribute on an index could silently change the ``freq`` attribute on another index viewing the same data (:issue:`33552`)
- :meth:`DataFrame.min` and :meth:`DataFrame.max` were not returning consistent results with :meth:`Series.min` and :meth:`Series.max` when called on objects initialized with empty :func:`pd.to_datetime`
- Bug in :meth:`DatetimeIndex.intersection` and :meth:`TimedeltaIndex.intersection` with results not having the correct ``name`` attribute (:issue:`33904`)
- Bug in :meth:`DatetimeArray.__setitem__`, :meth:`TimedeltaArray.__setitem__`, :meth:`PeriodArray.__setitem__` incorrectly allowing values with ``int64`` dtype to be silently cast (:issue:`33717`)
- Bug in subtracting :class:`TimedeltaIndex` from :class:`Period` incorrectly raising ``TypeError`` in some cases where it should succeed and ``IncompatibleFrequency`` in some cases where it should raise ``TypeError`` (:issue:`33883`)
- Bug in constructing a :class:`Series` or :class:`Index` from a read-only NumPy array with non-ns
  resolution which converted to object dtype instead of coercing to ``datetime64[ns]``
  dtype when within the timestamp bounds (:issue:`34843`).
- The ``freq`` keyword in :class:`Period`, :func:`date_range`, :func:`period_range`, :func:`pd.tseries.frequencies.to_offset` no longer allows tuples, pass as string instead (:issue:`34703`)
- Bug in :meth:`DataFrame.append` when appending a :class:`Series` containing a scalar tz-aware :class:`Timestamp` to an empty :class:`DataFrame` resulted in an object column instead of ``datetime64[ns, tz]`` dtype (:issue:`35038`)
- ``OutOfBoundsDatetime`` issues an improved error message when timestamp is out of implementation bounds. (:issue:`32967`)
- Bug in :meth:`AbstractHolidayCalendar.holidays` when no rules were defined (:issue:`31415`)
- Bug in :class:`Tick` comparisons raising ``TypeError`` when comparing against timedelta-like objects (:issue:`34088`)
- Bug in :class:`Tick` multiplication raising ``TypeError`` when multiplying by a float (:issue:`34486`)

Timedelta
^^^^^^^^^

- Bug in constructing a :class:`Timedelta` with a high precision integer that would round the :class:`Timedelta` components (:issue:`31354`)
- Bug in dividing ``np.nan`` or ``None`` by :class:`Timedelta` incorrectly returning ``NaT`` (:issue:`31869`)
- :class:`Timedelta` now understands ``µs`` as an identifier for microsecond (:issue:`32899`)
- :class:`Timedelta` string representation now includes nanoseconds, when nanoseconds are non-zero (:issue:`9309`)
- Bug in comparing a :class:`Timedelta` object against an ``np.ndarray`` with ``timedelta64`` dtype incorrectly viewing all entries as unequal (:issue:`33441`)
- Bug in :func:`timedelta_range` that produced an extra point on a edge case (:issue:`30353`, :issue:`33498`)
- Bug in :meth:`DataFrame.resample` that produced an extra point on a edge case (:issue:`30353`, :issue:`13022`, :issue:`33498`)
- Bug in :meth:`DataFrame.resample` that ignored the ``loffset`` argument when dealing with timedelta (:issue:`7687`, :issue:`33498`)
- Bug in :class:`Timedelta` and :func:`pandas.to_timedelta` that ignored the ``unit`` argument for string input (:issue:`12136`)

Timezones
^^^^^^^^^

- Bug in :func:`to_datetime` with ``infer_datetime_format=True`` where timezone names (e.g. ``UTC``) would not be parsed correctly (:issue:`33133`)


Numeric
^^^^^^^
- Bug in :meth:`DataFrame.floordiv` with ``axis=0`` not treating division-by-zero like :meth:`Series.floordiv` (:issue:`31271`)
- Bug in :func:`to_numeric` with string argument ``"uint64"`` and ``errors="coerce"`` silently fails (:issue:`32394`)
- Bug in :func:`to_numeric` with ``downcast="unsigned"`` fails for empty data (:issue:`32493`)
- Bug in :meth:`DataFrame.mean` with ``numeric_only=False`` and either ``datetime64`` dtype or ``PeriodDtype`` column incorrectly raising ``TypeError`` (:issue:`32426`)
- Bug in :meth:`DataFrame.count` with ``level="foo"`` and index level ``"foo"`` containing NaNs causes segmentation fault (:issue:`21824`)
- Bug in :meth:`DataFrame.diff` with ``axis=1`` returning incorrect results with mixed dtypes (:issue:`32995`)
- Bug in :meth:`DataFrame.corr` and :meth:`DataFrame.cov` raising when handling nullable integer columns with ``pandas.NA`` (:issue:`33803`)
- Bug in arithmetic operations between :class:`DataFrame` objects with non-overlapping columns with duplicate labels causing an infinite loop (:issue:`35194`)
- Bug in :class:`DataFrame` and :class:`Series` addition and subtraction between object-dtype objects and ``datetime64`` dtype objects (:issue:`33824`)
- Bug in :meth:`Index.difference` giving incorrect results when comparing a :class:`Float64Index` and object :class:`Index` (:issue:`35217`)
- Bug in :class:`DataFrame` reductions (e.g. ``df.min()``, ``df.max()``) with ``ExtensionArray`` dtypes (:issue:`34520`, :issue:`32651`)
- :meth:`Series.interpolate` and :meth:`DataFrame.interpolate` now raise a ValueError if ``limit_direction`` is ``'forward'`` or ``'both'`` and ``method`` is ``'backfill'`` or ``'bfill'`` or ``limit_direction`` is ``'backward'`` or ``'both'`` and ``method`` is ``'pad'`` or ``'ffill'`` (:issue:`34746`)

Conversion
^^^^^^^^^^
- Bug in :class:`Series` construction from NumPy array with big-endian ``datetime64`` dtype (:issue:`29684`)
- Bug in :class:`Timedelta` construction with large nanoseconds keyword value (:issue:`32402`)
- Bug in :class:`DataFrame` construction where sets would be duplicated rather than raising (:issue:`32582`)
- The :class:`DataFrame` constructor no longer accepts a list of :class:`DataFrame` objects. Because of changes to NumPy, :class:`DataFrame` objects are now consistently treated as 2D objects, so a list of :class:`DataFrame` objects is considered 3D, and no longer acceptable for the :class:`DataFrame` constructor (:issue:`32289`).
- Bug in :class:`DataFrame` when initiating a frame with lists and assign ``columns`` with nested list for ``MultiIndex`` (:issue:`32173`)
- Improved error message for invalid construction of list when creating a new index (:issue:`35190`)


Strings
^^^^^^^

- Bug in the :meth:`~Series.astype` method when converting "string" dtype data to nullable integer dtype (:issue:`32450`).
- Fixed issue where taking ``min`` or ``max`` of a ``StringArray`` or ``Series`` with ``StringDtype`` type would raise. (:issue:`31746`)
- Bug in :meth:`Series.str.cat` returning ``NaN`` output when other had :class:`Index` type (:issue:`33425`)
- :func:`pandas.api.dtypes.is_string_dtype` no longer incorrectly identifies categorical series as string.

Interval
^^^^^^^^
- Bug in :class:`IntervalArray` incorrectly allowing the underlying data to be changed when setting values (:issue:`32782`)

Indexing
^^^^^^^^

- :meth:`DataFrame.xs` now raises a  ``TypeError`` if a ``level`` keyword is supplied and the axis is not a :class:`MultiIndex`. Previously an ``AttributeError`` was raised (:issue:`33610`)
- Bug in slicing on a :class:`DatetimeIndex` with a partial-timestamp dropping high-resolution indices near the end of a year, quarter, or month (:issue:`31064`)
- Bug in :meth:`PeriodIndex.get_loc` treating higher-resolution strings differently from :meth:`PeriodIndex.get_value` (:issue:`31172`)
- Bug in :meth:`Series.at` and :meth:`DataFrame.at` not matching ``.loc`` behavior when looking up an integer in a :class:`Float64Index` (:issue:`31329`)
- Bug in :meth:`PeriodIndex.is_monotonic` incorrectly returning ``True`` when containing leading ``NaT`` entries (:issue:`31437`)
- Bug in :meth:`DatetimeIndex.get_loc` raising ``KeyError`` with converted-integer key instead of the user-passed key (:issue:`31425`)
- Bug in :meth:`Series.xs` incorrectly returning ``Timestamp`` instead of ``datetime64`` in some object-dtype cases (:issue:`31630`)
- Bug in :meth:`DataFrame.iat` incorrectly returning ``Timestamp`` instead of ``datetime`` in some object-dtype cases (:issue:`32809`)
- Bug in :meth:`DataFrame.at` when either columns or index is non-unique (:issue:`33041`)
- Bug in :meth:`Series.loc` and :meth:`DataFrame.loc` when indexing with an integer key on a object-dtype :class:`Index` that is not all-integers (:issue:`31905`)
- Bug in :meth:`DataFrame.iloc.__setitem__` on a :class:`DataFrame` with duplicate columns incorrectly setting values for all matching columns (:issue:`15686`, :issue:`22036`)
- Bug in :meth:`DataFrame.loc` and :meth:`Series.loc` with a :class:`DatetimeIndex`, :class:`TimedeltaIndex`, or :class:`PeriodIndex` incorrectly allowing lookups of non-matching datetime-like dtypes (:issue:`32650`)
- Bug in :meth:`Series.__getitem__` indexing with non-standard scalars, e.g. ``np.dtype`` (:issue:`32684`)
- Bug in :class:`Index` constructor where an unhelpful error message was raised for NumPy scalars (:issue:`33017`)
- Bug in :meth:`DataFrame.lookup` incorrectly raising an ``AttributeError`` when ``frame.index`` or ``frame.columns`` is not unique; this will now raise a ``ValueError`` with a helpful error message (:issue:`33041`)
- Bug in :class:`Interval` where a :class:`Timedelta` could not be added or subtracted from a :class:`Timestamp` interval (:issue:`32023`)
- Bug in :meth:`DataFrame.copy` not invalidating _item_cache after copy caused post-copy value updates to not be reflected (:issue:`31784`)
- Fixed regression in :meth:`DataFrame.loc` and :meth:`Series.loc` throwing an error when a ``datetime64[ns, tz]`` value is provided (:issue:`32395`)
- Bug in :meth:`Series.__getitem__` with an integer key and a :class:`MultiIndex` with leading integer level failing to raise ``KeyError`` if the key is not present in the first level (:issue:`33355`)
- Bug in :meth:`DataFrame.iloc` when slicing a single column :class:`DataFrame` with ``ExtensionDtype`` (e.g. ``df.iloc[:, :1]``) returning an invalid result (:issue:`32957`)
- Bug in :meth:`DatetimeIndex.insert` and :meth:`TimedeltaIndex.insert` causing index ``freq`` to be lost when setting an element into an empty :class:`Series` (:issue:`33573`)
- Bug in :meth:`Series.__setitem__` with an :class:`IntervalIndex` and a list-like key of integers (:issue:`33473`)
- Bug in :meth:`Series.__getitem__` allowing missing labels with ``np.ndarray``, :class:`Index`, :class:`Series` indexers but not ``list``, these now all raise ``KeyError`` (:issue:`33646`)
- Bug in :meth:`DataFrame.truncate` and :meth:`Series.truncate` where index was assumed to be monotone increasing (:issue:`33756`)
- Indexing with a list of strings representing datetimes failed on :class:`DatetimeIndex` or :class:`PeriodIndex` (:issue:`11278`)
- Bug in :meth:`Series.at` when used with a :class:`MultiIndex` would raise an exception on valid inputs (:issue:`26989`)
- Bug in :meth:`DataFrame.loc` with dictionary of values changes columns with dtype of ``int`` to ``float`` (:issue:`34573`)
- Bug in :meth:`Series.loc` when used with a :class:`MultiIndex` would raise an ``IndexingError`` when accessing a ``None`` value (:issue:`34318`)
- Bug in :meth:`DataFrame.reset_index` and :meth:`Series.reset_index` would not preserve data types on an empty :class:`DataFrame` or :class:`Series` with a :class:`MultiIndex` (:issue:`19602`)
- Bug in :class:`Series` and :class:`DataFrame` indexing with a ``time`` key on a :class:`DatetimeIndex` with ``NaT`` entries (:issue:`35114`)

Missing
^^^^^^^
- Calling :meth:`fillna` on an empty :class:`Series` now correctly returns a shallow copied object. The behaviour is now consistent with :class:`Index`, :class:`DataFrame` and a non-empty :class:`Series` (:issue:`32543`).
- Bug in :meth:`Series.replace` when argument ``to_replace`` is of type dict/list and is used on a :class:`Series` containing ``<NA>`` was raising a ``TypeError``. The method now handles this by ignoring ``<NA>`` values when doing the comparison for the replacement (:issue:`32621`)
- Bug in :meth:`~Series.any` and :meth:`~Series.all` incorrectly returning ``<NA>`` for all ``False`` or all ``True`` values using the nulllable Boolean dtype and with ``skipna=False`` (:issue:`33253`)
- Clarified documentation on interpolate with ``method=akima``. The ``der`` parameter must be scalar or ``None`` (:issue:`33426`)
- :meth:`DataFrame.interpolate` uses the correct axis convention now. Previously interpolating along columns lead to interpolation along indices and vice versa. Furthermore interpolating with methods ``pad``, ``ffill``, ``bfill`` and ``backfill`` are identical to using these methods with :meth:`DataFrame.fillna` (:issue:`12918`, :issue:`29146`)
- Bug in :meth:`DataFrame.interpolate` when called on a :class:`DataFrame` with column names of string type was throwing a ValueError. The method is now independent of the type of the column names (:issue:`33956`)
- Passing :class:`NA` into a format string using format specs will now work. For example ``"{:.1f}".format(pd.NA)`` would previously raise a ``ValueError``, but will now return the string ``"<NA>"`` (:issue:`34740`)
- Bug in :meth:`Series.map` not raising on invalid ``na_action`` (:issue:`32815`)

MultiIndex
^^^^^^^^^^

- :meth:`DataFrame.swaplevels` now raises a ``TypeError`` if the axis is not a :class:`MultiIndex`. Previously an ``AttributeError`` was raised (:issue:`31126`)
- Bug in :meth:`Dataframe.loc` when used with a :class:`MultiIndex`. The returned values were not in the same order as the given inputs (:issue:`22797`)

.. ipython:: python

        df = pd.DataFrame(np.arange(4),
                          index=[["a", "a", "b", "b"], [1, 2, 1, 2]])
        # Rows are now ordered as the requested keys
        df.loc[(['b', 'a'], [2, 1]), :]

- Bug in :meth:`MultiIndex.intersection` was not guaranteed to preserve order when ``sort=False``. (:issue:`31325`)
- Bug in :meth:`DataFrame.truncate` was dropping :class:`MultiIndex` names. (:issue:`34564`)

.. ipython:: python

        left = pd.MultiIndex.from_arrays([["b", "a"], [2, 1]])
        right = pd.MultiIndex.from_arrays([["a", "b", "c"], [1, 2, 3]])
        # Common elements are now guaranteed to be ordered by the left side
        left.intersection(right, sort=False)

- Bug when joining two :class:`MultiIndex` without specifying level with different columns. Return-indexers parameter was ignored. (:issue:`34074`)

I/O
^^^
- Passing a ``set`` as ``names`` argument to :func:`pandas.read_csv`, :func:`pandas.read_table`, or :func:`pandas.read_fwf` will raise ``ValueError: Names should be an ordered collection.`` (:issue:`34946`)
- Bug in print-out when ``display.precision`` is zero. (:issue:`20359`)
- Bug in :func:`read_json` where integer overflow was occurring when json contains big number strings. (:issue:`30320`)
- :func:`read_csv` will now raise a ``ValueError`` when the arguments ``header`` and ``prefix`` both are not ``None``. (:issue:`27394`)
- Bug in :meth:`DataFrame.to_json` was raising ``NotFoundError`` when ``path_or_buf`` was an S3 URI (:issue:`28375`)
- Bug in :meth:`DataFrame.to_parquet` overwriting pyarrow's default for
  ``coerce_timestamps``; following pyarrow's default allows writing nanosecond
  timestamps with ``version="2.0"`` (:issue:`31652`).
- Bug in :func:`read_csv` was raising ``TypeError`` when ``sep=None`` was used in combination with ``comment`` keyword (:issue:`31396`)
- Bug in :class:`HDFStore` that caused it to set to ``int64`` the dtype of a ``datetime64`` column when reading a :class:`DataFrame` in Python 3 from fixed format written in Python 2 (:issue:`31750`)
- :func:`read_sas()` now handles dates and datetimes larger than :attr:`Timestamp.max` returning them as :class:`datetime.datetime` objects (:issue:`20927`)
- Bug in :meth:`DataFrame.to_json` where ``Timedelta`` objects would not be serialized correctly with ``date_format="iso"`` (:issue:`28256`)
- :func:`read_csv` will raise a ``ValueError`` when the column names passed in ``parse_dates`` are missing in the :class:`Dataframe` (:issue:`31251`)
- Bug in :func:`read_excel` where a UTF-8 string with a high surrogate would cause a segmentation violation (:issue:`23809`)
- Bug in :func:`read_csv` was causing a file descriptor leak on an empty file (:issue:`31488`)
- Bug in :func:`read_csv` was causing a segfault when there were blank lines between the header and data rows (:issue:`28071`)
- Bug in :func:`read_csv` was raising a misleading exception on a permissions issue (:issue:`23784`)
- Bug in :func:`read_csv` was raising an ``IndexError`` when ``header=None`` and two extra data columns
- Bug in :func:`read_sas` was raising an ``AttributeError`` when reading files from Google Cloud Storage (:issue:`33069`)
- Bug in :meth:`DataFrame.to_sql` where an ``AttributeError`` was raised when saving an out of bounds date (:issue:`26761`)
- Bug in :func:`read_excel` did not correctly handle multiple embedded spaces in OpenDocument text cells. (:issue:`32207`)
- Bug in :func:`read_json` was raising ``TypeError`` when reading a ``list`` of Booleans into a :class:`Series`. (:issue:`31464`)
- Bug in :func:`pandas.io.json.json_normalize` where location specified by ``record_path`` doesn't point to an array. (:issue:`26284`)
- :func:`pandas.read_hdf` has a more explicit error message when loading an
  unsupported HDF file (:issue:`9539`)
- Bug in :meth:`~DataFrame.read_feather` was raising an ``ArrowIOError`` when reading an s3 or http file path (:issue:`29055`)
- Bug in :meth:`~DataFrame.to_excel` could not handle the column name ``render`` and was raising an ``KeyError`` (:issue:`34331`)
- Bug in :meth:`~SQLDatabase.execute` was raising a ``ProgrammingError`` for some DB-API drivers when the SQL statement contained the ``%`` character and no parameters were present (:issue:`34211`)
- Bug in :meth:`~pandas.io.stata.StataReader` which resulted in categorical variables with different dtypes when reading data using an iterator. (:issue:`31544`)
- :meth:`HDFStore.keys` has now an optional ``include`` parameter that allows the retrieval of all native HDF5 table names (:issue:`29916`)
- ``TypeError`` exceptions raised by :func:`read_csv` and :func:`read_table` were showing as ``parser_f`` when an unexpected keyword argument was passed (:issue:`25648`)
- Bug in :func:`read_excel` for ODS files removes 0.0 values (:issue:`27222`)
- Bug in :func:`ujson.encode` was raising an ``OverflowError`` with numbers larger than ``sys.maxsize`` (:issue:`34395`)
- Bug in :meth:`HDFStore.append_to_multiple` was raising a ``ValueError`` when the ``min_itemsize`` parameter is set (:issue:`11238`)
- Bug in :meth:`~HDFStore.create_table` now raises an error when ``column`` argument was not specified in ``data_columns`` on input (:issue:`28156`)
- :func:`read_json` now could read line-delimited json file from a file url while ``lines`` and ``chunksize`` are set.
- Bug in :meth:`DataFrame.to_sql` when reading DataFrames with ``-np.inf`` entries with MySQL now has a more explicit ``ValueError`` (:issue:`34431`)
- Bug where capitalised files extensions were not decompressed by read_* functions (:issue:`35164`)
- Bug in :meth:`read_excel` that was raising a ``TypeError`` when ``header=None`` and ``index_col`` is given as a ``list`` (:issue:`31783`)
- Bug in :func:`read_excel` where datetime values are used in the header in a :class:`MultiIndex` (:issue:`34748`)
- :func:`read_excel` no longer takes ``**kwds`` arguments. This means that passing in the keyword argument ``chunksize`` now raises a ``TypeError`` (previously raised a ``NotImplementedError``), while passing in the keyword argument ``encoding`` now raises a ``TypeError`` (:issue:`34464`)
- Bug in :meth:`DataFrame.to_records` was incorrectly losing timezone information in timezone-aware ``datetime64`` columns (:issue:`32535`)

Plotting
^^^^^^^^

<<<<<<< HEAD
- :func:`.plot` for line/bar now accepts color by dictionary (:issue:`8193`).
=======
- :meth:`DataFrame.plot` for line/bar now accepts color by dictionary (:issue:`8193`).
>>>>>>> c43652ef
- Bug in :meth:`DataFrame.plot.hist` where weights are not working for multiple columns (:issue:`33173`)
- Bug in :meth:`DataFrame.boxplot` and :meth:`DataFrame.plot.boxplot` lost color attributes of ``medianprops``, ``whiskerprops``, ``capprops`` and ``boxprops`` (:issue:`30346`)
- Bug in :meth:`DataFrame.hist` where the order of ``column`` argument was ignored (:issue:`29235`)
<<<<<<< HEAD
- Bug in :meth:`DataFrame.plot.scatter` that when adding multiple plots with different ``cmap``, colorbars alway use the first ``cmap`` (:issue:`33389`)
- Bug in :meth:`DataFrame.plot` where a marker letter in the ``style`` keyword sometimes causes a ``ValueError`` (:issue:`21003`)
- Bug in :meth:`DataFrame.plot.scatter` was adding a colorbar to the plot even if the argument `c` was assigned to a column containing color names (:issue:`34316`)
=======
- Bug in :meth:`DataFrame.plot.scatter` that when adding multiple plots with different ``cmap``, colorbars always use the first ``cmap`` (:issue:`33389`)
- Bug in :meth:`DataFrame.plot.scatter` was adding a colorbar to the plot even if the argument ``c`` was assigned to a column containing color names (:issue:`34316`)
>>>>>>> c43652ef
- Bug in :meth:`pandas.plotting.bootstrap_plot` was causing cluttered axes and overlapping labels (:issue:`34905`)
- Bug in :meth:`DataFrame.plot.scatter` caused an error when plotting variable marker sizes (:issue:`32904`)

Groupby/resample/rolling
^^^^^^^^^^^^^^^^^^^^^^^^

- Using a :class:`pandas.api.indexers.BaseIndexer` with ``count``, ``min``, ``max``, ``median``, ``skew``,  ``cov``, ``corr`` will now return correct results for any monotonic :class:`pandas.api.indexers.BaseIndexer` descendant (:issue:`32865`)
- :meth:`DataFrameGroupby.mean` and :meth:`SeriesGroupby.mean` (and similarly for :meth:`~DataFrameGroupby.median`, :meth:`~DataFrameGroupby.std` and :meth:`~DataFrameGroupby.var`) now raise a ``TypeError`` if a non-accepted keyword argument is passed into it. Previously an ``UnsupportedFunctionCall`` was raised (``AssertionError`` if ``min_count`` passed into :meth:`~DataFrameGroupby.median`) (:issue:`31485`)
- Bug in :meth:`GroupBy.apply` raises ``ValueError`` when the ``by`` axis is not sorted, has duplicates, and the applied ``func`` does not mutate passed in objects (:issue:`30667`)
- Bug in :meth:`DataFrameGroupBy.transform` produces an incorrect result with transformation functions (:issue:`30918`)
- Bug in :meth:`Groupby.transform` was returning the wrong result when grouping by multiple keys of which some were categorical and others not (:issue:`32494`)
- Bug in :meth:`GroupBy.count` causes segmentation fault when grouped-by columns contain NaNs (:issue:`32841`)
- Bug in :meth:`DataFrame.groupby` and :meth:`Series.groupby` produces inconsistent type when aggregating Boolean :class:`Series` (:issue:`32894`)
- Bug in :meth:`DataFrameGroupBy.sum` and :meth:`SeriesGroupBy.sum` where a large negative number would be returned when the number of non-null values was below ``min_count`` for nullable integer dtypes (:issue:`32861`)
- Bug in :meth:`SeriesGroupBy.quantile` was raising on nullable integers (:issue:`33136`)
- Bug in :meth:`DataFrame.resample` where an ``AmbiguousTimeError`` would be raised when the resulting timezone aware :class:`DatetimeIndex` had a DST transition at midnight (:issue:`25758`)
- Bug in :meth:`DataFrame.groupby` where a ``ValueError`` would be raised when grouping by a categorical column with read-only categories and ``sort=False`` (:issue:`33410`)
- Bug in :meth:`GroupBy.agg`, :meth:`GroupBy.transform`, and :meth:`GroupBy.resample` where subclasses are not preserved (:issue:`28330`)
- Bug in :meth:`SeriesGroupBy.agg` where any column name was accepted in the named aggregation of :class:`SeriesGroupBy` previously. The behaviour now allows only ``str`` and callables else would raise ``TypeError``. (:issue:`34422`)
- Bug in :meth:`DataFrame.groupby` lost the name of the :class:`Index` when one of the ``agg`` keys referenced an empty list (:issue:`32580`)
- Bug in :meth:`Rolling.apply` where ``center=True`` was ignored when ``engine='numba'`` was specified (:issue:`34784`)
- Bug in :meth:`DataFrame.ewm.cov` was throwing ``AssertionError`` for :class:`MultiIndex` inputs (:issue:`34440`)
- Bug in :meth:`core.groupby.DataFrameGroupBy.quantile` raised ``TypeError`` for non-numeric types rather than dropping the columns (:issue:`27892`)
- Bug in :meth:`core.groupby.DataFrameGroupBy.transform` when ``func='nunique'`` and columns are of type ``datetime64``, the result would also be of type ``datetime64`` instead of ``int64`` (:issue:`35109`)
- Bug in :meth:`DataFrame.groupby` raising an ``AttributeError`` when selecting a column and aggregating with ``as_index=False`` (:issue:`35246`).
- Bug in :meth:`DataFrameGroupBy.first` and :meth:`DataFrameGroupBy.last` that would raise an unnecessary ``ValueError`` when grouping on multiple ``Categoricals`` (:issue:`34951`)

Reshaping
^^^^^^^^^

- Bug effecting all numeric and Boolean reduction methods not returning subclassed data type. (:issue:`25596`)
- Bug in :meth:`DataFrame.pivot_table` when only :class:`MultiIndexed` columns is set (:issue:`17038`)
- Bug in :meth:`DataFrame.unstack` and :meth:`Series.unstack` can take tuple names in :class:`MultiIndexed` data (:issue:`19966`)
- Bug in :meth:`DataFrame.pivot_table` when ``margin`` is ``True`` and only ``column`` is defined (:issue:`31016`)
- Fixed incorrect error message in :meth:`DataFrame.pivot` when ``columns`` is set to ``None``. (:issue:`30924`)
- Bug in :func:`crosstab` when inputs are two :class:`Series` and have tuple names, the output will keep a dummy :class:`MultiIndex` as columns. (:issue:`18321`)
- :meth:`DataFrame.pivot` can now take lists for ``index`` and ``columns`` arguments (:issue:`21425`)
- Bug in :func:`concat` where the resulting indices are not copied when ``copy=True`` (:issue:`29879`)
- Bug in :meth:`SeriesGroupBy.aggregate` was resulting in aggregations being overwritten when they shared the same name (:issue:`30880`)
- Bug where :meth:`Index.astype` would lose the :attr:`name` attribute when converting from ``Float64Index`` to ``Int64Index``, or when casting to an ``ExtensionArray`` dtype (:issue:`32013`)
- :meth:`Series.append` will now raise a ``TypeError`` when passed a :class:`DataFrame` or a sequence containing :class:`DataFrame` (:issue:`31413`)
- :meth:`DataFrame.replace` and :meth:`Series.replace` will raise a ``TypeError`` if ``to_replace`` is not an expected type. Previously the ``replace`` would fail silently (:issue:`18634`)
- Bug on inplace operation of a :class:`Series` that was adding a column to the :class:`DataFrame` from where it was originally dropped from (using ``inplace=True``) (:issue:`30484`)
- Bug in :meth:`DataFrame.apply` where callback was called with :class:`Series` parameter even though ``raw=True`` requested. (:issue:`32423`)
- Bug in :meth:`DataFrame.pivot_table` losing timezone information when creating a :class:`MultiIndex` level from a column with timezone-aware dtype (:issue:`32558`)
- Bug in :func:`concat` where when passing a non-dict mapping as ``objs`` would raise a ``TypeError`` (:issue:`32863`)
- :meth:`DataFrame.agg` now provides more descriptive ``SpecificationError`` message when attempting to aggregate a non-existent column (:issue:`32755`)
- Bug in :meth:`DataFrame.unstack` when :class:`MultiIndex` columns and :class:`MultiIndex` rows were used (:issue:`32624`, :issue:`24729` and :issue:`28306`)
- Appending a dictionary to a :class:`DataFrame` without passing ``ignore_index=True`` will raise ``TypeError: Can only append a dict if ignore_index=True`` instead of ``TypeError: Can only append a :class:`Series` if ignore_index=True or if the :class:`Series` has a name`` (:issue:`30871`)
- Bug in :meth:`DataFrame.corrwith()`, :meth:`DataFrame.memory_usage()`, :meth:`DataFrame.dot()`,
  :meth:`DataFrame.idxmin()`, :meth:`DataFrame.idxmax()`, :meth:`DataFrame.duplicated()`, :meth:`DataFrame.isin()`,
  :meth:`DataFrame.count()`, :meth:`Series.explode()`, :meth:`Series.asof()` and :meth:`DataFrame.asof()` not
  returning subclassed types. (:issue:`31331`)
- Bug in :func:`concat` was not allowing for concatenation of :class:`DataFrame` and :class:`Series` with duplicate keys (:issue:`33654`)
- Bug in :func:`cut` raised an error when the argument ``labels`` contains duplicates (:issue:`33141`)
- Ensure only named functions can be used in :func:`eval()` (:issue:`32460`)
- Bug in :meth:`Dataframe.aggregate` and :meth:`Series.aggregate` was causing a recursive loop in some cases (:issue:`34224`)
- Fixed bug in :func:`melt` where melting :class:`MultiIndex` columns with ``col_level > 0`` would raise a ``KeyError`` on ``id_vars`` (:issue:`34129`)
- Bug in :meth:`Series.where` with an empty :class:`Series` and empty ``cond`` having non-bool dtype (:issue:`34592`)
- Fixed regression where :meth:`DataFrame.apply` would raise ``ValueError`` for elements with ``S`` dtype (:issue:`34529`)

Sparse
^^^^^^
- Creating a :class:`SparseArray` from timezone-aware dtype will issue a warning before dropping timezone information, instead of doing so silently (:issue:`32501`)
- Bug in :meth:`arrays.SparseArray.from_spmatrix` wrongly read scipy sparse matrix (:issue:`31991`)
- Bug in :meth:`Series.sum` with ``SparseArray`` raised a ``TypeError`` (:issue:`25777`)
- Bug where :class:`DataFrame` containing an all-sparse :class:`SparseArray` filled with ``NaN`` when indexed by a list-like (:issue:`27781`, :issue:`29563`)
- The repr of :class:`SparseDtype` now includes the repr of its ``fill_value`` attribute. Previously it used ``fill_value``'s  string representation (:issue:`34352`)
- Bug where empty :class:`DataFrame` could not be cast to :class:`SparseDtype` (:issue:`33113`)
- Bug in :meth:`arrays.SparseArray` was returning the incorrect type when indexing a sparse dataframe with an iterable (:issue:`34526`, :issue:`34540`)

ExtensionArray
^^^^^^^^^^^^^^

- Fixed bug where :meth:`Series.value_counts` would raise on empty input of ``Int64`` dtype (:issue:`33317`)
- Fixed bug in :func:`concat` when concatenating :class:`DataFrame` objects with non-overlapping columns resulting in object-dtype columns rather than preserving the extension dtype (:issue:`27692`, :issue:`33027`)
- Fixed bug where :meth:`StringArray.isna` would return ``False`` for NA values when ``pandas.options.mode.use_inf_as_na`` was set to ``True`` (:issue:`33655`)
- Fixed bug in :class:`Series` construction with EA dtype and index but no data or scalar data fails (:issue:`26469`)
- Fixed bug that caused :meth:`Series.__repr__()` to crash for extension types whose elements are multidimensional arrays (:issue:`33770`).
- Fixed bug where :meth:`Series.update` would raise a ``ValueError`` for ``ExtensionArray`` dtypes with missing values (:issue:`33980`)
- Fixed bug where :meth:`StringArray.memory_usage` was not implemented (:issue:`33963`)
- Fixed bug where :meth:`DataFrameGroupBy` would ignore the ``min_count`` argument for aggregations on nullable Boolean dtypes (:issue:`34051`)
- Fixed bug where the constructor of :class:`DataFrame` with ``dtype='string'`` would fail (:issue:`27953`, :issue:`33623`)
- Bug where :class:`DataFrame` column set to scalar extension type was considered an object type rather than the extension type (:issue:`34832`)
- Fixed bug in :meth:`IntegerArray.astype` to correctly copy the mask as well (:issue:`34931`).

Other
^^^^^

- Set operations on an object-dtype :class:`Index` now always return object-dtype results (:issue:`31401`)
- Fixed :func:`pandas.testing.assert_series_equal` to correctly raise if the ``left`` argument is a different subclass with ``check_series_type=True`` (:issue:`32670`).
- Getting a missing attribute in a :meth:`DataFrame.query` or :meth:`DataFrame.eval` string raises the correct ``AttributeError`` (:issue:`32408`)
- Fixed bug in :func:`pandas.testing.assert_series_equal` where dtypes were checked for ``Interval`` and ``ExtensionArray`` operands when ``check_dtype`` was ``False`` (:issue:`32747`)
- Bug in :meth:`DataFrame.__dir__` caused a segfault when using unicode surrogates in a column name (:issue:`25509`)
- Bug in :meth:`DataFrame.equals` and :meth:`Series.equals` in allowing subclasses to be equal (:issue:`34402`).

.. ---------------------------------------------------------------------------

.. _whatsnew_110.contributors:

Contributors
~~~~~~~~~~~~

.. contributors:: v1.0.5..v1.1.0|HEAD<|MERGE_RESOLUTION|>--- conflicted
+++ resolved
@@ -1099,22 +1099,12 @@
 Plotting
 ^^^^^^^^
 
-<<<<<<< HEAD
-- :func:`.plot` for line/bar now accepts color by dictionary (:issue:`8193`).
-=======
 - :meth:`DataFrame.plot` for line/bar now accepts color by dictionary (:issue:`8193`).
->>>>>>> c43652ef
 - Bug in :meth:`DataFrame.plot.hist` where weights are not working for multiple columns (:issue:`33173`)
 - Bug in :meth:`DataFrame.boxplot` and :meth:`DataFrame.plot.boxplot` lost color attributes of ``medianprops``, ``whiskerprops``, ``capprops`` and ``boxprops`` (:issue:`30346`)
 - Bug in :meth:`DataFrame.hist` where the order of ``column`` argument was ignored (:issue:`29235`)
-<<<<<<< HEAD
-- Bug in :meth:`DataFrame.plot.scatter` that when adding multiple plots with different ``cmap``, colorbars alway use the first ``cmap`` (:issue:`33389`)
-- Bug in :meth:`DataFrame.plot` where a marker letter in the ``style`` keyword sometimes causes a ``ValueError`` (:issue:`21003`)
-- Bug in :meth:`DataFrame.plot.scatter` was adding a colorbar to the plot even if the argument `c` was assigned to a column containing color names (:issue:`34316`)
-=======
 - Bug in :meth:`DataFrame.plot.scatter` that when adding multiple plots with different ``cmap``, colorbars always use the first ``cmap`` (:issue:`33389`)
 - Bug in :meth:`DataFrame.plot.scatter` was adding a colorbar to the plot even if the argument ``c`` was assigned to a column containing color names (:issue:`34316`)
->>>>>>> c43652ef
 - Bug in :meth:`pandas.plotting.bootstrap_plot` was causing cluttered axes and overlapping labels (:issue:`34905`)
 - Bug in :meth:`DataFrame.plot.scatter` caused an error when plotting variable marker sizes (:issue:`32904`)
 
