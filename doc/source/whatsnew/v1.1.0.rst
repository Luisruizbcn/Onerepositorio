--- conflicted
+++ resolved
@@ -142,12 +142,8 @@
 
 -
 - Bug in :meth:`DataFrame.pivot_table` when only MultiIndexed columns is set (:issue:`17038`)
-<<<<<<< HEAD
+- Bug in :func:`crosstab` when inputs are two Series and have tuple names, the output will keep dummy MultiIndex as columns. (:issue:`18321`)
 - Bug in :func:`concat` index and columns not copied when ``copy=True`` (:issue:`29879`)
-=======
-- Bug in :func:`crosstab` when inputs are two Series and have tuple names, the output will keep dummy MultiIndex as columns. (:issue:`18321`)
-
->>>>>>> 9c334647
 
 Sparse
 ^^^^^^
