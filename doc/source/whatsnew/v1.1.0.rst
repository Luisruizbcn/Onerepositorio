--- conflicted
+++ resolved
@@ -134,9 +134,6 @@
 - Positional slicing on a :class:`IntervalIndex` now supports slices with ``step > 1`` (:issue:`31658`)
 - :class:`Series.str` now has a `fullmatch` method that matches a regular expression against the entire string in each row of the series, similar to `re.fullmatch` (:issue:`32806`).
 - :meth:`DataFrame.sample` will now also allow array-like and BitGenerator objects to be passed to ``random_state`` as seeds (:issue:`32503`)
-<<<<<<< HEAD
-- :meth:`DataFrame.to_markdown` will now accept ``index`` argument as an alias for tabulate's ``showindex`` (:issue:`32667`)
-=======
 - :meth:`MultiIndex.union` will now raise `RuntimeWarning` if the object inside are unsortable, pass `sort=False` to suppress this warning (:issue:`33015`)
 - :class:`Series.dt` and :class:`DatatimeIndex` now have an `isocalendar` method that returns a :class:`DataFrame` with year, week, and day calculated according to the ISO 8601 calendar (:issue:`33206`).
 - The :meth:`DataFrame.to_feather` method now supports additional keyword
@@ -153,7 +150,7 @@
   such as ``dict`` and ``list``, mirroring the behavior of :meth:`DataFrame.update` (:issue:`33215`)
 - :meth:`~pandas.core.groupby.GroupBy.transform` and :meth:`~pandas.core.groupby.GroupBy.aggregate` has gained ``engine`` and ``engine_kwargs`` arguments that supports executing functions with ``Numba`` (:issue:`32854`, :issue:`33388`)
 - :meth:`~pandas.core.resample.Resampler.interpolate` now supports SciPy interpolation method :class:`scipy.interpolate.CubicSpline` as method ``cubicspline`` (:issue:`33670`)
->>>>>>> 6388370e
+- :meth:`DataFrame.to_markdown` will now accept ``index`` argument as an alias for tabulate's ``showindex`` (:issue:`32667`)
 -
 
 .. ---------------------------------------------------------------------------
