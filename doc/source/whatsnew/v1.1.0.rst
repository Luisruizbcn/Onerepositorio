.. _whatsnew_110:

What's new in 1.1.0 (??)
------------------------

These are the changes in pandas 1.1.0. See :ref:`release` for a full changelog
including other versions of pandas.

{{ header }}

.. ---------------------------------------------------------------------------

Enhancements
~~~~~~~~~~~~

.. _whatsnew_110.specify_missing_labels:

KeyErrors raised by loc specify missing labels
^^^^^^^^^^^^^^^^^^^^^^^^^^^^^^^^^^^^^^^^^^^^^^^^^^
Previously, if labels were missing for a loc call, a KeyError was raised stating that this was no longer supported.

Now the error message also includes a list of the missing labels (max 10 items, display width 80 characters). See :issue:`34272`.


.. _whatsnew_110.astype_string:

All dtypes can now be converted to ``StringDtype``
^^^^^^^^^^^^^^^^^^^^^^^^^^^^^^^^^^^^^^^^^^^^^^^^^^

Previously, declaring or converting to :class:`StringDtype` was in general only possible if the data was already only ``str`` or nan-like (:issue:`31204`).
:class:`StringDtype` now works in all situations where ``astype(str)`` or ``dtype=str`` work:

For example, the below now works:

.. ipython:: python

   ser = pd.Series([1, "abc", np.nan], dtype="string")
   ser
   ser[0]
   pd.Series([1, 2, np.nan], dtype="Int64").astype("string")


.. _whatsnew_110.period_index_partial_string_slicing:

Nonmonotonic PeriodIndex Partial String Slicing
^^^^^^^^^^^^^^^^^^^^^^^^^^^^^^^^^^^^^^^^^^^^^^^

:class:`PeriodIndex` now supports partial string slicing for non-monotonic indexes, mirroring :class:`DatetimeIndex` behavior (:issue:`31096`)

For example:

.. ipython:: python

   dti = pd.date_range("2014-01-01", periods=30, freq="30D")
   pi = dti.to_period("D")
   ser_monotonic = pd.Series(np.arange(30), index=pi)
   shuffler = list(range(0, 30, 2)) + list(range(1, 31, 2))
   ser = ser_monotonic[shuffler]
   ser

.. ipython:: python

   ser["2014"]
   ser.loc["May 2015"]


.. _whatsnew_110.dataframe_or_series_comparing:

Comparing two `DataFrame` or two `Series` and summarizing the differences
^^^^^^^^^^^^^^^^^^^^^^^^^^^^^^^^^^^^^^^^^^^^^^^^^^^^^^^^^^^^^^^^^^^^^^^^^

We've added :meth:`DataFrame.compare` and :meth:`Series.compare` for comparing two `DataFrame` or two `Series` (:issue:`30429`)

.. ipython:: python

   df = pd.DataFrame(
       {
           "col1": ["a", "a", "b", "b", "a"],
           "col2": [1.0, 2.0, 3.0, np.nan, 5.0],
           "col3": [1.0, 2.0, 3.0, 4.0, 5.0]
       },
       columns=["col1", "col2", "col3"],
   )
   df

.. ipython:: python

   df2 = df.copy()
   df2.loc[0, 'col1'] = 'c'
   df2.loc[2, 'col3'] = 4.0
   df2

.. ipython:: python

   df.compare(df2)

See :ref:`User Guide <merging.compare>` for more details.


.. _whatsnew_110.groupby_key:

Allow NA in groupby key
^^^^^^^^^^^^^^^^^^^^^^^^

With :ref:`groupby <groupby.dropna>` , we've added a ``dropna`` keyword to :meth:`DataFrame.groupby` and :meth:`Series.groupby` in order to
allow ``NA`` values in group keys. Users can define ``dropna`` to ``False`` if they want to include
``NA`` values in groupby keys. The default is set to ``True`` for ``dropna`` to keep backwards
compatibility (:issue:`3729`)

.. ipython:: python

    df_list = [[1, 2, 3], [1, None, 4], [2, 1, 3], [1, 2, 2]]
    df_dropna = pd.DataFrame(df_list, columns=["a", "b", "c"])

    df_dropna

.. ipython:: python

    # Default `dropna` is set to True, which will exclude NaNs in keys
    df_dropna.groupby(by=["b"], dropna=True).sum()

    # In order to allow NaN in keys, set `dropna` to False
    df_dropna.groupby(by=["b"], dropna=False).sum()

The default setting of ``dropna`` argument is ``True`` which means ``NA`` are not included in group keys.

.. versionadded:: 1.1.0


.. _whatsnew_110.key_sorting:

Sorting with keys
^^^^^^^^^^^^^^^^^

We've added a ``key`` argument to the DataFrame and Series sorting methods, including
:meth:`DataFrame.sort_values`, :meth:`DataFrame.sort_index`, :meth:`Series.sort_values`,
and :meth:`Series.sort_index`. The ``key`` can be any callable function which is applied
column-by-column to each column used for sorting, before sorting is performed (:issue:`27237`).
See :ref:`sort_values with keys <basics.sort_value_key>` and :ref:`sort_index with keys
<basics.sort_index_key>` for more information.

.. ipython:: python

   s = pd.Series(['C', 'a', 'B'])
   s

.. ipython:: python

   s.sort_values()


Note how this is sorted with capital letters first. If we apply the :meth:`Series.str.lower`
method, we get

.. ipython:: python

   s.sort_values(key=lambda x: x.str.lower())


When applied to a `DataFrame`, they key is applied per-column to all columns or a subset if
`by` is specified, e.g.

.. ipython:: python

   df = pd.DataFrame({'a': ['C', 'C', 'a', 'a', 'B', 'B'],
                      'b': [1, 2, 3, 4, 5, 6]})
   df

.. ipython:: python

   df.sort_values(by=['a'], key=lambda col: col.str.lower())


For more details, see examples and documentation in :meth:`DataFrame.sort_values`,
:meth:`Series.sort_values`, and :meth:`~DataFrame.sort_index`.

.. _whatsnew_110.timestamp_fold_support:

Fold argument support in Timestamp constructor
^^^^^^^^^^^^^^^^^^^^^^^^^^^^^^^^^^^^^^^^^^^^^^

:class:`Timestamp:` now supports the keyword-only fold argument according to `PEP 495 <https://www.python.org/dev/peps/pep-0495/#the-fold-attribute>`_ similar to parent ``datetime.datetime`` class. It supports both accepting fold as an initialization argument and inferring fold from other constructor arguments (:issue:`25057`, :issue:`31338`). Support is limited to ``dateutil`` timezones as ``pytz`` doesn't support fold.

For example:

.. ipython:: python

    ts = pd.Timestamp("2019-10-27 01:30:00+00:00")
    ts.fold

.. ipython:: python

    ts = pd.Timestamp(year=2019, month=10, day=27, hour=1, minute=30,
                      tz="dateutil/Europe/London", fold=1)
    ts

For more on working with fold, see :ref:`Fold subsection <timeseries.fold>` in the user guide.

.. _whatsnew_110.to_datetime_multiple_tzname_tzoffset_support:

Parsing timezone-aware format with different timezones in to_datetime
^^^^^^^^^^^^^^^^^^^^^^^^^^^^^^^^^^^^^^^^^^^^^^^^^^^^^^^^^^^^^^^^^^^^^

:func:`to_datetime` now supports parsing formats containing timezone names (``%Z``) and UTC offsets (``%z``) from different timezones then converting them to UTC by setting ``utc=True``. This would return a :class:`DatetimeIndex` with timezone at UTC as opposed to an :class:`Index` with ``object`` dtype if ``utc=True`` is not set (:issue:`32792`).

For example:

.. ipython:: python

    tz_strs = ["2010-01-01 12:00:00 +0100", "2010-01-01 12:00:00 -0100",
               "2010-01-01 12:00:00 +0300", "2010-01-01 12:00:00 +0400"]
    pd.to_datetime(tz_strs, format='%Y-%m-%d %H:%M:%S %z', utc=True)
    pd.to_datetime(tz_strs, format='%Y-%m-%d %H:%M:%S %z')

.. _whatsnew_110.grouper_resample_origin:

Grouper and resample now supports the arguments origin and offset
^^^^^^^^^^^^^^^^^^^^^^^^^^^^^^^^^^^^^^^^^^^^^^^^^^^^^^^^^^^^^^^^^

:class:`Grouper` and :class:`DataFrame.resample` now supports the arguments ``origin`` and ``offset``. It let the user control the timestamp on which to adjust the grouping. (:issue:`31809`)

The bins of the grouping are adjusted based on the beginning of the day of the time series starting point. This works well with frequencies that are multiples of a day (like `30D`) or that divides a day (like `90s` or `1min`). But it can create inconsistencies with some frequencies that do not meet this criteria. To change this behavior you can now specify a fixed timestamp with the argument ``origin``.

Two arguments are now deprecated (more information in the documentation of :class:`DataFrame.resample`):

- ``base`` should be replaced by ``offset``.
- ``loffset`` should be replaced by directly adding an offset to the index DataFrame after being resampled.

Small example of the use of ``origin``:

.. ipython:: python

    start, end = '2000-10-01 23:30:00', '2000-10-02 00:30:00'
    middle = '2000-10-02 00:00:00'
    rng = pd.date_range(start, end, freq='7min')
    ts = pd.Series(np.arange(len(rng)) * 3, index=rng)
    ts

Resample with the default behavior ``'start_day'`` (origin is ``2000-10-01 00:00:00``):

.. ipython:: python

    ts.resample('17min').sum()
    ts.resample('17min', origin='start_day').sum()

Resample using a fixed origin:

.. ipython:: python

    ts.resample('17min', origin='epoch').sum()
    ts.resample('17min', origin='2000-01-01').sum()

If needed you can adjust the bins with the argument ``offset`` (a Timedelta) that would be added to the default ``origin``.

For a full example, see: :ref:`timeseries.adjust-the-start-of-the-bins`.

fsspec now used for filesystem handling
^^^^^^^^^^^^^^^^^^^^^^^^^^^^^^^^^^^^^^^

For reading and writing to filesystems other than local and reading from HTTP(S),
the optional dependency ``fsspec`` will be used to dispatch operations (:issue:`33452`).
This will give unchanged
functionality for S3 and GCS storage, which were already supported, but also add
support for several other storage implementations such as `Azure Datalake and Blob`_,
SSH, FTP, dropbox and github. For docs and capabilities, see the `fsspec docs`_.

The existing capability to interface with S3 and GCS will be unaffected by this
change, as ``fsspec`` will still bring in the same packages as before.

.. _Azure Datalake and Blob: https://github.com/dask/adlfs

.. _fsspec docs: https://filesystem-spec.readthedocs.io/en/latest/

.. _whatsnew_110.enhancements.other:

Other enhancements
^^^^^^^^^^^^^^^^^^

- :class:`Styler` may now render CSS more efficiently where multiple cells have the same styling (:issue:`30876`)
- :meth:`Styler.highlight_null` now accepts ``subset`` argument (:issue:`31345`)
- When writing directly to a sqlite connection :func:`to_sql` now supports the ``multi`` method (:issue:`29921`)
- `OptionError` is now exposed in `pandas.errors` (:issue:`27553`)
- :func:`timedelta_range` will now infer a frequency when passed ``start``, ``stop``, and ``periods`` (:issue:`32377`)
- Positional slicing on a :class:`IntervalIndex` now supports slices with ``step > 1`` (:issue:`31658`)
- :class:`Series.str` now has a `fullmatch` method that matches a regular expression against the entire string in each row of the series, similar to `re.fullmatch` (:issue:`32806`).
- :meth:`DataFrame.sample` will now also allow array-like and BitGenerator objects to be passed to ``random_state`` as seeds (:issue:`32503`)
- :meth:`MultiIndex.union` will now raise `RuntimeWarning` if the object inside are unsortable, pass `sort=False` to suppress this warning (:issue:`33015`)
- :class:`Series.dt` and :class:`DatatimeIndex` now have an `isocalendar` method that returns a :class:`DataFrame` with year, week, and day calculated according to the ISO 8601 calendar (:issue:`33206`, :issue:`34392`).
- The :meth:`DataFrame.to_feather` method now supports additional keyword
  arguments (e.g. to set the compression) that are added in pyarrow 0.17
  (:issue:`33422`).
- The :func:`cut` will now accept parameter ``ordered`` with default ``ordered=True``. If ``ordered=False`` and no labels are provided, an error will be raised (:issue:`33141`)
- :meth:`DataFrame.to_csv`, :meth:`DataFrame.to_pickle`,
  and :meth:`DataFrame.to_json` now support passing a dict of
  compression arguments when using the ``gzip`` and ``bz2`` protocols.
  This can be used to set a custom compression level, e.g.,
  ``df.to_csv(path, compression={'method': 'gzip', 'compresslevel': 1}``
  (:issue:`33196`)
- :meth:`Series.update` now accepts objects that can be coerced to a :class:`Series`,
  such as ``dict`` and ``list``, mirroring the behavior of :meth:`DataFrame.update` (:issue:`33215`)
- :meth:`~pandas.core.groupby.GroupBy.transform` and :meth:`~pandas.core.groupby.GroupBy.aggregate` has gained ``engine`` and ``engine_kwargs`` arguments that supports executing functions with ``Numba`` (:issue:`32854`, :issue:`33388`)
- :meth:`~pandas.core.resample.Resampler.interpolate` now supports SciPy interpolation method :class:`scipy.interpolate.CubicSpline` as method ``cubicspline`` (:issue:`33670`)
- :class:`~pandas.core.groupby.generic.DataFrameGroupBy` and :class:`~pandas.core.groupby.generic.SeriesGroupBy` now implement the ``sample`` method for doing random sampling within groups (:issue:`31775`)
- :meth:`DataFrame.to_numpy` now supports the ``na_value`` keyword to control the NA sentinel in the output array (:issue:`33820`)
- The ``ExtensionArray`` class has now an :meth:`~pandas.arrays.ExtensionArray.equals`
  method, similarly to :meth:`Series.equals` (:issue:`27081`).
- The minimum suppported dta version has increased to 105 in :meth:`~pandas.io.stata.read_stata` and :class:`~pandas.io.stata.StataReader`  (:issue:`26667`).
- :meth:`~pandas.core.frame.DataFrame.to_stata` supports compression using the ``compression``
  keyword argument. Compression can either be inferred or explicitly set using a string or a
  dictionary containing both the method and any additional arguments that are passed to the
  compression library. Compression was also added to the low-level Stata-file writers
  :class:`~pandas.io.stata.StataWriter`, :class:`~pandas.io.stata.StataWriter117`,
  and :class:`~pandas.io.stata.StataWriterUTF8` (:issue:`26599`).
- :meth:`HDFStore.put` now accepts `track_times` parameter. Parameter is passed to ``create_table`` method of ``PyTables`` (:issue:`32682`).
- :meth:`Series.plot` and :meth:`DataFrame.plot` now accepts `xlabel` and `ylabel` parameters to present labels on x and y axis (:issue:`9093`).
- Make :class:`pandas.core.window.Rolling` and :class:`pandas.core.window.Expanding` iterable（:issue:`11704`)
- Make ``option_context`` a :class:`contextlib.ContextDecorator`, which allows it to be used as a decorator over an entire function (:issue:`34253`).
- :meth:`DataFrame.to_csv` and :meth:`Series.to_csv` now accept an ``errors`` argument (:issue:`22610`)
- :meth:`groupby.transform` now allows ``func`` to be ``pad``, ``backfill`` and ``cumcount`` (:issue:`31269`).
- :meth:`~pandas.io.json.read_json` now accepts `nrows` parameter. (:issue:`33916`).
- :meth:`DataFrame.hist`, :meth:`Series.hist`, :meth:`core.groupby.DataFrameGroupBy.hist`, and :meth:`core.groupby.SeriesGroupBy.hist` have gained the ``legend`` argument. Set to True to show a legend in the histogram. (:issue:`6279`)
- :func:`concat` and :meth:`~DataFrame.append` now preserve extension dtypes, for example
  combining a nullable integer column with a numpy integer column will no longer
  result in object dtype but preserve the integer dtype (:issue:`33607`, :issue:`34339`).
- :meth:`~pandas.io.gbq.read_gbq` now allows to disable progress bar (:issue:`33360`).
- :meth:`~pandas.io.gbq.read_gbq` now supports the ``max_results`` kwarg from ``pandas-gbq`` (:issue:`34639`).
- :meth:`DataFrame.cov` and :meth:`Series.cov` now support a new parameter ddof to support delta degrees of freedom as in the corresponding numpy methods (:issue:`34611`).
- :meth:`DataFrame.to_html` and :meth:`DataFrame.to_string`'s ``col_space`` parameter now accepts a list or dict to change only some specific columns' width (:issue:`28917`).
- :meth:`DataFrame.to_excel` can now also write OpenOffice spreadsheet (.ods) files (:issue:`27222`)
- :meth:`~Series.explode` now accepts ``ignore_index`` to reset the index, similarly to :meth:`pd.concat` or :meth:`DataFrame.sort_values` (:issue:`34932`).
<<<<<<< HEAD
- :class:`pandas.core.window.ExponentialMovingWindow` now supports a ``times`` argument that allows ``mean`` to be calculated with observations spaced by the timestamps in ``times`` (:issue:`34839`)
=======
- :meth:`read_csv` now accepts string values like "0", "0.0", "1", "1.0" as convertible to the nullable boolean dtype (:issue:`34859`)
>>>>>>> 9e446181

.. ---------------------------------------------------------------------------

.. _whatsnew_110.api:

Backwards incompatible API changes
~~~~~~~~~~~~~~~~~~~~~~~~~~~~~~~~~~

``MultiIndex.get_indexer`` interprets `method` argument differently
^^^^^^^^^^^^^^^^^^^^^^^^^^^^^^^^^^^^^^^^^^^^^^^^^^^^^^^^^^^^^^^^^^^

This restores the behavior of :meth:`MultiIndex.get_indexer` with ``method='backfill'`` or ``method='pad'`` to the behavior before pandas 0.23.0. In particular, MultiIndexes are treated as a list of tuples and padding or backfilling is done with respect to the ordering of these lists of tuples (:issue:`29896`).

As an example of this, given:

.. ipython:: python

        df = pd.DataFrame({
            'a': [0, 0, 0, 0],
            'b': [0, 2, 3, 4],
            'c': ['A', 'B', 'C', 'D'],
        }).set_index(['a', 'b'])
        mi_2 = pd.MultiIndex.from_product([[0], [-1, 0, 1, 3, 4, 5]])

The differences in reindexing ``df`` with ``mi_2`` and using ``method='backfill'`` can be seen here:

*pandas >= 0.23, < 1.1.0*:

.. code-block:: ipython

    In [1]: df.reindex(mi_2, method='backfill')
    Out[1]:
          c
    0 -1  A
       0  A
       1  D
       3  A
       4  A
       5  C

*pandas <0.23, >= 1.1.0*

.. ipython:: python

        df.reindex(mi_2, method='backfill')

And the differences in reindexing ``df`` with ``mi_2`` and using ``method='pad'`` can be seen here:

*pandas >= 0.23, < 1.1.0*

.. code-block:: ipython

    In [1]: df.reindex(mi_2, method='pad')
    Out[1]:
            c
    0 -1  NaN
       0  NaN
       1    D
       3  NaN
       4    A
       5    C

*pandas < 0.23, >= 1.1.0*

.. ipython:: python

        df.reindex(mi_2, method='pad')

-

.. _whatsnew_110.api_breaking.indexing_raises_key_errors:

Failed Label-Based Lookups Always Raise KeyError
^^^^^^^^^^^^^^^^^^^^^^^^^^^^^^^^^^^^^^^^^^^^^^^^

Label lookups ``series[key]``, ``series.loc[key]`` and ``frame.loc[key]``
used to raises either ``KeyError`` or ``TypeError`` depending on the type of
key and type of :class:`Index`.  These now consistently raise ``KeyError`` (:issue:`31867`)

.. ipython:: python

    ser1 = pd.Series(range(3), index=[0, 1, 2])
    ser2 = pd.Series(range(3), index=pd.date_range("2020-02-01", periods=3))

*Previous behavior*:

.. code-block:: ipython

    In [3]: ser1[1.5]
    ...
    TypeError: cannot do label indexing on Int64Index with these indexers [1.5] of type float

    In [4] ser1["foo"]
    ...
    KeyError: 'foo'

    In [5]: ser1.loc[1.5]
    ...
    TypeError: cannot do label indexing on Int64Index with these indexers [1.5] of type float

    In [6]: ser1.loc["foo"]
    ...
    KeyError: 'foo'

    In [7]: ser2.loc[1]
    ...
    TypeError: cannot do label indexing on DatetimeIndex with these indexers [1] of type int

    In [8]: ser2.loc[pd.Timestamp(0)]
    ...
    KeyError: Timestamp('1970-01-01 00:00:00')

*New behavior*:

.. code-block:: ipython

    In [3]: ser1[1.5]
    ...
    KeyError: 1.5

    In [4] ser1["foo"]
    ...
    KeyError: 'foo'

    In [5]: ser1.loc[1.5]
    ...
    KeyError: 1.5

    In [6]: ser1.loc["foo"]
    ...
    KeyError: 'foo'

    In [7]: ser2.loc[1]
    ...
    KeyError: 1

    In [8]: ser2.loc[pd.Timestamp(0)]
    ...
    KeyError: Timestamp('1970-01-01 00:00:00')

.. _whatsnew_110.api_breaking.indexing_int_multiindex_raises_key_errors:

Failed Integer Lookups on MultiIndex Raise KeyError
^^^^^^^^^^^^^^^^^^^^^^^^^^^^^^^^^^^^^^^^^^^^^^^^^^^
Indexing with integers with a :class:`MultiIndex` that has a integer-dtype
first level incorrectly failed to raise ``KeyError`` when one or more of
those integer keys is not present in the first level of the index (:issue:`33539`)

.. ipython:: python

    idx = pd.Index(range(4))
    dti = pd.date_range("2000-01-03", periods=3)
    mi = pd.MultiIndex.from_product([idx, dti])
    ser = pd.Series(range(len(mi)), index=mi)

*Previous behavior*:

.. code-block:: ipython

    In [5]: ser[[5]]
    Out[5]: Series([], dtype: int64)

*New behavior*:

.. code-block:: ipython

    In [5]: ser[[5]]
    ...
    KeyError: '[5] not in index'

:meth:`DataFrame.merge` preserves right frame's row order
^^^^^^^^^^^^^^^^^^^^^^^^^^^^^^^^^^^^^^^^^^^^^^^^^^^^^^^^^
:meth:`DataFrame.merge` now preserves right frame's row order when executing a right merge (:issue:`27453`)

.. ipython:: python

    left_df = pd.DataFrame({'animal': ['dog', 'pig'], 'max_speed': [40, 11]})
    right_df = pd.DataFrame({'animal': ['quetzal', 'pig'], 'max_speed': [80, 11]})
    left_df
    right_df

*Previous behavior*:

.. code-block:: python

    >>> left_df.merge(right_df, on=['animal', 'max_speed'], how="right")
        animal  max_speed
    0      pig         11
    1  quetzal         80

*New behavior*:

.. ipython:: python

    left_df.merge(right_df, on=['animal', 'max_speed'], how="right")

.. ---------------------------------------------------------------------------

.. _whatsnew_110.api_breaking.assignment_to_multiple_columns:

Assignment to multiple columns of a DataFrame when some columns do not exist
^^^^^^^^^^^^^^^^^^^^^^^^^^^^^^^^^^^^^^^^^^^^^^^^^^^^^^^^^^^^^^^^^^^^^^^^^^^^

Assignment to multiple columns of a :class:`DataFrame` when some of the columns do not exist would previously assign the values to the last column. Now, new columns would be constructed with the right values. (:issue:`13658`)

.. ipython:: python

   df = pd.DataFrame({'a': [0, 1, 2], 'b': [3, 4, 5]})
   df

*Previous behavior*:

.. code-block:: ipython

   In [3]: df[['a', 'c']] = 1
   In [4]: df
   Out[4]:
      a  b
   0  1  1
   1  1  1
   2  1  1

*New behavior*:

.. ipython:: python

   df[['a', 'c']] = 1
   df

.. _whatsnew_110.api_breaking.groupby_consistency:

Consistency across groupby reductions
^^^^^^^^^^^^^^^^^^^^^^^^^^^^^^^^^^^^^

Using :meth:`DataFrame.groupby` with ``as_index=True`` and the aggregation ``nunique`` would include the grouping column(s) in the columns of the result. Now the grouping column(s) only appear in the index, consistent with other reductions. (:issue:`32579`)

.. ipython:: python

   df = pd.DataFrame({"a": ["x", "x", "y", "y"], "b": [1, 1, 2, 3]})
   df

*Previous behavior*:

.. code-block:: ipython

   In [3]: df.groupby("a", as_index=True).nunique()
   Out[4]:
      a  b
   a
   x  1  1
   y  1  2

*New behavior*:

.. ipython:: python

   df.groupby("a", as_index=True).nunique()

Using :meth:`DataFrame.groupby` with ``as_index=False`` and the function ``idxmax``, ``idxmin``, ``mad``, ``nunique``, ``sem``, ``skew``, or ``std`` would modify the grouping column. Now the grouping column remains unchanged, consistent with other reductions. (:issue:`21090`, :issue:`10355`)

*Previous behavior*:

.. code-block:: ipython

   In [3]: df.groupby("a", as_index=False).nunique()
   Out[4]:
      a  b
   0  1  1
   1  1  2

*New behavior*:

.. ipython:: python

   df.groupby("a", as_index=False).nunique()

The method :meth:`core.DataFrameGroupBy.size` would previously ignore ``as_index=False``. Now the grouping columns are returned as columns, making the result a `DataFrame` instead of a `Series`. (:issue:`32599`)

*Previous behavior*:

.. code-block:: ipython

   In [3]: df.groupby("a", as_index=False).size()
   Out[4]:
   a
   x    2
   y    2
   dtype: int64

*New behavior*:

.. ipython:: python

   df.groupby("a", as_index=False).size()

.. _whatsnew_110.api_breaking.apply_applymap_first_once:

apply and applymap on ``DataFrame`` evaluates first row/column only once
^^^^^^^^^^^^^^^^^^^^^^^^^^^^^^^^^^^^^^^^^^^^^^^^^^^^^^^^^^^^^^^^^^^^^^^^

.. ipython:: python

    df = pd.DataFrame({'a': [1, 2], 'b': [3, 6]})

    def func(row):
        print(row)
        return row

*Previous behavior*:

.. code-block:: ipython

    In [4]: df.apply(func, axis=1)
    a    1
    b    3
    Name: 0, dtype: int64
    a    1
    b    3
    Name: 0, dtype: int64
    a    2
    b    6
    Name: 1, dtype: int64
    Out[4]:
       a  b
    0  1  3
    1  2  6

*New behavior*:

.. ipython:: python

    df.apply(func, axis=1)

.. _whatsnew_110.api.other:

Other API changes
^^^^^^^^^^^^^^^^^

- :meth:`Series.describe` will now show distribution percentiles for ``datetime`` dtypes, statistics ``first`` and ``last``
  will now be ``min`` and ``max`` to match with numeric dtypes in :meth:`DataFrame.describe` (:issue:`30164`)
- Added :meth:`DataFrame.value_counts` (:issue:`5377`)
- :meth:`Groupby.groups` now returns an abbreviated representation when called on large dataframes (:issue:`1135`)
- ``loc`` lookups with an object-dtype :class:`Index` and an integer key will now raise ``KeyError`` instead of ``TypeError`` when key is missing (:issue:`31905`)
- Using a :func:`pandas.api.indexers.BaseIndexer` with ``count``, ``min``, ``max``, ``median``, ``skew``,  ``cov``, ``corr`` will now return correct results for any monotonic :func:`pandas.api.indexers.BaseIndexer` descendant (:issue:`32865`)
- Added a :func:`pandas.api.indexers.FixedForwardWindowIndexer` class to support forward-looking windows during ``rolling`` operations.
- Added a :func:`pandas.api.indexers.VariableOffsetWindowIndexer` class to support ``rolling`` operations with non-fixed offsets (:issue:`34994`)
- Added :class:`pandas.errors.InvalidIndexError` (:issue:`34570`).
- :meth:`DataFrame.swaplevels` now raises a  ``TypeError`` if the axis is not a :class:`MultiIndex`.
  Previously an ``AttributeError`` was raised (:issue:`31126`)
- :meth:`DataFrame.xs` now raises a  ``TypeError`` if a ``level`` keyword is supplied and the axis is not a :class:`MultiIndex`.
  Previously an ``AttributeError`` was raised (:issue:`33610`)
- :meth:`DataFrameGroupby.mean` and :meth:`SeriesGroupby.mean` (and similarly for :meth:`~DataFrameGroupby.median`, :meth:`~DataFrameGroupby.std` and :meth:`~DataFrameGroupby.var`)
  now raise a  ``TypeError`` if a not-accepted keyword argument is passed into it.
  Previously a ``UnsupportedFunctionCall`` was raised (``AssertionError`` if ``min_count`` passed into :meth:`~DataFrameGroupby.median`) (:issue:`31485`)
- :meth:`DataFrame.at` and :meth:`Series.at` will raise a ``TypeError`` instead of a ``ValueError`` if an incompatible key is passed, and ``KeyError`` if a missing key is passed, matching the behavior of ``.loc[]`` (:issue:`31722`)
- Passing an integer dtype other than ``int64`` to ``np.array(period_index, dtype=...)`` will now raise ``TypeError`` instead of incorrectly using ``int64`` (:issue:`32255`)
- Passing an invalid ``fill_value`` to :meth:`Categorical.take` raises a ``ValueError`` instead of ``TypeError`` (:issue:`33660`)
- Combining a ``Categorical`` with integer categories and which contains missing values
  with a float dtype column in operations such as :func:`concat` or :meth:`~DataFrame.append`
  will now result in a float column instead of an object dtyped column (:issue:`33607`)
- :meth:`Series.to_timestamp` now raises a ``TypeError`` if the axis is not a :class:`PeriodIndex`. Previously an ``AttributeError`` was raised (:issue:`33327`)
- :meth:`Series.to_period` now raises a ``TypeError`` if the axis is not a :class:`DatetimeIndex`. Previously an ``AttributeError`` was raised (:issue:`33327`)
- :func: `pandas.api.dtypes.is_string_dtype` no longer incorrectly identifies categorical series as string.
- :func:`read_excel` no longer takes ``**kwds`` arguments. This means that passing in keyword ``chunksize`` now raises a ``TypeError``
  (previously raised a ``NotImplementedError``), while passing in keyword ``encoding`` now raises a ``TypeError`` (:issue:`34464`)
- :class:`Period` no longer accepts tuples for the ``freq`` argument (:issue:`34658`)
- :meth:`Series.interpolate` and :meth:`DataFrame.interpolate` now raises ValueError if ``limit_direction`` is 'forward' or 'both' and ``method`` is 'backfill' or 'bfill' or ``limit_direction`` is 'backward' or 'both' and ``method`` is 'pad' or 'ffill' (:issue:`34746`)
- The :class:`DataFrame` constructor no longer accepts a list of ``DataFrame`` objects. Because of changes to NumPy, ``DataFrame`` objects are now consistently treated as 2D objects, so a list of ``DataFrames`` is considered 3D, and no longer acceptible for the ``DataFrame`` constructor (:issue:`32289`).


Increased minimum versions for dependencies
^^^^^^^^^^^^^^^^^^^^^^^^^^^^^^^^^^^^^^^^^^^

Some minimum supported versions of dependencies were updated (:issue:`33718`, :issue:`29766`, :issue:`29723`, pytables >= 3.4.3).
If installed, we now require:

+-----------------+-----------------+----------+---------+
| Package         | Minimum Version | Required | Changed |
+=================+=================+==========+=========+
| numpy           | 1.15.4          |    X     |    X    |
+-----------------+-----------------+----------+---------+
| pytz            | 2015.4          |    X     |         |
+-----------------+-----------------+----------+---------+
| python-dateutil | 2.7.3           |    X     |    X    |
+-----------------+-----------------+----------+---------+
| bottleneck      | 1.2.1           |          |         |
+-----------------+-----------------+----------+---------+
| numexpr         | 2.6.2           |          |         |
+-----------------+-----------------+----------+---------+
| pytest (dev)    | 4.0.2           |          |         |
+-----------------+-----------------+----------+---------+

For `optional libraries <https://dev.pandas.io/docs/install.html#dependencies>`_ the general recommendation is to use the latest version.
The following table lists the lowest version per library that is currently being tested throughout the development of pandas.
Optional libraries below the lowest tested version may still work, but are not considered supported.

+-----------------+-----------------+---------+
| Package         | Minimum Version | Changed |
+=================+=================+=========+
| beautifulsoup4  | 4.6.0           |         |
+-----------------+-----------------+---------+
| fastparquet     | 0.3.2           |         |
+-----------------+-----------------+---------+
| fsspec          | 0.7.4           |         |
+-----------------+-----------------+---------+
| gcsfs           | 0.6.0           |    X    |
+-----------------+-----------------+---------+
| lxml            | 3.8.0           |         |
+-----------------+-----------------+---------+
| matplotlib      | 2.2.2           |         |
+-----------------+-----------------+---------+
| numba           | 0.46.0          |         |
+-----------------+-----------------+---------+
| openpyxl        | 2.5.7           |         |
+-----------------+-----------------+---------+
| pyarrow         | 0.13.0          |         |
+-----------------+-----------------+---------+
| pymysql         | 0.7.1           |         |
+-----------------+-----------------+---------+
| pytables        | 3.4.3           |    X    |
+-----------------+-----------------+---------+
| s3fs            | 0.4.0           |    X    |
+-----------------+-----------------+---------+
| scipy           | 1.2.0           |    X    |
+-----------------+-----------------+---------+
| sqlalchemy      | 1.1.4           |         |
+-----------------+-----------------+---------+
| xarray          | 0.8.2           |         |
+-----------------+-----------------+---------+
| xlrd            | 1.1.0           |         |
+-----------------+-----------------+---------+
| xlsxwriter      | 0.9.8           |         |
+-----------------+-----------------+---------+
| xlwt            | 1.2.0           |         |
+-----------------+-----------------+---------+
| pandas-gbq      | 1.2.0           |    X    |
+-----------------+-----------------+---------+

See :ref:`install.dependencies` and :ref:`install.optional_dependencies` for more.

Development Changes
^^^^^^^^^^^^^^^^^^^

- The minimum version of Cython is now the most recent bug-fix version (0.29.16) (:issue:`33334`).


.. _whatsnew_110.deprecations:

Deprecations
~~~~~~~~~~~~

- Lookups on a :class:`Series` with a single-item list containing a slice (e.g. ``ser[[slice(0, 4)]]``) are deprecated, will raise in a future version.  Either convert the list to tuple, or pass the slice directly instead (:issue:`31333`)

- :meth:`DataFrame.mean` and :meth:`DataFrame.median` with ``numeric_only=None`` will include datetime64 and datetime64tz columns in a future version (:issue:`29941`)
- Setting values with ``.loc`` using a positional slice is deprecated and will raise in a future version.  Use ``.loc`` with labels or ``.iloc`` with positions instead (:issue:`31840`)
- :meth:`DataFrame.to_dict` has deprecated accepting short names for ``orient`` in future versions (:issue:`32515`)
- :meth:`Categorical.to_dense` is deprecated and will be removed in a future version, use ``np.asarray(cat)`` instead (:issue:`32639`)
- The ``fastpath`` keyword in the ``SingleBlockManager`` constructor is deprecated and will be removed in a future version (:issue:`33092`)
- Providing ``suffixes`` as a ``set`` in :func:`pandas.merge` is deprecated. Provide a tuple instead (:issue:`33740`, :issue:`34741`).
- :meth:`Index.is_mixed` is deprecated and will be removed in a future version, check ``index.inferred_type`` directly instead (:issue:`32922`)

- Passing any arguments but the first one to  :func:`read_html` as
  positional arguments is deprecated since version 1.1. All other
  arguments should be given as keyword arguments (:issue:`27573`).

- Passing any arguments but `path_or_buf` (the first one) to
  :func:`read_json` as positional arguments is deprecated since
  version 1.1. All other arguments should be given as keyword
  arguments (:issue:`27573`).

- Passing any arguments but the first 2 to  :func:`read_excel` as
  positional arguments is deprecated since version 1.1. All other
  arguments should be given as keyword arguments (:issue:`27573`).

- :func:`pandas.api.types.is_categorical` is deprecated and will be removed in a future version; use `:func:pandas.api.types.is_categorical_dtype` instead (:issue:`33385`)
- :meth:`Index.get_value` is deprecated and will be removed in a future version (:issue:`19728`)
- :meth:`Series.dt.week` and `Series.dt.weekofyear` are deprecated and will be removed in a future version, use :meth:`Series.dt.isocalendar().week` instead (:issue:`33595`)
- :meth:`DatetimeIndex.week` and `DatetimeIndex.weekofyear` are deprecated and will be removed in a future version, use :meth:`DatetimeIndex.isocalendar().week` instead (:issue:`33595`)
- :meth:`DatetimeArray.week` and `DatetimeArray.weekofyear` are deprecated and will be removed in a future version, use :meth:`DatetimeArray.isocalendar().week` instead (:issue:`33595`)
- :meth:`DateOffset.__call__` is deprecated and will be removed in a future version, use ``offset + other`` instead (:issue:`34171`)
- :meth:`DataFrame.tshift` and :meth:`Series.tshift` are deprecated and will be removed in a future version, use :meth:`DataFrame.shift` and :meth:`Series.shift` instead (:issue:`11631`)
- Indexing an :class:`Index` object with a float key is deprecated, and will
  raise an ``IndexError`` in the future. You can manually convert to an integer key
  instead (:issue:`34191`).
- The ``squeeze`` keyword in the ``groupby`` function is deprecated and will be removed in a future version (:issue:`32380`)
- The ``tz`` keyword in :meth:`Period.to_timestamp` is deprecated and will be removed in a future version; use `per.to_timestamp(...).tz_localize(tz)`` instead (:issue:`34522`)
- :meth:`DatetimeIndex.to_perioddelta` is deprecated and will be removed in a future version.  Use ``index - index.to_period(freq).to_timestamp()`` instead (:issue:`34853`)
- :meth:`util.testing.assert_almost_equal` now accepts both relative and absolute
  precision through the ``rtol``, and ``atol`` parameters, thus deprecating the
  ``check_less_precise`` parameter. (:issue:`13357`).
- :func:`DataFrame.melt` accepting a value_name that already exists is deprecated, and will be removed in a future version (:issue:`34731`)

.. ---------------------------------------------------------------------------


.. _whatsnew_110.performance:

Performance improvements
~~~~~~~~~~~~~~~~~~~~~~~~

- Performance improvement in :class:`Timedelta` constructor (:issue:`30543`)
- Performance improvement in :class:`Timestamp` constructor (:issue:`30543`)
- Performance improvement in flex arithmetic ops between :class:`DataFrame` and :class:`Series` with ``axis=0`` (:issue:`31296`)
- Performance improvement in  arithmetic ops between :class:`DataFrame` and :class:`Series` with ``axis=1`` (:issue:`33600`)
- The internal index method :meth:`~Index._shallow_copy` now copies cached attributes over to the new index,
  avoiding creating these again on the new index. This can speed up many operations that depend on creating copies of
  existing indexes (:issue:`28584`, :issue:`32640`, :issue:`32669`)
- Significant performance improvement when creating a :class:`DataFrame` with
  sparse values from ``scipy.sparse`` matrices using the
  :meth:`DataFrame.sparse.from_spmatrix` constructor (:issue:`32821`,
  :issue:`32825`,  :issue:`32826`, :issue:`32856`, :issue:`32858`).
- Performance improvement for groupby methods :meth:`~pandas.core.groupby.groupby.Groupby.first`
  and :meth:`~pandas.core.groupby.groupby.Groupby.last` (:issue:`34178`)
- Performance improvement in :func:`factorize` for nullable (integer and boolean) dtypes (:issue:`33064`).
- Performance improvement when constructing :class:`Categorical` objects (:issue:`33921`)
- Fixed performance regression in :func:`pandas.qcut` and :func:`pandas.cut` (:issue:`33921`)
- Performance improvement in reductions (sum, prod, min, max) for nullable (integer and boolean) dtypes (:issue:`30982`, :issue:`33261`, :issue:`33442`).
- Performance improvement in arithmetic operations between two :class:`DataFrame` objects (:issue:`32779`)
- Performance improvement in :class:`pandas.core.groupby.RollingGroupby` (:issue:`34052`)
- Performance improvement in arithmetic operations (sub, add, mul, div) for MultiIndex (:issue:`34297`)
- Performance improvement in `DataFrame[bool_indexer]` when `bool_indexer` is a list (:issue:`33924`)

.. ---------------------------------------------------------------------------

.. _whatsnew_110.bug_fixes:

Bug fixes
~~~~~~~~~


Categorical
^^^^^^^^^^^

- Bug where :func:`merge` was unable to join on non-unique categorical indices (:issue:`28189`)
- Bug when passing categorical data to :class:`Index` constructor along with ``dtype=object`` incorrectly returning a :class:`CategoricalIndex` instead of object-dtype :class:`Index` (:issue:`32167`)
- Bug where :class:`Categorical` comparison operator ``__ne__`` would incorrectly evaluate to ``False`` when either element was missing (:issue:`32276`)
- :meth:`Categorical.fillna` now accepts :class:`Categorical` ``other`` argument (:issue:`32420`)
- Repr of :class:`Categorical` was not distinguishing between int and str (:issue:`33676`)

Datetimelike
^^^^^^^^^^^^

- Bug in :class:`Timestamp` where constructing :class:`Timestamp` from ambiguous epoch time and calling constructor again changed :meth:`Timestamp.value` property (:issue:`24329`)
- :meth:`DatetimeArray.searchsorted`, :meth:`TimedeltaArray.searchsorted`, :meth:`PeriodArray.searchsorted` not recognizing non-pandas scalars and incorrectly raising ``ValueError`` instead of ``TypeError`` (:issue:`30950`)
- Bug in :class:`Timestamp` where constructing :class:`Timestamp` with dateutil timezone less than 128 nanoseconds before daylight saving time switch from winter to summer would result in nonexistent time (:issue:`31043`)
- Bug in :meth:`Period.to_timestamp`, :meth:`Period.start_time` with microsecond frequency returning a timestamp one nanosecond earlier than the correct time (:issue:`31475`)
- :class:`Timestamp` raising confusing error message when year, month or day is missing (:issue:`31200`)
- Bug in :class:`DatetimeIndex` constructor incorrectly accepting ``bool``-dtyped inputs (:issue:`32668`)
- Bug in :meth:`DatetimeIndex.searchsorted` not accepting a ``list`` or :class:`Series` as its argument (:issue:`32762`)
- Bug where :meth:`PeriodIndex` raised when passed a :class:`Series` of strings (:issue:`26109`)
- Bug in :class:`Timestamp` arithmetic when adding or subtracting a ``np.ndarray`` with ``timedelta64`` dtype (:issue:`33296`)
- Bug in :meth:`DatetimeIndex.to_period` not infering the frequency when called with no arguments (:issue:`33358`)
- Bug in :meth:`DatetimeIndex.tz_localize` incorrectly retaining ``freq`` in some cases where the original freq is no longer valid (:issue:`30511`)
- Bug in :meth:`DatetimeIndex.intersection` losing ``freq`` and timezone in some cases (:issue:`33604`)
- Bug in :meth:`DatetimeIndex.get_indexer` where incorrect output would be returned for mixed datetime-like targets (:issue:`33741`)
- Bug in :class:`DatetimeIndex` addition and subtraction with some types of :class:`DateOffset` objects incorrectly retaining an invalid ``freq`` attribute (:issue:`33779`)
- Bug in :class:`DatetimeIndex` where setting the ``freq`` attribute on an index could silently change the ``freq`` attribute on another index viewing the same data (:issue:`33552`)
- :meth:`DataFrame.min`/:meth:`DataFrame.max` not returning consistent result with :meth:`Series.min`/:meth:`Series.max` when called on objects initialized with empty :func:`pd.to_datetime`
- Bug in :meth:`DatetimeIndex.intersection` and :meth:`TimedeltaIndex.intersection` with results not having the correct ``name`` attribute (:issue:`33904`)
- Bug in :meth:`DatetimeArray.__setitem__`, :meth:`TimedeltaArray.__setitem__`, :meth:`PeriodArray.__setitem__` incorrectly allowing values with ``int64`` dtype to be silently cast (:issue:`33717`)
- Bug in subtracting :class:`TimedeltaIndex` from :class:`Period` incorrectly raising ``TypeError`` in some cases where it should succeed and ``IncompatibleFrequency`` in some cases where it should raise ``TypeError`` (:issue:`33883`)
- Bug in constructing a Series or Index from a read-only NumPy array with non-ns
  resolution which converted to object dtype instead of coercing to ``datetime64[ns]``
  dtype when within the timestamp bounds (:issue:`34843`).
- The ``freq`` keyword in :class:`Period`, :func:`date_range`, :func:`period_range`, :func:`pd.tseries.frequencies.to_offset` no longer allows tuples, pass as string instead (:issue:`34703`)

Timedelta
^^^^^^^^^

- Bug in constructing a :class:`Timedelta` with a high precision integer that would round the :class:`Timedelta` components (:issue:`31354`)
- Bug in dividing ``np.nan`` or ``None`` by :class:`Timedelta`` incorrectly returning ``NaT`` (:issue:`31869`)
- Timedeltas now understand ``µs`` as identifier for microsecond (:issue:`32899`)
- :class:`Timedelta` string representation now includes nanoseconds, when nanoseconds are non-zero (:issue:`9309`)
- Bug in comparing a :class:`Timedelta`` object against a ``np.ndarray`` with ``timedelta64`` dtype incorrectly viewing all entries as unequal (:issue:`33441`)
- Bug in :func:`timedelta_range` that produced an extra point on a edge case (:issue:`30353`, :issue:`33498`)
- Bug in :meth:`DataFrame.resample` that produced an extra point on a edge case (:issue:`30353`, :issue:`13022`, :issue:`33498`)
- Bug in :meth:`DataFrame.resample` that ignored the ``loffset`` argument when dealing with timedelta (:issue:`7687`, :issue:`33498`)
- Bug in :class:`Timedelta` and `pandas.to_timedelta` that ignored `unit`-argument for string input (:issue:`12136`)

Timezones
^^^^^^^^^

- Bug in :func:`to_datetime` with ``infer_datetime_format=True`` where timezone names (e.g. ``UTC``) would not be parsed correctly (:issue:`33133`)
-


Numeric
^^^^^^^
- Bug in :meth:`DataFrame.floordiv` with ``axis=0`` not treating division-by-zero like :meth:`Series.floordiv` (:issue:`31271`)
- Bug in :meth:`to_numeric` with string argument ``"uint64"`` and ``errors="coerce"`` silently fails (:issue:`32394`)
- Bug in :meth:`to_numeric` with ``downcast="unsigned"`` fails for empty data (:issue:`32493`)
- Bug in :meth:`DataFrame.mean` with ``numeric_only=False`` and either ``datetime64`` dtype or ``PeriodDtype`` column incorrectly raising ``TypeError`` (:issue:`32426`)
- Bug in :meth:`DataFrame.count` with ``level="foo"`` and index level ``"foo"`` containing NaNs causes segmentation fault (:issue:`21824`)
- Bug in :meth:`DataFrame.diff` with ``axis=1`` returning incorrect results with mixed dtypes (:issue:`32995`)
- Bug in :meth:`DataFrame.corr` and :meth:`DataFrame.cov` raising when handling nullable integer columns with ``pandas.NA`` (:issue:`33803`)
- Bug in :class:`DataFrame` and :class:`Series` addition and subtraction between object-dtype objects and ``datetime64`` dtype objects (:issue:`33824`)

Conversion
^^^^^^^^^^
- Bug in :class:`Series` construction from NumPy array with big-endian ``datetime64`` dtype (:issue:`29684`)
- Bug in :class:`Timedelta` construction with large nanoseconds keyword value (:issue:`32402`)
- Bug in :class:`DataFrame` construction where sets would be duplicated rather than raising (:issue:`32582`)

Strings
^^^^^^^

- Bug in the :meth:`~Series.astype` method when converting "string" dtype data to nullable integer dtype (:issue:`32450`).
- Fixed issue where taking ``min`` or ``max`` of a ``StringArray`` or ``Series`` with ``StringDtype`` type would raise. (:issue:`31746`)
- Bug in :meth:`Series.str.cat` returning ``NaN`` output when other had :class:`Index` type (:issue:`33425`)


Interval
^^^^^^^^
- Bug in :class:`IntervalArray` incorrectly allowing the underlying data to be changed when setting values (:issue:`32782`)
-

Indexing
^^^^^^^^
- Bug in slicing on a :class:`DatetimeIndex` with a partial-timestamp dropping high-resolution indices near the end of a year, quarter, or month (:issue:`31064`)
- Bug in :meth:`PeriodIndex.get_loc` treating higher-resolution strings differently from :meth:`PeriodIndex.get_value` (:issue:`31172`)
- Bug in :meth:`Series.at` and :meth:`DataFrame.at` not matching ``.loc`` behavior when looking up an integer in a :class:`Float64Index` (:issue:`31329`)
- Bug in :meth:`PeriodIndex.is_monotonic` incorrectly returning ``True`` when containing leading ``NaT`` entries (:issue:`31437`)
- Bug in :meth:`DatetimeIndex.get_loc` raising ``KeyError`` with converted-integer key instead of the user-passed key (:issue:`31425`)
- Bug in :meth:`Series.xs` incorrectly returning ``Timestamp`` instead of ``datetime64`` in some object-dtype cases (:issue:`31630`)
- Bug in :meth:`DataFrame.iat` incorrectly returning ``Timestamp`` instead of ``datetime`` in some object-dtype cases (:issue:`32809`)
- Bug in :meth:`DataFrame.at` when either columns or index is non-unique (:issue:`33041`)
- Bug in :meth:`Series.loc` and :meth:`DataFrame.loc` when indexing with an integer key on a object-dtype :class:`Index` that is not all-integers (:issue:`31905`)
- Bug in :meth:`DataFrame.iloc.__setitem__` on a :class:`DataFrame` with duplicate columns incorrectly setting values for all matching columns (:issue:`15686`, :issue:`22036`)
- Bug in :meth:`DataFrame.loc:` and :meth:`Series.loc` with a :class:`DatetimeIndex`, :class:`TimedeltaIndex`, or :class:`PeriodIndex` incorrectly allowing lookups of non-matching datetime-like dtypes (:issue:`32650`)
- Bug in :meth:`Series.__getitem__` indexing with non-standard scalars, e.g. ``np.dtype`` (:issue:`32684`)
- Bug in :class:`Index` constructor where an unhelpful error message was raised for ``numpy`` scalars (:issue:`33017`)
- Bug in :meth:`DataFrame.lookup` incorrectly raising an ``AttributeError`` when ``frame.index`` or ``frame.columns`` is not unique; this will now raise a ``ValueError`` with a helpful error message (:issue:`33041`)
- Bug in :meth:`DataFrame.iloc.__setitem__` creating a new array instead of overwriting ``Categorical`` values in-place (:issue:`32831`)
- Bug in :class:`Interval` where a :class:`Timedelta` could not be added or subtracted from a :class:`Timestamp` interval (:issue:`32023`)
- Bug in :meth:`DataFrame.copy` _item_cache not invalidated after copy causes post-copy value updates to not be reflected (:issue:`31784`)
- Fixed regression in :meth:`DataFrame.loc` and :meth:`Series.loc` throwing an error when a ``datetime64[ns, tz]`` value is provided (:issue:`32395`)
- Bug in `Series.__getitem__` with an integer key and a :class:`MultiIndex` with leading integer level failing to raise ``KeyError`` if the key is not present in the first level (:issue:`33355`)
- Bug in :meth:`DataFrame.iloc` when slicing a single column-:class:`DataFrame`` with ``ExtensionDtype`` (e.g. ``df.iloc[:, :1]``) returning an invalid result (:issue:`32957`)
- Bug in :meth:`DatetimeIndex.insert` and :meth:`TimedeltaIndex.insert` causing index ``freq`` to be lost when setting an element into an empty :class:`Series` (:issue:33573`)
- Bug in :meth:`Series.__setitem__` with an :class:`IntervalIndex` and a list-like key of integers (:issue:`33473`)
- Bug in :meth:`Series.__getitem__` allowing missing labels with ``np.ndarray``, :class:`Index`, :class:`Series` indexers but not ``list``, these now all raise ``KeyError`` (:issue:`33646`)
- Bug in :meth:`DataFrame.truncate` and :meth:`Series.truncate` where index was assumed to be monotone increasing (:issue:`33756`)
- Indexing with a list of strings representing datetimes failed on :class:`DatetimeIndex` or :class:`PeriodIndex`(:issue:`11278`)
- Bug in :meth:`Series.at` when used with a :class:`MultiIndex` would raise an exception on valid inputs (:issue:`26989`)
- Bug in :meth:`DataFrame.loc` with dictionary of values changes columns with dtype of ``int`` to ``float`` (:issue:`34573`)
- Bug in :meth:`Series.loc` when used with a :class:`MultiIndex` would raise an IndexingError when accessing a None value (:issue:`34318`)
- Bug in :meth:`DataFrame.reset_index` and :meth:`Series.reset_index` would not preserve data types on an empty :class:`DataFrame` or :class:`Series` with a :class:`MultiIndex` (:issue:`19602`)

Missing
^^^^^^^
- Calling :meth:`fillna` on an empty Series now correctly returns a shallow copied object. The behaviour is now consistent with :class:`Index`, :class:`DataFrame` and a non-empty :class:`Series` (:issue:`32543`).
- Bug in :meth:`replace` when argument ``to_replace`` is of type dict/list and is used on a :class:`Series` containing ``<NA>`` was raising a ``TypeError``. The method now handles this by ignoring ``<NA>`` values when doing the comparison for the replacement (:issue:`32621`)
- Bug in :meth:`~Series.any` and :meth:`~Series.all` incorrectly returning ``<NA>`` for all ``False`` or all ``True`` values using the nulllable boolean dtype and with ``skipna=False`` (:issue:`33253`)
- Clarified documentation on interpolate with method =akima. The ``der`` parameter must be scalar or None (:issue:`33426`)
- :meth:`DataFrame.interpolate` uses the correct axis convention now. Previously interpolating along columns lead to interpolation along indices and vice versa. Furthermore interpolating with methods ``pad``, ``ffill``, ``bfill`` and ``backfill`` are identical to using these methods with :meth:`fillna` (:issue:`12918`, :issue:`29146`)
- Bug in :meth:`DataFrame.interpolate` when called on a DataFrame with column names of string type was throwing a ValueError. The method is no independing of the type of column names (:issue:`33956`)
- passing :class:`NA` will into a format string using format specs will now work. For example ``"{:.1f}".format(pd.NA)`` would previously raise a ``ValueError``, but will now return the string ``"<NA>"`` (:issue:`34740`)

MultiIndex
^^^^^^^^^^
- Bug in :meth:`Dataframe.loc` when used with a :class:`MultiIndex`. The returned values were not in the same order as the given inputs (:issue:`22797`)

.. ipython:: python

        df = pd.DataFrame(np.arange(4),
                          index=[["a", "a", "b", "b"], [1, 2, 1, 2]])
        # Rows are now ordered as the requested keys
        df.loc[(['b', 'a'], [2, 1]), :]

- Bug in :meth:`MultiIndex.intersection` was not guaranteed to preserve order when ``sort=False``. (:issue:`31325`)
- Bug in :meth:`DataFrame.truncate` was dropping :class:`MultiIndex` names. (:issue:`34564`)

.. ipython:: python

        left = pd.MultiIndex.from_arrays([["b", "a"], [2, 1]])
        right = pd.MultiIndex.from_arrays([["a", "b", "c"], [1, 2, 3]])
        # Common elements are now guaranteed to be ordered by the left side
        left.intersection(right, sort=False)

- Bug when joining 2 Multi-indexes, without specifying level with different columns. Return-indexers parameter is ignored. (:issue:`34074`)

I/O
^^^
- Bug in :meth:`read_json` where integer overflow was occurring when json contains big number strings. (:issue:`30320`)
- `read_csv` will now raise a ``ValueError`` when the arguments `header` and `prefix` both are not `None`. (:issue:`27394`)
- Bug in :meth:`DataFrame.to_json` was raising ``NotFoundError`` when ``path_or_buf`` was an S3 URI (:issue:`28375`)
- Bug in :meth:`DataFrame.to_parquet` overwriting pyarrow's default for
  ``coerce_timestamps``; following pyarrow's default allows writing nanosecond
  timestamps with ``version="2.0"`` (:issue:`31652`).
- Bug in :meth:`read_csv` was raising `TypeError` when `sep=None` was used in combination with `comment` keyword (:issue:`31396`)
- Bug in :class:`HDFStore` that caused it to set to ``int64`` the dtype of a ``datetime64`` column when reading a DataFrame in Python 3 from fixed format written in Python 2 (:issue:`31750`)
- :func:`read_sas()` now handles dates and datetimes larger than :attr:`Timestamp.max` returning them as :class:`datetime.datetime` objects (:issue:`20927`)
- Bug in :meth:`DataFrame.to_json` where ``Timedelta`` objects would not be serialized correctly with ``date_format="iso"`` (:issue:`28256`)
- :func:`read_csv` will raise a ``ValueError`` when the column names passed in `parse_dates` are missing in the Dataframe (:issue:`31251`)
- Bug in :meth:`read_excel` where a UTF-8 string with a high surrogate would cause a segmentation violation (:issue:`23809`)
- Bug in :meth:`read_csv` was causing a file descriptor leak on an empty file (:issue:`31488`)
- Bug in :meth:`read_csv` was causing a segfault when there were blank lines between the header and data rows (:issue:`28071`)
- Bug in :meth:`read_csv` was raising a misleading exception on a permissions issue (:issue:`23784`)
- Bug in :meth:`read_csv` was raising an ``IndexError`` when header=None and 2 extra data columns
- Bug in :meth:`read_sas` was raising an ``AttributeError`` when reading files from Google Cloud Storage (issue:`33069`)
- Bug in :meth:`DataFrame.to_sql` where an ``AttributeError`` was raised when saving an out of bounds date (:issue:`26761`)
- Bug in :meth:`read_excel` did not correctly handle multiple embedded spaces in OpenDocument text cells. (:issue:`32207`)
- Bug in :meth:`read_json` was raising ``TypeError`` when reading a list of booleans into a Series. (:issue:`31464`)
- Bug in :func:`pandas.io.json.json_normalize` where location specified by `record_path` doesn't point to an array. (:issue:`26284`)
- :func:`pandas.read_hdf` has a more explicit error message when loading an
  unsupported HDF file (:issue:`9539`)
- Bug in :meth:`~DataFrame.read_feather` was raising an `ArrowIOError` when reading an s3 or http file path (:issue:`29055`)
- Bug in :meth:`~DataFrame.to_excel` could not handle the column name `render` and was raising an ``KeyError`` (:issue:`34331`)
- Bug in :meth:`~SQLDatabase.execute` was raising a ``ProgrammingError`` for some DB-API drivers when the SQL statement contained the `%` character and no parameters were present (:issue:`34211`)
- Bug in :meth:`~pandas.io.stata.StataReader` which resulted in categorical variables with difference dtypes when reading data using an iterator. (:issue:`31544`)
- :meth:`HDFStore.keys` has now an optional `include` parameter that allows the retrieval of all native HDF5 table names (:issue:`29916`)
- `TypeError` exceptions raised by :meth:`read_csv` and :meth:`read_table` were showing as ``parser_f`` when an unexpected keyword argument was passed (:issue:`25648`)
- Bug in :meth:`read_excel` for ODS files removes 0.0 values (:issue:`27222`)
- Bug in :meth:`ujson.encode` was raising an `OverflowError` with numbers larger than sys.maxsize (:issue: `34395`)
- Bug in :meth:`HDFStore.append_to_multiple` was raising a ``ValueError`` when the min_itemsize parameter is set (:issue:`11238`)
- Bug in :meth:`~HDFStore.create_table` now raises an error when `column` argument was not specified in `data_columns` on input (:issue:`28156`)
- :meth:`read_json` now could read line-delimited json file from a file url while `lines` and `chunksize` are set.
- Bug in :meth:`DataFrame.to_sql` when reading DataFrames with ``-np.inf`` entries with MySQL now has a more explicit ``ValueError`` (:issue:`34431`)

Plotting
^^^^^^^^

- :func:`.plot` for line/bar now accepts color by dictonary (:issue:`8193`).
- Bug in :meth:`DataFrame.plot.hist` where weights are not working for multiple columns (:issue:`33173`)
- Bug in :meth:`DataFrame.boxplot` and :meth:`DataFrame.plot.boxplot` lost color attributes of ``medianprops``, ``whiskerprops``, ``capprops`` and ``medianprops`` (:issue:`30346`)
- Bug in :meth:`DataFrame.hist` where the order of ``column`` argument was ignored (:issue:`29235`)
- Bug in :meth:`DataFrame.plot.scatter` that when adding multiple plots with different ``cmap``, colorbars alway use the first ``cmap`` (:issue:`33389`)
- Bug in :meth:`DataFrame.plot.scatter` was adding a colorbar to the plot even if the argument `c` was assigned to a column containing color names (:issue:`34316`)
- Bug in :meth:`pandas.plotting.bootstrap_plot` was causing cluttered axes and overlapping labels (:issue:`34905`)

Groupby/resample/rolling
^^^^^^^^^^^^^^^^^^^^^^^^

- Bug in :meth:`GroupBy.apply` raises ``ValueError`` when the ``by`` axis is not sorted and has duplicates and the applied ``func`` does not mutate passed in objects (:issue:`30667`)
- Bug in :meth:`DataFrameGroupby.transform` produces incorrect result with transformation functions (:issue:`30918`)
- Bug in :meth:`Groupby.transform` was returning the wrong result when grouping by multiple keys of which some were categorical and others not (:issue:`32494`)
- Bug in :meth:`GroupBy.count` causes segmentation fault when grouped-by column contains NaNs (:issue:`32841`)
- Bug in :meth:`DataFrame.groupby` and :meth:`Series.groupby` produces inconsistent type when aggregating Boolean series (:issue:`32894`)
- Bug in :meth:`DataFrameGroupBy.sum` and :meth:`SeriesGroupBy.sum` where a large negative number would be returned when the number of non-null values was below ``min_count`` for nullable integer dtypes (:issue:`32861`)
- Bug in :meth:`SeriesGroupBy.quantile` raising on nullable integers (:issue:`33136`)
- Bug in :meth:`DataFrame.resample` where an ``AmbiguousTimeError`` would be raised when the resulting timezone aware :class:`DatetimeIndex` had a DST transition at midnight (:issue:`25758`)
- Bug in :meth:`DataFrame.groupby` where a ``ValueError`` would be raised when grouping by a categorical column with read-only categories and ``sort=False`` (:issue:`33410`)
- Bug in :meth:`GroupBy.agg`, :meth:`GroupBy.transform`, and :meth:`GroupBy.resample` where subclasses are not preserved (:issue:`28330`)
- Bug in :meth:`core.groupby.DataFrameGroupBy.apply` where the output index shape for functions returning a DataFrame which is equally indexed
  to the input DataFrame is inconsistent. An internal heuristic to detect index mutation would behave differently for equal but not identical
  indices. In particular, the result index shape might change if a copy of the input would be returned.
  The behaviour now is consistent, independent of internal heuristics. (:issue:`31612`, :issue:`14927`, :issue:`13056`)
- Bug in :meth:`SeriesGroupBy.agg` where any column name was accepted in the named aggregation of ``SeriesGroupBy`` previously. The behaviour now allows only ``str`` and callables else would raise ``TypeError``. (:issue:`34422`)
- Bug in :meth:`DataFrame.groupby` lost index, when one of the ``agg`` keys referenced an empty list (:issue:`32580`)
- Bug in :meth:`Rolling.apply` where ``center=True`` was ignored when ``engine='numba'`` was specified (:issue:`34784`)
- Bug in :meth:`DataFrame.ewm.cov` was throwing ``AssertionError`` for :class:`MultiIndex` inputs (:issue:`34440`)

Reshaping
^^^^^^^^^

- Bug effecting all numeric and boolean reduction methods not returning subclassed data type. (:issue:`25596`)
- Bug in :meth:`DataFrame.pivot_table` when only MultiIndexed columns is set (:issue:`17038`)
- Bug in :meth:`DataFrame.unstack` and :meth:`Series.unstack` can take tuple names in MultiIndexed data (:issue:`19966`)
- Bug in :meth:`DataFrame.pivot_table` when ``margin`` is ``True`` and only ``column`` is defined (:issue:`31016`)
- Fix incorrect error message in :meth:`DataFrame.pivot` when ``columns`` is set to ``None``. (:issue:`30924`)
- Bug in :func:`crosstab` when inputs are two Series and have tuple names, the output will keep dummy MultiIndex as columns. (:issue:`18321`)
- :meth:`DataFrame.pivot` can now take lists for ``index`` and ``columns`` arguments (:issue:`21425`)
- Bug in :func:`concat` where the resulting indices are not copied when ``copy=True`` (:issue:`29879`)
- Bug where :meth:`Index.astype` would lose the name attribute when converting from ``Float64Index`` to ``Int64Index``, or when casting to an ``ExtensionArray`` dtype (:issue:`32013`)
- :meth:`Series.append` will now raise a ``TypeError`` when passed a DataFrame or a sequence containing Dataframe (:issue:`31413`)
- :meth:`DataFrame.replace` and :meth:`Series.replace` will raise a ``TypeError`` if ``to_replace`` is not an expected type. Previously the ``replace`` would fail silently (:issue:`18634`)
- Bug on inplace operation of a Series that was adding a column to the DataFrame from where it was originally dropped from (using inplace=True) (:issue:`30484`)
- Bug in :meth:`DataFrame.apply` where callback was called with :class:`Series` parameter even though ``raw=True`` requested. (:issue:`32423`)
- Bug in :meth:`DataFrame.pivot_table` losing timezone information when creating a :class:`MultiIndex` level from a column with timezone-aware dtype (:issue:`32558`)
- Bug in :meth:`concat` where when passing a non-dict mapping as ``objs`` would raise a ``TypeError`` (:issue:`32863`)
- :meth:`DataFrame.agg` now provides more descriptive ``SpecificationError`` message when attempting to aggregating non-existant column (:issue:`32755`)
- Bug in :meth:`DataFrame.unstack` when MultiIndexed columns and MultiIndexed rows were used (:issue:`32624`, :issue:`24729` and :issue:`28306`)
- Bug in :meth:`DataFrame.corrwith()`, :meth:`DataFrame.memory_usage()`, :meth:`DataFrame.dot()`,
  :meth:`DataFrame.idxmin()`, :meth:`DataFrame.idxmax()`, :meth:`DataFrame.duplicated()`, :meth:`DataFrame.isin()`,
  :meth:`DataFrame.count()`, :meth:`Series.explode()`, :meth:`Series.asof()` and :meth:`DataFrame.asof()` not
  returning subclassed types. (:issue:`31331`)
- Bug in :func:`concat` was not allowing for concatenation of ``DataFrame`` and ``Series`` with duplicate keys (:issue:`33654`)
- Bug in :func:`cut` raised an error when non-unique labels (:issue:`33141`)
- Ensure only named functions can be used in :func:`eval()` (:issue:`32460`)
- Bug in :func:`Dataframe.aggregate` and :func:`Series.aggregate` was causing recursive loop in some cases (:issue:`34224`)
- Fixed bug in :func:`melt` where melting MultiIndex columns with ``col_level`` > 0 would raise a ``KeyError`` on ``id_vars`` (:issue:`34129`)
- Bug in :meth:`Series.where` with an empty Series and empty ``cond`` having non-bool dtype (:issue:`34592`)
- Fixed regression where :meth:`DataFrame.apply` would raise ``ValueError`` for elements whth ``S`` dtype (:issue:`34529`)

Sparse
^^^^^^
- Creating a :class:`SparseArray` from timezone-aware dtype will issue a warning before dropping timezone information, instead of doing so silently (:issue:`32501`)
- Bug in :meth:`arrays.SparseArray.from_spmatrix` wrongly read scipy sparse matrix (:issue:`31991`)
- Bug in :meth:`Series.sum` with ``SparseArray`` raises ``TypeError`` (:issue:`25777`)
- Bug where :class:`DataFrame` containing :class:`SparseArray` filled with ``NaN`` when indexed by a list-like (:issue:`27781`, :issue:`29563`)
- The repr of :class:`SparseDtype` now includes the repr of its ``fill_value`` attribute. Previously it used ``fill_value``'s  string representation (:issue:`34352`)
- Bug where empty :class:`DataFrame` could not be cast to :class:`SparseDtype` (:issue:`33113`)

ExtensionArray
^^^^^^^^^^^^^^

- Fixed bug where :meth:`Series.value_counts` would raise on empty input of ``Int64`` dtype (:issue:`33317`)
- Fixed bug in :func:`concat` when concatenating DataFrames with non-overlaping columns resulting in object-dtype columns rather than preserving the extension dtype (:issue:`27692`, :issue:`33027`)
- Fixed bug where :meth:`StringArray.isna` would return ``False`` for NA values when ``pandas.options.mode.use_inf_as_na`` was set to ``True`` (:issue:`33655`)
- Fixed bug in :class:`Series` construction with EA dtype and index but no data or scalar data fails (:issue:`26469`)
- Fixed bug that caused :meth:`Series.__repr__()` to crash for extension types whose elements are multidimensional arrays (:issue:`33770`).
- Fixed bug where :meth:`Series.update` would raise a ``ValueError`` for ``ExtensionArray`` dtypes with missing values (:issue:`33980`)
- Fixed bug where :meth:`StringArray.memory_usage` was not implemented (:issue:`33963`)
- Fixed bug where :meth:`DataFrameGroupBy` would ignore the ``min_count`` argument for aggregations on nullable boolean dtypes (:issue:`34051`)
- Fixed bug that `DataFrame(columns=.., dtype='string')` would fail (:issue:`27953`, :issue:`33623`)

Other
^^^^^
- Appending a dictionary to a :class:`DataFrame` without passing ``ignore_index=True`` will raise ``TypeError: Can only append a dict if ignore_index=True``
  instead of ``TypeError: Can only append a Series if ignore_index=True or if the Series has a name`` (:issue:`30871`)
- Set operations on an object-dtype :class:`Index` now always return object-dtype results (:issue:`31401`)
- Bug in :meth:`AbstractHolidayCalendar.holidays` when no rules were defined (:issue:`31415`)
- Bug in :class:`DataFrame` when initiating a frame with lists and assign ``columns`` with nested list for ``MultiIndex`` (:issue:`32173`)
- Bug in :meth:`DataFrame.to_records` incorrectly losing timezone information in timezone-aware ``datetime64`` columns (:issue:`32535`)
- Fixed :func:`pandas.testing.assert_series_equal` to correctly raise if left object is a different subclass with ``check_series_type=True`` (:issue:`32670`).
- :meth:`IntegerArray.astype` now supports ``datetime64`` dtype (:issue:32538`)
- Getting a missing attribute in a query/eval string raises the correct ``AttributeError`` (:issue:`32408`)
- Fixed bug in :func:`pandas.testing.assert_series_equal` where dtypes were checked for ``Interval`` and ``ExtensionArray`` operands when ``check_dtype`` was ``False`` (:issue:`32747`)
- Bug in :meth:`Series.map` not raising on invalid ``na_action`` (:issue:`32815`)
- Bug in :meth:`DataFrame.__dir__` caused a segfault when using unicode surrogates in a column name (:issue:`25509`)
- Bug in :meth:`DataFrame.plot.scatter` caused an error when plotting variable marker sizes (:issue:`32904`)
- :class:`IntegerArray` now implements the ``sum`` operation (:issue:`33172`)
- Bug in :class:`Tick` comparisons raising ``TypeError`` when comparing against timedelta-like objects (:issue:`34088`)
- Bug in :class:`Tick` multiplication raising ``TypeError`` when multiplying by a float (:issue:`34486`)
- Passing a `set` as `names` argument to :func:`pandas.read_csv`, :func:`pandas.read_table`, or :func:`pandas.read_fwf` will raise ``ValueError: Names should be an ordered collection.`` (:issue:`34946`)

.. ---------------------------------------------------------------------------

.. _whatsnew_110.contributors:

Contributors
~~~~~~~~~~~~<|MERGE_RESOLUTION|>--- conflicted
+++ resolved
@@ -328,11 +328,8 @@
 - :meth:`DataFrame.to_html` and :meth:`DataFrame.to_string`'s ``col_space`` parameter now accepts a list or dict to change only some specific columns' width (:issue:`28917`).
 - :meth:`DataFrame.to_excel` can now also write OpenOffice spreadsheet (.ods) files (:issue:`27222`)
 - :meth:`~Series.explode` now accepts ``ignore_index`` to reset the index, similarly to :meth:`pd.concat` or :meth:`DataFrame.sort_values` (:issue:`34932`).
-<<<<<<< HEAD
+- :meth:`read_csv` now accepts string values like "0", "0.0", "1", "1.0" as convertible to the nullable boolean dtype (:issue:`34859`)
 - :class:`pandas.core.window.ExponentialMovingWindow` now supports a ``times`` argument that allows ``mean`` to be calculated with observations spaced by the timestamps in ``times`` (:issue:`34839`)
-=======
-- :meth:`read_csv` now accepts string values like "0", "0.0", "1", "1.0" as convertible to the nullable boolean dtype (:issue:`34859`)
->>>>>>> 9e446181
 
 .. ---------------------------------------------------------------------------
 
