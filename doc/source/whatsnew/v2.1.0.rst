.. _whatsnew_210:

What's new in 2.1.0 (Month XX, 2023)
--------------------------------------

These are the changes in pandas 2.1.0. See :ref:`release` for a full changelog
including other versions of pandas.

{{ header }}

.. ---------------------------------------------------------------------------
.. _whatsnew_210.enhancements:

Enhancements
~~~~~~~~~~~~

.. _whatsnew_210.enhancements.cow:

Copy-on-Write improvements
^^^^^^^^^^^^^^^^^^^^^^^^^^

- :meth:`Series.transform` not respecting Copy-on-Write when ``func`` modifies :class:`Series` inplace (:issue:`53747`)
- Calling :meth:`Index.values` will now return a read-only NumPy array (:issue:`53704`)
- Setting a :class:`Series` into a :class:`DataFrame` now creates a lazy instead of a deep copy (:issue:`53142`)
- The :class:`DataFrame` constructor, when constructing a DataFrame from a dictionary
  of Index objects and specifying ``copy=False``, will now use a lazy copy
  of those Index objects for the columns of the DataFrame (:issue:`52947`)

.. _whatsnew_210.enhancements.enhancement2:

``map(func, na_action="ignore")`` now works for all array types
^^^^^^^^^^^^^^^^^^^^^^^^^^^^^^^^^^^^^^^^^^^^^^^^^^^^^^^^^^^^^^^

When given a callable, :meth:`Series.map` applies the callable to all elements of the :class:`Series`.
Similarly, :meth:`DataFrame.map` applies the callable to all elements of the :class:`DataFrame`,
while :meth:`Index.map` applies the callable to all elements of the :class:`Index`.

Frequently, it is not desirable to apply the callable to nan-like values of the array and to avoid doing
that, the ``map`` method could be called with ``na_action="ignore"``, i.e. ``ser.map(func, na_action="ignore")``.
However, ``na_action="ignore"`` was not implemented for many ``ExtensionArray`` and ``Index`` types
and ``na_action="ignore"`` did not work correctly for any ``ExtensionArray`` subclass except the nullable numeric ones (i.e. with dtype :class:`Int64` etc.).

``na_action="ignore"`` now works for all array types (:issue:`52219`, :issue:`51645`, :issue:`51809`, :issue:`51936`, :issue:`52033`; :issue:`52096`).

*Previous behavior*:

.. code-block:: ipython

    In [1]: ser = pd.Series(["a", "b", np.nan], dtype="category")
    In [2]: ser.map(str.upper, na_action="ignore")
    NotImplementedError
    In [3]: df = pd.DataFrame(ser)
    In [4]: df.applymap(str.upper, na_action="ignore")  # worked for DataFrame
         0
    0    A
    1    B
    2  NaN
    In [5]: idx = pd.Index(ser)
    In [6]: idx.map(str.upper, na_action="ignore")
    TypeError: CategoricalIndex.map() got an unexpected keyword argument 'na_action'

*New behavior*:

.. ipython:: python

    ser = pd.Series(["a", "b", np.nan], dtype="category")
    ser.map(str.upper, na_action="ignore")
    df = pd.DataFrame(ser)
    df.map(str.upper, na_action="ignore")
    idx = pd.Index(ser)
    idx.map(str.upper, na_action="ignore")

Notice also that in this version, :meth:`DataFrame.map` been added and :meth:`DataFrame.applymap` has been deprecated. :meth:`DataFrame.map` has the same functionality as :meth:`DataFrame.applymap`, but the new name better communicate that this is the :class:`DataFrame` version of :meth:`Series.map` (:issue:`52353`).

Also, note that :meth:`Categorical.map` implicitly has had its ``na_action`` set to ``"ignore"`` by default.
This has been deprecated and will :meth:`Categorical.map` in the future change the default
to ``na_action=None``, like for all the other array types.

.. _whatsnew_210.enhancements.other:

Other enhancements
^^^^^^^^^^^^^^^^^^
- :meth:`Categorical.map` and :meth:`CategoricalIndex.map` now have a ``na_action`` parameter.
  :meth:`Categorical.map` implicitly had a default value of ``"ignore"`` for ``na_action``. This has formally been deprecated and will be changed to ``None`` in the future.
  Also notice that :meth:`Series.map` has default ``na_action=None`` and calls to series with categorical data will now use ``na_action=None`` unless explicitly set otherwise (:issue:`44279`)
- :class:`api.extensions.ExtensionArray` now has a :meth:`~api.extensions.ExtensionArray.map` method (:issue:`51809`)
- :meth:`DataFrame.applymap` now uses the :meth:`~api.extensions.ExtensionArray.map` method of underlying :class:`api.extensions.ExtensionArray` instances (:issue:`52219`)
- :meth:`MultiIndex.sort_values` now supports ``na_position`` (:issue:`51612`)
- :meth:`MultiIndex.sortlevel` and :meth:`Index.sortlevel` gained a new keyword ``na_position`` (:issue:`51612`)
- :meth:`arrays.DatetimeArray.map`, :meth:`arrays.TimedeltaArray.map` and :meth:`arrays.PeriodArray.map` can now take a ``na_action`` argument (:issue:`51644`)
- :meth:`arrays.SparseArray.map` now supports ``na_action`` (:issue:`52096`).
- Add :meth:`diff()` and :meth:`round()` for :class:`Index` (:issue:`19708`)
- Add dtype of categories to ``repr`` information of :class:`CategoricalDtype` (:issue:`52179`)
- Added to the escape mode "latex-math" preserving without escaping all characters between "\(" and "\)" in formatter (:issue:`51903`)
- Adding ``engine_kwargs`` parameter to :meth:`DataFrame.read_excel` (:issue:`52214`)
- Classes that are useful for type-hinting have been added to the public API in the new submodule ``pandas.api.typing`` (:issue:`48577`)
- Implemented :attr:`Series.dt.is_month_start`, :attr:`Series.dt.is_month_end`, :attr:`Series.dt.is_year_start`, :attr:`Series.dt.is_year_end`, :attr:`Series.dt.is_quarter_start`, :attr:`Series.dt.is_quarter_end`, :attr:`Series.dt.is_days_in_month`, :attr:`Series.dt.unit`, :meth:`Series.dt.is_normalize`, :meth:`Series.dt.day_name`, :meth:`Series.dt.month_name`, :meth:`Series.dt.tz_convert` for :class:`ArrowDtype` with ``pyarrow.timestamp`` (:issue:`52388`, :issue:`51718`)
- Implemented ``__from_arrow__`` on :class:`DatetimeTZDtype`. (:issue:`52201`)
- Implemented ``__pandas_priority__`` to allow custom types to take precedence over :class:`DataFrame`, :class:`Series`, :class:`Index`, or :class:`ExtensionArray` for arithmetic operations, :ref:`see the developer guide <extending.pandas_priority>` (:issue:`48347`)
- Improve error message when having incompatible columns using :meth:`DataFrame.merge` (:issue:`51861`)
- Improve error message when setting :class:`DataFrame` with wrong number of columns through :meth:`DataFrame.isetitem` (:issue:`51701`)
- Improved error handling when using :meth:`DataFrame.to_json` with incompatible ``index`` and ``orient`` arguments (:issue:`52143`)
- Improved error message when creating a DataFrame with empty data (0 rows), no index and an incorrect number of columns. (:issue:`52084`)
- Let :meth:`DataFrame.to_feather` accept a non-default :class:`Index` and non-string column names (:issue:`51787`)
- Performance improvement in :func:`read_csv` (:issue:`52632`) with ``engine="c"``
- :meth:`Categorical.from_codes` has gotten a ``validate`` parameter (:issue:`50975`)
- :meth:`DataFrame.stack` gained the ``sort`` keyword to dictate whether the resulting :class:`MultiIndex` levels are sorted (:issue:`15105`)
- :meth:`DataFrame.unstack` gained the ``sort`` keyword to dictate whether the resulting :class:`MultiIndex` levels are sorted (:issue:`15105`)
- :meth:`DataFrameGroupby.agg` and :meth:`DataFrameGroupby.transform` now support grouping by multiple keys when the index is not a :class:`MultiIndex` for ``engine="numba"`` (:issue:`53486`)
- :meth:`Series.explode` now supports pyarrow-backed list types (:issue:`53602`)
- :meth:`Series.str.join` now supports ``ArrowDtype(pa.string())`` (:issue:`53646`)
- :meth:`SeriesGroupby.agg` and :meth:`DataFrameGroupby.agg` now support passing in multiple functions for ``engine="numba"`` (:issue:`53486`)
- :meth:`SeriesGroupby.transform` and :meth:`DataFrameGroupby.transform` now support passing in a string as the function for ``engine="numba"`` (:issue:`53579`)
- Added ``engine_kwargs`` parameter to :meth:`DataFrame.to_excel` (:issue:`53220`)
- Added a new parameter ``by_row`` to :meth:`Series.apply`. When set to ``False`` the supplied callables will always operate on the whole Series (:issue:`53400`).
- Groupby aggregations (such as :meth:`DataFrameGroupby.sum`) now can preserve the dtype of the input instead of casting to ``float64`` (:issue:`44952`)
- Improved error message when :meth:`DataFrameGroupBy.agg` failed (:issue:`52930`)
- Many read/to_* functions, such as :meth:`DataFrame.to_pickle` and :func:`read_csv`, support forwarding compression arguments to lzma.LZMAFile (:issue:`52979`)
- Performance improvement in :func:`concat` with homogeneous ``np.float64`` or ``np.float32`` dtypes (:issue:`52685`)
- Performance improvement in :meth:`DataFrame.filter` when ``items`` is given (:issue:`52941`)

.. ---------------------------------------------------------------------------
.. _whatsnew_210.notable_bug_fixes:

Notable bug fixes
~~~~~~~~~~~~~~~~~

These are bug fixes that might have notable behavior changes.

.. _whatsnew_210.notable_bug_fixes.notable_bug_fix1:

notable_bug_fix1
^^^^^^^^^^^^^^^^

.. _whatsnew_210.notable_bug_fixes.notable_bug_fix2:

notable_bug_fix2
^^^^^^^^^^^^^^^^

.. ---------------------------------------------------------------------------
.. _whatsnew_210.api_breaking:

Backwards incompatible API changes
~~~~~~~~~~~~~~~~~~~~~~~~~~~~~~~~~~

.. _whatsnew_210.api_breaking.deps:

Increased minimum version for Python
^^^^^^^^^^^^^^^^^^^^^^^^^^^^^^^^^^^^

pandas 2.1.0 supports Python 3.9 and higher.

Increased minimum versions for dependencies
^^^^^^^^^^^^^^^^^^^^^^^^^^^^^^^^^^^^^^^^^^^
Some minimum supported versions of dependencies were updated.
If installed, we now require:

+-----------------+-----------------+----------+---------+
| Package         | Minimum Version | Required | Changed |
+=================+=================+==========+=========+
| numpy           | 1.21.6          |    X     |    X    |
+-----------------+-----------------+----------+---------+
| mypy (dev)      | 1.2             |          |    X    |
+-----------------+-----------------+----------+---------+
| beautifulsoup4  | 4.11.1          |          |    X    |
+-----------------+-----------------+----------+---------+
| bottleneck      | 1.3.4           |          |    X    |
+-----------------+-----------------+----------+---------+
| fastparquet     | 0.8.1           |          |    X    |
+-----------------+-----------------+----------+---------+
| fsspec          | 2022.05.0       |          |    X    |
+-----------------+-----------------+----------+---------+
| hypothesis      | 6.46.1          |          |    X    |
+-----------------+-----------------+----------+---------+
| gcsfs           | 2022.05.0       |          |    X    |
+-----------------+-----------------+----------+---------+
| jinja2          | 3.1.2           |          |    X    |
+-----------------+-----------------+----------+---------+
| lxml            | 4.8.0           |          |    X    |
+-----------------+-----------------+----------+---------+
| numba           | 0.55.2          |          |    X    |
+-----------------+-----------------+----------+---------+
| numexpr         | 2.8.0           |          |    X    |
+-----------------+-----------------+----------+---------+
| openpyxl        | 3.0.10          |          |    X    |
+-----------------+-----------------+----------+---------+
| pandas-gbq      | 0.17.5          |          |    X    |
+-----------------+-----------------+----------+---------+
| psycopg2        | 2.9.3           |          |    X    |
+-----------------+-----------------+----------+---------+
| pyreadstat      | 1.1.5           |          |    X    |
+-----------------+-----------------+----------+---------+
| pyqt5           | 5.15.6          |          |    X    |
+-----------------+-----------------+----------+---------+
| pytables        | 3.7.0           |          |    X    |
+-----------------+-----------------+----------+---------+
| pytest          | 7.3.2           |          |    X    |
+-----------------+-----------------+----------+---------+
| python-snappy   | 0.6.1           |          |    X    |
+-----------------+-----------------+----------+---------+
| pyxlsb          | 1.0.9           |          |    X    |
+-----------------+-----------------+----------+---------+
| s3fs            | 2022.05.0       |          |    X    |
+-----------------+-----------------+----------+---------+
| scipy           | 1.8.1           |          |    X    |
+-----------------+-----------------+----------+---------+
| sqlalchemy      | 1.4.36          |          |    X    |
+-----------------+-----------------+----------+---------+
| tabulate        | 0.8.10          |          |    X    |
+-----------------+-----------------+----------+---------+
| xarray          | 2022.03.0       |          |    X    |
+-----------------+-----------------+----------+---------+
| xlsxwriter      | 3.0.3           |          |    X    |
+-----------------+-----------------+----------+---------+
| zstandard       | 0.17.0          |          |    X    |
+-----------------+-----------------+----------+---------+

For `optional libraries <https://pandas.pydata.org/docs/getting_started/install.html>`_ the general recommendation is to use the latest version.
The following table lists the lowest version per library that is currently being tested throughout the development of pandas.
Optional libraries below the lowest tested version may still work, but are not considered supported.

+-----------------+-----------------+---------+
| Package         | Minimum Version | Changed |
+=================+=================+=========+
|                 |                 |    X    |
+-----------------+-----------------+---------+

See :ref:`install.dependencies` and :ref:`install.optional_dependencies` for more.

.. _whatsnew_210.api_breaking.other:

Other API changes
^^^^^^^^^^^^^^^^^
-

.. ---------------------------------------------------------------------------
.. _whatsnew_210.deprecations:

Deprecations
~~~~~~~~~~~~
- Deprecated 'broadcast_axis' keyword in :meth:`Series.align` and :meth:`DataFrame.align`, upcast before calling ``align`` with ``left = DataFrame({col: left for col in right.columns}, index=right.index)`` (:issue:`51856`)
- Deprecated 'fill_method' and 'limit' keywords in :meth:`DataFrame.pct_change`, :meth:`Series.pct_change`, :meth:`DataFrameGroupBy.pct_change`, and :meth:`SeriesGroupBy.pct_change`, explicitly call ``ffill`` or ``bfill`` before calling ``pct_change`` instead (:issue:`53491`)
- Deprecated 'method', 'limit', and 'fill_axis' keywords in :meth:`DataFrame.align` and :meth:`Series.align`, explicitly call ``fillna`` on the alignment results instead (:issue:`51856`)
- Deprecated 'quantile' keyword in :meth:`Rolling.quantile` and :meth:`Expanding.quantile`, renamed as 'q' instead (:issue:`52550`)
- Deprecated :meth:`.DataFrameGroupBy.apply` and methods on the objects returned by :meth:`.DataFrameGroupBy.resample` operating on the grouping column(s); select the columns to operate on after groupby to either explicitly include or exclude the groupings and avoid the ``FutureWarning`` (:issue:`7155`)
- Deprecated :meth:`.Groupby.all` and :meth:`.GroupBy.any` with datetime64 or :class:`PeriodDtype` values, matching the :class:`Series` and :class:`DataFrame` deprecations (:issue:`34479`)
- Deprecated :meth:`Categorical.to_list`, use ``obj.tolist()`` instead (:issue:`51254`)
- Deprecated :meth:`DataFrame._data` and :meth:`Series._data`, use public APIs instead (:issue:`33333`)
- Deprecated :meth:`DataFrameGroupBy.dtypes`, check ``dtypes`` on the underlying object instead (:issue:`51045`)
- Deprecated ``axis=1`` in :meth:`DataFrame.ewm`, :meth:`DataFrame.rolling`, :meth:`DataFrame.expanding`, transpose before calling the method instead (:issue:`51778`)
- Deprecated ``axis=1`` in :meth:`DataFrame.groupby` and in :class:`Grouper` constructor, do ``frame.T.groupby(...)`` instead (:issue:`51203`)
- Deprecated accepting slices in :meth:`DataFrame.take`, call ``obj[slicer]`` or pass a sequence of integers instead (:issue:`51539`)
- Deprecated explicit support for subclassing :class:`Index` (:issue:`45289`)
- Deprecated making functions given to :meth:`Series.agg` attempt to operate on each element in the :class:`Series` and only operate on the whole :class:`Series` if the elementwise operations failed. In the future, functions given to :meth:`Series.agg` will always operate on the whole :class:`Series` only. To keep the current behavior, use :meth:`Series.transform` instead. (:issue:`53325`)
- Deprecated making the functions in a list of functions given to :meth:`DataFrame.agg` attempt to operate on each element in the :class:`DataFrame` and only operate on the columns of the :class:`DataFrame` if the elementwise operations failed. To keep the current behavior, use :meth:`DataFrame.transform` instead. (:issue:`53325`)
- Deprecated passing a :class:`DataFrame` to :meth:`DataFrame.from_records`, use :meth:`DataFrame.set_index` or :meth:`DataFrame.drop` instead (:issue:`51353`)
- Deprecated silently dropping unrecognized timezones when parsing strings to datetimes (:issue:`18702`)
- Deprecated the ``axis`` keyword in :meth:`DataFrame.ewm`, :meth:`Series.ewm`, :meth:`DataFrame.rolling`, :meth:`Series.rolling`, :meth:`DataFrame.expanding`, :meth:`Series.expanding` (:issue:`51778`)
- Deprecated the ``axis`` keyword in :meth:`DataFrame.resample`, :meth:`Series.resample` (:issue:`51778`)
- Deprecated the behavior of :func:`concat` with both ``len(keys) != len(objs)``, in a future version this will raise instead of truncating to the shorter of the two sequences (:issue:`43485`)
- Deprecated the default of ``observed=False`` in :meth:`DataFrame.groupby` and :meth:`Series.groupby`; this will default to ``True`` in a future version (:issue:`43999`)
- Deprecating pinning ``group.name`` to each group in :meth:`SeriesGroupBy.aggregate` aggregations; if your operation requires utilizing the groupby keys, iterate over the groupby object instead (:issue:`41090`)
- Deprecated the 'axis' keyword in :meth:`.GroupBy.idxmax`, :meth:`.GroupBy.idxmin`, :meth:`.GroupBy.fillna`, :meth:`.GroupBy.take`, :meth:`.GroupBy.skew`, :meth:`.GroupBy.rank`, :meth:`.GroupBy.cumprod`, :meth:`.GroupBy.cumsum`, :meth:`.GroupBy.cummax`, :meth:`.GroupBy.cummin`, :meth:`.GroupBy.pct_change`, :meth:`GroupBy.diff`, :meth:`.GroupBy.shift`, and :meth:`DataFrameGroupBy.corrwith`; for ``axis=1`` operate on the underlying :class:`DataFrame` instead (:issue:`50405`, :issue:`51046`)
- Deprecated :class:`.DataFrameGroupBy` with ``as_index=False`` not including groupings in the result when they are not columns of the DataFrame (:issue:`49519`)
- Deprecated :func:`is_categorical_dtype`, use ``isinstance(obj.dtype, pd.CategoricalDtype)`` instead (:issue:`52527`)
- Deprecated :func:`is_datetime64tz_dtype`, check ``isinstance(dtype, pd.DatetimeTZDtype)`` instead (:issue:`52607`)
- Deprecated :func:`is_int64_dtype`, check ``dtype == np.dtype(np.int64)`` instead (:issue:`52564`)
- Deprecated :func:`is_interval_dtype`, check ``isinstance(dtype, pd.IntervalDtype)`` instead (:issue:`52607`)
- Deprecated :func:`is_period_dtype`, check ``isinstance(dtype, pd.PeriodDtype)`` instead (:issue:`52642`)
- Deprecated :func:`is_sparse`, check ``isinstance(dtype, pd.SparseDtype)`` instead (:issue:`52642`)
- Deprecated :meth:`.Styler.applymap_index`. Use the new :meth:`.Styler.map_index` method instead (:issue:`52708`)
- Deprecated :meth:`.Styler.applymap`. Use the new :meth:`.Styler.map` method instead (:issue:`52708`)
- Deprecated :meth:`DataFrame.applymap`. Use the new :meth:`DataFrame.map` method instead (:issue:`52353`)
- Deprecated :meth:`DataFrame.swapaxes` and :meth:`Series.swapaxes`, use :meth:`DataFrame.transpose` or :meth:`Series.transpose` instead (:issue:`51946`)
- Deprecated ``freq`` parameter in :class:`PeriodArray` constructor, pass ``dtype`` instead (:issue:`52462`)
- Deprecated allowing non-standard inputs in :func:`take`, pass either a ``numpy.ndarray``, :class:`ExtensionArray`, :class:`Index`, or :class:`Series` (:issue:`52981`)
- Deprecated allowing non-standard sequences for :func:`isin`, :func:`value_counts`, :func:`unique`, :func:`factorize`, case to one of ``numpy.ndarray``, :class:`Index`, :class:`ExtensionArray`, or :class:`Series` before calling (:issue:`52986`)
- Deprecated behavior of :class:`DataFrame` reductions ``sum``, ``prod``, ``std``, ``var``, ``sem`` with ``axis=None``, in a future version this will operate over both axes returning a scalar instead of behaving like ``axis=0``; note this also affects numpy functions e.g. ``np.sum(df)`` (:issue:`21597`)
- Deprecated behavior of :func:`concat` when :class:`DataFrame` has columns that are all-NA, in a future version these will not be discarded when determining the resulting dtype (:issue:`40893`)
- Deprecated behavior of :meth:`Series.dt.to_pydatetime`, in a future version this will return a :class:`Series` containing python ``datetime`` objects instead of an ``ndarray`` of datetimes; this matches the behavior of other :meth:`Series.dt` properties (:issue:`20306`)
- Deprecated logical operations (``|``, ``&``, ``^``) between pandas objects and dtype-less sequences (e.g. ``list``, ``tuple``), wrap a sequence in a :class:`Series` or numpy array before operating instead (:issue:`51521`)
- Deprecated making :meth:`Series.apply` return a :class:`DataFrame` when the passed-in callable returns a :class:`Series` object. In the future this will return a :class:`Series` whose values are themselves :class:`Series`. This pattern was very slow and it's recommended to use alternative methods to archive the same goal (:issue:`52116`)
- Deprecated parameter ``convert_type`` in :meth:`Series.apply` (:issue:`52140`)
- Deprecated passing a dictionary to :meth:`.SeriesGroupBy.agg`; pass a list of aggregations instead (:issue:`50684`)
- Deprecated the "fastpath" keyword in :class:`Categorical` constructor, use :meth:`Categorical.from_codes` instead (:issue:`20110`)
- Deprecated the behavior of :func:`is_bool_dtype` returning ``True`` for object-dtype :class:`Index` of bool objects (:issue:`52680`)
- Deprecated the methods :meth:`Series.bool` and :meth:`DataFrame.bool` (:issue:`51749`)
- Deprecated unused "closed" and "normalize" keywords in the :class:`DatetimeIndex` constructor (:issue:`52628`)
- Deprecated unused "closed" keyword in the :class:`TimedeltaIndex` constructor (:issue:`52628`)
- Deprecated logical operation between two non boolean :class:`Series` with different indexes always coercing the result to bool dtype. In a future version, this will maintain the return type of the inputs. (:issue:`52500`, :issue:`52538`)
- Deprecated :func:`value_counts`, use ``pd.Series(obj).value_counts()`` instead (:issue:`47862`)
- Deprecated :meth:`Series.first` and :meth:`DataFrame.first` (please create a mask and filter using ``.loc`` instead) (:issue:`45908`)
- Deprecated :meth:`Series.interpolate` and :meth:`DataFrame.interpolate` for object-dtype (:issue:`53631`)
- Deprecated :meth:`Series.last` and :meth:`DataFrame.last` (please create a mask and filter using ``.loc`` instead) (:issue:`53692`)
- Deprecated allowing ``downcast`` keyword other than ``None``, ``False``, "infer", or a dict with these as values in :meth:`Series.fillna`, :meth:`DataFrame.fillna` (:issue:`40988`)
- Deprecated allowing arbitrary ``fill_value`` in :class:`SparseDtype`, in a future version the ``fill_value`` will need to be compatible with the ``dtype.subtype``, either a scalar that can be held by that subtype or ``NaN`` for integer or bool subtypes (:issue:`23124`)
- Deprecated behavior of :func:`assert_series_equal` and :func:`assert_frame_equal` considering NA-like values (e.g. ``NaN`` vs ``None`` as equivalent) (:issue:`52081`)
- Deprecated constructing :class:`SparseArray` from scalar data, pass a sequence instead (:issue:`53039`)
- Deprecated falling back to filling when ``value`` is not specified in :meth:`DataFrame.replace` and :meth:`Series.replace` with non-dict-like ``to_replace`` (:issue:`33302`)
- Deprecated literal json input to :func:`read_json`. Wrap literal json string input in ``io.StringIO`` instead. (:issue:`53409`)
- Deprecated option "mode.use_inf_as_na", convert inf entries to ``NaN`` before instead (:issue:`51684`)
- Deprecated parameter ``obj`` in :meth:`GroupBy.get_group` (:issue:`53545`)
- Deprecated positional indexing on :class:`Series` with :meth:`Series.__getitem__` and :meth:`Series.__setitem__`, in a future version ``ser[item]`` will *always* interpret ``item`` as a label, not a position (:issue:`50617`)
- Deprecated strings ``T``, ``t``, ``L`` and ``l`` denoting units in :func:`to_timedelta` (:issue:`52536`)
- Deprecated the "method" and "limit" keywords on :meth:`Series.fillna`, :meth:`DataFrame.fillna`, :meth:`SeriesGroupBy.fillna`, :meth:`DataFrameGroupBy.fillna`, and :meth:`Resampler.fillna`, use ``obj.bfill()`` or ``obj.ffill()`` instead (:issue:`53394`)
- Deprecated the ``method`` and ``limit`` keywords in :meth:`DataFrame.replace` and :meth:`Series.replace` (:issue:`33302`)
- Deprecated values "pad", "ffill", "bfill", "backfill" for :meth:`Series.interpolate` and :meth:`DataFrame.interpolate`, use ``obj.ffill()`` or ``obj.bfill()`` instead (:issue:`53581`)

.. ---------------------------------------------------------------------------
.. _whatsnew_210.performance:

Performance improvements
~~~~~~~~~~~~~~~~~~~~~~~~
- Performance improvement in :func:`factorize` for object columns not containing strings (:issue:`51921`)
- Performance improvement in :func:`read_orc` when reading a remote URI file path. (:issue:`51609`)
- Performance improvement in :func:`read_parquet` and :meth:`DataFrame.to_parquet` when reading a remote file with ``engine="pyarrow"`` (:issue:`51609`)
- Performance improvement in :func:`read_parquet` on string columns when using ``use_nullable_dtypes=True`` (:issue:`47345`)
- Performance improvement in :meth:`DataFrame.clip` and :meth:`Series.clip` (:issue:`51472`)
- Performance improvement in :meth:`DataFrame.first_valid_index` and :meth:`DataFrame.last_valid_index` for extension array dtypes (:issue:`51549`)
- Performance improvement in :meth:`DataFrame.where` when ``cond`` is backed by an extension dtype (:issue:`51574`)
- Performance improvement in :meth:`MultiIndex.set_levels` and :meth:`MultiIndex.set_codes` when ``verify_integrity=True`` (:issue:`51873`)
- Performance improvement in :meth:`MultiIndex.sortlevel` when ``ascending`` is a list (:issue:`51612`)
- Performance improvement in :meth:`Series.combine_first` (:issue:`51777`)
- Performance improvement in :meth:`~arrays.ArrowExtensionArray.fillna` when array does not contain nulls (:issue:`51635`)
- Performance improvement in :meth:`~arrays.ArrowExtensionArray.isna` when array has zero nulls or is all nulls (:issue:`51630`)
- Performance improvement when parsing strings to ``boolean[pyarrow]`` dtype (:issue:`51730`)
- Performance improvement when searching an :class:`Index` sliced from other indexes (:issue:`51738`)
- Performance improvement in :func:`concat` (:issue:`52291`, :issue:`52290`)
- :class:`Period`'s default formatter (`period_format`) is now significantly (~twice) faster. This improves performance of ``str(Period)``, ``repr(Period)``, and :meth:`Period.strftime(fmt=None)`, as well as ``PeriodArray.strftime(fmt=None)``, ``PeriodIndex.strftime(fmt=None)`` and ``PeriodIndex.format(fmt=None)``. Finally, ``to_csv`` operations involving :class:`PeriodArray` or :class:`PeriodIndex` with default ``date_format`` are also significantly accelerated. (:issue:`51459`)
- Performance improvement accessing :attr:`arrays.IntegerArrays.dtype` & :attr:`arrays.FloatingArray.dtype` (:issue:`52998`)
- Performance improvement in :class:`MultiIndex` and multi-column operations (e.g. :meth:`DataFrame.sort_values`, :meth:`DataFrame.groupby`, :meth:`Series.unstack`) when index/column values are already sorted (:issue:`53806`)
- Performance improvement in :class:`Series` reductions (:issue:`52341`)
- Performance improvement in :func:`concat` when ``axis=1`` and objects have different indexes (:issue:`52541`)
- Performance improvement in :func:`concat` when the concatenation axis is a :class:`MultiIndex` (:issue:`53574`)
- Performance improvement in :meth:`.DataFrameGroupBy.groups` (:issue:`53088`)
- Performance improvement in :meth:`DataFrame.isin` for extension dtypes (:issue:`53514`)
- Performance improvement in :meth:`DataFrame.loc` when selecting rows and columns (:issue:`53014`)
- Performance improvement in :meth:`Series.add` for pyarrow string and binary dtypes (:issue:`53150`)
- Performance improvement in :meth:`Series.corr` and :meth:`Series.cov` for extension dtypes (:issue:`52502`)
- Performance improvement in :meth:`Series.str.get_dummies` for pyarrow-backed strings (:issue:`53655`)
- Performance improvement in :meth:`Series.str.get` for pyarrow-backed strings (:issue:`53152`)
- Performance improvement in :meth:`Series.str.split` with ``expand=True`` for pyarrow-backed strings (:issue:`53585`)
- Performance improvement in :meth:`Series.to_numpy` when dtype is a numpy float dtype and ``na_value`` is ``np.nan`` (:issue:`52430`)
- Performance improvement in :meth:`~arrays.ArrowExtensionArray.astype` when converting from a pyarrow timestamp or duration dtype to numpy (:issue:`53326`)
- Performance improvement in :meth:`~arrays.ArrowExtensionArray.to_numpy` (:issue:`52525`)
- Performance improvement when doing various reshaping operations on :class:`arrays.IntegerArrays` & :class:`arrays.FloatingArray` by avoiding doing unnecessary validation (:issue:`53013`)
- Performance improvement when indexing with pyarrow timestamp and duration dtypes (:issue:`53368`)
-

.. ---------------------------------------------------------------------------
.. _whatsnew_210.bug_fixes:

Bug fixes
~~~~~~~~~

Categorical
^^^^^^^^^^^
- Bug in :meth:`Series.astype` with ``dtype="category"`` for nullable arrays with read-only null value masks (:issue:`53658`)
- Bug in :meth:`Series.map` , where the value of the ``na_action`` parameter was not used if the series held a :class:`Categorical` (:issue:`22527`).
-

Datetimelike
^^^^^^^^^^^^
- :meth:`DatetimeIndex.map` with ``na_action="ignore"`` now works as expected. (:issue:`51644`)
- Bug in :class:`DateOffset` which had inconsistent behavior when multiplying a :class:`DateOffset` object by a constant (:issue:`47953`)
- Bug in :func:`date_range` when ``freq`` was a :class:`DateOffset` with ``nanoseconds`` (:issue:`46877`)
- Bug in :meth:`Timestamp.date`, :meth:`Timestamp.isocalendar`, :meth:`Timestamp.timetuple`, and :meth:`Timestamp.toordinal` were returning incorrect results for inputs outside those supported by the Python standard library's datetime module (:issue:`53668`)
- Bug in :meth:`Timestamp.round` with values close to the implementation bounds returning incorrect results instead of raising ``OutOfBoundsDatetime`` (:issue:`51494`)
- Bug in :meth:`arrays.DatetimeArray.map` and :meth:`DatetimeIndex.map`, where the supplied callable operated array-wise instead of element-wise (:issue:`51977`)
<<<<<<< HEAD
- Bug in :class:`Timestamp` raising an error when passing fold when constructing from positional arguments.
- Bug in :class:`Timestamp` leading to inconsistent timestamps when passing arguments as positional versus as a keyword.
=======
- Bug in constructing a :class:`Series` or :class:`DataFrame` from a datetime or timedelta scalar always inferring nanosecond resolution instead of inferring from the input (:issue:`52212`)
>>>>>>> 54bf475f
- Bug in parsing datetime strings with weekday but no day e.g. "2023 Sept Thu" incorrectly raising ``AttributeError`` instead of ``ValueError`` (:issue:`52659`)

Timedelta
^^^^^^^^^
- :meth:`TimedeltaIndex.map` with ``na_action="ignore"`` now works as expected (:issue:`51644`)
- Bug in :class:`TimedeltaIndex` division or multiplication leading to ``.freq`` of "0 Days" instead of ``None`` (:issue:`51575`)
- Bug in :class:`Timedelta` with Numpy timedelta64 objects not properly raising ``ValueError`` (:issue:`52806`)
- Bug in :meth:`Timedelta.round` with values close to the implementation bounds returning incorrect results instead of raising ``OutOfBoundsTimedelta`` (:issue:`51494`)
- Bug in :meth:`arrays.TimedeltaArray.map` and :meth:`TimedeltaIndex.map`, where the supplied callable operated array-wise instead of element-wise (:issue:`51977`)
-

Timezones
^^^^^^^^^
- Bug in :func:`infer_freq` that raises ``TypeError`` for ``Series`` of timezone-aware timestamps (:issue:`52456`)
- Bug in :meth:`DatetimeTZDtype.base` that always returns a NumPy dtype with nanosecond resolution (:issue:`52705`)
-

Numeric
^^^^^^^
- Bug in :class:`RangeIndex` setting ``step`` incorrectly when being the subtrahend with minuend a numeric value (:issue:`53255`)
- Bug in :meth:`Series.corr` and :meth:`Series.cov` raising ``AttributeError`` for masked dtypes (:issue:`51422`)
- Bug when calling :meth:`Series.kurt` and :meth:`Series.skew` on numpy data of all zero returning a python type instead of a numpy type (:issue:`53482`)
- Bug in :meth:`Series.mean`, :meth:`DataFrame.mean` with object-dtype values containing strings that can be converted to numbers (e.g. "2") returning incorrect numeric results; these now raise ``TypeError`` (:issue:`36703`, :issue:`44008`)
- Bug in :meth:`DataFrame.corrwith` raising ``NotImplementedError`` for pyarrow-backed dtypes (:issue:`52314`)
- Bug in :meth:`DataFrame.size` and :meth:`Series.size` returning 64-bit integer instead of int (:issue:`52897`)
- Bug in :meth:`Series.any`, :meth:`Series.all`, :meth:`DataFrame.any`, and :meth:`DataFrame.all` had the default value of ``bool_only`` set to ``None`` instead of ``False``; this change should have no impact on users (:issue:`53258`)
- Bug in :meth:`Series.corr` and :meth:`Series.cov` raising ``AttributeError`` for masked dtypes (:issue:`51422`)
- Bug in :meth:`Series.median` and :meth:`DataFrame.median` with object-dtype values containing strings that can be converted to numbers (e.g. "2") returning incorrect numeric results; these now raise ``TypeError`` (:issue:`34671`)
- Bug in :meth:`Series.sum` converting dtype ``uint64`` to ``int64`` (:issue:`53401`)


Conversion
^^^^^^^^^^
- Bug in :func:`DataFrame.style.to_latex` and :func:`DataFrame.style.to_html` if the DataFrame contains integers with more digits than can be represented by floating point double precision (:issue:`52272`)
- Bug in :func:`array`  when given a ``datetime64`` or ``timedelta64`` dtype with unit of "s", "us", or "ms" returning :class:`PandasArray` instead of :class:`DatetimeArray` or :class:`TimedeltaArray` (:issue:`52859`)
- Bug in :meth:`ArrowDtype.numpy_dtype` returning nanosecond units for non-nanosecond ``pyarrow.timestamp`` and ``pyarrow.duration`` types (:issue:`51800`)
- Bug in :meth:`DataFrame.__repr__` incorrectly raising a ``TypeError`` when the dtype of a column is ``np.record`` (:issue:`48526`)
- Bug in :meth:`DataFrame.info` raising  ``ValueError`` when ``use_numba`` is set (:issue:`51922`)
- Bug in :meth:`DataFrame.insert` raising ``TypeError`` if ``loc`` is ``np.int64`` (:issue:`53193`)
-

Strings
^^^^^^^
-
-

Interval
^^^^^^^^
- :meth:`pd.IntervalIndex.get_indexer` and :meth:`pd.IntervalIndex.get_indexer_nonunique` raising if ``target`` is read-only array (:issue:`53703`)
-

Indexing
^^^^^^^^
- Bug in :meth:`DataFrame.__setitem__` losing dtype when setting a :class:`DataFrame` into duplicated columns (:issue:`53143`)
- Bug in :meth:`DataFrame.__setitem__` with a boolean mask and :meth:`DataFrame.putmask` with mixed non-numeric dtypes and a value other than ``NaN`` incorrectly raising ``TypeError`` (:issue:`53291`)
- Bug in :meth:`DataFrame.iloc` when using ``nan`` as the only element (:issue:`52234`)

Missing
^^^^^^^
- Bug in :meth:`DataFrame.interpolate` ignoring ``inplace`` when :class:`DataFrame` is empty (:issue:`53199`)
- Bug in :meth:`Series.interpolate` and :meth:`DataFrame.interpolate` failing to raise on invalid ``downcast`` keyword, which can be only ``None`` or "infer" (:issue:`53103`)
- Bug in :meth:`Series.interpolate` and :meth:`DataFrame.interpolate` with complex dtype incorrectly failing to fill ``NaN`` entries (:issue:`53635`)
-

MultiIndex
^^^^^^^^^^
- Bug in :meth:`MultiIndex.set_levels` not preserving dtypes for :class:`Categorical` (:issue:`52125`)
- Bug in displaying a :class:`MultiIndex` with a long element (:issue:`52960`)

I/O
^^^
- :meth:`DataFrame.to_orc` now raising ``ValueError`` when non-default :class:`Index` is given (:issue:`51828`)
- :meth:`DataFrame.to_sql` now raising ``ValueError`` when the name param is left empty while using SQLAlchemy to connect (:issue:`52675`)
- Bug in :func:`json_normalize`, fix json_normalize cannot parse metadata fields list type (:issue:`37782`)
- Bug in :func:`read_csv` where it would error when ``parse_dates`` was set to a list or dictionary with ``engine="pyarrow"`` (:issue:`47961`)
- Bug in :func:`read_csv`, with ``engine="pyarrow"`` erroring when specifying a ``dtype`` with ``index_col`` (:issue:`53229`)
- Bug in :func:`read_hdf` not properly closing store after a ``IndexError`` is raised (:issue:`52781`)
- Bug in :func:`read_html`, style elements were read into DataFrames (:issue:`52197`)
- Bug in :func:`read_html`, tail texts were removed together with elements containing ``display:none`` style (:issue:`51629`)
- Bug in :func:`read_sql` when reading multiple timezone aware columns with the same column name (:issue:`44421`)
- Bug when writing and reading empty Stata dta files where dtype information was lost (:issue:`46240`)

Period
^^^^^^
- :meth:`PeriodIndex.map` with ``na_action="ignore"`` now works as expected (:issue:`51644`)
- Bug in :class:`PeriodDtype` constructor failing to raise ``TypeError`` when no argument is passed or when ``None`` is passed (:issue:`27388`)
- Bug in :class:`PeriodDtype` constructor incorrectly returning the same ``normalize`` for different :class:`DateOffset` ``freq`` inputs (:issue:`24121`)
- Bug in :class:`PeriodDtype` constructor raising ``ValueError`` instead of ``TypeError`` when an invalid type is passed (:issue:`51790`)
- Bug in :func:`read_csv` not processing empty strings as a null value, with ``engine="pyarrow"`` (:issue:`52087`)
- Bug in :func:`read_csv` returning ``object`` dtype columns instead of ``float64`` dtype columns with ``engine="pyarrow"`` for columns that are all null with ``engine="pyarrow"`` (:issue:`52087`)
- Bug in :meth:`arrays.PeriodArray.map` and :meth:`PeriodIndex.map`, where the supplied callable operated array-wise instead of element-wise (:issue:`51977`)
- Bug in incorrectly allowing construction of :class:`Period` or :class:`PeriodDtype` with :class:`CustomBusinessDay` freq; use :class:`BusinessDay` instead (:issue:`52534`)

Plotting
^^^^^^^^
- Bug in :meth:`Series.plot` when invoked with ``color=None`` (:issue:`51953`)
-

Groupby/resample/rolling
^^^^^^^^^^^^^^^^^^^^^^^^
- Bug in :meth:`DataFrame.resample` and :meth:`Series.resample` in incorrectly allowing non-fixed ``freq`` when resampling on a :class:`TimedeltaIndex` (:issue:`51896`)
- Bug in :meth:`DataFrame.resample` and :meth:`Series.resample` losing time zone when resampling empty data (:issue:`53664`)
- Bug in :meth:`DataFrameGroupBy.idxmin`, :meth:`SeriesGroupBy.idxmin`, :meth:`DataFrameGroupBy.idxmax`, :meth:`SeriesGroupBy.idxmax` return wrong dtype when used on empty DataFrameGroupBy or SeriesGroupBy (:issue:`51423`)
- Bug in weighted rolling aggregations when specifying ``min_periods=0`` (:issue:`51449`)
- Bug in :meth:`DataFrame.groupby` and :meth:`Series.groupby`, where, when the index of the
  grouped :class:`Series` or :class:`DataFrame` was a :class:`DatetimeIndex`, :class:`TimedeltaIndex`
  or :class:`PeriodIndex`, and the ``groupby`` method was given a function as its first argument,
  the function operated on the whole index rather than each element of the index. (:issue:`51979`)
- Bug in :meth:`DataFrame.groupby` with column selection on the resulting groupby object not returning names as tuples when grouping by a list of a single element. (:issue:`53500`)
- Bug in :meth:`DataFrameGroupBy.agg` with lists not respecting ``as_index=False`` (:issue:`52849`)
- Bug in :meth:`DataFrameGroupBy.apply` causing an error to be raised when the input :class:`DataFrame` was subset as a :class:`DataFrame` after groupby (``[['a']]`` and not ``['a']``) and the given callable returned :class:`Series` that were not all indexed the same. (:issue:`52444`)
- Bug in :meth:`DataFrameGroupBy.apply` raising a ``TypeError`` when selecting multiple columns and providing a function that returns ``np.ndarray`` results (:issue:`18930`)
- Bug in :meth:`GroupBy.groups` with a datetime key in conjunction with another key produced incorrect number of group keys (:issue:`51158`)
- Bug in :meth:`GroupBy.quantile` may implicitly sort the result index with ``sort=False`` (:issue:`53009`)
- Bug in :meth:`GroupBy.var` failing to raise ``TypeError`` when called with datetime64, timedelta64 or :class:`PeriodDtype` values (:issue:`52128`, :issue:`53045`)
- Bug in :meth:`SeriesGroupBy.nth` and :meth:`DataFrameGroupBy.nth` after performing column selection when using ``dropna="any"`` or ``dropna="all"`` would not subset columns (:issue:`53518`)
- Bug in :meth:`SeriesGroupBy.nth` and :meth:`DataFrameGroupBy.nth` raised after performing column selection when using ``dropna="any"`` or ``dropna="all"`` resulted in rows being dropped (:issue:`53518`)
- Bug in :meth:`SeriesGroupBy.sum` and :meth:`DataFrameGroupby.sum` summing ``np.inf + np.inf`` and ``(-np.inf) + (-np.inf)`` to ``np.nan`` (:issue:`53606`)

Reshaping
^^^^^^^^^
- Bug in :func:`concat` coercing to ``object`` dtype when one column has ``pa.null()`` dtype (:issue:`53702`)
- Bug in :func:`crosstab` when ``dropna=False`` would not keep ``np.nan`` in the result (:issue:`10772`)
- Bug in :func:`merge_asof` raising ``KeyError`` for extension dtypes (:issue:`52904`)
- Bug in :func:`merge_asof` raising ``ValueError`` for data backed by read-only ndarrays (:issue:`53513`)
- Bug in :meth:`DataFrame.agg` and :meth:`Series.agg` on non-unique columns would return incorrect type when dist-like argument passed in (:issue:`51099`)
- Bug in :meth:`DataFrame.combine_first` ignoring other's columns if ``other`` is empty (:issue:`53792`)
- Bug in :meth:`DataFrame.idxmin` and :meth:`DataFrame.idxmax`, where the axis dtype would be lost for empty frames (:issue:`53265`)
- Bug in :meth:`DataFrame.merge` not merging correctly when having ``MultiIndex`` with single level (:issue:`52331`)
- Bug in :meth:`DataFrame.stack` losing extension dtypes when columns is a :class:`MultiIndex` and frame contains mixed dtypes (:issue:`45740`)
- Bug in :meth:`DataFrame.stack` sorting columns lexicographically (:issue:`53786`)
- Bug in :meth:`DataFrame.transpose` inferring dtype for object column (:issue:`51546`)
- Bug in :meth:`Series.combine_first` converting ``int64`` dtype to ``float64`` and losing precision on very large integers (:issue:`51764`)

Sparse
^^^^^^
- Bug in :class:`SparseDtype` constructor failing to raise ``TypeError`` when given an incompatible ``dtype`` for its subtype, which must be a ``numpy`` dtype (:issue:`53160`)
- Bug in :meth:`arrays.SparseArray.map` allowed the fill value to be included in the sparse values (:issue:`52095`)
-

ExtensionArray
^^^^^^^^^^^^^^
- Bug in :class:`~arrays.ArrowExtensionArray` converting pandas non-nanosecond temporal objects from non-zero values to zero values (:issue:`53171`)
- Bug in :meth:`Series.quantile` for pyarrow temporal types raising ArrowInvalid (:issue:`52678`)
- Bug in :meth:`Series.rank` returning wrong order for small values with ``Float64`` dtype (:issue:`52471`)
- Bug in :meth:`~arrays.ArrowExtensionArray.__iter__` and :meth:`~arrays.ArrowExtensionArray.__getitem__` returning python datetime and timedelta objects for non-nano dtypes (:issue:`53326`)
- Bug where the ``__from_arrow__`` method of masked ExtensionDtypes(e.g. :class:`Float64Dtype`, :class:`BooleanDtype`) would not accept pyarrow arrays of type ``pyarrow.null()`` (:issue:`52223`)
-

Styler
^^^^^^
- Bug in :meth:`Styler._copy` calling overridden methods in subclasses of :class:`Styler` (:issue:`52728`)
-

Metadata
^^^^^^^^
- Fixed metadata propagation in :meth:`DataFrame.squeeze`, and :meth:`DataFrame.describe` (:issue:`28283`)
- Fixed metadata propagation in :meth:`DataFrame.std` (:issue:`28283`)

Other
^^^^^
- Bug in :class:`DataFrame` and :class:`Series` raising for data of complex dtype when ``NaN`` values are present (:issue:`53627`)
- Bug in :class:`FloatingArray.__contains__` with ``NaN`` item incorrectly returning ``False`` when ``NaN`` values are present (:issue:`52840`)
- Bug in :func:`api.interchange.from_dataframe` when converting an empty DataFrame object (:issue:`53155`)
- Bug in :func:`assert_almost_equal` now throwing assertion error for two unequal sets (:issue:`51727`)
- Bug in :func:`assert_frame_equal` checks category dtypes even when asked not to check index type (:issue:`52126`)
- Bug in :meth:`DataFrame.reindex` with a ``fill_value`` that should be inferred with a :class:`ExtensionDtype` incorrectly inferring ``object`` dtype (:issue:`52586`)
- Bug in :meth:`Series.align`, :meth:`DataFrame.align`, :meth:`Series.reindex`, :meth:`DataFrame.reindex`, :meth:`Series.interpolate`, :meth:`DataFrame.interpolate`, incorrectly failing to raise with method="asfreq" (:issue:`53620`)
- Bug in :meth:`Series.map` when giving a callable to an empty series, the returned series had ``object`` dtype. It now keeps the original dtype (:issue:`52384`)
- Bug in :meth:`Series.memory_usage` when ``deep=True`` throw an error with Series of objects and the returned value is incorrect, as it does not take into account GC corrections (:issue:`51858`)
- Fixed incorrect ``__name__`` attribute of ``pandas._libs.json`` (:issue:`52898`)
-

.. ***DO NOT USE THIS SECTION***

-

.. ---------------------------------------------------------------------------
.. _whatsnew_210.contributors:

Contributors
~~~~~~~~~~~~<|MERGE_RESOLUTION|>--- conflicted
+++ resolved
@@ -367,12 +367,9 @@
 - Bug in :meth:`Timestamp.date`, :meth:`Timestamp.isocalendar`, :meth:`Timestamp.timetuple`, and :meth:`Timestamp.toordinal` were returning incorrect results for inputs outside those supported by the Python standard library's datetime module (:issue:`53668`)
 - Bug in :meth:`Timestamp.round` with values close to the implementation bounds returning incorrect results instead of raising ``OutOfBoundsDatetime`` (:issue:`51494`)
 - Bug in :meth:`arrays.DatetimeArray.map` and :meth:`DatetimeIndex.map`, where the supplied callable operated array-wise instead of element-wise (:issue:`51977`)
-<<<<<<< HEAD
+- Bug in constructing a :class:`Series` or :class:`DataFrame` from a datetime or timedelta scalar always inferring nanosecond resolution instead of inferring from the input (:issue:`52212`)
 - Bug in :class:`Timestamp` raising an error when passing fold when constructing from positional arguments.
 - Bug in :class:`Timestamp` leading to inconsistent timestamps when passing arguments as positional versus as a keyword.
-=======
-- Bug in constructing a :class:`Series` or :class:`DataFrame` from a datetime or timedelta scalar always inferring nanosecond resolution instead of inferring from the input (:issue:`52212`)
->>>>>>> 54bf475f
 - Bug in parsing datetime strings with weekday but no day e.g. "2023 Sept Thu" incorrectly raising ``AttributeError`` instead of ``ValueError`` (:issue:`52659`)
 
 Timedelta
