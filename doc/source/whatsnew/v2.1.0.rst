--- conflicted
+++ resolved
@@ -197,11 +197,8 @@
 
 Reshaping
 ^^^^^^^^^
-<<<<<<< HEAD
-- Bug in :func:`concat` sorting :class:`Index` when only :class:`DatetimeIndex` is given (:issue:`51210`)
-=======
+- Bug in :func:`concat` sorting :class:`Index` when all passed objects have :class:`DatetimeIndex` indexes (:issue:`51210`)
 - Bug in :meth:`DataFrame.transpose` inferring dtype for object column (:issue:`51546`)
->>>>>>> 376f77da
 -
 
 Sparse
