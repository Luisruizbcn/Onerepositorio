--- conflicted
+++ resolved
@@ -28,11 +28,8 @@
 
 Other enhancements
 ^^^^^^^^^^^^^^^^^^
-<<<<<<< HEAD
+- Implemented ``__pandas_priority__`` to allow custom types to take precedence over :class:`DataFrame`, :class:`Series`, :class:`Index`, or :class:`ExtensionArray` for arithmetic operations, :ref:`see the developer guide <extending.pandas_priority>` (:issue:`48347`)
 - Classes that are useful for type-hinting have been added to the public API in the new submodule ``pandas.api.typing`` (:issue:`48577`)
-=======
-- Implemented ``__pandas_priority__`` to allow custom types to take precedence over :class:`DataFrame`, :class:`Series`, :class:`Index`, or :class:`ExtensionArray` for arithmetic operations, :ref:`see the developer guide <extending.pandas_priority>` (:issue:`48347`)
->>>>>>> 23c3dc2c
 - :meth:`MultiIndex.sort_values` now supports ``na_position`` (:issue:`51612`)
 - :meth:`MultiIndex.sortlevel` and :meth:`Index.sortlevel` gained a new keyword ``na_position`` (:issue:`51612`)
 - Improve error message when setting :class:`DataFrame` with wrong number of columns through :meth:`DataFrame.isetitem` (:issue:`51701`)
