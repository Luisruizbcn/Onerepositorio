.. _whatsnew_210:

What's new in 2.1.0 (Month XX, 2023)
--------------------------------------

These are the changes in pandas 2.1.0. See :ref:`release` for a full changelog
including other versions of pandas.

{{ header }}

.. ---------------------------------------------------------------------------
.. _whatsnew_210.enhancements:

Enhancements
~~~~~~~~~~~~

.. _whatsnew_210.enhancements.enhancement1:

enhancement1
^^^^^^^^^^^^

.. _whatsnew_210.enhancements.enhancement2:

enhancement2
^^^^^^^^^^^^

.. _whatsnew_210.enhancements.other:

Other enhancements
^^^^^^^^^^^^^^^^^^
<<<<<<< HEAD
- Classes that are useful for type-hinting have been added to the public API in the new submodule ``pandas.api.typing`` (:issue:`48577`)
=======
- Improve error message when setting :class:`DataFrame` with wrong number of columns through :meth:`DataFrame.isetitem` (:issue:`51701`)
>>>>>>> 4af57562
-

.. ---------------------------------------------------------------------------
.. _whatsnew_210.notable_bug_fixes:

Notable bug fixes
~~~~~~~~~~~~~~~~~

These are bug fixes that might have notable behavior changes.

.. _whatsnew_210.notable_bug_fixes.notable_bug_fix1:

notable_bug_fix1
^^^^^^^^^^^^^^^^

.. _whatsnew_210.notable_bug_fixes.notable_bug_fix2:

notable_bug_fix2
^^^^^^^^^^^^^^^^

.. ---------------------------------------------------------------------------
.. _whatsnew_210.api_breaking:

Backwards incompatible API changes
~~~~~~~~~~~~~~~~~~~~~~~~~~~~~~~~~~

.. _whatsnew_210.api_breaking.deps:

Increased minimum versions for dependencies
^^^^^^^^^^^^^^^^^^^^^^^^^^^^^^^^^^^^^^^^^^^
Some minimum supported versions of dependencies were updated.
If installed, we now require:

+-----------------+-----------------+----------+---------+
| Package         | Minimum Version | Required | Changed |
+=================+=================+==========+=========+
|                 |                 |    X     |    X    |
+-----------------+-----------------+----------+---------+

For `optional libraries <https://pandas.pydata.org/docs/getting_started/install.html>`_ the general recommendation is to use the latest version.
The following table lists the lowest version per library that is currently being tested throughout the development of pandas.
Optional libraries below the lowest tested version may still work, but are not considered supported.

+-----------------+-----------------+---------+
| Package         | Minimum Version | Changed |
+=================+=================+=========+
|                 |                 |    X    |
+-----------------+-----------------+---------+

See :ref:`install.dependencies` and :ref:`install.optional_dependencies` for more.

.. _whatsnew_210.api_breaking.other:

Other API changes
^^^^^^^^^^^^^^^^^
-
-

.. ---------------------------------------------------------------------------
.. _whatsnew_210.deprecations:

Deprecations
~~~~~~~~~~~~
- Deprecating pinning ``group.name`` to each group in :meth:`SeriesGroupBy.aggregate` aggregations; if your operation requires utilizing the groupby keys, iterate over the groupby object instead (:issue:`41090`)
- Deprecated ``axis=1`` in :meth:`DataFrame.groupby` and in :class:`Grouper` constructor, do ``frame.T.groupby(...)`` instead (:issue:`51203`)
- Deprecated passing a :class:`DataFrame` to :meth:`DataFrame.from_records`, use :meth:`DataFrame.set_index` or :meth:`DataFrame.drop` instead (:issue:`51353`)
- Deprecated accepting slices in :meth:`DataFrame.take`, call ``obj[slicer]`` or pass a sequence of integers instead (:issue:`51539`)
-

.. ---------------------------------------------------------------------------
.. _whatsnew_210.performance:

Performance improvements
~~~~~~~~~~~~~~~~~~~~~~~~
- Performance improvement in :func:`read_parquet` on string columns when using ``use_nullable_dtypes=True`` (:issue:`47345`)
- Performance improvement in :meth:`DataFrame.clip` and :meth:`Series.clip` (:issue:`51472`)
- Performance improvement in :meth:`DataFrame.first_valid_index` and :meth:`DataFrame.last_valid_index` for extension array dtypes (:issue:`51549`)
- Performance improvement in :meth:`DataFrame.where` when ``cond`` is backed by an extension dtype (:issue:`51574`)
- Performance improvement in :meth:`read_orc` when reading a remote URI file path. (:issue:`51609`)
- Performance improvement in :meth:`~arrays.ArrowExtensionArray.isna` when array has zero nulls or is all nulls (:issue:`51630`)

.. ---------------------------------------------------------------------------
.. _whatsnew_210.bug_fixes:

Bug fixes
~~~~~~~~~

Categorical
^^^^^^^^^^^
-
-

Datetimelike
^^^^^^^^^^^^
- Bug in :meth:`Timestamp.round` with values close to the implementation bounds returning incorrect results instead of raising ``OutOfBoundsDatetime`` (:issue:`51494`)
-

Timedelta
^^^^^^^^^
- Bug in :meth:`Timedelta.round` with values close to the implementation bounds returning incorrect results instead of raising ``OutOfBoundsTimedelta`` (:issue:`51494`)
- Bug in :class:`TimedeltaIndex` division or multiplication leading to ``.freq`` of "0 Days" instead of ``None`` (:issue:`51575`)
-

Timezones
^^^^^^^^^
-
-

Numeric
^^^^^^^
- Bug in :meth:`Series.corr` and :meth:`Series.cov` raising ``AttributeError`` for masked dtypes (:issue:`51422`)
-

Conversion
^^^^^^^^^^
-
-

Strings
^^^^^^^
-
-

Interval
^^^^^^^^
-
-

Indexing
^^^^^^^^
-
-

Missing
^^^^^^^
-
-

MultiIndex
^^^^^^^^^^
-
-

I/O
^^^
-
-

Period
^^^^^^
-
-

Plotting
^^^^^^^^
-
-

Groupby/resample/rolling
^^^^^^^^^^^^^^^^^^^^^^^^
- Bug in :meth:`DataFrameGroupBy.idxmin`, :meth:`SeriesGroupBy.idxmin`, :meth:`DataFrameGroupBy.idxmax`, :meth:`SeriesGroupBy.idxmax` return wrong dtype when used on empty DataFrameGroupBy or SeriesGroupBy (:issue:`51423`)
- Bug in weighted rolling aggregations when specifying ``min_periods=0`` (:issue:`51449`)
-

Reshaping
^^^^^^^^^
-
-

Sparse
^^^^^^
-
-

ExtensionArray
^^^^^^^^^^^^^^
- Bug in :meth:`Series.any` and :meth:`Series.all` returning ``NA`` for empty or all null pyarrow-backed data when ``skipna=True`` (:issue:`51624`)
-

Styler
^^^^^^
-
-

Other
^^^^^

.. ***DO NOT USE THIS SECTION***

-
-

.. ---------------------------------------------------------------------------
.. _whatsnew_210.contributors:

Contributors
~~~~~~~~~~~~<|MERGE_RESOLUTION|>--- conflicted
+++ resolved
@@ -28,11 +28,8 @@
 
 Other enhancements
 ^^^^^^^^^^^^^^^^^^
-<<<<<<< HEAD
 - Classes that are useful for type-hinting have been added to the public API in the new submodule ``pandas.api.typing`` (:issue:`48577`)
-=======
 - Improve error message when setting :class:`DataFrame` with wrong number of columns through :meth:`DataFrame.isetitem` (:issue:`51701`)
->>>>>>> 4af57562
 -
 
 .. ---------------------------------------------------------------------------
