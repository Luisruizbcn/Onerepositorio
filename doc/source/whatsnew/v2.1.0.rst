.. _whatsnew_210:

What's new in 2.1.0 (Month XX, 2023)
--------------------------------------

These are the changes in pandas 2.1.0. See :ref:`release` for a full changelog
including other versions of pandas.

{{ header }}

.. ---------------------------------------------------------------------------
.. _whatsnew_210.enhancements:

Enhancements
~~~~~~~~~~~~

.. _whatsnew_210.enhancements.enhancement1:

enhancement1
^^^^^^^^^^^^

.. _whatsnew_210.enhancements.enhancement2:

``map(func, na_action="ignore")`` now works for all array types
^^^^^^^^^^^^^^^^^^^^^^^^^^^^^^^^^^^^^^^^^^^^^^^^^^^^^^^^^^^^^^^

When given a callable, :meth:`Series.map` applies the callable to all elements of the :class:`Series`.
Similarly, :meth:`DataFrame.map` applies the callable to all elements of the :class:`DataFrame`,
while :meth:`Index.map` applies the callable to all elements of the :class:`Index`.

Frequently, it is not desirable to apply the callable to nan-like values of the array and to avoid doing
that, the ``map`` method could be called with ``na_action="ignore"``, i.e. ``ser.map(func, na_action="ignore")``.
However, ``na_action="ignore"`` was not implemented for many ``ExtensionArray`` and ``Index`` types
and ``na_action="ignore"`` did not work correctly for any ``ExtensionArray`` subclass except the nullable numeric ones (i.e. with dtype :class:`Int64` etc.).

``na_action="ignore"`` now works for all array types (:issue:`52219`, :issue:`51645`, :issue:`51809`, :issue:`51936`, :issue:`52033`; :issue:`52096`).

*Previous behavior*:

.. code-block:: ipython

    In [1]: ser = pd.Series(["a", "b", np.nan], dtype="category")
    In [2]: ser.map(str.upper, na_action="ignore")
    NotImplementedError
    In [3]: df = pd.DataFrame(ser)
    In [4]: df.applymap(str.upper, na_action="ignore")  # worked for DataFrame
         0
    0    A
    1    B
    2  NaN
    In [5]: idx = pd.Index(ser)
    In [6]: idx.map(str.upper, na_action="ignore")
    TypeError: CategoricalIndex.map() got an unexpected keyword argument 'na_action'

*New behavior*:

.. ipython:: python

    ser = pd.Series(["a", "b", np.nan], dtype="category")
    ser.map(str.upper, na_action="ignore")
    df = pd.DataFrame(ser)
    df.map(str.upper, na_action="ignore")
    idx = pd.Index(ser)
    idx.map(str.upper, na_action="ignore")

Notice also that in this version, :meth:`DataFrame.map` been added and :meth:`DataFrame.applymap` has been deprecated. :meth:`DataFrame.map` has the same functionality as :meth:`DataFrame.applymap`, but the new name better communicate that this is the :class:`DataFrame` version of :meth:`Series.map` (:issue:`52353`).

Also, note that :meth:`Categorical.map` implicitly has had its ``na_action`` set to ``"ignore"`` by default.
This has been deprecated and will :meth:`Categorical.map` in the future change the default
to ``na_action=None``, like for all the other array types.

.. _whatsnew_210.enhancements.other:

Other enhancements
^^^^^^^^^^^^^^^^^^
- :meth:`Categorical.map` and :meth:`CategoricalIndex.map` now have a ``na_action`` parameter.
  :meth:`Categorical.map` implicitly had a default value of ``"ignore"`` for ``na_action``. This has formally been deprecated and will be changed to ``None`` in the future.
  Also notice that :meth:`Series.map` has default ``na_action=None`` and calls to series with categorical data will now use ``na_action=None`` unless explicitly set otherwise (:issue:`44279`)
- :class:`api.extensions.ExtensionArray` now has a :meth:`~api.extensions.ExtensionArray.map` method (:issue:`51809`)
- :meth:`DataFrame.applymap` now uses the :meth:`~api.extensions.ExtensionArray.map` method of underlying :class:`api.extensions.ExtensionArray` instances (:issue:`52219`)
- :meth:`MultiIndex.sort_values` now supports ``na_position`` (:issue:`51612`)
- :meth:`MultiIndex.sortlevel` and :meth:`Index.sortlevel` gained a new keyword ``na_position`` (:issue:`51612`)
- :meth:`arrays.DatetimeArray.map`, :meth:`arrays.TimedeltaArray.map` and :meth:`arrays.PeriodArray.map` can now take a ``na_action`` argument (:issue:`51644`)
- :meth:`arrays.SparseArray.map` now supports ``na_action`` (:issue:`52096`).
- Add :meth:`diff()` and :meth:`round()` for :class:`Index` (:issue:`19708`)
- Add dtype of categories to ``repr`` information of :class:`CategoricalDtype` (:issue:`52179`)
- Added to the escape mode "latex-math" preserving without escaping all characters between "\(" and "\)" in formatter (:issue:`51903`)
- Adding ``engine_kwargs`` parameter to :meth:`DataFrame.read_excel` (:issue:`52214`)
<<<<<<< HEAD
- Classes that are useful for type-hinting have been added to the public API in the new submodule ``pandas.api.typing`` (:issue:`48577`)
=======
- Implemented ``__from_arrow__`` on :class:`DatetimeTZDtype`. (:issue:`52201`)
>>>>>>> 832bb059
- Implemented ``__pandas_priority__`` to allow custom types to take precedence over :class:`DataFrame`, :class:`Series`, :class:`Index`, or :class:`ExtensionArray` for arithmetic operations, :ref:`see the developer guide <extending.pandas_priority>` (:issue:`48347`)
- Improve error message when having incompatible columns using :meth:`DataFrame.merge` (:issue:`51861`)
- Improve error message when setting :class:`DataFrame` with wrong number of columns through :meth:`DataFrame.isetitem` (:issue:`51701`)
- Improved error message when creating a DataFrame with empty data (0 rows), no index and an incorrect number of columns. (:issue:`52084`)
- Let :meth:`DataFrame.to_feather` accept a non-default :class:`Index` and non-string column names (:issue:`51787`)
- Performance improvement in :func:`read_csv` (:issue:`52632`) with ``engine="c"``
-

.. ---------------------------------------------------------------------------
.. _whatsnew_210.notable_bug_fixes:

Notable bug fixes
~~~~~~~~~~~~~~~~~

These are bug fixes that might have notable behavior changes.

.. _whatsnew_210.notable_bug_fixes.notable_bug_fix1:

notable_bug_fix1
^^^^^^^^^^^^^^^^

.. _whatsnew_210.notable_bug_fixes.notable_bug_fix2:

notable_bug_fix2
^^^^^^^^^^^^^^^^

.. ---------------------------------------------------------------------------
.. _whatsnew_210.api_breaking:

Backwards incompatible API changes
~~~~~~~~~~~~~~~~~~~~~~~~~~~~~~~~~~

.. _whatsnew_210.api_breaking.deps:

Increased minimum versions for dependencies
^^^^^^^^^^^^^^^^^^^^^^^^^^^^^^^^^^^^^^^^^^^
Some minimum supported versions of dependencies were updated.
If installed, we now require:

+-----------------+-----------------+----------+---------+
| Package         | Minimum Version | Required | Changed |
+=================+=================+==========+=========+
| mypy (dev)      | 1.2             |          |    X    |
+-----------------+-----------------+----------+---------+
| beautifulsoup4  | 4.11.1          |          |    X    |
+-----------------+-----------------+----------+---------+
| bottleneck      | 1.3.4           |          |    X    |
+-----------------+-----------------+----------+---------+
| fastparquet     | 0.8.1           |          |    X    |
+-----------------+-----------------+----------+---------+
| fsspec          | 2022.05.0       |          |    X    |
+-----------------+-----------------+----------+---------+
| hypothesis      | 6.46.1          |          |    X    |
+-----------------+-----------------+----------+---------+
| gcsfs           | 2022.05.0       |          |    X    |
+-----------------+-----------------+----------+---------+
| jinja2          | 3.1.2           |          |    X    |
+-----------------+-----------------+----------+---------+
| lxml            | 4.8.0           |          |    X    |
+-----------------+-----------------+----------+---------+
| numba           | 0.55.2          |          |    X    |
+-----------------+-----------------+----------+---------+
| numexpr         | 2.8.0           |          |    X    |
+-----------------+-----------------+----------+---------+
| openpyxl        | 3.0.10          |          |    X    |
+-----------------+-----------------+----------+---------+
| pandas-gbq      | 0.17.5          |          |    X    |
+-----------------+-----------------+----------+---------+
| psycopg2        | 2.9.3           |          |    X    |
+-----------------+-----------------+----------+---------+
| pyreadstat      | 1.1.5           |          |    X    |
+-----------------+-----------------+----------+---------+
| pyqt5           | 5.15.6          |          |    X    |
+-----------------+-----------------+----------+---------+
| pytables        | 3.7.0           |          |    X    |
+-----------------+-----------------+----------+---------+
| python-snappy   | 0.6.1           |          |    X    |
+-----------------+-----------------+----------+---------+
| pyxlsb          | 1.0.9           |          |    X    |
+-----------------+-----------------+----------+---------+
| s3fs            | 2022.05.0       |          |    X    |
+-----------------+-----------------+----------+---------+
| scipy           | 1.8.1           |          |    X    |
+-----------------+-----------------+----------+---------+
| sqlalchemy      | 1.4.36          |          |    X    |
+-----------------+-----------------+----------+---------+
| tabulate        | 0.8.10          |          |    X    |
+-----------------+-----------------+----------+---------+
| xarray          | 2022.03.0       |          |    X    |
+-----------------+-----------------+----------+---------+
| xlsxwriter      | 3.0.3           |          |    X    |
+-----------------+-----------------+----------+---------+
| zstandard       | 0.17.0          |          |    X    |
+-----------------+-----------------+----------+---------+

For `optional libraries <https://pandas.pydata.org/docs/getting_started/install.html>`_ the general recommendation is to use the latest version.
The following table lists the lowest version per library that is currently being tested throughout the development of pandas.
Optional libraries below the lowest tested version may still work, but are not considered supported.

+-----------------+-----------------+---------+
| Package         | Minimum Version | Changed |
+=================+=================+=========+
|                 |                 |    X    |
+-----------------+-----------------+---------+

See :ref:`install.dependencies` and :ref:`install.optional_dependencies` for more.

.. _whatsnew_210.api_breaking.other:

Other API changes
^^^^^^^^^^^^^^^^^
-

.. ---------------------------------------------------------------------------
.. _whatsnew_210.deprecations:

Deprecations
~~~~~~~~~~~~
- Deprecated 'broadcast_axis' keyword in :meth:`Series.align` and :meth:`DataFrame.align`, upcast before calling ``align`` with ``left = DataFrame({col: left for col in right.columns}, index=right.index)`` (:issue:`51856`)
- Deprecated 'method', 'limit', and 'fill_axis' keywords in :meth:`DataFrame.align` and :meth:`Series.align`, explicitly call ``fillna`` on the alignment results instead (:issue:`51856`)
- Deprecated :meth:`.DataFrameGroupBy.apply` and methods on the objects returned by :meth:`.DataFrameGroupBy.resample` operating on the grouping column(s); select the columns to operate on after groupby to either explicitly include or exclude the groupings and avoid the ``FutureWarning`` (:issue:`7155`)
- Deprecated :meth:`.Groupby.all` and :meth:`.GroupBy.any` with datetime64 or :class:`PeriodDtype` values, matching the :class:`Series` and :class:`DataFrame` deprecations (:issue:`34479`)
- Deprecated :meth:`Categorical.to_list`, use ``obj.tolist()`` instead (:issue:`51254`)
- Deprecated :meth:`DataFrame._data` and :meth:`Series._data`, use public APIs instead (:issue:`33333`)
- Deprecated :meth:`DataFrameGroupBy.dtypes`, check ``dtypes`` on the underlying object instead (:issue:`51045`)
- Deprecated ``axis=1`` in :meth:`DataFrame.ewm`, :meth:`DataFrame.rolling`, :meth:`DataFrame.expanding`, transpose before calling the method instead (:issue:`51778`)
- Deprecated ``axis=1`` in :meth:`DataFrame.groupby` and in :class:`Grouper` constructor, do ``frame.T.groupby(...)`` instead (:issue:`51203`)
- Deprecated accepting slices in :meth:`DataFrame.take`, call ``obj[slicer]`` or pass a sequence of integers instead (:issue:`51539`)
- Deprecated explicit support for subclassing :class:`Index` (:issue:`45289`)
- Deprecated passing a :class:`DataFrame` to :meth:`DataFrame.from_records`, use :meth:`DataFrame.set_index` or :meth:`DataFrame.drop` instead (:issue:`51353`)
- Deprecated silently dropping unrecognized timezones when parsing strings to datetimes (:issue:`18702`)
- Deprecated the ``axis`` keyword in :meth:`DataFrame.ewm`, :meth:`Series.ewm`, :meth:`DataFrame.rolling`, :meth:`Series.rolling`, :meth:`DataFrame.expanding`, :meth:`Series.expanding` (:issue:`51778`)
- Deprecated the ``axis`` keyword in :meth:`DataFrame.resample`, :meth:`Series.resample` (:issue:`51778`)
- Deprecated the behavior of :func:`concat` with both ``len(keys) != len(objs)``, in a future version this will raise instead of truncating to the shorter of the two sequences (:issue:`43485`)
- Deprecated the default of ``observed=False`` in :meth:`DataFrame.groupby` and :meth:`Series.groupby`; this will default to ``True`` in a future version (:issue:`43999`)
- Deprecating pinning ``group.name`` to each group in :meth:`SeriesGroupBy.aggregate` aggregations; if your operation requires utilizing the groupby keys, iterate over the groupby object instead (:issue:`41090`)
- Deprecated the 'axis' keyword in :meth:`.GroupBy.idxmax`, :meth:`.GroupBy.idxmin`, :meth:`.GroupBy.fillna`, :meth:`.GroupBy.take`, :meth:`.GroupBy.skew`, :meth:`.GroupBy.rank`, :meth:`.GroupBy.cumprod`, :meth:`.GroupBy.cumsum`, :meth:`.GroupBy.cummax`, :meth:`.GroupBy.cummin`, :meth:`.GroupBy.pct_change`, :meth:`GroupBy.diff`, :meth:`.GroupBy.shift`, and :meth:`DataFrameGroupBy.corrwith`; for ``axis=1`` operate on the underlying :class:`DataFrame` instead (:issue:`50405`, :issue:`51046`)
- Deprecated :class:`.DataFrameGroupBy` with ``as_index=False`` not including groupings in the result when they are not columns of the DataFrame (:issue:`49519`)
- Deprecated :func:`is_categorical_dtype`, use ``isinstance(obj.dtype, pd.CategoricalDtype)`` instead (:issue:`52527`)
- Deprecated :func:`is_datetime64tz_dtype`, check ``isinstance(dtype, pd.DatetimeTZDtype)`` instead (:issue:`52607`)
- Deprecated :func:`is_int64_dtype`, check ``dtype == np.dtype(np.int64)`` instead (:issue:`52564`)
- Deprecated :func:`is_interval_dtype`, check ``isinstance(dtype, pd.IntervalDtype)`` instead (:issue:`52607`)
- Deprecated :meth:`DataFrame.applymap`. Use the new :meth:`DataFrame.map` method instead (:issue:`52353`)
- Deprecated :meth:`DataFrame.swapaxes` and :meth:`Series.swapaxes`, use :meth:`DataFrame.transpose` or :meth:`Series.transpose` instead (:issue:`51946`)
- Deprecated ``freq`` parameter in :class:`PeriodArray` constructor, pass ``dtype`` instead (:issue:`52462`)
- Deprecated behavior of :meth:`Series.dt.to_pydatetime`, in a future version this will return a :class:`Series` containing python ``datetime`` objects instead of an ``ndarray`` of datetimes; this matches the behavior of other :meth:`Series.dt` properties (:issue:`20306`)
- Deprecated logical operations (``|``, ``&``, ``^``) between pandas objects and dtype-less sequences (e.g. ``list``, ``tuple``), wrap a sequence in a :class:`Series` or numpy array before operating instead (:issue:`51521`)
- Deprecated making :meth:`Series.apply` return a :class:`DataFrame` when the passed-in callable returns a :class:`Series` object. In the future this will return a :class:`Series` whose values are themselves :class:`Series`. This pattern was very slow and it's recommended to use alternative methods to archive the same goal (:issue:`52116`)
- Deprecated parameter ``convert_type`` in :meth:`Series.apply` (:issue:`52140`)
- Deprecated passing a dictionary to :meth:`.SeriesGroupBy.agg`; pass a list of aggregations instead (:issue:`50684`)
- Deprecated the "fastpath" keyword in :class:`Categorical` constructor, use :meth:`Categorical.from_codes` instead (:issue:`20110`)
- Deprecated the methods :meth:`Series.bool` and :meth:`DataFrame.bool` (:issue:`51749`)
- Deprecated unused "closed" and "normalize" keywords in the :class:`DatetimeIndex` constructor (:issue:`52628`)
- Deprecated unused "closed" keyword in the :class:`TimedeltaIndex` constructor (:issue:`52628`)
-

.. ---------------------------------------------------------------------------
.. _whatsnew_210.performance:

Performance improvements
~~~~~~~~~~~~~~~~~~~~~~~~
- Performance improvement in :func:`factorize` for object columns not containing strings (:issue:`51921`)
- Performance improvement in :func:`read_orc` when reading a remote URI file path. (:issue:`51609`)
- Performance improvement in :func:`read_parquet` and :meth:`DataFrame.to_parquet` when reading a remote file with ``engine="pyarrow"`` (:issue:`51609`)
- Performance improvement in :func:`read_parquet` on string columns when using ``use_nullable_dtypes=True`` (:issue:`47345`)
- Performance improvement in :meth:`DataFrame.clip` and :meth:`Series.clip` (:issue:`51472`)
- Performance improvement in :meth:`DataFrame.first_valid_index` and :meth:`DataFrame.last_valid_index` for extension array dtypes (:issue:`51549`)
- Performance improvement in :meth:`DataFrame.where` when ``cond`` is backed by an extension dtype (:issue:`51574`)
- Performance improvement in :meth:`MultiIndex.set_levels` and :meth:`MultiIndex.set_codes` when ``verify_integrity=True`` (:issue:`51873`)
- Performance improvement in :meth:`MultiIndex.sortlevel` when ``ascending`` is a list (:issue:`51612`)
- Performance improvement in :meth:`Series.combine_first` (:issue:`51777`)
- Performance improvement in :meth:`~arrays.ArrowExtensionArray.fillna` when array does not contain nulls (:issue:`51635`)
- Performance improvement in :meth:`~arrays.ArrowExtensionArray.isna` when array has zero nulls or is all nulls (:issue:`51630`)
- Performance improvement when parsing strings to ``boolean[pyarrow]`` dtype (:issue:`51730`)
- Performance improvement when searching an :class:`Index` sliced from other indexes (:issue:`51738`)
- Performance improvement in :func:`concat` (:issue:`52291`, :issue:`52290`)
- Performance improvement in :class:`Series` reductions (:issue:`52341`)
- Performance improvement in :func:`concat` when ``axis=1`` and objects have different indexes (:issue:`52541`)
- Performance improvement in :meth:`Series.corr` and :meth:`Series.cov` for extension dtypes (:issue:`52502`)
- Performance improvement in :meth:`Series.to_numpy` when dtype is a numpy float dtype and ``na_value`` is ``np.nan`` (:issue:`52430`)
- Performance improvement in :meth:`~arrays.ArrowExtensionArray.to_numpy` (:issue:`52525`)
-

.. ---------------------------------------------------------------------------
.. _whatsnew_210.bug_fixes:

Bug fixes
~~~~~~~~~

Categorical
^^^^^^^^^^^
- Bug in :meth:`Series.map` , where the value of the ``na_action`` parameter was not used if the series held a :class:`Categorical` (:issue:`22527`).
-

Datetimelike
^^^^^^^^^^^^
- :meth:`DatetimeIndex.map` with ``na_action="ignore"`` now works as expected. (:issue:`51644`)
- Bug in :meth:`Timestamp.round` with values close to the implementation bounds returning incorrect results instead of raising ``OutOfBoundsDatetime`` (:issue:`51494`)
- Bug in :meth:`arrays.DatetimeArray.map` and :meth:`DatetimeIndex.map`, where the supplied callable operated array-wise instead of element-wise (:issue:`51977`)
-

Timedelta
^^^^^^^^^
- :meth:`TimedeltaIndex.map` with ``na_action="ignore"`` now works as expected (:issue:`51644`)
- Bug in :class:`TimedeltaIndex` division or multiplication leading to ``.freq`` of "0 Days" instead of ``None`` (:issue:`51575`)
- Bug in :meth:`Timedelta.round` with values close to the implementation bounds returning incorrect results instead of raising ``OutOfBoundsTimedelta`` (:issue:`51494`)
- Bug in :meth:`arrays.TimedeltaArray.map` and :meth:`TimedeltaIndex.map`, where the supplied callable operated array-wise instead of element-wise (:issue:`51977`)
-

Timezones
^^^^^^^^^
- Bug in :func:`infer_freq` that raises ``TypeError`` for ``Series`` of timezone-aware timestamps (:issue:`52456`)
-

Numeric
^^^^^^^
- Bug in :meth:`DataFrame.corrwith` raising ``NotImplementedError`` for pyarrow-backed dtypes (:issue:`52314`)
- Bug in :meth:`Series.corr` and :meth:`Series.cov` raising ``AttributeError`` for masked dtypes (:issue:`51422`)
-

Conversion
^^^^^^^^^^
- Bug in :meth:`ArrowDtype.numpy_dtype` returning nanosecond units for non-nanosecond ``pyarrow.timestamp`` and ``pyarrow.duration`` types (:issue:`51800`)
- Bug in :meth:`DataFrame.info` raising  ``ValueError`` when ``use_numba`` is set (:issue:`51922`)
-

Strings
^^^^^^^
-
-

Interval
^^^^^^^^
-
-

Indexing
^^^^^^^^
-
-

Missing
^^^^^^^
-
-

MultiIndex
^^^^^^^^^^
- Bug in :meth:`MultiIndex.set_levels` not preserving dtypes for :class:`Categorical` (:issue:`52125`)
-

I/O
^^^
- :meth:`DataFrame.to_orc` now raising ``ValueError`` when non-default :class:`Index` is given (:issue:`51828`)
- :meth:`DataFrame.to_sql` now raising ``ValueError`` when the name param is left empty while using SQLAlchemy to connect (:issue:`52675`)
- Bug in :func:`read_html`, style elements were read into DataFrames (:issue:`52197`)
- Bug in :func:`read_html`, tail texts were removed together with elements containing ``display:none`` style (:issue:`51629`)
-

Period
^^^^^^
- :meth:`PeriodIndex.map` with ``na_action="ignore"`` now works as expected (:issue:`51644`)
- Bug in :class:`PeriodDtype` constructor failing to raise ``TypeError`` when no argument is passed or when ``None`` is passed (:issue:`27388`)
- Bug in :class:`PeriodDtype` constructor raising ``ValueError`` instead of ``TypeError`` when an invalid type is passed (:issue:`51790`)
- Bug in :func:`read_csv` not processing empty strings as a null value, with ``engine="pyarrow"`` (:issue:`52087`)
- Bug in :func:`read_csv` returning ``object`` dtype columns instead of ``float64`` dtype columns with ``engine="pyarrow"`` for columns that are all null with ``engine="pyarrow"`` (:issue:`52087`)
- Bug in :meth:`arrays.PeriodArray.map` and :meth:`PeriodIndex.map`, where the supplied callable operated array-wise instead of element-wise (:issue:`51977`)
- Bug in incorrectly allowing construction of :class:`Period` or :class:`PeriodDtype` with :class:`CustomBusinessDay` freq; use :class:`BusinessDay` instead (:issue:`52534`)
-

Plotting
^^^^^^^^
- Bug in :meth:`Series.plot` when invoked with ``color=None`` (:issue:`51953`)
-

Groupby/resample/rolling
^^^^^^^^^^^^^^^^^^^^^^^^
- Bug in :meth:`DataFrame.resample` and :meth:`Series.resample` in incorrectly allowing non-fixed ``freq`` when resampling on a :class:`TimedeltaIndex` (:issue:`51896`)
- Bug in :meth:`DataFrameGroupBy.idxmin`, :meth:`SeriesGroupBy.idxmin`, :meth:`DataFrameGroupBy.idxmax`, :meth:`SeriesGroupBy.idxmax` return wrong dtype when used on empty DataFrameGroupBy or SeriesGroupBy (:issue:`51423`)
- Bug in weighted rolling aggregations when specifying ``min_periods=0`` (:issue:`51449`)
- Bug in :meth:`DataFrame.groupby` and :meth:`Series.groupby`, where, when the index of the
  grouped :class:`Series` or :class:`DataFrame` was a :class:`DatetimeIndex`, :class:`TimedeltaIndex`
  or :class:`PeriodIndex`, and the ``groupby`` method was given a function as its first argument,
  the function operated on the whole index rather than each element of the index. (:issue:`51979`)
- Bug in :meth:`DataFrameGroupBy.apply` causing an error to be raised when the input :class:`DataFrame` was subset as a :class:`DataFrame` after groupby (``[['a']]`` and not ``['a']``) and the given callable returned :class:`Series` that were not all indexed the same. (:issue:`52444`)
- Bug in :meth:`GroupBy.groups` with a datetime key in conjunction with another key produced incorrect number of group keys (:issue:`51158`)
- Bug in :meth:`GroupBy.var` failing to raise ``TypeError`` when called with datetime64 or :class:`PeriodDtype` values (:issue:`52128`)
-

Reshaping
^^^^^^^^^
- Bug in :meth:`DataFrame.agg` and :meth:`Series.agg` on non-unique columns would return incorrect type when dist-like argument passed in (:issue:`51099`)
- Bug in :meth:`DataFrame.stack` losing extension dtypes when columns is a :class:`MultiIndex` and frame contains mixed dtypes (:issue:`45740`)
- Bug in :meth:`DataFrame.transpose` inferring dtype for object column (:issue:`51546`)
- Bug in :meth:`Series.combine_first` converting ``int64`` dtype to ``float64`` and losing precision on very large integers (:issue:`51764`)
-

Sparse
^^^^^^
- Bug in :meth:`arrays.SparseArray.map` allowed the fill value to be included in the sparse values (:issue:`52095`)
-

ExtensionArray
^^^^^^^^^^^^^^
- Bug in :meth:`Series.quantile` for pyarrow temporal types raising ArrowInvalid (:issue:`52678`)
- Bug in :meth:`Series.rank` returning wrong order for small values with ``Float64`` dtype (:issue:`52471`)
- Bug where the ``__from_arrow__`` method of masked ExtensionDtypes(e.g. :class:`Float64Dtype`, :class:`BooleanDtype`) would not accept pyarrow arrays of type ``pyarrow.null()`` (:issue:`52223`)
-

Styler
^^^^^^
-
-

Other
^^^^^
- Bug in :func:`assert_almost_equal` now throwing assertion error for two unequal sets (:issue:`51727`)
- Bug in :func:`assert_frame_equal` checks category dtypes even when asked not to check index type (:issue:`52126`)
- Bug in :meth:`DataFrame.reindex` with a ``fill_value`` that should be inferred with a :class:`ExtensionDtype` incorrectly inferring ``object`` dtype (:issue:`52586`)
- Bug in :meth:`Series.map` when giving a callable to an empty series, the returned series had ``object`` dtype. It now keeps the original dtype (:issue:`52384`)
- Bug in :meth:`Series.memory_usage` when ``deep=True`` throw an error with Series of objects and the returned value is incorrect, as it does not take into account GC corrections (:issue:`51858`)
-

.. ***DO NOT USE THIS SECTION***

-

.. ---------------------------------------------------------------------------
.. _whatsnew_210.contributors:

Contributors
~~~~~~~~~~~~<|MERGE_RESOLUTION|>--- conflicted
+++ resolved
@@ -86,11 +86,8 @@
 - Add dtype of categories to ``repr`` information of :class:`CategoricalDtype` (:issue:`52179`)
 - Added to the escape mode "latex-math" preserving without escaping all characters between "\(" and "\)" in formatter (:issue:`51903`)
 - Adding ``engine_kwargs`` parameter to :meth:`DataFrame.read_excel` (:issue:`52214`)
-<<<<<<< HEAD
 - Classes that are useful for type-hinting have been added to the public API in the new submodule ``pandas.api.typing`` (:issue:`48577`)
-=======
 - Implemented ``__from_arrow__`` on :class:`DatetimeTZDtype`. (:issue:`52201`)
->>>>>>> 832bb059
 - Implemented ``__pandas_priority__`` to allow custom types to take precedence over :class:`DataFrame`, :class:`Series`, :class:`Index`, or :class:`ExtensionArray` for arithmetic operations, :ref:`see the developer guide <extending.pandas_priority>` (:issue:`48347`)
 - Improve error message when having incompatible columns using :meth:`DataFrame.merge` (:issue:`51861`)
 - Improve error message when setting :class:`DataFrame` with wrong number of columns through :meth:`DataFrame.isetitem` (:issue:`51701`)
