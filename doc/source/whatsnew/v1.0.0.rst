--- conflicted
+++ resolved
@@ -810,10 +810,7 @@
 - Bug in :func:`read_json` where default encoding was not set to ``utf-8`` (:issue:`29565`)
 - Bug in :class:`PythonParser` where str and bytes were being mixed when dealing with the decimal field (:issue:`29650`)
 - :meth:`read_gbq` now accepts ``progress_bar_type`` to display progress bar while the data downloads. (:issue:`29857`)
-<<<<<<< HEAD
 - Bug in :func: 'to_pickle' and :func: 'read_pickle' where not accepting URL (:issue:'30163')
-=======
->>>>>>> e81faa10
 
 Plotting
 ^^^^^^^^
