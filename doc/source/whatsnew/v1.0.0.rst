.. _whatsnew_1000:

What's new in 1.0.0 (??)
------------------------

New Deprecation Policy
~~~~~~~~~~~~~~~~~~~~~~

Starting with Pandas 1.0.0, pandas will adopt a version of `SemVer`_.

Historically, pandas has used a "rolling" deprecation policy, with occasional
outright breaking API changes. Where possible, we would deprecate the behavior
we'd like to change, giving an option to adopt the new behavior (via a keyword
or an alternative method), and issuing a warning for users of the old behavior.
Sometimes, a deprecation was not possible, and we would make an outright API
breaking change.

We'll continue to *introduce* deprecations in major and minor releases (e.g.
1.0.0, 1.1.0, ...). Those deprecations will be *enforced* in the next major
release.

Note that *behavior changes* and *API breaking changes* are not identical. API
breaking changes will only be released in major versions. If we consider a
behavior to be a bug, and fixing that bug induces a behavior change, we'll
release that change in a minor release. This is a sometimes difficult judgment
call that we'll do our best on.

This doesn't mean that pandas' pace of development will slow down. In the `2019
Pandas User Survey`_, about 95% of the respondents said they considered pandas
"stable enough". This indicates there's an appetite for new features, even if it
comes at the cost of break API. The difference is that now API breaking changes
will be accompanied with a bump in the major version number (e.g. pandas 1.5.1
-> 2.0.0).

See :ref:`policies.version` for more.

.. _2019 Pandas User Survey: http://dev.pandas.io/pandas-blog/2019-pandas-user-survey.html
.. _SemVer: https://semver.org

.. warning::

   The minimum supported Python version will be bumped to 3.6 in a future release.

{{ header }}

These are the changes in pandas 1.0.0. See :ref:`release` for a full changelog
including other versions of pandas.


Enhancements
~~~~~~~~~~~~

.. _whatsnew_100.string:

Dedicated string data type
^^^^^^^^^^^^^^^^^^^^^^^^^^

We've added :class:`StringDtype`, an extension type dedicated to string data.
Previously, strings were typically stored in object-dtype NumPy arrays.

.. warning::

   ``StringDtype`` and is currently considered experimental. The implementation
   and parts of the API may change without warning.

The text extension type solves several issues with object-dtype NumPy arrays:

1. You can accidentally store a *mixture* of strings and non-strings in an
   ``object`` dtype array. A ``StringArray`` can only store strings.
2. ``object`` dtype breaks dtype-specific operations like :meth:`DataFrame.select_dtypes`.
   There isn't a clear way to select *just* text while excluding non-text,
   but still object-dtype columns.
3. When reading code, the contents of an ``object`` dtype array is less clear
   than ``string``.


.. ipython:: python

   pd.Series(['abc', None, 'def'], dtype=pd.StringDtype())

You can use the alias ``"string"`` as well.

.. ipython:: python

   s = pd.Series(['abc', None, 'def'], dtype="string")
   s

The usual string accessor methods work. Where appropriate, the return type
of the Series or columns of a DataFrame will also have string dtype.

   s.str.upper()
   s.str.split('b', expand=True).dtypes

We recommend explicitly using the ``string`` data type when working with strings.
See :ref:`text.types` for more.

.. _whatsnew_1000.enhancements.other:

Other enhancements
^^^^^^^^^^^^^^^^^^

- :meth:`DataFrame.to_string` added the ``max_colwidth`` parameter to control when wide columns are truncated (:issue:`9784`)
- :meth:`MultiIndex.from_product` infers level names from inputs if not explicitly provided (:issue:`27292`)
- :meth:`DataFrame.to_latex` now accepts ``caption`` and ``label`` arguments (:issue:`25436`)
- The :ref:`integer dtype <integer_na>` with support for missing values can now be converted to
  ``pyarrow`` (>= 0.15.0), which means that it is supported in writing to the Parquet file format
  when using the ``pyarrow`` engine. It is currently not yet supported when converting back to
  pandas (so it will become an integer or float dtype depending on the presence of missing data).
  (:issue:`28368`)
- :meth:`DataFrame.to_json` now accepts an ``indent`` integer argument to enable pretty printing of JSON output (:issue:`12004`)
- :meth:`read_stata` can read Stata 119 dta files. (:issue:`28250`)
- Added ``encoding`` argument to :func:`DataFrame.to_html` for non-ascii text (:issue:`28663`)

Build Changes
^^^^^^^^^^^^^

Pandas has added a `pyproject.toml <https://www.python.org/dev/peps/pep-0517/>`_ file and will no longer include
cythonized files in the source distribution uploaded to PyPI (:issue:`28341`, :issue:`20775`). If you're installing
a built distribution (wheel) or via conda, this shouldn't have any effect on you. If you're building pandas from
source, you should no longer need to install Cython into your build environment before calling ``pip install pandas``.

.. _whatsnew_1000.api_breaking:

Backwards incompatible API changes
~~~~~~~~~~~~~~~~~~~~~~~~~~~~~~~~~~

.. _whatsnew_1000.api_breaking.MultiIndex._names:

``MultiIndex.levels`` do not hold level names any longer
^^^^^^^^^^^^^^^^^^^^^^^^^^^^^^^^^^^^^^^^^^^^^^^^^^^^^^^^

- A :class:`MultiIndex` previously stored the level names as attributes of each of its
  :attr:`MultiIndex.levels`. From Pandas 1.0, the names are only accessed through
  :attr:`MultiIndex.names` (which was also possible previously). This is done in order to
  make :attr:`MultiIndex.levels` more similar to :attr:`CategoricalIndex.categories` (:issue:`27242`:).

*pandas 0.25.x*

.. code-block:: ipython

   In [1]: mi = pd.MultiIndex.from_product([[1, 2], ['a', 'b']], names=['x', 'y'])
   Out[2]: mi
   MultiIndex([(1, 'a'),
               (1, 'b'),
               (2, 'a'),
               (2, 'b')],
              names=['x', 'y'])
   Out[3]: mi.levels[0].name
   'x'

*pandas 1.0.0*

.. ipython:: python

   mi = pd.MultiIndex.from_product([[1, 2], ['a', 'b']], names=['x', 'y'])
   mi.levels[0].name

- :class:`pandas.core.arrays.IntervalArray` adopts a new ``__repr__`` in accordance with other array classes (:issue:`25022`)

*pandas 0.25.x*

.. code-block:: ipython

   In [1]: pd.arrays.IntervalArray.from_tuples([(0, 1), (2, 3)])
   Out[2]:
   IntervalArray([(0, 1], (2, 3]],
                 closed='right',
                 dtype='interval[int64]')


*pandas 1.0.0*

.. ipython:: python

   pd.arrays.IntervalArray.from_tuples([(0, 1), (2, 3)])


.. _whatsnew_1000.api.other:

Other API changes
^^^^^^^^^^^^^^^^^

- :class:`pandas.core.groupby.GroupBy.transform` now raises on invalid operation names (:issue:`27489`)
- :meth:`pandas.api.types.infer_dtype` will now return "integer-na" for integer and ``np.nan`` mix (:issue:`27283`)
- :meth:`MultiIndex.from_arrays` will no longer infer names from arrays if ``names=None`` is explicitly provided (:issue:`27292`)
- In order to improve tab-completion, Pandas does not include most deprecated attributes when introspecting a pandas object using ``dir`` (e.g. ``dir(df)``).
  To see which attributes are excluded, see an object's ``_deprecations`` attribute, for example ``pd.DataFrame._deprecations`` (:issue:`28805`).
- The returned dtype of ::func:`pd.unique` now matches the input dtype. (:issue:`27874`)
-

.. _whatsnew_1000.api.documentation:

Documentation Improvements
^^^^^^^^^^^^^^^^^^^^^^^^^^

- Added new section on :ref:`scale` (:issue:`28315`).
- Added sub-section Query MultiIndex in IO tools user guide (:issue:`28791`)

.. _whatsnew_1000.deprecations:

Deprecations
~~~~~~~~~~~~

- ``Index.set_value`` has been deprecated. For a given index ``idx``, array ``arr``,
  value in ``idx`` of ``idx_val`` and a new value of ``val``, ``idx.set_value(arr, idx_val, val)``
  is equivalent to ``arr[idx.get_loc(idx_val)] = val``, which should be used instead (:issue:`28621`).
-

.. _whatsnew_1000.prior_deprecations:


Removed SparseSeries and SparseDataFrame
~~~~~~~~~~~~~~~~~~~~~~~~~~~~~~~~~~~~~~~~~

``SparseSeries``, ``SparseDataFrame`` and the ``DataFrame.to_sparse`` method
have been removed (:issue:`28425`). We recommend using a ``Series`` or
``DataFrame`` with sparse values instead. See :ref:`sparse.migration` for help
with migrating existing code.

Removal of prior version deprecations/changes
~~~~~~~~~~~~~~~~~~~~~~~~~~~~~~~~~~~~~~~~~~~~~

- Removed the previously deprecated :meth:`Series.get_value`, :meth:`Series.set_value`, :meth:`DataFrame.get_value`, :meth:`DataFrame.set_value` (:issue:`17739`)
- Changed the the default value of `inplace` in :meth:`DataFrame.set_index` and :meth:`Series.set_axis`. It now defaults to False (:issue:`27600`)
- :meth:`pandas.Series.str.cat` now defaults to aligning ``others``, using ``join='left'`` (:issue:`27611`)
- :meth:`pandas.Series.str.cat` does not accept list-likes *within* list-likes anymore (:issue:`27611`)
- Removed the previously deprecated :meth:`ExtensionArray._formatting_values`. Use :attr:`ExtensionArray._formatter` instead. (:issue:`23601`)
- Removed the previously deprecated ``IntervalIndex.from_intervals`` in favor of the :class:`IntervalIndex` constructor (:issue:`19263`)
- Ability to read pickles containing :class:`Categorical` instances created with pre-0.16 version of pandas has been removed (:issue:`27538`)
- Removed the previously deprecated ``reduce`` and ``broadcast`` arguments from :meth:`DataFrame.apply` (:issue:`18577`)
-

.. _whatsnew_1000.performance:

Performance improvements
~~~~~~~~~~~~~~~~~~~~~~~~

- Performance improvement in indexing with a non-unique :class:`IntervalIndex` (:issue:`27489`)
- Performance improvement in `MultiIndex.is_monotonic` (:issue:`27495`)
- Performance improvement in :func:`cut` when ``bins`` is an :class:`IntervalIndex` (:issue:`27668`)
- Performance improvement in :meth:`DataFrame.corr` when ``method`` is ``"spearman"`` (:issue:`28139`)
- Performance improvement in :meth:`DataFrame.replace` when provided a list of values to replace (:issue:`28099`)
- Performance improvement in :meth:`DataFrame.select_dtypes` by using vectorization instead of iterating over a loop (:issue:`28317`)
- Performance improvement in :meth:`Categorical.searchsorted` and  :meth:`CategoricalIndex.searchsorted` (:issue:`28795`)

.. _whatsnew_1000.bug_fixes:

Bug fixes
~~~~~~~~~

- Bug in :meth:`DataFrame.to_html` when using ``formatters=<list>`` and ``max_cols`` together. (:issue:`25955`)

Categorical
^^^^^^^^^^^

- Added test to assert the :func:`fillna` raises the correct ValueError message when the value isn't a value from categories (:issue:`13628`)
- Bug in :meth:`Categorical.astype` where ``NaN`` values were handled incorrectly when casting to int (:issue:`28406`)
- :meth:`DataFrame.reindex` with a :class:`CategoricalIndex` would fail when the targets contained duplicates, and wouldn't fail if the source contained duplicates (:issue:`28107`)
- Bug in :meth:`Categorical.astype` not allowing for casting to extension dtypes (:issue:`28668`)
- Bug where :func:`merge` was unable to join on categorical and extension dtype columns (:issue:`28668`)
- :meth:`Categorical.searchsorted` and :meth:`CategoricalIndex.searchsorted` now work on unordered categoricals also (:issue:`21667`)
- Added test to assert roundtripping to parquet with :func:`DataFrame.to_parquet` or :func:`read_parquet` will preserve Categorical dtypes for string types (:issue:`27955`)
- Changed the error message in :meth:`Categorical.remove_categories` to always show the invalid removals as a set (:issue:`28669`)


Datetimelike
^^^^^^^^^^^^
- Bug in :meth:`Series.__setitem__` incorrectly casting ``np.timedelta64("NaT")`` to ``np.datetime64("NaT")`` when inserting into a :class:`Series` with datetime64 dtype (:issue:`27311`)
- Bug in :meth:`Series.dt` property lookups when the underlying data is read-only (:issue:`27529`)
- Bug in ``HDFStore.__getitem__`` incorrectly reading tz attribute created in Python 2 (:issue:`26443`)
- Bug in :func:`to_datetime` where passing arrays of malformed ``str`` with errors="coerce" could incorrectly lead to raising ``ValueError`` (:issue:`28299`)
- Bug in :meth:`pandas.core.groupby.SeriesGroupBy.nunique` where ``NaT`` values were interfering with the count of unique values (:issue:`27951`)
- Bug in :class:`Timestamp` subtraction when subtracting a :class:`Timestamp` from a ``np.datetime64`` object incorrectly raising ``TypeError`` (:issue:`28286`)
- Addition and subtraction of integer or integer-dtype arrays with :class:`Timestamp` will now raise ``NullFrequencyError`` instead of ``ValueError`` (:issue:`28268`)
- Bug in :class:`Series` and :class:`DataFrame` with integer dtype failing to raise ``TypeError`` when adding or subtracting a ``np.datetime64`` object (:issue:`28080`)
- Bug in :class:`Week` with ``weekday`` incorrectly raising ``AttributeError`` instead of ``TypeError`` when adding or subtracting an invalid type (:issue:`28530`)
- Bug in :class:`DataFrame` arithmetic operations when operating with a :class:`Series` with dtype `'timedelta64[ns]'` (:issue:`28049`)
- Bug in :func:`pandas.core.groupby.generic.SeriesGroupBy.apply` raising ``ValueError`` when a column in the original DataFrame is a datetime and the column labels are not standard integers (:issue:`28247`)
- Bug in :func:`pandas._config.localization.get_locales` where the ``locales -a`` encodes the locales list as windows-1252 (:issue:`23638`, :issue:`24760`, :issue:`27368`)

Timedelta
^^^^^^^^^

-
-

Timezones
^^^^^^^^^

-
-


Numeric
^^^^^^^
- Bug in :meth:`DataFrame.quantile` with zero-column :class:`DataFrame` incorrectly raising (:issue:`23925`)
- :class:`DataFrame` flex inequality comparisons methods (:meth:`DataFrame.lt`, :meth:`DataFrame.le`, :meth:`DataFrame.gt`, :meth: `DataFrame.ge`) with object-dtype and ``complex`` entries failing to raise ``TypeError`` like their :class:`Series` counterparts (:issue:`28079`)
- Bug in :class:`DataFrame` logical operations (`&`, `|`, `^`) not matching :class:`Series` behavior by filling NA values (:issue:`28741`)
-

Conversion
^^^^^^^^^^

-
-

Strings
^^^^^^^

-
-


Interval
^^^^^^^^

-
-

Indexing
^^^^^^^^

- Bug in assignment using a reverse slicer (:issue:`26939`)
- Bug in :meth:`DataFrame.explode` would duplicate frame in the presence of duplicates in the index (:issue:`28010`)
- Bug in reindexing a :meth:`PeriodIndex` with another type of index that contained a `Period` (:issue:`28323`) (:issue:`28337`)
- Fix assignment of column via `.loc` with numpy non-ns datetime type (:issue:`27395`)
- Bug in :meth:`Float64Index.astype` where ``np.inf`` was not handled properly when casting to an integer dtype (:issue:`28475`)
- :meth:`Index.union` could fail when the left contained duplicates (:issue:`28257`)
- :meth:`Index.get_indexer_non_unique` could fail with `TypeError` in some cases, such as when searching for ints in a string index (:issue:`28257`)
-

Missing
^^^^^^^

-
-

MultiIndex
^^^^^^^^^^

- Constructior for :class:`MultiIndex` verifies that the given ``sortorder`` is compatible with the actual ``lexsort_depth``  if ``verify_integrity`` parameter is ``True`` (the default) (:issue:`28735`)
-
-

I/O
^^^

- :meth:`read_csv` now accepts binary mode file buffers when using the Python csv engine (:issue:`23779`)
- Bug in :meth:`DataFrame.to_json` where using a Tuple as a column or index value and using ``orient="columns"`` or ``orient="index"`` would produce invalid JSON (:issue:`20500`)
- Improve infinity parsing. :meth:`read_csv` now interprets ``Infinity``, ``+Infinity``, ``-Infinity`` as floating point values (:issue:`10065`)
- Bug in :meth:`DataFrame.to_csv` where values were truncated when the length of ``na_rep`` was shorter than the text input data. (:issue:`25099`)
- Bug in :func:`DataFrame.to_string` where values were truncated using display options instead of outputting the full content (:issue:`9784`)
- Bug in :meth:`DataFrame.to_json` where a datetime column label would not be written out in ISO format with ``orient="table"`` (:issue:`28130`)
- Bug in :func:`DataFrame.to_parquet` where writing to GCS would fail with `engine='fastparquet'` if the file did not already exist (:issue:`28326`)
- Bug in :func:`read_hdf` closing stores that it didn't open when Exceptions are raised (:issue:`28699`)
- Bug in :meth:`DataFrame.read_json` where using ``orient="index"`` would not maintain the order (:issue:`28557`)
- Bug in :meth:`DataFrame.to_html` where the length of the ``formatters`` argument was not verified (:issue:`28469`)
- Bug in :meth:`pandas.io.formats.style.Styler` formatting for floating values not displaying decimals correctly (:issue:`13257`)

Plotting
^^^^^^^^

- Bug in :meth:`Series.plot` not able to plot boolean values (:issue:`23719`)
-
- Bug in :meth:`DataFrame.plot` not able to plot when no rows (:issue:`27758`)
- Bug in :meth:`DataFrame.plot` producing incorrect legend markers when plotting multiple series on the same axis (:issue:`18222`)
- Bug in :meth:`DataFrame.plot` when ``kind='box'`` and data contains datetime or timedelta data. These types are now automatically dropped (:issue:`22799`)
- Bug in :meth:`DataFrame.plot.line` and :meth:`DataFrame.plot.area` produce wrong xlim in x-axis (:issue:`27686`, :issue:`25160`, :issue:`24784`)
- Bug where :meth:`DataFrame.boxplot` would not accept a `color` parameter like `DataFrame.plot.box` (:issue:`26214`)
- Bug in the ``xticks`` argument being ignored for :meth:`DataFrame.plot.bar` (:issue:`14119`)
- :func:`set_option` now validates that the plot backend provided to ``'plotting.backend'`` implements the backend when the option is set, rather than when a plot is created (:issue:`28163`)

Groupby/resample/rolling
^^^^^^^^^^^^^^^^^^^^^^^^

<<<<<<< HEAD
- Bug in :meth:`DataFrame.groupby.apply` only showing output from a single group when function returns an :class:`Index` (:issue:`28652`)
=======
>>>>>>> bef9baed
- Bug in :meth:`DataFrame.rolling` not allowing for rolling over datetimes when ``axis=1`` (:issue: `28192`)
- Bug in :meth:`DataFrame.rolling` not allowing rolling over multi-index levels (:issue: `15584`).
- Bug in :meth:`DataFrame.rolling` not allowing rolling on monotonic decreasing time indexes (:issue: `19248`).
- Bug in :meth:`DataFrame.groupby` not offering selection by column name when ``axis=1`` (:issue:`27614`)
- Bug in :meth:`DataFrameGroupby.agg` not able to use lambda function with named aggregation (:issue:`27519`)
- Bug in :meth:`DataFrame.groupby` losing column name information when grouping by a categorical column (:issue:`28787`)

Reshaping
^^^^^^^^^

- Bug in :meth:`DataFrame.apply` that caused incorrect output with empty :class:`DataFrame` (:issue:`28202`, :issue:`21959`)
- Bug in :meth:`DataFrame.stack` not handling non-unique indexes correctly when creating MultiIndex (:issue: `28301`)
- Bug :func:`merge_asof` could not use :class:`datetime.timedelta` for ``tolerance`` kwarg (:issue:`28098`)
- Bug in :func:`merge`, did not append suffixes correctly with MultiIndex (:issue:`28518`)
- :func:`qcut` and :func:`cut` now handle boolean input (:issue:`20303`)
- Fix to ensure all int dtypes can be used in :func:`merge_asof` when using a tolerance value. Previously every non-int64 type would raise an erroneous ``MergeError`` (:issue:`28870`).
- Better error message in :func:`get_dummies` when `columns` isn't a list-like value (:issue:`28383`)

Sparse
^^^^^^
- Bug in :class:`SparseDataFrame` arithmetic operations incorrectly casting inputs to float (:issue:`28107`)
-
-

ExtensionArray
^^^^^^^^^^^^^^

- Bug in :class:`arrays.PandasArray` when setting a scalar string (:issue:`28118`, :issue:`28150`).
-


Other
^^^^^
- Trying to set the ``display.precision``, ``display.max_rows`` or ``display.max_columns`` using :meth:`set_option` to anything but a ``None`` or a positive int will raise a ``ValueError`` (:issue:`23348`)
- Using :meth:`DataFrame.replace` with overlapping keys in a nested dictionary will no longer raise, now matching the behavior of a flat dictionary (:issue:`27660`)
- :meth:`DataFrame.to_csv` and :meth:`Series.to_csv` now support dicts as ``compression`` argument with key ``'method'`` being the compression method and others as additional compression options when the compression method is ``'zip'``. (:issue:`26023`)
- Bug in :meth:`Series.diff` where a boolean series would incorrectly raise a ``TypeError`` (:issue:`17294`)
- :meth:`Series.append` will no longer raise a ``TypeError`` when passed a tuple of ``Series`` (:issue:`28410`)
- Fix corrupted error message when calling ``pandas.libs._json.encode()`` on a 0d array (:issue:`18878`)

.. _whatsnew_1000.contributors:

Contributors
~~~~~~~~~~~~<|MERGE_RESOLUTION|>--- conflicted
+++ resolved
@@ -373,10 +373,7 @@
 Groupby/resample/rolling
 ^^^^^^^^^^^^^^^^^^^^^^^^
 
-<<<<<<< HEAD
 - Bug in :meth:`DataFrame.groupby.apply` only showing output from a single group when function returns an :class:`Index` (:issue:`28652`)
-=======
->>>>>>> bef9baed
 - Bug in :meth:`DataFrame.rolling` not allowing for rolling over datetimes when ``axis=1`` (:issue: `28192`)
 - Bug in :meth:`DataFrame.rolling` not allowing rolling over multi-index levels (:issue: `15584`).
 - Bug in :meth:`DataFrame.rolling` not allowing rolling on monotonic decreasing time indexes (:issue: `19248`).
