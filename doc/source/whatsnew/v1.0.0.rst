.. _whatsnew_1000:

What's new in 1.0.0 (??)
------------------------

.. warning::

   Starting with the 0.25.x series of releases, pandas only supports Python 3.5.3 and higher.
   See `Dropping Python 2.7 <https://pandas.pydata.org/pandas-docs/version/0.24/install.html#install-dropping-27>`_ for more details.

.. warning::

   The minimum supported Python version will be bumped to 3.6 in a future release.

{{ header }}

These are the changes in pandas 1.0.0. See :ref:`release` for a full changelog
including other versions of pandas.


Enhancements
~~~~~~~~~~~~

<<<<<<< HEAD
.. _whatsnew_1000.enhancements.other:

- :meth:`DataFrame.to_latex` now accepts ``caption`` and ``label`` arguments (:issue:`25436`)
=======
-
>>>>>>> bc65fe6c
-

.. _whatsnew_1000.enhancements.other:

Other enhancements
^^^^^^^^^^^^^^^^^^

-
-

.. _whatsnew_1000.api_breaking:

Backwards incompatible API changes
~~~~~~~~~~~~~~~~~~~~~~~~~~~~~~~~~~

- :class:`pandas.core.groupby.GroupBy.transform` now raises on invalid operation names (:issue:`27489`).
-

.. _whatsnew_1000.api.other:

Other API changes
^^^^^^^^^^^^^^^^^

- :meth:`pandas.api.types.infer_dtype` will now return "integer-na" for integer and ``np.nan`` mix (:issue:`27283`)
-
-

.. _whatsnew_1000.deprecations:

Deprecations
~~~~~~~~~~~~

-
-

.. _whatsnew_1000.prior_deprecations:

Removal of prior version deprecations/changes
~~~~~~~~~~~~~~~~~~~~~~~~~~~~~~~~~~~~~~~~~~~~~
- Removed the previously deprecated :meth:`Series.get_value`, :meth:`Series.set_value`, :meth:`DataFrame.get_value`, :meth:`DataFrame.set_value` (:issue:`17739`)
- Changed the the default value of `inplace` in :meth:`DataFrame.set_index` and :meth:`Series.set_axis`. It now defaults to False (:issue:`27600`)
- :meth:`pandas.Series.str.cat` now defaults to aligning ``others``, using ``join='left'`` (:issue:`27611`)
- :meth:`pandas.Series.str.cat` does not accept list-likes *within* list-likes anymore (:issue:`27611`)
- Removed the previously deprecated :meth:`ExtensionArray._formatting_values`. Use :attr:`ExtensionArray._formatter` instead. (:issue:`23601`)
- Removed the previously deprecated ``IntervalIndex.from_intervals`` in favor of the :class:`IntervalIndex` constructor (:issue:`19263`)

.. _whatsnew_1000.performance:

Performance improvements
~~~~~~~~~~~~~~~~~~~~~~~~

- Performance improvement in indexing with a non-unique :class:`IntervalIndex` (:issue:`27489`)
- Performance improvement in `MultiIndex.is_monotonic` (:issue:`27495`)
- Performance improvement in :func:`cut` when ``bins`` is an :class:`IntervalIndex` (:issue:`27668`)
- Performance improvement in :meth:`DataFrame.replace` when provided a list of values to replace (:issue:`28099`)


.. _whatsnew_1000.bug_fixes:

Bug fixes
~~~~~~~~~


Categorical
^^^^^^^^^^^

- Added test to assert the :func:`fillna` raises the correct ValueError message when the value isn't a value from categories (:issue:`13628`)
-
-


Datetimelike
^^^^^^^^^^^^
- Bug in :meth:`Series.__setitem__` incorrectly casting ``np.timedelta64("NaT")`` to ``np.datetime64("NaT")`` when inserting into a :class:`Series` with datetime64 dtype (:issue:`27311`)
- Bug in :meth:`Series.dt` property lookups when the underlying data is read-only (:issue:`27529`)
-


Timedelta
^^^^^^^^^

-
-

Timezones
^^^^^^^^^

-
-


Numeric
^^^^^^^
- Bug in :meth:`DataFrame.quantile` with zero-column :class:`DataFrame` incorrectly raising (:issue:`23925`)
-
-

Conversion
^^^^^^^^^^

-
-

Strings
^^^^^^^

-
-


Interval
^^^^^^^^

-
-

Indexing
^^^^^^^^

- Bug in assignment using a reverse slicer (:issue:`26939`)
-

Missing
^^^^^^^

-
-

MultiIndex
^^^^^^^^^^

-
-

I/O
^^^

- :meth:`read_csv` now accepts binary mode file buffers when using the Python csv engine (:issue:`23779`)
- Bug in :meth:`DataFrame.to_json` where using a Tuple as a column or index value and using ``orient="columns"`` or ``orient="index"`` would produce invalid JSON (:issue:`20500`)
-

Plotting
^^^^^^^^

- Bug in :meth:`Series.plot` not able to plot boolean values (:issue:`23719`)
-
- Bug in :meth:`DataFrame.plot` producing incorrect legend markers when plotting multiple series on the same axis (:issue:`18222`)
- Bug in :meth:`DataFrame.plot` when ``kind='box'`` and data contains datetime or timedelta data. These types are now automatically dropped (:issue:`22799`)
- Bug in :meth:`DataFrame.plot.line` and :meth:`DataFrame.plot.area` produce wrong xlim in x-axis (:issue:`27686`, :issue:`25160`, :issue:`24784`)

Groupby/resample/rolling
^^^^^^^^^^^^^^^^^^^^^^^^

-
-
- Bug in :meth:`DataFrame.groupby` not offering selection by column name when ``axis=1`` (:issue:`27614`)

Reshaping
^^^^^^^^^

-
-

Sparse
^^^^^^

-
-


Build Changes
^^^^^^^^^^^^^
- Fixed pyqt development dependency issue because of different pyqt package name in conda and PyPI (:issue:`26838`)


ExtensionArray
^^^^^^^^^^^^^^

-
-


Other
^^^^^
- Trying to set the ``display.precision``, ``display.max_rows`` or ``display.max_columns`` using :meth:`set_option` to anything but a ``None`` or a positive int will raise a ``ValueError`` (:issue:`23348`)
- Using :meth:`DataFrame.replace` with overlapping keys in a nested dictionary will no longer raise, now matching the behavior of a flat dictionary (:issue:`27660`)
- :meth:`DataFrame.to_csv` and :meth:`Series.to_csv` now support dicts as ``compression`` argument with key ``'method'`` being the compression method and others as additional compression options when the compression method is ``'zip'``. (:issue:`26023`)


.. _whatsnew_1000.contributors:

Contributors
~~~~~~~~~~~~<|MERGE_RESOLUTION|>--- conflicted
+++ resolved
@@ -20,14 +20,7 @@
 
 Enhancements
 ~~~~~~~~~~~~
-
-<<<<<<< HEAD
-.. _whatsnew_1000.enhancements.other:
-
 - :meth:`DataFrame.to_latex` now accepts ``caption`` and ``label`` arguments (:issue:`25436`)
-=======
--
->>>>>>> bc65fe6c
 -
 
 .. _whatsnew_1000.enhancements.other:
