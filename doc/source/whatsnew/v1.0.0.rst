.. _whatsnew_1000:

What's new in 1.0.0 (??)
------------------------

.. warning::

   Starting with the 1.x series of releases, pandas only supports Python 3.6.1 and higher.

New Deprecation Policy
~~~~~~~~~~~~~~~~~~~~~~

Starting with Pandas 1.0.0, pandas will adopt a version of `SemVer`_.

Historically, pandas has used a "rolling" deprecation policy, with occasional
outright breaking API changes. Where possible, we would deprecate the behavior
we'd like to change, giving an option to adopt the new behavior (via a keyword
or an alternative method), and issuing a warning for users of the old behavior.
Sometimes, a deprecation was not possible, and we would make an outright API
breaking change.

We'll continue to *introduce* deprecations in major and minor releases (e.g.
1.0.0, 1.1.0, ...). Those deprecations will be *enforced* in the next major
release.

Note that *behavior changes* and *API breaking changes* are not identical. API
breaking changes will only be released in major versions. If we consider a
behavior to be a bug, and fixing that bug induces a behavior change, we'll
release that change in a minor release. This is a sometimes difficult judgment
call that we'll do our best on.

This doesn't mean that pandas' pace of development will slow down. In the `2019
Pandas User Survey`_, about 95% of the respondents said they considered pandas
"stable enough". This indicates there's an appetite for new features, even if it
comes at the cost of break API. The difference is that now API breaking changes
will be accompanied with a bump in the major version number (e.g. pandas 1.5.1
-> 2.0.0).

See :ref:`policies.version` for more.

.. _2019 Pandas User Survey: http://dev.pandas.io/pandas-blog/2019-pandas-user-survey.html
.. _SemVer: https://semver.org

{{ header }}

These are the changes in pandas 1.0.0. See :ref:`release` for a full changelog
including other versions of pandas.


Enhancements
~~~~~~~~~~~~

.. _whatsnew_100.string:

Dedicated string data type
^^^^^^^^^^^^^^^^^^^^^^^^^^

We've added :class:`StringDtype`, an extension type dedicated to string data.
Previously, strings were typically stored in object-dtype NumPy arrays.

.. warning::

   ``StringDtype`` is currently considered experimental. The implementation
   and parts of the API may change without warning.

The ``'string'`` extension type solves several issues with object-dtype NumPy arrays:

1. You can accidentally store a *mixture* of strings and non-strings in an
   ``object`` dtype array. A ``StringArray`` can only store strings.
2. ``object`` dtype breaks dtype-specific operations like :meth:`DataFrame.select_dtypes`.
   There isn't a clear way to select *just* text while excluding non-text,
   but still object-dtype columns.
3. When reading code, the contents of an ``object`` dtype array is less clear
   than ``string``.


.. ipython:: python

   pd.Series(['abc', None, 'def'], dtype=pd.StringDtype())

You can use the alias ``"string"`` as well.

.. ipython:: python

   s = pd.Series(['abc', None, 'def'], dtype="string")
   s

The usual string accessor methods work. Where appropriate, the return type
of the Series or columns of a DataFrame will also have string dtype.

.. ipython:: python

   s.str.upper()
   s.str.split('b', expand=True).dtypes

String accessor methods returning integers will return a value with :class:`Int64Dtype`

.. ipython:: python

   s.str.count("a")

We recommend explicitly using the ``string`` data type when working with strings.
See :ref:`text.types` for more.

.. _whatsnew_100.NA:

Experimental ``NA`` scalar to denote missing values
^^^^^^^^^^^^^^^^^^^^^^^^^^^^^^^^^^^^^^^^^^^^^^^^^^^

A new ``pd.NA`` value (singleton) is introduced to represent scalar missing
values. Up to now, ``np.nan`` is used for this for float data, ``np.nan`` or
``None`` for object-dtype data and ``pd.NaT`` for datetime-like data. The
goal of ``pd.NA`` is provide a "missing" indicator that can be used
consistently across data types. For now, the nullable integer and boolean
data types and the new string data type make use of ``pd.NA`` (:issue:`28095`).

.. warning::

   Experimental: the behaviour of ``pd.NA`` can still change without warning.

For example, creating a Series using the nullable integer dtype:

.. ipython:: python

    s = pd.Series([1, 2, None], dtype="Int64")
    s
    s[2]

Compared to ``np.nan``, ``pd.NA`` behaves differently in certain operations.
In addition to arithmetic operations, ``pd.NA`` also propagates as "missing"
or "unknown" in comparison operations:

.. ipython:: python

    np.nan > 1
    pd.NA > 1

For logical operations, ``pd.NA`` follows the rules of the
`three-valued logic <https://en.wikipedia.org/wiki/Three-valued_logic>`__ (or
*Kleene logic*). For example:

.. ipython:: python

    pd.NA | True

For more, see :ref:`NA section <missing_data.NA>` in the user guide on missing
data.

.. _whatsnew_100.boolean:

Boolean data type with missing values support
^^^^^^^^^^^^^^^^^^^^^^^^^^^^^^^^^^^^^^^^^^^^^

We've added :class:`BooleanDtype` / :class:`~arrays.BooleanArray`, an extension
type dedicated to boolean data that can hold missing values. With the default
``'bool`` data type based on a numpy bool array, the column can only hold
True or False values and not missing values. This new :class:`BooleanDtype`
can store missing values as well by keeping track of this in a separate mask.
(:issue:`29555`, :issue:`30095`)

.. ipython:: python

   pd.Series([True, False, None], dtype=pd.BooleanDtype())

You can use the alias ``"boolean"`` as well.

.. ipython:: python

   s = pd.Series([True, False, None], dtype="boolean")
   s

.. _whatsnew_1000.numba_rolling_apply:

Using Numba in ``rolling.apply``
^^^^^^^^^^^^^^^^^^^^^^^^^^^^^^^^

We've added an ``engine`` keyword to :meth:`~Rolling.apply` that allows the user to execute the
routine using `Numba <https://numba.pydata.org/>`__ instead of Cython. Using the Numba engine
can yield significant performance gains if the apply function can operate on numpy arrays and
the data set is larger (1 million rows or greater). For more details, see
:ref:`rolling apply documentation <stats.rolling_apply>` (:issue:`28987`)

.. _whatsnew_1000.custom_window:

Defining custom windows for rolling operations
^^^^^^^^^^^^^^^^^^^^^^^^^^^^^^^^^^^^^^^^^^^^^^

We've added a :func:`pandas.api.indexers.BaseIndexer` class that allows users to define how
window bounds are created during ``rolling`` operations. Users can define their own ``get_window_bounds``
method on a :func:`pandas.api.indexers.BaseIndexer` subclass that will generate the start and end
indices used for each window during the rolling aggregation. For more details and example usage, see
the :ref:`custom window rolling documentation <stats.custom_rolling_window>`

.. _whatsnew_1000.enhancements.other:

Other enhancements
^^^^^^^^^^^^^^^^^^

- :meth:`DataFrame.to_string` added the ``max_colwidth`` parameter to control when wide columns are truncated (:issue:`9784`)
- :meth:`MultiIndex.from_product` infers level names from inputs if not explicitly provided (:issue:`27292`)
- :meth:`DataFrame.to_latex` now accepts ``caption`` and ``label`` arguments (:issue:`25436`)
- The :ref:`integer dtype <integer_na>` with support for missing values and the
  new :ref:`string dtype <text.types>` can now be converted to ``pyarrow`` (>=
  0.15.0), which means that it is supported in writing to the Parquet file
  format when using the ``pyarrow`` engine. It is currently not yet supported
  when converting back to pandas, so it will become an integer or float
  (depending on the presence of missing data) or object dtype column. (:issue:`28368`)
- :meth:`DataFrame.to_json` now accepts an ``indent`` integer argument to enable pretty printing of JSON output (:issue:`12004`)
- :meth:`read_stata` can read Stata 119 dta files. (:issue:`28250`)
- Implemented :meth:`pandas.core.window.Window.var` and :meth:`pandas.core.window.Window.std` functions (:issue:`26597`)
- Added ``encoding`` argument to :meth:`DataFrame.to_string` for non-ascii text (:issue:`28766`)
- Added ``encoding`` argument to :func:`DataFrame.to_html` for non-ascii text (:issue:`28663`)
- :meth:`Styler.background_gradient` now accepts ``vmin`` and ``vmax`` arguments (:issue:`12145`)
- :meth:`Styler.format` added the ``na_rep`` parameter to help format the missing values (:issue:`21527`, :issue:`28358`)
- Roundtripping DataFrames with nullable integer or string data types to parquet
  (:meth:`~DataFrame.to_parquet` / :func:`read_parquet`) using the `'pyarrow'` engine
  now preserve those data types with pyarrow >= 1.0.0 (:issue:`20612`).
- The ``partition_cols`` argument in :meth:`DataFrame.to_parquet` now accepts a string (:issue:`27117`)
- The ``pandas.np`` submodule is now deprecated. Import numpy directly instead (:issue:`30296`)
- :func:`to_parquet` now appropriately handles the ``schema`` argument for user defined schemas in the pyarrow engine. (:issue: `30270`)
- DataFrame constructor preserve `ExtensionArray` dtype with `ExtensionArray` (:issue:`11363`)
<<<<<<< HEAD
- The ``pandas.datetime`` submodule is now deprecated. Import ``datetime`` directly instead(:issue:`30296`)
=======
- :meth:`DataFrame.sort_values` and :meth:`Series.sort_values` have gained ``ignore_index`` keyword to be able to reset index after sorting (:issue:`30114`)
- :meth:`DataFrame.to_markdown` and :meth:`Series.to_markdown` added (:issue:`11052`)
>>>>>>> 1d36851f

- :meth:`DataFrame.drop_duplicates` has gained ``ignore_index`` keyword to reset index (:issue:`30114`)

Build Changes
^^^^^^^^^^^^^

Pandas has added a `pyproject.toml <https://www.python.org/dev/peps/pep-0517/>`_ file and will no longer include
cythonized files in the source distribution uploaded to PyPI (:issue:`28341`, :issue:`20775`). If you're installing
a built distribution (wheel) or via conda, this shouldn't have any effect on you. If you're building pandas from
source, you should no longer need to install Cython into your build environment before calling ``pip install pandas``.

.. _whatsnew_1000.api_breaking:

Backwards incompatible API changes
~~~~~~~~~~~~~~~~~~~~~~~~~~~~~~~~~~

.. _whatsnew_1000.api_breaking.MultiIndex._names:

Avoid using names from ``MultiIndex.levels``
^^^^^^^^^^^^^^^^^^^^^^^^^^^^^^^^^^^^^^^^^^^^

As part of a larger refactor to :class:`MultiIndex` the level names are now
stored separately from the levels (:issue:`27242`). We recommend using
:attr:`MultiIndex.names` to access the names, and :meth:`Index.set_names`
to update the names.

For backwards compatibility, you can still *access* the names via the levels.

.. ipython:: python

   mi = pd.MultiIndex.from_product([[1, 2], ['a', 'b']], names=['x', 'y'])
   mi.levels[0].name

However, it is no longer possible to *update* the names of the ``MultiIndex``
via the name of the level. The following will **silently** fail to update the
name of the ``MultiIndex``

.. ipython:: python

   mi.levels[0].name = "new name"
   mi.names

To update, use ``MultiIndex.set_names``, which returns a new ``MultiIndex``.

.. ipython:: python

   mi2 = mi.set_names("new name", level=0)
   mi2.names

New repr for :class:`~pandas.arrays.IntervalArray`
^^^^^^^^^^^^^^^^^^^^^^^^^^^^^^^^^^^^^^^^^^^^^^^^^^

- :class:`pandas.arrays.IntervalArray` adopts a new ``__repr__`` in accordance with other array classes (:issue:`25022`)

*pandas 0.25.x*

.. code-block:: ipython

   In [1]: pd.arrays.IntervalArray.from_tuples([(0, 1), (2, 3)])
   Out[2]:
   IntervalArray([(0, 1], (2, 3]],
                 closed='right',
                 dtype='interval[int64]')


*pandas 1.0.0*

.. ipython:: python

   pd.arrays.IntervalArray.from_tuples([(0, 1), (2, 3)])


All :class:`SeriesGroupBy` aggregation methods now respect the ``observed`` keyword
^^^^^^^^^^^^^^^^^^^^^^^^^^^^^^^^^^^^^^^^^^^^^^^^^^^^^^^^^^^^^^^^^^^^^^^^^^^^^^^^^^^
The following methods now also correctly output values for unobserved categories when called through ``groupby(..., observed=False)`` (:issue:`17605`)

- :meth:`SeriesGroupBy.count`
- :meth:`SeriesGroupBy.size`
- :meth:`SeriesGroupBy.nunique`
- :meth:`SeriesGroupBy.nth`

.. ipython:: python

    df = pd.DataFrame({
        "cat_1": pd.Categorical(list("AABB"), categories=list("ABC")),
        "cat_2": pd.Categorical(list("AB") * 2, categories=list("ABC")),
        "value": [0.1] * 4,
    })
    df


*pandas 0.25.x*

.. code-block:: ipython

   In [2]: df.groupby(["cat_1", "cat_2"], observed=False)["value"].count()
   Out[2]:
        cat_1  cat_2
        A      A        1
               B        1
        B      A        1
               B        1
    Name: value, dtype: int64


*pandas 1.0.0*

.. ipython:: python

   df.groupby(["cat_1", "cat_2"], observed=False)["value"].count()

:meth:`pandas.array` inference changes
^^^^^^^^^^^^^^^^^^^^^^^^^^^^^^^^^^^^^^

:meth:`pandas.array` now infers pandas' new extension types in several cases (:issue:`29791`):

1. String data (including missing values) now returns a :class:`arrays.StringArray`.
2. Integer data (including missing values) now returns a :class:`arrays.IntegerArray`.
3. Boolean data (including missing values) now returns the new :class:`arrays.BooleanArray`

*pandas 0.25.x*

.. code-block:: python

   >>> pd.array(["a", None])
   <PandasArray>
   ['a', None]
   Length: 2, dtype: object

   >>> pd.array([1, None])
   <PandasArray>
   [1, None]
   Length: 2, dtype: object


*pandas 1.0.0*

.. ipython:: python

   pd.array(["a", None])
   pd.array([1, None])

As a reminder, you can specify the ``dtype`` to disable all inference.

By default :meth:`Categorical.min` now returns the minimum instead of np.nan
^^^^^^^^^^^^^^^^^^^^^^^^^^^^^^^^^^^^^^^^^^^^^^^^^^^^^^^^^^^^^^^^^^^^^^^^^^^^

When :class:`Categorical` contains ``np.nan``,
:meth:`Categorical.min` no longer return ``np.nan`` by default (skipna=True) (:issue:`25303`)

*pandas 0.25.x*

.. code-block:: ipython

   In [1]: pd.Categorical([1, 2, np.nan], ordered=True).min()
   Out[1]: nan


*pandas 1.0.0*

.. ipython:: python

   pd.Categorical([1, 2, np.nan], ordered=True).min()


Default dtype of empty :class:`pandas.Series`
^^^^^^^^^^^^^^^^^^^^^^^^^^^^^^^^^^^^^^^^^^^^^

Initialising an empty :class:`pandas.Series` without specifying a dtype will raise a `DeprecationWarning` now
(:issue:`17261`). The default dtype will change from ``float64`` to ``object`` in future releases so that it is
consistent with the behaviour of :class:`DataFrame` and :class:`Index`.

*pandas 1.0.0*

.. code-block:: ipython

   In [1]: pd.Series()
   Out[2]:
   DeprecationWarning: The default dtype for empty Series will be 'object' instead of 'float64' in a future version. Specify a dtype explicitly to silence this warning.
   Series([], dtype: float64)

.. _whatsnew_1000.api_breaking.deps:

Increased minimum versions for dependencies
^^^^^^^^^^^^^^^^^^^^^^^^^^^^^^^^^^^^^^^^^^^

Some minimum supported versions of dependencies were updated (:issue:`29766`, :issue:`29723`).
If installed, we now require:

+-----------------+-----------------+----------+---------+
| Package         | Minimum Version | Required | Changed |
+=================+=================+==========+=========+
| numpy           | 1.13.3          |    X     |         |
+-----------------+-----------------+----------+---------+
| pytz            | 2015.4          |    X     |         |
+-----------------+-----------------+----------+---------+
| python-dateutil | 2.6.1           |    X     |         |
+-----------------+-----------------+----------+---------+
| bottleneck      | 1.2.1           |          |         |
+-----------------+-----------------+----------+---------+
| numexpr         | 2.6.2           |          |         |
+-----------------+-----------------+----------+---------+
| pytest (dev)    | 4.0.2           |          |         |
+-----------------+-----------------+----------+---------+

For `optional libraries <https://dev.pandas.io/docs/install.html#dependencies>`_ the general recommendation is to use the latest version.
The following table lists the lowest version per library that is currently being tested throughout the development of pandas.
Optional libraries below the lowest tested version may still work, but are not considered supported.

+-----------------+-----------------+---------+
| Package         | Minimum Version | Changed |
+=================+=================+=========+
| beautifulsoup4  | 4.6.0           |         |
+-----------------+-----------------+---------+
| fastparquet     | 0.3.2           |    X    |
+-----------------+-----------------+---------+
| gcsfs           | 0.2.2           |         |
+-----------------+-----------------+---------+
| lxml            | 3.8.0           |         |
+-----------------+-----------------+---------+
| matplotlib      | 2.2.2           |         |
+-----------------+-----------------+---------+
| numba           | 0.46.0          |    X    |
+-----------------+-----------------+---------+
| openpyxl        | 2.5.7           |    X    |
+-----------------+-----------------+---------+
| pyarrow         | 0.12.0          |    X    |
+-----------------+-----------------+---------+
| pymysql         | 0.7.1           |         |
+-----------------+-----------------+---------+
| pytables        | 3.4.2           |         |
+-----------------+-----------------+---------+
| s3fs            | 0.3.0           |    X    |
+-----------------+-----------------+---------+
| scipy           | 0.19.0          |         |
+-----------------+-----------------+---------+
| sqlalchemy      | 1.1.4           |         |
+-----------------+-----------------+---------+
| xarray          | 0.8.2           |         |
+-----------------+-----------------+---------+
| xlrd            | 1.1.0           |         |
+-----------------+-----------------+---------+
| xlsxwriter      | 0.9.8           |         |
+-----------------+-----------------+---------+
| xlwt            | 1.2.0           |         |
+-----------------+-----------------+---------+

See :ref:`install.dependencies` and :ref:`install.optional_dependencies` for more.


.. _whatsnew_1000.api.other:

Other API changes
^^^^^^^^^^^^^^^^^

- Bumped the minimum supported version of ``s3fs`` from 0.0.8 to 0.3.0 (:issue:`28616`)
- :class:`pandas.core.groupby.GroupBy.transform` now raises on invalid operation names (:issue:`27489`)
- :meth:`pandas.api.types.infer_dtype` will now return "integer-na" for integer and ``np.nan`` mix (:issue:`27283`)
- :meth:`MultiIndex.from_arrays` will no longer infer names from arrays if ``names=None`` is explicitly provided (:issue:`27292`)
- In order to improve tab-completion, Pandas does not include most deprecated attributes when introspecting a pandas object using ``dir`` (e.g. ``dir(df)``).
  To see which attributes are excluded, see an object's ``_deprecations`` attribute, for example ``pd.DataFrame._deprecations`` (:issue:`28805`).
- The returned dtype of ::func:`pd.unique` now matches the input dtype. (:issue:`27874`)
- Changed the default configuration value for ``options.matplotlib.register_converters`` from ``True`` to ``"auto"`` (:issue:`18720`).
  Now, pandas custom formatters will only be applied to plots created by pandas, through :meth:`~DataFrame.plot`.
  Previously, pandas' formatters would be applied to all plots created *after* a :meth:`~DataFrame.plot`.
  See :ref:`units registration <whatsnew_1000.matplotlib_units>` for more.
- :meth:`Series.dropna` has dropped its ``**kwargs`` argument in favor of a single ``how`` parameter.
  Supplying anything else than ``how`` to ``**kwargs`` raised a ``TypeError`` previously (:issue:`29388`)
- When testing pandas, the new minimum required version of pytest is 5.0.1 (:issue:`29664`)
- :meth:`Series.str.__iter__` was deprecated and will be removed in future releases (:issue:`28277`).


.. _whatsnew_1000.api.documentation:

Documentation Improvements
^^^^^^^^^^^^^^^^^^^^^^^^^^

- Added new section on :ref:`scale` (:issue:`28315`).
- Added sub-section Query MultiIndex in IO tools user guide (:issue:`28791`)

.. _whatsnew_1000.deprecations:

Deprecations
~~~~~~~~~~~~

- :meth:`Series.item` and :meth:`Index.item` have been _undeprecated_ (:issue:`29250`)
- ``Index.set_value`` has been deprecated. For a given index ``idx``, array ``arr``,
  value in ``idx`` of ``idx_val`` and a new value of ``val``, ``idx.set_value(arr, idx_val, val)``
  is equivalent to ``arr[idx.get_loc(idx_val)] = val``, which should be used instead (:issue:`28621`).
- :func:`is_extension_type` is deprecated, :func:`is_extension_array_dtype` should be used instead (:issue:`29457`)
- :func:`eval` keyword argument "truediv" is deprecated and will be removed in a future version (:issue:`29812`)
- :meth:`DateOffset.isAnchored` and :meth:`DatetOffset.onOffset` are deprecated and will be removed in a future version, use :meth:`DateOffset.is_anchored` and :meth:`DateOffset.is_on_offset` instead (:issue:`30340`)
- ``pandas.tseries.frequencies.get_offset`` is deprecated and will be removed in a future version, use ``pandas.tseries.frequencies.to_offset`` instead (:issue:`4205`)
- :meth:`Categorical.take_nd` is deprecated, use :meth:`Categorical.take` instead (:issue:`27745`)
- The parameter ``numeric_only`` of :meth:`Categorical.min` and :meth:`Categorical.max` is deprecated and replaced with ``skipna`` (:issue:`25303`)
- The parameter ``label`` in :func:`lreshape` has been deprecated and will be removed in a future version (:issue:`29742`)
- ``pandas.core.index`` has been deprecated and will be removed in a future version, the public classes are available in the top-level namespace (:issue:`19711`)
- :func:`pandas.json_normalize` is now exposed in the top-level namespace.
  Usage of ``json_normalize`` as ``pandas.io.json.json_normalize`` is now deprecated and
  it is recommended to use ``json_normalize`` as :func:`pandas.json_normalize` instead (:issue:`27586`).
- :meth:`DataFrame.to_stata`, :meth:`DataFrame.to_feather`, and :meth:`DataFrame.to_parquet` argument "fname" is deprecated, use "path" instead (:issue:`23574`)
- The deprecated internal attributes ``_start``, ``_stop`` and ``_step`` of :class:`RangeIndex` now raise a ``FutureWarning`` instead of a ``DeprecationWarning`` (:issue:`26581`)

.. _whatsnew_1000.prior_deprecations:


Removed SparseSeries and SparseDataFrame
~~~~~~~~~~~~~~~~~~~~~~~~~~~~~~~~~~~~~~~~~

``SparseSeries``, ``SparseDataFrame`` and the ``DataFrame.to_sparse`` method
have been removed (:issue:`28425`). We recommend using a ``Series`` or
``DataFrame`` with sparse values instead. See :ref:`sparse.migration` for help
with migrating existing code.

Removal of prior version deprecations/changes
~~~~~~~~~~~~~~~~~~~~~~~~~~~~~~~~~~~~~~~~~~~~~

.. _whatsnew_1000.matplotlib_units:

**Matplotlib unit registration**

Previously, pandas would register converters with matplotlib as a side effect of importing pandas (:issue:`18720`).
This changed the output of plots made via matplotlib plots after pandas was imported, even if you were using
matplotlib directly rather than :meth:`~DataFrame.plot`.

To use pandas formatters with a matplotlib plot, specify

.. code-block:: python

   >>> import pandas as pd
   >>> pd.options.plotting.matplotlib.register_converters = True

Note that plots created by :meth:`DataFrame.plot` and :meth:`Series.plot` *do* register the converters
automatically. The only behavior change is when plotting a date-like object via ``matplotlib.pyplot.plot``
or ``matplotlib.Axes.plot``. See :ref:`plotting.formatters` for more.

**Other removals**

- Removed the previously deprecated keyword "index" from :func:`read_stata`, :class:`StataReader`, and :meth:`StataReader.read`, use "index_col" instead (:issue:`17328`)
- Removed :meth:`StataReader.data` method, use :meth:`StataReader.read` instead (:issue:`9493`)
- Removed :func:`pandas.plotting._matplotlib.tsplot`, use :meth:`Series.plot` instead (:issue:`19980`)
- :func:`pandas.tseries.converter.register` has been moved to :func:`pandas.plotting.register_matplotlib_converters` (:issue:`18307`)
- :meth:`Series.plot` no longer accepts positional arguments, pass keyword arguments instead (:issue:`30003`)
- :meth:`DataFrame.hist` and :meth:`Series.hist` no longer allows ``figsize="default"``, specify figure size by passinig a tuple instead (:issue:`30003`)
- Floordiv of integer-dtyped array by :class:`Timedelta` now raises ``TypeError`` (:issue:`21036`)
- :class:`TimedeltaIndex` and :class:`DatetimeIndex` no longer accept non-nanosecond dtype strings like "timedelta64" or "datetime64", use "timedelta64[ns]" and "datetime64[ns]" instead (:issue:`24806`)
- Changed the default "skipna" argument in :func:`pandas.api.types.infer_dtype` from ``False`` to ``True`` (:issue:`24050`)
- Removed :attr:`Series.ix` and :attr:`DataFrame.ix` (:issue:`26438`)
- Removed :meth:`Index.summary` (:issue:`18217`)
- Removed the previously deprecated keyword "fastpath" from the :class:`Index` constructor (:issue:`23110`)
- Removed :meth:`Series.get_value`, :meth:`Series.set_value`, :meth:`DataFrame.get_value`, :meth:`DataFrame.set_value` (:issue:`17739`)
- Removed :meth:`Series.compound` and :meth:`DataFrame.compound` (:issue:`26405`)
- Changed the default "inplace" argument in :meth:`DataFrame.set_index` and :meth:`Series.set_axis` from ``None`` to ``False`` (:issue:`27600`)
- Removed :attr:`Series.cat.categorical`, :attr:`Series.cat.index`, :attr:`Series.cat.name` (:issue:`24751`)
- Removed the previously deprecated keyword "box" from :func:`to_datetime` and :func:`to_timedelta`; in addition these now always returns :class:`DatetimeIndex`, :class:`TimedeltaIndex`, :class:`Index`, :class:`Series`, or :class:`DataFrame` (:issue:`24486`)
- :func:`to_timedelta`, :class:`Timedelta`, and :class:`TimedeltaIndex` no longer allow "M", "y", or "Y" for the "unit" argument (:issue:`23264`)
- Removed the previously deprecated keyword "time_rule" from (non-public) :func:`offsets.generate_range`, which has been moved to :func:`core.arrays._ranges.generate_range` (:issue:`24157`)
- :meth:`DataFrame.loc` or :meth:`Series.loc` with listlike indexers and missing labels will no longer reindex (:issue:`17295`)
- :meth:`DataFrame.to_excel` and :meth:`Series.to_excel` with non-existent columns will no longer reindex (:issue:`17295`)
- Removed the previously deprecated keyword "join_axes" from :func:`concat`; use ``reindex_like`` on the result instead (:issue:`22318`)
- Removed the previously deprecated keyword "by" from :meth:`DataFrame.sort_index`, use :meth:`DataFrame.sort_values` instead (:issue:`10726`)
- Removed support for nested renaming in :meth:`DataFrame.aggregate`, :meth:`Series.aggregate`, :meth:`DataFrameGroupBy.aggregate`, :meth:`SeriesGroupBy.aggregate`, :meth:`Rolling.aggregate` (:issue:`18529`)
- Passing ``datetime64`` data to :class:`TimedeltaIndex` or ``timedelta64`` data to ``DatetimeIndex`` now raises ``TypeError`` (:issue:`23539`, :issue:`23937`)
- Passing ``int64`` values to :class:`DatetimeIndex` and a timezone now interprets the values as nanosecond timestamps in UTC, not wall times in the given timezone (:issue:`24559`)
- A tuple passed to :meth:`DataFrame.groupby` is now exclusively treated as a single key (:issue:`18314`)
- Removed :meth:`Index.contains`, use ``key in index`` instead (:issue:`30103`)
- Addition and subtraction of ``int`` or integer-arrays is no longer allowed in :class:`Timestamp`, :class:`DatetimeIndex`, :class:`TimedeltaIndex`, use ``obj + n * obj.freq`` instead of ``obj + n`` (:issue:`22535`)
- Removed :meth:`Series.ptp` (:issue:`21614`)
- Removed :meth:`Series.from_array` (:issue:`18258`)
- Removed :meth:`DataFrame.from_items` (:issue:`18458`)
- Removed :meth:`DataFrame.as_matrix`, :meth:`Series.as_matrix` (:issue:`18458`)
- Removed :meth:`Series.asobject` (:issue:`18477`)
- Removed :meth:`DataFrame.as_blocks`, :meth:`Series.as_blocks`, `DataFrame.blocks`, :meth:`Series.blocks` (:issue:`17656`)
- :meth:`pandas.Series.str.cat` now defaults to aligning ``others``, using ``join='left'`` (:issue:`27611`)
- :meth:`pandas.Series.str.cat` does not accept list-likes *within* list-likes anymore (:issue:`27611`)
- :meth:`Series.where` with ``Categorical`` dtype (or :meth:`DataFrame.where` with ``Categorical`` column) no longer allows setting new categories (:issue:`24114`)
- Removed the previously deprecated keywords "start", "end", and "periods" from the :class:`DatetimeIndex`, :class:`TimedeltaIndex`, and :class:`PeriodIndex` constructors; use :func:`date_range`, :func:`timedelta_range`, and :func:`period_range` instead (:issue:`23919`)
- Removed the previously deprecated keyword "verify_integrity" from the :class:`DatetimeIndex` and :class:`TimedeltaIndex` constructors (:issue:`23919`)
- Removed the previously deprecated keyword "fastpath" from ``pandas.core.internals.blocks.make_block`` (:issue:`19265`)
- Removed the previously deprecated keyword "dtype" from :meth:`Block.make_block_same_class` (:issue:`19434`)
- Removed :meth:`ExtensionArray._formatting_values`. Use :attr:`ExtensionArray._formatter` instead. (:issue:`23601`)
- Removed :meth:`MultiIndex.to_hierarchical` (:issue:`21613`)
- Removed :attr:`MultiIndex.labels`, use :attr:`MultiIndex.codes` instead (:issue:`23752`)
- Removed the previously deprecated keyword "labels" from the :class:`MultiIndex` constructor, use "codes" instead (:issue:`23752`)
- Removed :meth:`MultiIndex.set_labels`, use :meth:`MultiIndex.set_codes` instead (:issue:`23752`)
- Removed the previously deprecated keyword "labels" from :meth:`MultiIndex.set_codes`, :meth:`MultiIndex.copy`, :meth:`MultiIndex.drop`, use "codes" instead (:issue:`23752`)
- Removed support for legacy HDF5 formats (:issue:`29787`)
- Passing a dtype alias (e.g. 'datetime64[ns, UTC]') to :class:`DatetimeTZDtype` is no longer allowed, use :meth:`DatetimeTZDtype.construct_from_string` instead (:issue:`23990`)
- Removed the previously deprecated keyword "skip_footer" from :func:`read_excel`; use "skipfooter" instead (:issue:`18836`)
- :func:`read_excel` no longer allows an integer value for the parameter ``usecols``, instead pass a list of integers from 0 to ``usecols`` inclusive (:issue:`23635`)
- Removed the previously deprecated keyword "convert_datetime64" from :meth:`DataFrame.to_records` (:issue:`18902`)
- Removed :meth:`IntervalIndex.from_intervals` in favor of the :class:`IntervalIndex` constructor (:issue:`19263`)
- Changed the default "keep_tz" argument in :meth:`DatetimeIndex.to_series` from ``None`` to ``True`` (:issue:`23739`)
- Removed :func:`api.types.is_period` and :func:`api.types.is_datetimetz` (:issue:`23917`)
- Ability to read pickles containing :class:`Categorical` instances created with pre-0.16 version of pandas has been removed (:issue:`27538`)
- Removed :func:`pandas.tseries.plotting.tsplot` (:issue:`18627`)
- Removed the previously deprecated keywords "reduce" and "broadcast" from :meth:`DataFrame.apply` (:issue:`18577`)
- Removed the previously deprecated ``assert_raises_regex`` function in ``pandas.util.testing`` (:issue:`29174`)
- Removed the previously deprecated ``FrozenNDArray`` class in ``pandas.core.indexes.frozen`` (:issue:`29335`)
- Removed the previously deprecated keyword "nthreads" from :func:`read_feather`, use "use_threads" instead (:issue:`23053`)
- Removed :meth:`Index.is_lexsorted_for_tuple` (:issue:`29305`)
- Removed support for nested renaming in :meth:`DataFrame.aggregate`, :meth:`Series.aggregate`, :meth:`DataFrameGroupBy.aggregate`, :meth:`SeriesGroupBy.aggregate`, :meth:`Rolling.aggregate` (:issue:`29608`)
- Removed :meth:`Series.valid`; use :meth:`Series.dropna` instead (:issue:`18800`)
- Removed :attr:`DataFrame.is_copy`, :attr:`Series.is_copy` (:issue:`18812`)
- Removed :meth:`DataFrame.get_ftype_counts`, :meth:`Series.get_ftype_counts` (:issue:`18243`)
- Removed :meth:`DataFrame.ftypes`, :meth:`Series.ftypes`, :meth:`Series.ftype` (:issue:`26744`)
- Removed :meth:`Index.get_duplicates`, use ``idx[idx.duplicated()].unique()`` instead (:issue:`20239`)
- Removed :meth:`Series.clip_upper`, :meth:`Series.clip_lower`, :meth:`DataFrame.clip_upper`, :meth:`DataFrame.clip_lower` (:issue:`24203`)
- Removed the ability to alter :attr:`DatetimeIndex.freq`, :attr:`TimedeltaIndex.freq`, or :attr:`PeriodIndex.freq` (:issue:`20772`)
- Removed :attr:`DatetimeIndex.offset` (:issue:`20730`)
- Removed :meth:`DatetimeIndex.asobject`, :meth:`TimedeltaIndex.asobject`, :meth:`PeriodIndex.asobject`, use ``astype(object)`` instead (:issue:`29801`)
- Removed the previously deprecated keyword "order" from :func:`factorize` (:issue:`19751`)
- Removed the previously deprecated keyword "encoding" from :func:`read_stata` and :meth:`DataFrame.to_stata` (:issue:`21400`)
- Changed the default "sort" argument in :func:`concat` from ``None`` to ``False`` (:issue:`20613`)
- Removed the previously deprecated keyword "raise_conflict" from :meth:`DataFrame.update`, use "errors" instead (:issue:`23585`)
- Removed the previously deprecated keyword "n" from :meth:`DatetimeIndex.shift`, :meth:`TimedeltaIndex.shift`, :meth:`PeriodIndex.shift`, use "periods" instead (:issue:`22458`)
- Removed the previously deprecated keywords "how", "fill_method", and "limit" from :meth:`DataFrame.resample` (:issue:`30139`)
- Passing an integer to :meth:`Series.fillna` or :meth:`DataFrame.fillna` with ``timedelta64[ns]`` dtype now raises ``TypeError`` (:issue:`24694`)
- Passing multiple axes to :meth:`DataFrame.dropna` is no longer supported (:issue:`20995`)
- Removed :meth:`Series.nonzero`, use `to_numpy().nonzero()` instead (:issue:`24048`)
- Passing floating dtype ``codes`` to :meth:`Categorical.from_codes` is no longer supported, pass ``codes.astype(np.int64)`` instead (:issue:`21775`)
- Removed the previously deprecated keyword "pat" from :meth:`Series.str.partition` and :meth:`Series.str.rpartition`, use "sep" instead (:issue:`23767`)
- Removed :meth:`Series.put` (:issue:`27106`)
- Removed :attr:`Series.real`, :attr:`Series.imag` (:issue:`27106`)
- Removed :meth:`Series.to_dense`, :meth:`DataFrame.to_dense` (:issue:`26684`)
- Removed :meth:`Index.dtype_str`, use ``str(index.dtype)`` instead (:issue:`27106`)
- :meth:`Categorical.ravel` returns a :class:`Categorical` instead of a ``ndarray`` (:issue:`27199`)
- The 'outer' method on Numpy ufuncs, e.g. ``np.subtract.outer`` operating on :class:`Series` objects is no longer supported, and will raise ``NotImplementedError`` (:issue:`27198`)
- Removed :meth:`Series.get_dtype_counts` and :meth:`DataFrame.get_dtype_counts` (:issue:`27145`)
- Changed the default "fill_value" argument in :meth:`Categorical.take` from ``True`` to ``False`` (:issue:`20841`)
- Changed the default value for the `raw` argument in :func:`Series.rolling().apply() <pandas.core.window.Rolling.apply>`, :func:`DataFrame.rolling().apply() <pandas.core.window.Rolling.apply>`, :func:`Series.expanding().apply() <pandas.core.window.Expanding.apply>`, and :func:`DataFrame.expanding().apply() <pandas.core.window.Expanding.apply>` from ``None`` to ``False`` (:issue:`20584`)
- Removed deprecated behavior of :meth:`Series.argmin` and :meth:`Series.argmax`, use :meth:`Series.idxmin` and :meth:`Series.idxmax` for the old behavior (:issue:`16955`)
- Passing a tz-aware ``datetime.datetime`` or :class:`Timestamp` into the :class:`Timestamp` constructor with the ``tz`` argument now raises a ``ValueError`` (:issue:`23621`)
- Removed :attr:`Series.base`, :attr:`Index.base`, :attr:`Categorical.base`, :attr:`Series.flags`, :attr:`Index.flags`, :attr:`PeriodArray.flags`, :attr:`Series.strides`, :attr:`Index.strides`, :attr:`Series.itemsize`, :attr:`Index.itemsize`, :attr:`Series.data`, :attr:`Index.data` (:issue:`20721`)
- Changed :meth:`Timedelta.resolution` to match the behavior of the standard library ``datetime.timedelta.resolution``, for the old behavior, use :meth:`Timedelta.resolution_string` (:issue:`26839`)
- Removed :attr:`Timestamp.weekday_name`, :attr:`DatetimeIndex.weekday_name`, and :attr:`Series.dt.weekday_name` (:issue:`18164`)
- Removed the previously deprecated keyword "errors" in :meth:`Timestamp.tz_localize`, :meth:`DatetimeIndex.tz_localize`, and :meth:`Series.tz_localize` (:issue:`22644`)
- Changed the default "ordered" argument in :class:`CategoricalDtype` from ``None`` to ``False`` (:issue:`26336`)
- :meth:`Series.set_axis` and :meth:`DataFrame.set_axis` now require "labels" as the first argument and "axis" as an optional named parameter (:issue:`30089`)
- Removed :func:`to_msgpack`, :func:`read_msgpack`, :meth:`DataFrame.to_msgpack`, :meth:`Series.to_msgpack` (:issue:`27103`)
- Removed :meth:`Series.compress` (:issue:`21930`)
- Removed the previously deprecated keyword "fill_value" from :meth:`Categorical.fillna`, use "value" instead (:issue:`19269`)
- Removed the previously deprecated keyword "data" from :func:`andrews_curves`, use "frame" instead (:issue:`6956`)
- Removed the previously deprecated keyword "data" from :func:`parallel_coordinates`, use "frame" instead (:issue:`6956`)
- Removed the previously deprecated keyword "colors" from :func:`parallel_coordinates`, use "color" instead (:issue:`6956`)
- Removed the previously deprecated keywords "verbose" and "private_key" from :func:`read_gbq` (:issue:`30200`)
-

.. _whatsnew_1000.performance:

Performance improvements
~~~~~~~~~~~~~~~~~~~~~~~~

- Performance improvement in :class:`DataFrame` arithmetic and comparison operations with scalars (:issue:`24990`, :issue:`29853`)
- Performance improvement in indexing with a non-unique :class:`IntervalIndex` (:issue:`27489`)
- Performance improvement in :attr:`MultiIndex.is_monotonic` (:issue:`27495`)
- Performance improvement in :func:`cut` when ``bins`` is an :class:`IntervalIndex` (:issue:`27668`)
- Performance improvement when initializing a :class:`DataFrame` using a ``range`` (:issue:`30171`)
- Performance improvement in :meth:`DataFrame.corr` when ``method`` is ``"spearman"`` (:issue:`28139`)
- Performance improvement in :meth:`DataFrame.replace` when provided a list of values to replace (:issue:`28099`)
- Performance improvement in :meth:`DataFrame.select_dtypes` by using vectorization instead of iterating over a loop (:issue:`28317`)
- Performance improvement in :meth:`Categorical.searchsorted` and  :meth:`CategoricalIndex.searchsorted` (:issue:`28795`)
- Performance improvement when comparing a :class:`Categorical` with a scalar and the scalar is not found in the categories (:issue:`29750`)
- Performance improvement when checking if values in a :class:`Categorical` are equal, equal or larger or larger than a given scalar.
  The improvement is not present if checking if the :class:`Categorical` is less than or less than or equal than the scalar (:issue:`29820`)
- Performance improvement in :meth:`Index.equals` and  :meth:`MultiIndex.equals` (:issue:`29134`)
- Performance improvement in :func:`~pandas.api.types.infer_dtype` when ``skipna`` is ``True`` (:issue:`28814`)

.. _whatsnew_1000.bug_fixes:

Bug fixes
~~~~~~~~~


Categorical
^^^^^^^^^^^

- Added test to assert the :func:`fillna` raises the correct ``ValueError`` message when the value isn't a value from categories (:issue:`13628`)
- Bug in :meth:`Categorical.astype` where ``NaN`` values were handled incorrectly when casting to int (:issue:`28406`)
- :meth:`DataFrame.reindex` with a :class:`CategoricalIndex` would fail when the targets contained duplicates, and wouldn't fail if the source contained duplicates (:issue:`28107`)
- Bug in :meth:`Categorical.astype` not allowing for casting to extension dtypes (:issue:`28668`)
- Bug where :func:`merge` was unable to join on categorical and extension dtype columns (:issue:`28668`)
- :meth:`Categorical.searchsorted` and :meth:`CategoricalIndex.searchsorted` now work on unordered categoricals also (:issue:`21667`)
- Added test to assert roundtripping to parquet with :func:`DataFrame.to_parquet` or :func:`read_parquet` will preserve Categorical dtypes for string types (:issue:`27955`)
- Changed the error message in :meth:`Categorical.remove_categories` to always show the invalid removals as a set (:issue:`28669`)
- Using date accessors on a categorical dtyped :class:`Series` of datetimes was not returning an object of the
  same type as if one used the :meth:`.str.` / :meth:`.dt.` on a :class:`Series` of that type. E.g. when accessing :meth:`Series.dt.tz_localize` on a
  :class:`Categorical` with duplicate entries, the accessor was skipping duplicates (:issue:`27952`)
- Bug in :meth:`DataFrame.replace` and :meth:`Series.replace` that would give incorrect results on categorical data (:issue:`26988`)
- Bug where calling :meth:`Categorical.min` or :meth:`Categorical.max` on an empty Categorical would raise a numpy exception (:issue:`30227`)


Datetimelike
^^^^^^^^^^^^
- Bug in :meth:`Series.__setitem__` incorrectly casting ``np.timedelta64("NaT")`` to ``np.datetime64("NaT")`` when inserting into a :class:`Series` with datetime64 dtype (:issue:`27311`)
- Bug in :meth:`Series.dt` property lookups when the underlying data is read-only (:issue:`27529`)
- Bug in ``HDFStore.__getitem__`` incorrectly reading tz attribute created in Python 2 (:issue:`26443`)
- Bug in :func:`to_datetime` where passing arrays of malformed ``str`` with errors="coerce" could incorrectly lead to raising ``ValueError`` (:issue:`28299`)
- Bug in :meth:`pandas.core.groupby.SeriesGroupBy.nunique` where ``NaT`` values were interfering with the count of unique values (:issue:`27951`)
- Bug in :class:`Timestamp` subtraction when subtracting a :class:`Timestamp` from a ``np.datetime64`` object incorrectly raising ``TypeError`` (:issue:`28286`)
- Addition and subtraction of integer or integer-dtype arrays with :class:`Timestamp` will now raise ``NullFrequencyError`` instead of ``ValueError`` (:issue:`28268`)
- Bug in :class:`Series` and :class:`DataFrame` with integer dtype failing to raise ``TypeError`` when adding or subtracting a ``np.datetime64`` object (:issue:`28080`)
- Bug in :class:`Week` with ``weekday`` incorrectly raising ``AttributeError`` instead of ``TypeError`` when adding or subtracting an invalid type (:issue:`28530`)
- Bug in :class:`DataFrame` arithmetic operations when operating with a :class:`Series` with dtype `'timedelta64[ns]'` (:issue:`28049`)
- Bug in :func:`pandas.core.groupby.generic.SeriesGroupBy.apply` raising ``ValueError`` when a column in the original DataFrame is a datetime and the column labels are not standard integers (:issue:`28247`)
- Bug in :func:`pandas._config.localization.get_locales` where the ``locales -a`` encodes the locales list as windows-1252 (:issue:`23638`, :issue:`24760`, :issue:`27368`)
- Bug in :meth:`Series.var` failing to raise ``TypeError`` when called with ``timedelta64[ns]`` dtype (:issue:`28289`)
- Bug in :meth:`DatetimeIndex.strftime` and :meth:`Series.dt.strftime` where ``NaT`` was converted to the string ``'NaT'`` instead of ``np.nan`` (:issue:`29578`)
- Bug in :attr:`Timestamp.resolution` being a property instead of a class attribute (:issue:`29910`)
- Bug in :func:`pandas.to_datetime` when called with ``None`` raising ``TypeError`` instead of returning ``NaT`` (:issue:`30011`)
- Bug in :func:`pandas.to_datetime` failing for `deques` when using ``cache=True`` (the default) (:issue:`29403`)
- Bug in :meth:`Series.item` with ``datetime64`` or ``timedelta64`` dtype, :meth:`DatetimeIndex.item`, and :meth:`TimedeltaIndex.item` returning an integer instead of a :class:`Timestamp` or :class:`Timedelta` (:issue:`30175`)
- Bug in :class:`DatetimeIndex` addition when adding a non-optimized :class:`DateOffset` incorrectly dropping timezone information (:issue:`30336`)
- Bug in :meth:`DataFrame.drop` where attempting to drop non-existent values from a DatetimeIndex would yield a confusing error message (:issue:`30399`)
- Bug in :meth:`DataFrame.append` would remove the timezone-awareness of new data (:issue:`30238`)
- Bug in :class:`DatetimeArray`, :class:`TimedeltaArray`, and :class:`PeriodArray` where inplace addition and subtraction did not actually operate inplace (:issue:`24115`)

Timedelta
^^^^^^^^^
- Bug in subtracting a :class:`TimedeltaIndex` or :class:`TimedeltaArray` from a ``np.datetime64`` object (:issue:`29558`)
-
-

Timezones
^^^^^^^^^

-
-


Numeric
^^^^^^^
- Bug in :meth:`DataFrame.quantile` with zero-column :class:`DataFrame` incorrectly raising (:issue:`23925`)
- :class:`DataFrame` flex inequality comparisons methods (:meth:`DataFrame.lt`, :meth:`DataFrame.le`, :meth:`DataFrame.gt`, :meth:`DataFrame.ge`) with object-dtype and ``complex`` entries failing to raise ``TypeError`` like their :class:`Series` counterparts (:issue:`28079`)
- Bug in :class:`DataFrame` logical operations (`&`, `|`, `^`) not matching :class:`Series` behavior by filling NA values (:issue:`28741`)
- Bug in :meth:`DataFrame.interpolate` where specifying axis by name references variable before it is assigned (:issue:`29142`)
- Bug in :meth:`Series.var` not computing the right value with a nullable integer dtype series not passing through ddof argument (:issue:`29128`)
- Improved error message when using `frac` > 1 and `replace` = False (:issue:`27451`)
- Bug in numeric indexes resulted in it being possible to instantiate an :class:`Int64Index`, :class:`UInt64Index`, or :class:`Float64Index` with an invalid dtype (e.g. datetime-like) (:issue:`29539`)
- Bug in :class:`UInt64Index` precision loss while constructing from a list with values in the ``np.uint64`` range (:issue:`29526`)
- Bug in :class:`NumericIndex` construction that caused indexing to fail when integers in the ``np.uint64`` range were used (:issue:`28023`)
- Bug in :class:`NumericIndex` construction that caused :class:`UInt64Index` to be casted to :class:`Float64Index` when integers in the ``np.uint64`` range were used to index a :class:`DataFrame` (:issue:`28279`)
- Bug in :meth:`Series.interpolate` when using method=`index` with an unsorted index, would previously return incorrect results. (:issue:`21037`)
- Bug in :meth:`DataFrame.round` where a :class:`DataFrame` with a :class:`CategoricalIndex` of :class:`IntervalIndex` columns would incorrectly raise a ``TypeError`` (:issue:`30063`)

Conversion
^^^^^^^^^^

-
-

Strings
^^^^^^^

- Calling :meth:`Series.str.isalnum` (and other "ismethods") on an empty Series would return an object dtype instead of bool (:issue:`29624`)
-


Interval
^^^^^^^^

- Bug in :meth:`IntervalIndex.get_indexer` where a :class:`Categorical` or :class:`CategoricalIndex` ``target`` would incorrectly raise a ``TypeError`` (:issue:`30063`)
- Bug in ``pandas.core.dtypes.cast.infer_dtype_from_scalar`` where passing ``pandas_dtype=True`` did not infer :class:`IntervalDtype` (:issue:`30337`)

Indexing
^^^^^^^^

- Bug in assignment using a reverse slicer (:issue:`26939`)
- Bug in :meth:`DataFrame.explode` would duplicate frame in the presence of duplicates in the index (:issue:`28010`)
- Bug in reindexing a :meth:`PeriodIndex` with another type of index that contained a `Period` (:issue:`28323`) (:issue:`28337`)
- Fix assignment of column via `.loc` with numpy non-ns datetime type (:issue:`27395`)
- Bug in :meth:`Float64Index.astype` where ``np.inf`` was not handled properly when casting to an integer dtype (:issue:`28475`)
- :meth:`Index.union` could fail when the left contained duplicates (:issue:`28257`)
- Bug when indexing with ``.loc`` where the index was a :class:`CategoricalIndex` with non-string categories didn't work (:issue:`17569`, :issue:`30225`)
- :meth:`Index.get_indexer_non_unique` could fail with `TypeError` in some cases, such as when searching for ints in a string index (:issue:`28257`)
- Bug in :meth:`Float64Index.get_loc` incorrectly raising ``TypeError`` instead of ``KeyError`` (:issue:`29189`)

Missing
^^^^^^^

-
-

MultiIndex
^^^^^^^^^^

- Constructior for :class:`MultiIndex` verifies that the given ``sortorder`` is compatible with the actual ``lexsort_depth``  if ``verify_integrity`` parameter is ``True`` (the default) (:issue:`28735`)
- Series and MultiIndex `.drop` with `MultiIndex` raise exception if labels not in given in level (:issue:`8594`)
-

I/O
^^^

- :meth:`read_csv` now accepts binary mode file buffers when using the Python csv engine (:issue:`23779`)
- Bug in :meth:`DataFrame.to_json` where using a Tuple as a column or index value and using ``orient="columns"`` or ``orient="index"`` would produce invalid JSON (:issue:`20500`)
- Improve infinity parsing. :meth:`read_csv` now interprets ``Infinity``, ``+Infinity``, ``-Infinity`` as floating point values (:issue:`10065`)
- Bug in :meth:`DataFrame.to_csv` where values were truncated when the length of ``na_rep`` was shorter than the text input data. (:issue:`25099`)
- Bug in :func:`DataFrame.to_string` where values were truncated using display options instead of outputting the full content (:issue:`9784`)
- Bug in :meth:`DataFrame.to_json` where a datetime column label would not be written out in ISO format with ``orient="table"`` (:issue:`28130`)
- Bug in :func:`DataFrame.to_parquet` where writing to GCS would fail with `engine='fastparquet'` if the file did not already exist (:issue:`28326`)
- Bug in :func:`read_hdf` closing stores that it didn't open when Exceptions are raised (:issue:`28699`)
- Bug in :meth:`DataFrame.read_json` where using ``orient="index"`` would not maintain the order (:issue:`28557`)
- Bug in :meth:`DataFrame.to_html` where the length of the ``formatters`` argument was not verified (:issue:`28469`)
- Bug in :meth:`DataFrame.read_excel` with ``engine='ods'`` when ``sheet_name`` argument references a non-existent sheet (:issue:`27676`)
- Bug in :meth:`pandas.io.formats.style.Styler` formatting for floating values not displaying decimals correctly (:issue:`13257`)
- Bug in :meth:`DataFrame.to_html` when using ``formatters=<list>`` and ``max_cols`` together. (:issue:`25955`)
- Bug in :meth:`Styler.background_gradient` not able to work with dtype ``Int64`` (:issue:`28869`)
- Bug in :meth:`DataFrame.to_clipboard` which did not work reliably in ipython (:issue:`22707`)
- Bug in :func:`read_json` where default encoding was not set to ``utf-8`` (:issue:`29565`)
- Bug in :class:`PythonParser` where str and bytes were being mixed when dealing with the decimal field (:issue:`29650`)
- :meth:`read_gbq` now accepts ``progress_bar_type`` to display progress bar while the data downloads. (:issue:`29857`)

Plotting
^^^^^^^^

- Bug in :meth:`Series.plot` not able to plot boolean values (:issue:`23719`)
-
- Bug in :meth:`DataFrame.plot` not able to plot when no rows (:issue:`27758`)
- Bug in :meth:`DataFrame.plot` producing incorrect legend markers when plotting multiple series on the same axis (:issue:`18222`)
- Bug in :meth:`DataFrame.plot` when ``kind='box'`` and data contains datetime or timedelta data. These types are now automatically dropped (:issue:`22799`)
- Bug in :meth:`DataFrame.plot.line` and :meth:`DataFrame.plot.area` produce wrong xlim in x-axis (:issue:`27686`, :issue:`25160`, :issue:`24784`)
- Bug where :meth:`DataFrame.boxplot` would not accept a `color` parameter like `DataFrame.plot.box` (:issue:`26214`)
- Bug in the ``xticks`` argument being ignored for :meth:`DataFrame.plot.bar` (:issue:`14119`)
- :func:`set_option` now validates that the plot backend provided to ``'plotting.backend'`` implements the backend when the option is set, rather than when a plot is created (:issue:`28163`)
- :meth:`DataFrame.plot` now allow a ``backend`` keyword argument to allow changing between backends in one session (:issue:`28619`).
- Bug in color validation incorrectly raising for non-color styles (:issue:`29122`).
- Bug in :meth:`DataFrame.hist`, ``xrot=0`` does not work with ``by`` and subplots (:issue:`30288`).

Groupby/resample/rolling
^^^^^^^^^^^^^^^^^^^^^^^^

-
- Bug in :meth:`DataFrame.groupby` with multiple groups where an ``IndexError`` would be raised if any group contained all NA values (:issue:`20519`)
- Bug in :meth:`pandas.core.resample.Resampler.size` and :meth:`pandas.core.resample.Resampler.count` returning wrong dtype when used with an empty series or dataframe (:issue:`28427`)
- Bug in :meth:`DataFrame.rolling` not allowing for rolling over datetimes when ``axis=1`` (:issue:`28192`)
- Bug in :meth:`DataFrame.rolling` not allowing rolling over multi-index levels (:issue:`15584`).
- Bug in :meth:`DataFrame.rolling` not allowing rolling on monotonic decreasing time indexes (:issue:`19248`).
- Bug in :meth:`DataFrame.groupby` not offering selection by column name when ``axis=1`` (:issue:`27614`)
- Bug in :meth:`DataFrameGroupby.agg` not able to use lambda function with named aggregation (:issue:`27519`)
- Bug in :meth:`DataFrame.groupby` losing column name information when grouping by a categorical column (:issue:`28787`)
- Remove error raised due to duplicated input functions in named aggregation in :meth:`DataFrame.groupby` and :meth:`Series.groupby`. Previously error will be raised if the same function is applied on the same column and now it is allowed if new assigned names are different. (:issue:`28426`)
- :meth:`SeriesGroupBy.value_counts` will be able to handle the case even when the :class:`Grouper` makes empty groups (:issue: 28479)
- Bug in :meth:`DataFrameGroupBy.rolling().quantile()` ignoring ``interpolation`` keyword argument (:issue:`28779`)
- Bug in :meth:`DataFrame.groupby` where ``any``, ``all``, ``nunique`` and transform functions would incorrectly handle duplicate column labels (:issue:`21668`)
- Bug in :meth:`DataFrameGroupBy.agg` with timezone-aware datetime64 column incorrectly casting results to the original dtype (:issue:`29641`)
- Bug in :meth:`DataFrame.groupby` when using axis=1 and having a single level columns index (:issue:`30208`)
- Bug in :meth:`DataFrame.groupby` when using nunique on axis=1 (:issue:`30253`)
- Bug in :meth:`GroupBy.quantile` with multiple list-like q value and integer column names (:issue:`30289`)

Reshaping
^^^^^^^^^

- Bug in :meth:`DataFrame.apply` that caused incorrect output with empty :class:`DataFrame` (:issue:`28202`, :issue:`21959`)
- Bug in :meth:`DataFrame.stack` not handling non-unique indexes correctly when creating MultiIndex (:issue:`28301`)
- Bug in :meth:`pivot_table` not returning correct type ``float`` when ``margins=True`` and ``aggfunc='mean'`` (:issue:`24893`)
- Bug :func:`merge_asof` could not use :class:`datetime.timedelta` for ``tolerance`` kwarg (:issue:`28098`)
- Bug in :func:`merge`, did not append suffixes correctly with MultiIndex (:issue:`28518`)
- :func:`qcut` and :func:`cut` now handle boolean input (:issue:`20303`)
- Fix to ensure all int dtypes can be used in :func:`merge_asof` when using a tolerance value. Previously every non-int64 type would raise an erroneous ``MergeError`` (:issue:`28870`).
- Better error message in :func:`get_dummies` when `columns` isn't a list-like value (:issue:`28383`)
- Bug :meth:`Series.pct_change` where supplying an anchored frequency would throw a ValueError (:issue:`28664`)
- Bug where :meth:`DataFrame.equals` returned True incorrectly in some cases when two DataFrames had the same columns in different orders (:issue:`28839`)
- Bug in :meth:`DataFrame.replace` that caused non-numeric replacer's dtype not respected (:issue:`26632`)
- Bug in :func:`melt` where supplying mixed strings and numeric values for ``id_vars`` or ``value_vars`` would incorrectly raise a ``ValueError`` (:issue:`29718`)
- Dtypes are now preserved when transposing a ``DataFrame`` where each column is the same extension dtype (:issue:`30091`)
- Bug in :func:`merge_asof` merging on a tz-aware ``left_index`` and ``right_on`` a tz-aware column (:issue:`29864`)
-

Sparse
^^^^^^
- Bug in :class:`SparseDataFrame` arithmetic operations incorrectly casting inputs to float (:issue:`28107`)
-
-

ExtensionArray
^^^^^^^^^^^^^^

- Bug in :class:`arrays.PandasArray` when setting a scalar string (:issue:`28118`, :issue:`28150`).
- Bug where nullable integers could not be compared to strings (:issue:`28930`)
- Bug where :class:`DataFrame` constructor raised ValueError with list-like data and ``dtype`` specified (:issue:`30280`)


Other
^^^^^
- Trying to set the ``display.precision``, ``display.max_rows`` or ``display.max_columns`` using :meth:`set_option` to anything but a ``None`` or a positive int will raise a ``ValueError`` (:issue:`23348`)
- Using :meth:`DataFrame.replace` with overlapping keys in a nested dictionary will no longer raise, now matching the behavior of a flat dictionary (:issue:`27660`)
- :meth:`DataFrame.to_csv` and :meth:`Series.to_csv` now support dicts as ``compression`` argument with key ``'method'`` being the compression method and others as additional compression options when the compression method is ``'zip'``. (:issue:`26023`)
- Bug in :meth:`Series.diff` where a boolean series would incorrectly raise a ``TypeError`` (:issue:`17294`)
- :meth:`Series.append` will no longer raise a ``TypeError`` when passed a tuple of ``Series`` (:issue:`28410`)
- Fix corrupted error message when calling ``pandas.libs._json.encode()`` on a 0d array (:issue:`18878`)
- Bug in :meth:`DataFrame.append` that raised ``IndexError`` when appending with empty list (:issue:`28769`)
- Fix :class:`AbstractHolidayCalendar` to return correct results for
  years after 2030 (now goes up to 2200) (:issue:`27790`)
- Fixed :class:`IntegerArray` returning ``inf`` rather than ``NaN`` for operations dividing by 0 (:issue:`27398`)
- Fixed ``pow`` operations for :class:`IntegerArray` when the other value is ``0`` or ``1`` (:issue:`29997`)
- Bug in :meth:`Series.count` raises if use_inf_as_na is enabled (:issue:`29478`)
- Bug in :class:`Index` where a non-hashable name could be set without raising ``TypeError`` (:issue:29069`)

.. _whatsnew_1000.contributors:

Contributors
~~~~~~~~~~~~<|MERGE_RESOLUTION|>--- conflicted
+++ resolved
@@ -219,14 +219,11 @@
 - The ``pandas.np`` submodule is now deprecated. Import numpy directly instead (:issue:`30296`)
 - :func:`to_parquet` now appropriately handles the ``schema`` argument for user defined schemas in the pyarrow engine. (:issue: `30270`)
 - DataFrame constructor preserve `ExtensionArray` dtype with `ExtensionArray` (:issue:`11363`)
-<<<<<<< HEAD
-- The ``pandas.datetime`` submodule is now deprecated. Import ``datetime`` directly instead(:issue:`30296`)
-=======
 - :meth:`DataFrame.sort_values` and :meth:`Series.sort_values` have gained ``ignore_index`` keyword to be able to reset index after sorting (:issue:`30114`)
 - :meth:`DataFrame.to_markdown` and :meth:`Series.to_markdown` added (:issue:`11052`)
->>>>>>> 1d36851f
-
 - :meth:`DataFrame.drop_duplicates` has gained ``ignore_index`` keyword to reset index (:issue:`30114`)
+- The ``pandas.datetime`` submodule is now deprecated. Import ``datetime`` directly instead(:issue:`30296`)
+
 
 Build Changes
 ^^^^^^^^^^^^^
