.. _whatsnew_1000:

What's new in 1.0.0 (??)
------------------------

.. warning::

   Starting with the 1.x series of releases, pandas only supports Python 3.6.1 and higher.

New Deprecation Policy
~~~~~~~~~~~~~~~~~~~~~~

Starting with Pandas 1.0.0, pandas will adopt a version of `SemVer`_.

Historically, pandas has used a "rolling" deprecation policy, with occasional
outright breaking API changes. Where possible, we would deprecate the behavior
we'd like to change, giving an option to adopt the new behavior (via a keyword
or an alternative method), and issuing a warning for users of the old behavior.
Sometimes, a deprecation was not possible, and we would make an outright API
breaking change.

We'll continue to *introduce* deprecations in major and minor releases (e.g.
1.0.0, 1.1.0, ...). Those deprecations will be *enforced* in the next major
release.

Note that *behavior changes* and *API breaking changes* are not identical. API
breaking changes will only be released in major versions. If we consider a
behavior to be a bug, and fixing that bug induces a behavior change, we'll
release that change in a minor release. This is a sometimes difficult judgment
call that we'll do our best on.

This doesn't mean that pandas' pace of development will slow down. In the `2019
Pandas User Survey`_, about 95% of the respondents said they considered pandas
"stable enough". This indicates there's an appetite for new features, even if it
comes at the cost of break API. The difference is that now API breaking changes
will be accompanied with a bump in the major version number (e.g. pandas 1.5.1
-> 2.0.0).

See :ref:`policies.version` for more.

.. _2019 Pandas User Survey: http://dev.pandas.io/pandas-blog/2019-pandas-user-survey.html
.. _SemVer: https://semver.org

{{ header }}

These are the changes in pandas 1.0.0. See :ref:`release` for a full changelog
including other versions of pandas.


Enhancements
~~~~~~~~~~~~

.. _whatsnew_100.string:

Dedicated string data type
^^^^^^^^^^^^^^^^^^^^^^^^^^

We've added :class:`StringDtype`, an extension type dedicated to string data.
Previously, strings were typically stored in object-dtype NumPy arrays.

.. warning::

   ``StringDtype`` is currently considered experimental. The implementation
   and parts of the API may change without warning.

The ``'string'`` extension type solves several issues with object-dtype NumPy arrays:

1. You can accidentally store a *mixture* of strings and non-strings in an
   ``object`` dtype array. A ``StringArray`` can only store strings.
2. ``object`` dtype breaks dtype-specific operations like :meth:`DataFrame.select_dtypes`.
   There isn't a clear way to select *just* text while excluding non-text,
   but still object-dtype columns.
3. When reading code, the contents of an ``object`` dtype array is less clear
   than ``string``.


.. ipython:: python

   pd.Series(['abc', None, 'def'], dtype=pd.StringDtype())

You can use the alias ``"string"`` as well.

.. ipython:: python

   s = pd.Series(['abc', None, 'def'], dtype="string")
   s

The usual string accessor methods work. Where appropriate, the return type
of the Series or columns of a DataFrame will also have string dtype.

.. ipython:: python

   s.str.upper()
   s.str.split('b', expand=True).dtypes

String accessor methods returning integers will return a value with :class:`Int64Dtype`

.. ipython:: python

   s.str.count("a")

We recommend explicitly using the ``string`` data type when working with strings.
See :ref:`text.types` for more.

.. _whatsnew_100.NA:

Experimental ``NA`` scalar to denote missing values
^^^^^^^^^^^^^^^^^^^^^^^^^^^^^^^^^^^^^^^^^^^^^^^^^^^

A new ``pd.NA`` value (singleton) is introduced to represent scalar missing
values. Up to now, ``np.nan`` is used for this for float data, ``np.nan`` or
``None`` for object-dtype data and ``pd.NaT`` for datetime-like data. The
goal of ``pd.NA`` is provide a "missing" indicator that can be used
consistently accross data types. For now, the nullable integer and boolean
data types and the new string data type make use of ``pd.NA`` (:issue:`28095`).

.. warning::

   Experimental: the behaviour of ``pd.NA`` can still change without warning.

For example, creating a Series using the nullable integer dtype:

.. ipython:: python

    s = pd.Series([1, 2, None], dtype="Int64")
    s
    s[2]

Compared to ``np.nan``, ``pd.NA`` behaves differently in certain operations.
In addition to arithmetic operations, ``pd.NA`` also propagates as "missing"
or "unknown" in comparison operations:

.. ipython:: python

    np.nan > 1
    pd.NA > 1

For logical operations, ``pd.NA`` follows the rules of the
`three-valued logic <https://en.wikipedia.org/wiki/Three-valued_logic>`__ (or
*Kleene logic*). For example:

.. ipython:: python

    pd.NA | True

For more, see :ref:`NA section <missing_data.NA>` in the user guide on missing
data.

.. _whatsnew_100.boolean:

Boolean data type with missing values support
^^^^^^^^^^^^^^^^^^^^^^^^^^^^^^^^^^^^^^^^^^^^^

We've added :class:`BooleanDtype` / :class:`~arrays.BooleanArray`, an extension
type dedicated to boolean data that can hold missing values. With the default
``'bool`` data type based on a numpy bool array, the column can only hold
True or False values and not missing values. This new :class:`BooleanDtype`
can store missing values as well by keeping track of this in a separate mask.
(:issue:`29555`, :issue:`30095`)

.. ipython:: python

   pd.Series([True, False, None], dtype=pd.BooleanDtype())

You can use the alias ``"boolean"`` as well.

.. ipython:: python

   s = pd.Series([True, False, None], dtype="boolean")
   s

.. _whatsnew_1000.custom_window:

Defining custom windows for rolling operations
^^^^^^^^^^^^^^^^^^^^^^^^^^^^^^^^^^^^^^^^^^^^^^

We've added a :func:`pandas.api.indexers.BaseIndexer` class that allows users to define how
window bounds are created during ``rolling`` operations. Users can define their own ``get_window_bounds``
method on a :func:`pandas.api.indexers.BaseIndexer` subclass that will generate the start and end
indices used for each window during the rolling aggregation. For more details and example usage, see
the :ref:`custom window rolling documentation <stats.custom_rolling_window>`

.. _whatsnew_1000.enhancements.other:

Other enhancements
^^^^^^^^^^^^^^^^^^

- :meth:`DataFrame.to_string` added the ``max_colwidth`` parameter to control when wide columns are truncated (:issue:`9784`)
- :meth:`MultiIndex.from_product` infers level names from inputs if not explicitly provided (:issue:`27292`)
- :meth:`DataFrame.to_latex` now accepts ``caption`` and ``label`` arguments (:issue:`25436`)
- The :ref:`integer dtype <integer_na>` with support for missing values and the
  new :ref:`string dtype <text.types>` can now be converted to ``pyarrow`` (>=
  0.15.0), which means that it is supported in writing to the Parquet file
  format when using the ``pyarrow`` engine. It is currently not yet supported
  when converting back to pandas, so it will become an integer or float
  (depending on the presence of missing data) or object dtype column. (:issue:`28368`)
- :meth:`DataFrame.to_json` now accepts an ``indent`` integer argument to enable pretty printing of JSON output (:issue:`12004`)
- :meth:`read_stata` can read Stata 119 dta files. (:issue:`28250`)
- Implemented :meth:`pandas.core.window.Window.var` and :meth:`pandas.core.window.Window.std` functions (:issue:`26597`)
- Added ``encoding`` argument to :meth:`DataFrame.to_string` for non-ascii text (:issue:`28766`)
- Added ``encoding`` argument to :func:`DataFrame.to_html` for non-ascii text (:issue:`28663`)
- :meth:`Styler.background_gradient` now accepts ``vmin`` and ``vmax`` arguments (:issue:`12145`)
- :meth:`Styler.format` added the ``na_rep`` parameter to help format the missing values (:issue:`21527`, :issue:`28358`)
- Roundtripping DataFrames with nullable integer or string data types to parquet
  (:meth:`~DataFrame.to_parquet` / :func:`read_parquet`) using the `'pyarrow'` engine
  now preserve those data types with pyarrow >= 1.0.0 (:issue:`20612`).
- The ``partition_cols`` argument in :meth:`DataFrame.to_parquet` now accepts a string (:issue:`27117`)

Build Changes
^^^^^^^^^^^^^

Pandas has added a `pyproject.toml <https://www.python.org/dev/peps/pep-0517/>`_ file and will no longer include
cythonized files in the source distribution uploaded to PyPI (:issue:`28341`, :issue:`20775`). If you're installing
a built distribution (wheel) or via conda, this shouldn't have any effect on you. If you're building pandas from
source, you should no longer need to install Cython into your build environment before calling ``pip install pandas``.

.. _whatsnew_1000.api_breaking:

Backwards incompatible API changes
~~~~~~~~~~~~~~~~~~~~~~~~~~~~~~~~~~

.. _whatsnew_1000.api_breaking.MultiIndex._names:

Avoid using names from ``MultiIndex.levels``
^^^^^^^^^^^^^^^^^^^^^^^^^^^^^^^^^^^^^^^^^^^^

As part of a larger refactor to :class:`MultiIndex` the level names are now
stored separately from the levels (:issue:`27242`). We recommend using
:attr:`MultiIndex.names` to access the names, and :meth:`Index.set_names`
to update the names.

For backwards compatibility, you can still *access* the names via the levels.

.. ipython:: python

   mi = pd.MultiIndex.from_product([[1, 2], ['a', 'b']], names=['x', 'y'])
   mi.levels[0].name

However, it is no longer possible to *update* the names of the ``MultiIndex``
via the name of the level. The following will **silently** fail to update the
name of the ``MultiIndex``

.. ipython:: python

   mi.levels[0].name = "new name"
   mi.names

To update, use ``MultiIndex.set_names``, which returns a new ``MultiIndex``.

.. ipython:: python

   mi2 = mi.set_names("new name", level=0)
   mi2.names

New repr for :class:`pandas.core.arrays.IntervalArray`
^^^^^^^^^^^^^^^^^^^^^^^^^^^^^^^^^^^^^^^^^^^^^^^^^^^^^^

- :class:`pandas.core.arrays.IntervalArray` adopts a new ``__repr__`` in accordance with other array classes (:issue:`25022`)

*pandas 0.25.x*

.. code-block:: ipython

   In [1]: pd.arrays.IntervalArray.from_tuples([(0, 1), (2, 3)])
   Out[2]:
   IntervalArray([(0, 1], (2, 3]],
                 closed='right',
                 dtype='interval[int64]')


*pandas 1.0.0*

.. ipython:: python

   pd.arrays.IntervalArray.from_tuples([(0, 1), (2, 3)])


All :class:`SeriesGroupBy` aggregation methods now respect the ``observed`` keyword
^^^^^^^^^^^^^^^^^^^^^^^^^^^^^^^^^^^^^^^^^^^^^^^^^^^^^^^^^^^^^^^^^^^^^^^^^^^^^^^^^^^
The following methods now also correctly output values for unobserved categories when called through ``groupby(..., observed=False)`` (:issue:`17605`)

- :meth:`SeriesGroupBy.count`
- :meth:`SeriesGroupBy.size`
- :meth:`SeriesGroupBy.nunique`
- :meth:`SeriesGroupBy.nth`

.. ipython:: python

    df = pd.DataFrame({
        "cat_1": pd.Categorical(list("AABB"), categories=list("ABC")),
        "cat_2": pd.Categorical(list("AB") * 2, categories=list("ABC")),
        "value": [0.1] * 4,
    })
    df


*pandas 0.25.x*

.. code-block:: ipython

   In [2]: df.groupby(["cat_1", "cat_2"], observed=False)["value"].count()
   Out[2]:
        cat_1  cat_2
        A      A        1
               B        1
        B      A        1
               B        1
    Name: value, dtype: int64


*pandas 1.0.0*

.. ipython:: python

   df.groupby(["cat_1", "cat_2"], observed=False)["value"].count()

:meth:`pandas.array` inference changes
^^^^^^^^^^^^^^^^^^^^^^^^^^^^^^^^^^^^^^

:meth:`pandas.array` now infers pandas' new extension types in several cases (:issue:`29791`):

1. String data (including missing values) now returns a :class:`arrays.StringArray`.
2. Integer data (including missing values) now returns a :class:`arrays.IntegerArray`.
3. Boolean data (including missing values) now returns the new :class:`arrays.BooleanArray`

*pandas 0.25.x*

.. code-block:: python

   >>> pd.array(["a", None])
   <PandasArray>
   ['a', None]
   Length: 2, dtype: object

   >>> pd.array([1, None])
   <PandasArray>
   [1, None]
   Length: 2, dtype: object


*pandas 1.0.0*

.. ipython:: python

   pd.array(["a", None])
   pd.array([1, None])

As a reminder, you can specify the ``dtype`` to disable all inference.

By default :meth:`Categorical.min` now returns the minimum instead of np.nan
^^^^^^^^^^^^^^^^^^^^^^^^^^^^^^^^^^^^^^^^^^^^^^^^^^^^^^^^^^^^^^^^^^^^^^^^^^^^

When :class:`Categorical` contains ``np.nan``,
:meth:`Categorical.min` no longer return ``np.nan`` by default (skipna=True) (:issue:`25303`)

*pandas 0.25.x*

.. code-block:: ipython

   In [1]: pd.Categorical([1, 2, np.nan], ordered=True).min()
   Out[1]: nan


*pandas 1.0.0*

.. ipython:: python

   pd.Categorical([1, 2, np.nan], ordered=True).min()


Default dtype of empty :class:`pandas.Series`
^^^^^^^^^^^^^^^^^^^^^^^^^^^^^^^^^^^^^^^^^^^^^

Initialising an empty :class:`pandas.Series` without specifying a dtype will raise a `DeprecationWarning` now
(:issue:`17261`). The default dtype will change from ``float64`` to ``object`` in future releases so that it is
consistent with the behaviour of :class:`DataFrame` and :class:`Index`.

*pandas 1.0.0*

.. code-block:: ipython

   In [1]: pd.Series()
   Out[2]:
   DeprecationWarning: The default dtype for empty Series will be 'object' instead of 'float64' in a future version. Specify a dtype explicitly to silence this warning.
   Series([], dtype: float64)

.. _whatsnew_1000.api_breaking.deps:

Increased minimum versions for dependencies
^^^^^^^^^^^^^^^^^^^^^^^^^^^^^^^^^^^^^^^^^^^

Some minimum supported versions of dependencies were updated (:issue:`29766`, :issue:`29723`).
If installed, we now require:

+-----------------+-----------------+----------+---------+
| Package         | Minimum Version | Required | Changed |
+=================+=================+==========+=========+
| numpy           | 1.13.3          |    X     |         |
+-----------------+-----------------+----------+---------+
| pytz            | 2015.4          |    X     |         |
+-----------------+-----------------+----------+---------+
| python-dateutil | 2.6.1           |    X     |         |
+-----------------+-----------------+----------+---------+
| bottleneck      | 1.2.1           |          |         |
+-----------------+-----------------+----------+---------+
| numexpr         | 2.6.2           |          |         |
+-----------------+-----------------+----------+---------+
| pytest (dev)    | 4.0.2           |          |         |
+-----------------+-----------------+----------+---------+

For `optional libraries <https://dev.pandas.io/docs/install.html#dependencies>`_ the general recommendation is to use the latest version.
The following table lists the lowest version per library that is currently being tested throughout the development of pandas.
Optional libraries below the lowest tested version may still work, but are not considered supported.

+-----------------+-----------------+---------+
| Package         | Minimum Version | Changed |
+=================+=================+=========+
| beautifulsoup4  | 4.6.0           |         |
+-----------------+-----------------+---------+
| fastparquet     | 0.3.2           |    X    |
+-----------------+-----------------+---------+
| gcsfs           | 0.2.2           |         |
+-----------------+-----------------+---------+
| lxml            | 3.8.0           |         |
+-----------------+-----------------+---------+
| matplotlib      | 2.2.2           |         |
+-----------------+-----------------+---------+
| openpyxl        | 2.5.7           |    X    |
+-----------------+-----------------+---------+
| pyarrow         | 0.12.0          |    X    |
+-----------------+-----------------+---------+
| pymysql         | 0.7.1           |         |
+-----------------+-----------------+---------+
| pytables        | 3.4.2           |         |
+-----------------+-----------------+---------+
| s3fs            | 0.3.0           |    X    |
+-----------------+-----------------+---------+
| scipy           | 0.19.0          |         |
+-----------------+-----------------+---------+
| sqlalchemy      | 1.1.4           |         |
+-----------------+-----------------+---------+
| xarray          | 0.8.2           |         |
+-----------------+-----------------+---------+
| xlrd            | 1.1.0           |         |
+-----------------+-----------------+---------+
| xlsxwriter      | 0.9.8           |         |
+-----------------+-----------------+---------+
| xlwt            | 1.2.0           |         |
+-----------------+-----------------+---------+

See :ref:`install.dependencies` and :ref:`install.optional_dependencies` for more.


.. _whatsnew_1000.api.other:

Other API changes
^^^^^^^^^^^^^^^^^

- Bumped the minimum supported version of ``s3fs`` from 0.0.8 to 0.3.0 (:issue:`28616`)
- :class:`pandas.core.groupby.GroupBy.transform` now raises on invalid operation names (:issue:`27489`)
- :meth:`pandas.api.types.infer_dtype` will now return "integer-na" for integer and ``np.nan`` mix (:issue:`27283`)
- :meth:`MultiIndex.from_arrays` will no longer infer names from arrays if ``names=None`` is explicitly provided (:issue:`27292`)
- In order to improve tab-completion, Pandas does not include most deprecated attributes when introspecting a pandas object using ``dir`` (e.g. ``dir(df)``).
  To see which attributes are excluded, see an object's ``_deprecations`` attribute, for example ``pd.DataFrame._deprecations`` (:issue:`28805`).
- The returned dtype of ::func:`pd.unique` now matches the input dtype. (:issue:`27874`)
- Changed the default configuration value for ``options.matplotlib.register_converters`` from ``True`` to ``"auto"`` (:issue:`18720`).
  Now, pandas custom formatters will only be applied to plots created by pandas, through :meth:`~DataFrame.plot`.
  Previously, pandas' formatters would be applied to all plots created *after* a :meth:`~DataFrame.plot`.
  See :ref:`units registration <whatsnew_1000.matplotlib_units>` for more.
- :meth:`Series.dropna` has dropped its ``**kwargs`` argument in favor of a single ``how`` parameter.
  Supplying anything else than ``how`` to ``**kwargs`` raised a ``TypeError`` previously (:issue:`29388`)
- When testing pandas, the new minimum required version of pytest is 5.0.1 (:issue:`29664`)
- :meth:`Series.str.__iter__` was deprecated and will be removed in future releases (:issue:`28277`).


.. _whatsnew_1000.api.documentation:

Documentation Improvements
^^^^^^^^^^^^^^^^^^^^^^^^^^

- Added new section on :ref:`scale` (:issue:`28315`).
- Added sub-section Query MultiIndex in IO tools user guide (:issue:`28791`)

.. _whatsnew_1000.deprecations:

Deprecations
~~~~~~~~~~~~

- ``Index.set_value`` has been deprecated. For a given index ``idx``, array ``arr``,
  value in ``idx`` of ``idx_val`` and a new value of ``val``, ``idx.set_value(arr, idx_val, val)``
  is equivalent to ``arr[idx.get_loc(idx_val)] = val``, which should be used instead (:issue:`28621`).
- :func:`is_extension_type` is deprecated, :func:`is_extension_array_dtype` should be used instead (:issue:`29457`)
- :func:`eval` keyword argument "truediv" is deprecated and will be removed in a future version (:issue:`29812`)
- :meth:`Categorical.take_nd` is deprecated, use :meth:`Categorical.take` instead (:issue:`27745`)
- The parameter ``numeric_only`` of :meth:`Categorical.min` and :meth:`Categorical.max` is deprecated and replaced with ``skipna`` (:issue:`25303`)
- The parameter ``label`` in :func:`lreshape` has been deprecated and will be removed in a future version (:issue:`29742`)
- ``pandas.core.index`` has been deprecated and will be removed in a future version, the public classes are available in the top-level namespace (:issue:`19711`)
-

.. _whatsnew_1000.prior_deprecations:


Removed SparseSeries and SparseDataFrame
~~~~~~~~~~~~~~~~~~~~~~~~~~~~~~~~~~~~~~~~~

``SparseSeries``, ``SparseDataFrame`` and the ``DataFrame.to_sparse`` method
have been removed (:issue:`28425`). We recommend using a ``Series`` or
``DataFrame`` with sparse values instead. See :ref:`sparse.migration` for help
with migrating existing code.

Removal of prior version deprecations/changes
~~~~~~~~~~~~~~~~~~~~~~~~~~~~~~~~~~~~~~~~~~~~~

.. _whatsnew_1000.matplotlib_units:

**Matplotlib unit registration**

Previously, pandas would register converters with matplotlib as a side effect of importing pandas (:issue:`18720`).
This changed the output of plots made via matplotlib plots after pandas was imported, even if you were using
matplotlib directly rather than :meth:`~DataFrame.plot`.

To use pandas formatters with a matplotlib plot, specify

.. code-block:: python

   >>> import pandas as pd
   >>> pd.options.plotting.matplotlib.register_converters = True

Note that plots created by :meth:`DataFrame.plot` and :meth:`Series.plot` *do* register the converters
automatically. The only behavior change is when plotting a date-like object via ``matplotlib.pyplot.plot``
or ``matplotlib.Axes.plot``. See :ref:`plotting.formatters` for more.

**Other removals**

- Removed the previously deprecated "index" keyword from :func:`read_stata`, :class:`StataReader`, and :meth:`StataReader.read`, use "index_col" instead (:issue:`17328`)
- Removed the previously deprecated :meth:`StataReader.data` method, use :meth:`StataReader.read` instead (:issue:`9493`)
- Removed the previously deprecated :func:`pandas.plotting._matplotlib.tsplot`, use :meth:`Series.plot` instead (:issue:`19980`)
- :func:`pandas.tseries.converter.register` has been moved to :func:`pandas.plotting.register_matplotlib_converters` (:issue:`18307`)
- :meth:`Series.plot` no longer accepts positional arguments, pass keyword arguments instead (:issue:`30003`)
- :meth:`DataFrame.hist` and :meth:`Series.hist` no longer allows ``figsize="default"``, specify figure size by passinig a tuple instead (:issue:`30003`)
- Floordiv of integer-dtyped array by :class:`Timedelta` now raises ``TypeError`` (:issue:`21036`)
- :class:`TimedeltaIndex` and :class:`DatetimeIndex` no longer accept non-nanosecond dtype strings like "timedelta64" or "datetime64", use "timedelta64[ns]" and "datetime64[ns]" instead (:issue:`24806`)
- :func:`pandas.api.types.infer_dtype` argument ``skipna`` defaults to ``True`` instead of ``False`` (:issue:`24050`)
- Removed the previously deprecated :attr:`Series.ix` and :attr:`DataFrame.ix` (:issue:`26438`)
- Removed the previously deprecated :meth:`Index.summary` (:issue:`18217`)
- Removed the previously deprecated "fastpath" keyword from the :class:`Index` constructor (:issue:`23110`)
- Removed the previously deprecated :meth:`Series.get_value`, :meth:`Series.set_value`, :meth:`DataFrame.get_value`, :meth:`DataFrame.set_value` (:issue:`17739`)
- Removed the previously deprecated :meth:`Series.compound` and :meth:`DataFrame.compound` (:issue:`26405`)
- Changed the the default value of `inplace` in :meth:`DataFrame.set_index` and :meth:`Series.set_axis`. It now defaults to ``False`` (:issue:`27600`)
- Removed the previously deprecated :attr:`Series.cat.categorical`, :attr:`Series.cat.index`, :attr:`Series.cat.name` (:issue:`24751`)
- :func:`to_datetime` and :func:`to_timedelta` no longer accept "box" argument, always returns :class:`DatetimeIndex`, :class:`TimedeltaIndex`, :class:`Index`, :class:`Series`, or :class:`DataFrame` (:issue:`24486`)
- :func:`to_timedelta`, :class:`Timedelta`, and :class:`TimedeltaIndex` no longer allow "M", "y", or "Y" for the "unit" argument (:issue:`23264`)
- Removed the previously deprecated ``time_rule`` keyword from (non-public) :func:`offsets.generate_range`, which has been moved to :func:`core.arrays._ranges.generate_range` (:issue:`24157`)
- :meth:`DataFrame.loc` or :meth:`Series.loc` with listlike indexers and missing labels will no longer reindex (:issue:`17295`)
- :meth:`DataFrame.to_excel` and :meth:`Series.to_excel` with non-existent columns will no longer reindex (:issue:`17295`)
- :func:`concat` parameter "join_axes" has been removed, use ``reindex_like`` on the result instead (:issue:`22318`)
- Removed the previously deprecated "by" keyword from :meth:`DataFrame.sort_index`, use :meth:`DataFrame.sort_values` instead (:issue:`10726`)
- Removed support for nested renaming in :meth:`DataFrame.aggregate`, :meth:`Series.aggregate`, :meth:`DataFrameGroupBy.aggregate`, :meth:`SeriesGroupBy.aggregate`, :meth:`Rolling.aggregate` (:issue:`18529`)
- Passing ``datetime64`` data to :class:`TimedeltaIndex` or ``timedelta64`` data to ``DatetimeIndex`` now raises ``TypeError`` (:issue:`23539`, :issue:`23937`)
- Passing ``int64`` values to :class:`DatetimeIndex` and a timezone now interprets the values as nanosecond timestamps in UTC, not wall times in the given timezone (:issue:`24559`)
- A tuple passed to :meth:`DataFrame.groupby` is now exclusively treated as a single key (:issue:`18314`)
- Removed the previously deprecated :meth:`Index.contains`, use ``key in index`` instead (:issue:`30103`)
- Addition and subtraction of ``int`` or integer-arrays is no longer allowed in :class:`Timestamp`, :class:`DatetimeIndex`, :class:`TimedeltaIndex`, use ``obj + n * obj.freq`` instead of ``obj + n`` (:issue:`22535`)
- Removed :meth:`Series.from_array` (:issue:`18258`)
- Removed :meth:`DataFrame.from_items` (:issue:`18458`)
- Removed :meth:`DataFrame.as_matrix`, :meth:`Series.as_matrix` (:issue:`18458`)
- Removed :meth:`Series.asobject` (:issue:`18477`)
- Removed :meth:`DataFrame.as_blocks`, :meth:`Series.as_blocks`, `DataFrame.blocks`, :meth:`Series.blocks` (:issue:`17656`)
- :meth:`pandas.Series.str.cat` now defaults to aligning ``others``, using ``join='left'`` (:issue:`27611`)
- :meth:`pandas.Series.str.cat` does not accept list-likes *within* list-likes anymore (:issue:`27611`)
- :meth:`Series.where` with ``Categorical`` dtype (or :meth:`DataFrame.where` with ``Categorical`` column) no longer allows setting new categories (:issue:`24114`)
- :class:`DatetimeIndex`, :class:`TimedeltaIndex`, and :class:`PeriodIndex` constructors no longer allow ``start``, ``end``, and ``periods`` keywords, use :func:`date_range`, :func:`timedelta_range`, and :func:`period_range` instead (:issue:`23919`)
- :class:`DatetimeIndex` and :class:`TimedeltaIndex` constructors no longer have a ``verify_integrity`` keyword argument (:issue:`23919`)
- :func:`core.internals.blocks.make_block` no longer accepts the "fastpath" keyword(:issue:`19265`)
- :meth:`Block.make_block_same_class` no longer accepts the "dtype" keyword(:issue:`19434`)
- Removed the previously deprecated :meth:`ExtensionArray._formatting_values`. Use :attr:`ExtensionArray._formatter` instead. (:issue:`23601`)
- Removed the previously deprecated :meth:`MultiIndex.to_hierarchical` (:issue:`21613`)
- Removed the previously deprecated :attr:`MultiIndex.labels`, use :attr:`MultiIndex.codes` instead (:issue:`23752`)
- Removed the previously deprecated "labels" keyword from the :class:`MultiIndex` constructor, use "codes" instead (:issue:`23752`)
- Removed the previously deprecated :meth:`MultiIndex.set_labels`, use :meth:`MultiIndex.set_codes` instead (:issue:`23752`)
- Removed the previously deprecated "labels" keyword from :meth:`MultiIndex.set_codes`, :meth:`MultiIndex.copy`, :meth:`MultiIndex.drop`, use "codes" instead (:issue:`23752`)
- Removed support for legacy HDF5 formats (:issue:`29787`)
- Passing a dtype alias (e.g. 'datetime64[ns, UTC]') to :class:`DatetimeTZDtype` is no longer allowed, use :meth:`DatetimeTZDtype.construct_from_string` instead (:issue:`23990`)
- :func:`read_excel` removed support for "skip_footer" argument, use "skipfooter" instead (:issue:`18836`)
- :func:`read_excel` no longer allows an integer value for the parameter ``usecols``, instead pass a list of integers from 0 to ``usecols`` inclusive (:issue:`23635`)
- :meth:`DataFrame.to_records` no longer supports the argument "convert_datetime64" (:issue:`18902`)
- Removed the previously deprecated ``IntervalIndex.from_intervals`` in favor of the :class:`IntervalIndex` constructor (:issue:`19263`)
- Changed the default value for the "keep_tz" argument in :meth:`DatetimeIndex.to_series` to ``True`` (:issue:`23739`)
- Removed the previously deprecated :func:`api.types.is_period` and :func:`api.types.is_datetimetz` (:issue:`23917`)
- Ability to read pickles containing :class:`Categorical` instances created with pre-0.16 version of pandas has been removed (:issue:`27538`)
- Removed previously deprecated :func:`pandas.tseries.plotting.tsplot` (:issue:`18627`)
- Removed the previously deprecated ``reduce`` and ``broadcast`` arguments from :meth:`DataFrame.apply` (:issue:`18577`)
- Removed the previously deprecated ``assert_raises_regex`` function in ``pandas.util.testing`` (:issue:`29174`)
- Removed the previously deprecated ``FrozenNDArray`` class in ``pandas.core.indexes.frozen`` (:issue:`29335`)
- Removed previously deprecated "nthreads" argument from :func:`read_feather`, use "use_threads" instead (:issue:`23053`)
- Removed :meth:`Index.is_lexsorted_for_tuple` (:issue:`29305`)
- Removed support for nexted renaming in :meth:`DataFrame.aggregate`, :meth:`Series.aggregate`, :meth:`DataFrameGroupBy.aggregate`, :meth:`SeriesGroupBy.aggregate`, :meth:`Rolling.aggregate` (:issue:`29608`)
- Removed the previously deprecated :meth:`Series.valid`; use :meth:`Series.dropna` instead (:issue:`18800`)
- Removed the previously properties :attr:`DataFrame.is_copy`, :attr:`Series.is_copy` (:issue:`18812`)
- Removed the previously deprecated :meth:`DataFrame.get_ftype_counts`, :meth:`Series.get_ftype_counts` (:issue:`18243`)
- Removed the previously deprecated :meth:`DataFrame.ftypes`, :meth:`Series.ftypes`, :meth:`Series.ftype` (:issue:`26744`)
- Removed the previously deprecated :meth:`Index.get_duplicates`, use ``idx[idx.duplicated()].unique()`` instead (:issue:`20239`)
- Removed the previously deprecated :meth:`Series.clip_upper`, :meth:`Series.clip_lower`, :meth:`DataFrame.clip_upper`, :meth:`DataFrame.clip_lower` (:issue:`24203`)
- Removed the ability to alter :attr:`DatetimeIndex.freq`, :attr:`TimedeltaIndex.freq`, or :attr:`PeriodIndex.freq` (:issue:`20772`)
- Removed the previously deprecated :attr:`DatetimeIndex.offset` (:issue:`20730`)
- Removed the previously deprecated :meth:`DatetimeIndex.asobject`, :meth:`TimedeltaIndex.asobject`, :meth:`PeriodIndex.asobject`, use ``astype(object)`` instead (:issue:`29801`)
- Removed previously deprecated "order" argument from :func:`factorize` (:issue:`19751`)
- :func:`read_stata` and :meth:`DataFrame.to_stata` no longer supports the "encoding" argument (:issue:`21400`)
- In :func:`concat` the default value for ``sort`` has been changed from ``None`` to ``False`` (:issue:`20613`)
- Removed previously deprecated "raise_conflict" argument from :meth:`DataFrame.update`, use "errors" instead (:issue:`23585`)
- Removed previously deprecated keyword "n" from :meth:`DatetimeIndex.shift`, :meth:`TimedeltaIndex.shift`, :meth:`PeriodIndex.shift`, use "periods" instead (:issue:`22458`)
- Removed previously deprecated keywords ``how``, ``fill_method``, and ``limit`` from :meth:`DataFrame.resample` (:issue:`30139`)
- Passing an integer to :meth:`Series.fillna` or :meth:`DataFrame.fillna` with ``timedelta64[ns]`` dtype now raises ``TypeError`` (:issue:`24694`)
- Passing multiple axes to :meth:`DataFrame.dropna` is no longer supported (:issue:`20995`)
- Removed previously deprecated :meth:`Series.nonzero`, use `to_numpy().nonzero()` instead (:issue:`24048`)
- Passing floating dtype ``codes`` to :meth:`Categorical.from_codes` is no longer supported, pass ``codes.astype(np.int64)`` instead (:issue:`21775`)
- :meth:`Series.str.partition` and :meth:`Series.str.rpartition` no longer accept "pat" keyword, use "sep" instead (:issue:`23767`)
- Removed the previously deprecated :meth:`Series.put` (:issue:`27106`)
- Removed the previously deprecated :attr:`Series.real`, :attr:`Series.imag` (:issue:`27106`)
- Removed the previously deprecated :meth:`Series.to_dense`, :meth:`DataFrame.to_dense` (:issue:`26684`)
- Removed the previously deprecated :meth:`Index.dtype_str`, use ``str(index.dtype)`` instead (:issue:`27106`)
- :meth:`Categorical.ravel` returns a :class:`Categorical` instead of a ``ndarray`` (:issue:`27199`)
- The 'outer' method on Numpy ufuncs, e.g. ``np.subtract.outer`` operating on :class:`Series` objects is no longer supported, and will raise ``NotImplementedError`` (:issue:`27198`)
- Removed previously deprecated :meth:`Series.get_dtype_counts` and :meth:`DataFrame.get_dtype_counts` (:issue:`27145`)
- Changed the default ``fill_value`` in :meth:`Categorical.take` from ``True`` to ``False`` (:issue:`20841`)
- Changed the default value for the `raw` argument in :func:`Series.rolling().apply() <pandas.core.window.Rolling.apply>`, :func:`DataFrame.rolling().apply() <pandas.core.window.Rolling.apply>`,
- :func:`Series.expanding().apply() <pandas.core.window.Expanding.apply>`, and :func:`DataFrame.expanding().apply() <pandas.core.window.Expanding.apply>` to ``False`` (:issue:`20584`)
- Removed deprecated behavior of :meth:`Series.argmin` and :meth:`Series.argmax`, use :meth:`Series.idxmin` and :meth:`Series.idxmax` for the old behavior (:issue:`16955`)
- Passing a tz-aware ``datetime.datetime`` or :class:`Timestamp` into the :class:`Timestamp` constructor with the ``tz`` argument now raises a ``ValueError`` (:issue:`23621`)
- Removed the previously deprecated :attr:`Series.base`, :attr:`Index.base`, :attr:`Categorical.base`, :attr:`Series.flags`, :attr:`Index.flags`, :attr:`PeriodArray.flags`, :attr:`Series.strides`, :attr:`Index.strides`, :attr:`Series.itemsize`, :attr:`Index.itemsize`, :attr:`Series.data`, :attr:`Index.data` (:issue:`20721`)
- Changed :meth:`Timedelta.resolution` to match the behavior of the standard library ``datetime.timedelta.resolution``, for the old behavior, use :meth:`Timedelta.resolution_string` (:issue:`26839`)
- Removed previously deprecated :attr:`Timestamp.weekday_name`, :attr:`DatetimeIndex.weekday_name`, and :attr:`Series.dt.weekday_name` (:issue:`18164`)
- Removed previously deprecated ``errors`` argument in :meth:`Timestamp.tz_localize`, :meth:`DatetimeIndex.tz_localize`, and :meth:`Series.tz_localize` (:issue:`22644`)
- Changed the default value for ``ordered`` in :class:`CategoricalDtype` from ``None`` to ``False`` (:issue:`26336`)
- :meth:`Series.set_axis` and :meth:`DataFrame.set_axis` now require "labels" as the first argument and "axis" as an optional named parameter (:issue:`30089`)
- Removed the previously deprecated :func:`to_msgpack`, :func:`read_msgpack`, :meth:`DataFrame.to_msgpack`, :meth:`Series.to_msgpack` (:issue:`27103`)
-
- Removed the previously deprecated keyword "fill_value" from :meth:`Categorical.fillna`, use "value" instead (:issue:`19269`)
- Removed the previously deprecated keyword "data" from :func:`andrews_curves`, use "frame" instead (:issue:`6956`)
- Removed the previously deprecated keyword "data" from :func:`parallel_coordinates`, use "frame" instead (:issue:`6956`)
- Removed the previously deprecated keyword "colors" from :func:`parallel_coordinates`, use "color" instead (:issue:`6956`)
- Removed the previously deprecated keywords "verbose" and "private_key" from :func:`read_gbq` (:issue:`30200`)
-

.. _whatsnew_1000.performance:

Performance improvements
~~~~~~~~~~~~~~~~~~~~~~~~

- Performance improvement in indexing with a non-unique :class:`IntervalIndex` (:issue:`27489`)
- Performance improvement in `MultiIndex.is_monotonic` (:issue:`27495`)
- Performance improvement in :func:`cut` when ``bins`` is an :class:`IntervalIndex` (:issue:`27668`)
- Performance improvement when initializing a :class:`DataFrame` using a ``range`` (:issue:`30171`)
- Performance improvement in :meth:`DataFrame.corr` when ``method`` is ``"spearman"`` (:issue:`28139`)
- Performance improvement in :meth:`DataFrame.replace` when provided a list of values to replace (:issue:`28099`)
- Performance improvement in :meth:`DataFrame.select_dtypes` by using vectorization instead of iterating over a loop (:issue:`28317`)
- Performance improvement in :meth:`Categorical.searchsorted` and  :meth:`CategoricalIndex.searchsorted` (:issue:`28795`)
- Performance improvement when comparing a :class:`Categorical` with a scalar and the scalar is not found in the categories (:issue:`29750`)
- Performance improvement when checking if values in a :class:`Categorical` are equal, equal or larger or larger than a given scalar.
  The improvement is not present if checking if the :class:`Categorical` is less than or less than or equal than the scalar (:issue:`29820`)
- Performance improvement in :meth:`Index.equals` and  :meth:`MultiIndex.equals` (:issue:`29134`)

.. _whatsnew_1000.bug_fixes:

Bug fixes
~~~~~~~~~


Categorical
^^^^^^^^^^^

- Added test to assert the :func:`fillna` raises the correct ``ValueError`` message when the value isn't a value from categories (:issue:`13628`)
- Bug in :meth:`Categorical.astype` where ``NaN`` values were handled incorrectly when casting to int (:issue:`28406`)
- :meth:`DataFrame.reindex` with a :class:`CategoricalIndex` would fail when the targets contained duplicates, and wouldn't fail if the source contained duplicates (:issue:`28107`)
- Bug in :meth:`Categorical.astype` not allowing for casting to extension dtypes (:issue:`28668`)
- Bug where :func:`merge` was unable to join on categorical and extension dtype columns (:issue:`28668`)
- :meth:`Categorical.searchsorted` and :meth:`CategoricalIndex.searchsorted` now work on unordered categoricals also (:issue:`21667`)
- Added test to assert roundtripping to parquet with :func:`DataFrame.to_parquet` or :func:`read_parquet` will preserve Categorical dtypes for string types (:issue:`27955`)
- Changed the error message in :meth:`Categorical.remove_categories` to always show the invalid removals as a set (:issue:`28669`)
- Using date accessors on a categorical dtyped :class:`Series` of datetimes was not returning an object of the
  same type as if one used the :meth:`.str.` / :meth:`.dt.` on a :class:`Series` of that type. E.g. when accessing :meth:`Series.dt.tz_localize` on a
  :class:`Categorical` with duplicate entries, the accessor was skipping duplicates (:issue:`27952`)
- Bug in :meth:`DataFrame.replace` and :meth:`Series.replace` that would give incorrect results on categorical data (:issue:`26988`)
- Bug where calling :meth:`Categorical.min` or :meth:`Categorical.max` on an empty Categorical would raise a numpy exception (:issue:`30227`)


Datetimelike
^^^^^^^^^^^^
- Bug in :meth:`Series.__setitem__` incorrectly casting ``np.timedelta64("NaT")`` to ``np.datetime64("NaT")`` when inserting into a :class:`Series` with datetime64 dtype (:issue:`27311`)
- Bug in :meth:`Series.dt` property lookups when the underlying data is read-only (:issue:`27529`)
- Bug in ``HDFStore.__getitem__`` incorrectly reading tz attribute created in Python 2 (:issue:`26443`)
- Bug in :func:`to_datetime` where passing arrays of malformed ``str`` with errors="coerce" could incorrectly lead to raising ``ValueError`` (:issue:`28299`)
- Bug in :meth:`pandas.core.groupby.SeriesGroupBy.nunique` where ``NaT`` values were interfering with the count of unique values (:issue:`27951`)
- Bug in :class:`Timestamp` subtraction when subtracting a :class:`Timestamp` from a ``np.datetime64`` object incorrectly raising ``TypeError`` (:issue:`28286`)
- Addition and subtraction of integer or integer-dtype arrays with :class:`Timestamp` will now raise ``NullFrequencyError`` instead of ``ValueError`` (:issue:`28268`)
- Bug in :class:`Series` and :class:`DataFrame` with integer dtype failing to raise ``TypeError`` when adding or subtracting a ``np.datetime64`` object (:issue:`28080`)
- Bug in :class:`Week` with ``weekday`` incorrectly raising ``AttributeError`` instead of ``TypeError`` when adding or subtracting an invalid type (:issue:`28530`)
- Bug in :class:`DataFrame` arithmetic operations when operating with a :class:`Series` with dtype `'timedelta64[ns]'` (:issue:`28049`)
- Bug in :func:`pandas.core.groupby.generic.SeriesGroupBy.apply` raising ``ValueError`` when a column in the original DataFrame is a datetime and the column labels are not standard integers (:issue:`28247`)
- Bug in :func:`pandas._config.localization.get_locales` where the ``locales -a`` encodes the locales list as windows-1252 (:issue:`23638`, :issue:`24760`, :issue:`27368`)
- Bug in :meth:`Series.var` failing to raise ``TypeError`` when called with ``timedelta64[ns]`` dtype (:issue:`28289`)
- Bug in :meth:`DatetimeIndex.strftime` and :meth:`Series.dt.strftime` where ``NaT`` was converted to the string ``'NaT'`` instead of ``np.nan`` (:issue:`29578`)
- Bug in :attr:`Timestamp.resolution` being a property instead of a class attribute (:issue:`29910`)
- Bug in :func:`pandas.to_datetime` when called with ``None`` raising ``TypeError`` instead of returning ``NaT`` (:issue:`30011`)
- Bug in :func:`pandas.to_datetime` failing for `deques` when using ``cache=True`` (the default) (:issue:`29403`)

Timedelta
^^^^^^^^^
- Bug in subtracting a :class:`TimedeltaIndex` or :class:`TimedeltaArray` from a ``np.datetime64`` object (:issue:`29558`)
-
-

Timezones
^^^^^^^^^

-
-


Numeric
^^^^^^^
- Bug in :meth:`DataFrame.quantile` with zero-column :class:`DataFrame` incorrectly raising (:issue:`23925`)
- :class:`DataFrame` flex inequality comparisons methods (:meth:`DataFrame.lt`, :meth:`DataFrame.le`, :meth:`DataFrame.gt`, :meth:`DataFrame.ge`) with object-dtype and ``complex`` entries failing to raise ``TypeError`` like their :class:`Series` counterparts (:issue:`28079`)
- Bug in :class:`DataFrame` logical operations (`&`, `|`, `^`) not matching :class:`Series` behavior by filling NA values (:issue:`28741`)
- Bug in :meth:`DataFrame.interpolate` where specifying axis by name references variable before it is assigned (:issue:`29142`)
- Bug in :meth:`Series.var` not computing the right value with a nullable integer dtype series not passing through ddof argument (:issue:`29128`)
- Improved error message when using `frac` > 1 and `replace` = False (:issue:`27451`)
- Bug in numeric indexes resulted in it being possible to instantiate an :class:`Int64Index`, :class:`UInt64Index`, or :class:`Float64Index` with an invalid dtype (e.g. datetime-like) (:issue:`29539`)
- Bug in :class:`UInt64Index` precision loss while constructing from a list with values in the ``np.uint64`` range (:issue:`29526`)
- Bug in :class:`NumericIndex` construction that caused indexing to fail when integers in the ``np.uint64`` range were used (:issue:`28023`)
- Bug in :class:`NumericIndex` construction that caused :class:`UInt64Index` to be casted to :class:`Float64Index` when integers in the ``np.uint64`` range were used to index a :class:`DataFrame` (:issue:`28279`)
- Bug in :meth:`Series.interpolate` when using method=`index` with an unsorted index, would previously return incorrect results. (:issue:`21037`)
- Bug in :meth:`DataFrame.round` where a :class:`DataFrame` with a :class:`CategoricalIndex` of :class:`IntervalIndex` columns would incorrectly raise a ``TypeError`` (:issue:`30063`)

Conversion
^^^^^^^^^^

-
-

Strings
^^^^^^^

- Calling :meth:`Series.str.isalnum` (and other "ismethods") on an empty Series would return an object dtype instead of bool (:issue:`29624`)
-


Interval
^^^^^^^^

- Bug in :meth:`IntervalIndex.get_indexer` where a :class:`Categorical` or :class:`CategoricalIndex` ``target`` would incorrectly raise a ``TypeError`` (:issue:`30063`)
-

Indexing
^^^^^^^^

- Bug in assignment using a reverse slicer (:issue:`26939`)
- Bug in :meth:`DataFrame.explode` would duplicate frame in the presence of duplicates in the index (:issue:`28010`)
- Bug in reindexing a :meth:`PeriodIndex` with another type of index that contained a `Period` (:issue:`28323`) (:issue:`28337`)
- Fix assignment of column via `.loc` with numpy non-ns datetime type (:issue:`27395`)
- Bug in :meth:`Float64Index.astype` where ``np.inf`` was not handled properly when casting to an integer dtype (:issue:`28475`)
- :meth:`Index.union` could fail when the left contained duplicates (:issue:`28257`)
- Bug when indexing with ``.loc`` where the index was a :class:`CategoricalIndex` with non-string categories didn't work (:issue:`17569`, :issue:`30225`)
- :meth:`Index.get_indexer_non_unique` could fail with `TypeError` in some cases, such as when searching for ints in a string index (:issue:`28257`)
- Bug in :meth:`Float64Index.get_loc` incorrectly raising ``TypeError`` instead of ``KeyError`` (:issue:`29189`)

Missing
^^^^^^^

-
-

MultiIndex
^^^^^^^^^^

- Constructior for :class:`MultiIndex` verifies that the given ``sortorder`` is compatible with the actual ``lexsort_depth``  if ``verify_integrity`` parameter is ``True`` (the default) (:issue:`28735`)
-
-

I/O
^^^

- :meth:`read_csv` now accepts binary mode file buffers when using the Python csv engine (:issue:`23779`)
- Bug in :meth:`DataFrame.to_json` where using a Tuple as a column or index value and using ``orient="columns"`` or ``orient="index"`` would produce invalid JSON (:issue:`20500`)
- Improve infinity parsing. :meth:`read_csv` now interprets ``Infinity``, ``+Infinity``, ``-Infinity`` as floating point values (:issue:`10065`)
- Bug in :meth:`DataFrame.to_csv` where values were truncated when the length of ``na_rep`` was shorter than the text input data. (:issue:`25099`)
- Bug in :func:`DataFrame.to_string` where values were truncated using display options instead of outputting the full content (:issue:`9784`)
- Bug in :meth:`DataFrame.to_json` where a datetime column label would not be written out in ISO format with ``orient="table"`` (:issue:`28130`)
- Bug in :func:`DataFrame.to_parquet` where writing to GCS would fail with `engine='fastparquet'` if the file did not already exist (:issue:`28326`)
- Bug in :func:`read_hdf` closing stores that it didn't open when Exceptions are raised (:issue:`28699`)
- Bug in :meth:`DataFrame.read_json` where using ``orient="index"`` would not maintain the order (:issue:`28557`)
- Bug in :meth:`DataFrame.to_html` where the length of the ``formatters`` argument was not verified (:issue:`28469`)
- Bug in :meth:`DataFrame.read_excel` with ``engine='ods'`` when ``sheet_name`` argument references a non-existent sheet (:issue:`27676`)
- Bug in :meth:`pandas.io.formats.style.Styler` formatting for floating values not displaying decimals correctly (:issue:`13257`)
- Bug in :meth:`DataFrame.to_html` when using ``formatters=<list>`` and ``max_cols`` together. (:issue:`25955`)
- Bug in :meth:`Styler.background_gradient` not able to work with dtype ``Int64`` (:issue:`28869`)
- Bug in :meth:`DataFrame.to_clipboard` which did not work reliably in ipython (:issue:`22707`)
- Bug in :func:`read_json` where default encoding was not set to ``utf-8`` (:issue:`29565`)
- Bug in :class:`PythonParser` where str and bytes were being mixed when dealing with the decimal field (:issue:`29650`)
- :meth:`read_gbq` now accepts ``progress_bar_type`` to display progress bar while the data downloads. (:issue:`29857`)
-

Plotting
^^^^^^^^

- Bug in :meth:`Series.plot` not able to plot boolean values (:issue:`23719`)
-
- Bug in :meth:`DataFrame.plot` not able to plot when no rows (:issue:`27758`)
- Bug in :meth:`DataFrame.plot` producing incorrect legend markers when plotting multiple series on the same axis (:issue:`18222`)
- Bug in :meth:`DataFrame.plot` when ``kind='box'`` and data contains datetime or timedelta data. These types are now automatically dropped (:issue:`22799`)
- Bug in :meth:`DataFrame.plot.line` and :meth:`DataFrame.plot.area` produce wrong xlim in x-axis (:issue:`27686`, :issue:`25160`, :issue:`24784`)
- Bug where :meth:`DataFrame.boxplot` would not accept a `color` parameter like `DataFrame.plot.box` (:issue:`26214`)
- Bug in the ``xticks`` argument being ignored for :meth:`DataFrame.plot.bar` (:issue:`14119`)
- :func:`set_option` now validates that the plot backend provided to ``'plotting.backend'`` implements the backend when the option is set, rather than when a plot is created (:issue:`28163`)
- :meth:`DataFrame.plot` now allow a ``backend`` keyword arugment to allow changing between backends in one session (:issue:`28619`).
- Bug in color validation incorrectly raising for non-color styles (:issue:`29122`).

Groupby/resample/rolling
^^^^^^^^^^^^^^^^^^^^^^^^

-
- Bug in :meth:`DataFrame.groupby` with multiple groups where an ``IndexError`` would be raised if any group contained all NA values (:issue:`20519`)
- Bug in :meth:`pandas.core.resample.Resampler.size` and :meth:`pandas.core.resample.Resampler.count` returning wrong dtype when used with an empty series or dataframe (:issue:`28427`)
- Bug in :meth:`DataFrame.rolling` not allowing for rolling over datetimes when ``axis=1`` (:issue:`28192`)
- Bug in :meth:`DataFrame.rolling` not allowing rolling over multi-index levels (:issue:`15584`).
- Bug in :meth:`DataFrame.rolling` not allowing rolling on monotonic decreasing time indexes (:issue:`19248`).
- Bug in :meth:`DataFrame.groupby` not offering selection by column name when ``axis=1`` (:issue:`27614`)
- Bug in :meth:`DataFrameGroupby.agg` not able to use lambda function with named aggregation (:issue:`27519`)
- Bug in :meth:`DataFrame.groupby` losing column name information when grouping by a categorical column (:issue:`28787`)
- Remove error raised due to duplicated input functions in named aggregation in :meth:`DataFrame.groupby` and :meth:`Series.groupby`. Previously error will be raised if the same function is applied on the same column and now it is allowed if new assigned names are different. (:issue:`28426`)
- :meth:`SeriesGroupBy.value_counts` will be able to handle the case even when the :class:`Grouper` makes empty groups (:issue: 28479)
- Bug in :meth:`DataFrameGroupBy.rolling().quantile()` ignoring ``interpolation`` keyword argument (:issue:`28779`)
- Bug in :meth:`DataFrame.groupby` where ``any``, ``all``, ``nunique`` and transform functions would incorrectly handle duplicate column labels (:issue:`21668`)
- Bug in :meth:`DataFrameGroupBy.agg` with timezone-aware datetime64 column incorrectly casting results to the original dtype (:issue:`29641`)
- Bug in :meth:`DataFrame.groupby` when using axis=1 and having a single level columns index (:issue:`30208`)
<<<<<<< HEAD
- Bug in :meth:`DataFrame.groupby` when using nunique on axis=1 (:issue:`30253`)
=======
>>>>>>> 0dc356e9

Reshaping
^^^^^^^^^

- Bug in :meth:`DataFrame.apply` that caused incorrect output with empty :class:`DataFrame` (:issue:`28202`, :issue:`21959`)
- Bug in :meth:`DataFrame.stack` not handling non-unique indexes correctly when creating MultiIndex (:issue:`28301`)
- Bug in :meth:`pivot_table` not returning correct type ``float`` when ``margins=True`` and ``aggfunc='mean'`` (:issue:`24893`)
- Bug :func:`merge_asof` could not use :class:`datetime.timedelta` for ``tolerance`` kwarg (:issue:`28098`)
- Bug in :func:`merge`, did not append suffixes correctly with MultiIndex (:issue:`28518`)
- :func:`qcut` and :func:`cut` now handle boolean input (:issue:`20303`)
- Fix to ensure all int dtypes can be used in :func:`merge_asof` when using a tolerance value. Previously every non-int64 type would raise an erroneous ``MergeError`` (:issue:`28870`).
- Better error message in :func:`get_dummies` when `columns` isn't a list-like value (:issue:`28383`)
- Bug :meth:`Series.pct_change` where supplying an anchored frequency would throw a ValueError (:issue:`28664`)
- Bug where :meth:`DataFrame.equals` returned True incorrectly in some cases when two DataFrames had the same columns in different orders (:issue:`28839`)
- Bug in :meth:`DataFrame.replace` that caused non-numeric replacer's dtype not respected (:issue:`26632`)
- Bug in :func:`melt` where supplying mixed strings and numeric values for ``id_vars`` or ``value_vars`` would incorrectly raise a ``ValueError`` (:issue:`29718`)
- Bug in :func:`merge_asof` merging on a tz-aware ``left_index`` and ``right_on`` a tz-aware column (:issue:`29864`)
-

Sparse
^^^^^^
- Bug in :class:`SparseDataFrame` arithmetic operations incorrectly casting inputs to float (:issue:`28107`)
-
-

ExtensionArray
^^^^^^^^^^^^^^

- Bug in :class:`arrays.PandasArray` when setting a scalar string (:issue:`28118`, :issue:`28150`).
- Bug where nullable integers could not be compared to strings (:issue:`28930`)
- Bug where :class:`DataFrame` constructor raised ValueError with list-like data and ``dtype`` specified (:issue:`30280`)


Other
^^^^^
- Trying to set the ``display.precision``, ``display.max_rows`` or ``display.max_columns`` using :meth:`set_option` to anything but a ``None`` or a positive int will raise a ``ValueError`` (:issue:`23348`)
- Using :meth:`DataFrame.replace` with overlapping keys in a nested dictionary will no longer raise, now matching the behavior of a flat dictionary (:issue:`27660`)
- :meth:`DataFrame.to_csv` and :meth:`Series.to_csv` now support dicts as ``compression`` argument with key ``'method'`` being the compression method and others as additional compression options when the compression method is ``'zip'``. (:issue:`26023`)
- Bug in :meth:`Series.diff` where a boolean series would incorrectly raise a ``TypeError`` (:issue:`17294`)
- :meth:`Series.append` will no longer raise a ``TypeError`` when passed a tuple of ``Series`` (:issue:`28410`)
- Fix corrupted error message when calling ``pandas.libs._json.encode()`` on a 0d array (:issue:`18878`)
- Bug in :meth:`DataFrame.append` that raised ``IndexError`` when appending with empty list (:issue:`28769`)
- Fix :class:`AbstractHolidayCalendar` to return correct results for
  years after 2030 (now goes up to 2200) (:issue:`27790`)
- Fixed :class:`IntegerArray` returning ``inf`` rather than ``NaN`` for operations dividing by 0 (:issue:`27398`)
- Fixed ``pow`` operations for :class:`IntegerArray` when the other value is ``0`` or ``1`` (:issue:`29997`)
- Bug in :meth:`Series.count` raises if use_inf_as_na is enabled (:issue:`29478`)


.. _whatsnew_1000.contributors:

Contributors
~~~~~~~~~~~~<|MERGE_RESOLUTION|>--- conflicted
+++ resolved
@@ -833,10 +833,7 @@
 - Bug in :meth:`DataFrame.groupby` where ``any``, ``all``, ``nunique`` and transform functions would incorrectly handle duplicate column labels (:issue:`21668`)
 - Bug in :meth:`DataFrameGroupBy.agg` with timezone-aware datetime64 column incorrectly casting results to the original dtype (:issue:`29641`)
 - Bug in :meth:`DataFrame.groupby` when using axis=1 and having a single level columns index (:issue:`30208`)
-<<<<<<< HEAD
 - Bug in :meth:`DataFrame.groupby` when using nunique on axis=1 (:issue:`30253`)
-=======
->>>>>>> 0dc356e9
 
 Reshaping
 ^^^^^^^^^
