--- conflicted
+++ resolved
@@ -564,11 +564,8 @@
 - Bug in :meth:`Float64Index.astype` where ``np.inf`` was not handled properly when casting to an integer dtype (:issue:`28475`)
 - :meth:`Index.union` could fail when the left contained duplicates (:issue:`28257`)
 - :meth:`Index.get_indexer_non_unique` could fail with `TypeError` in some cases, such as when searching for ints in a string index (:issue:`28257`)
-<<<<<<< HEAD
+- Bug in :meth:`Float64Index.get_loc` incorrectly raising ``TypeError`` instead of ``KeyError`` (:issue:`29189`)
 - Bug in :meth:`DataFrame.loc` with incorrect dtype when setting Categorical value in 1-row DataFrame (:issue:`25495`)
-=======
-- Bug in :meth:`Float64Index.get_loc` incorrectly raising ``TypeError`` instead of ``KeyError`` (:issue:`29189`)
->>>>>>> db60ab6c
 
 Missing
 ^^^^^^^
