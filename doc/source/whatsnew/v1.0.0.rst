--- conflicted
+++ resolved
@@ -235,12 +235,9 @@
 - Bug in :class:`Series` and :class:`DataFrame` with integer dtype failing to raise ``TypeError`` when adding or subtracting a ``np.datetime64`` object (:issue:`28080`)
 - Bug in :class:`Week` with ``weekday`` incorrectly raising ``AttributeError`` instead of ``TypeError`` when adding or subtracting an invalid type (:issue:`28530`)
 - Bug in :class:`DataFrame` arithmetic operations when operating with a :class:`Series` with dtype `'timedelta64[ns]'` (:issue:`28049`)
-<<<<<<< HEAD
+- Bug in :func:`pandas.core.groupby.generic.SeriesGroupBy.apply` raising ``ValueError`` when a column in the original DataFrame is a datetime and the column labels are not standard integers (:issue:`28247`)
 - Bug in :meth:`Series.var` failing to raise ``TypeError`` when called with ``timedelta64[ns]`` dtype (:issue:`28289`)
 -
-=======
-- Bug in :func:`pandas.core.groupby.generic.SeriesGroupBy.apply` raising ``ValueError`` when a column in the original DataFrame is a datetime and the column labels are not standard integers (:issue:`28247`)
->>>>>>> a1dba2c6
 
 Timedelta
 ^^^^^^^^^
