.. _whatsnew_1000:

What's new in 1.0.0 (??)
------------------------

New Deprecation Policy
~~~~~~~~~~~~~~~~~~~~~~

Starting with Pandas 1.0.0, pandas will adopt a version of `SemVer`_.

Historically, pandas has used a "rolling" deprecation policy, with occasional
outright breaking API changes. Where possible, we would deprecate the behavior
we'd like to change, giving an option to adopt the new behavior (via a keyword
or an alternative method), and issuing a warning for users of the old behavior.
Sometimes, a deprecation was not possible, and we would make an outright API
breaking change.

We'll continue to *introduce* deprecations in major and minor releases (e.g.
1.0.0, 1.1.0, ...). Those deprecations will be *enforced* in the next major
release.

Note that *behavior changes* and *API breaking changes* are not identical. API
breaking changes will only be released in major versions. If we consider a
behavior to be a bug, and fixing that bug induces a behavior change, we'll
release that change in a minor release. This is a sometimes difficult judgment
call that we'll do our best on.

This doesn't mean that pandas' pace of development will slow down. In the `2019
Pandas User Survey`_, about 95% of the respondents said they considered pandas
"stable enough". This indicates there's an appetite for new features, even if it
comes at the cost of break API. The difference is that now API breaking changes
will be accompanied with a bump in the major version number (e.g. pandas 1.5.1
-> 2.0.0).

See :ref:`policies.version` for more.

.. _2019 Pandas User Survey: http://dev.pandas.io/pandas-blog/2019-pandas-user-survey.html
.. _SemVer: https://semver.org

.. warning::

   The minimum supported Python version will be bumped to 3.6 in a future release.

{{ header }}

These are the changes in pandas 1.0.0. See :ref:`release` for a full changelog
including other versions of pandas.


Enhancements
~~~~~~~~~~~~

.. _whatsnew_100.string:

Dedicated string data type
^^^^^^^^^^^^^^^^^^^^^^^^^^

We've added :class:`StringDtype`, an extension type dedicated to string data.
Previously, strings were typically stored in object-dtype NumPy arrays.

.. warning::

   ``StringDtype`` and is currently considered experimental. The implementation
   and parts of the API may change without warning.

The text extension type solves several issues with object-dtype NumPy arrays:

1. You can accidentally store a *mixture* of strings and non-strings in an
   ``object`` dtype array. A ``StringArray`` can only store strings.
2. ``object`` dtype breaks dtype-specific operations like :meth:`DataFrame.select_dtypes`.
   There isn't a clear way to select *just* text while excluding non-text,
   but still object-dtype columns.
3. When reading code, the contents of an ``object`` dtype array is less clear
   than ``string``.


.. ipython:: python

   pd.Series(['abc', None, 'def'], dtype=pd.StringDtype())

You can use the alias ``"string"`` as well.

.. ipython:: python

   s = pd.Series(['abc', None, 'def'], dtype="string")
   s

The usual string accessor methods work. Where appropriate, the return type
of the Series or columns of a DataFrame will also have string dtype.

   s.str.upper()
   s.str.split('b', expand=True).dtypes

We recommend explicitly using the ``string`` data type when working with strings.
See :ref:`text.types` for more.

.. _whatsnew_1000.enhancements.other:

Other enhancements
^^^^^^^^^^^^^^^^^^

- :meth:`DataFrame.to_string` added the ``max_colwidth`` parameter to control when wide columns are truncated (:issue:`9784`)
- :meth:`MultiIndex.from_product` infers level names from inputs if not explicitly provided (:issue:`27292`)
- :meth:`DataFrame.to_latex` now accepts ``caption`` and ``label`` arguments (:issue:`25436`)
- The :ref:`integer dtype <integer_na>` with support for missing values can now be converted to
  ``pyarrow`` (>= 0.15.0), which means that it is supported in writing to the Parquet file format
  when using the ``pyarrow`` engine. It is currently not yet supported when converting back to
  pandas (so it will become an integer or float dtype depending on the presence of missing data).
  (:issue:`28368`)
- :meth:`DataFrame.to_json` now accepts an ``indent`` integer argument to enable pretty printing of JSON output (:issue:`12004`)
- :meth:`read_stata` can read Stata 119 dta files. (:issue:`28250`)

Build Changes
^^^^^^^^^^^^^

Pandas has added a `pyproject.toml <https://www.python.org/dev/peps/pep-0517/>`_ file and will no longer include
cythonized files in the source distribution uploaded to PyPI (:issue:`28341`, :issue:`20775`). If you're installing
a built distribution (wheel) or via conda, this shouldn't have any effect on you. If you're building pandas from
source, you should no longer need to install Cython into your build environment before calling ``pip install pandas``.

.. _whatsnew_1000.api_breaking:

Backwards incompatible API changes
~~~~~~~~~~~~~~~~~~~~~~~~~~~~~~~~~~

- :class:`pandas.core.groupby.GroupBy.transform` now raises on invalid operation names (:issue:`27489`).
- :class:`pandas.core.arrays.IntervalArray` adopts a new ``__repr__`` in accordance with other array classes (:issue:`25022`)

*pandas 0.25.x*

.. code-block:: ipython

   In [1]: pd.arrays.IntervalArray.from_tuples([(0, 1), (2, 3)])
   Out[2]:
   IntervalArray([(0, 1], (2, 3]],
                 closed='right',
                 dtype='interval[int64]')


*pandas 1.0.0*

.. ipython:: python

   pd.arrays.IntervalArray.from_tuples([(0, 1), (2, 3)])


.. _whatsnew_1000.api.other:

Other API changes
^^^^^^^^^^^^^^^^^

- :meth:`pandas.api.types.infer_dtype` will now return "integer-na" for integer and ``np.nan`` mix (:issue:`27283`)
- :meth:`MultiIndex.from_arrays` will no longer infer names from arrays if ``names=None`` is explicitly provided (:issue:`27292`)
- The returned dtype of ::func:`pd.unique` now matches the input dtype. (:issue:`27874`)
-

.. _whatsnew_1000.api.documentation:

Documentation Improvements
^^^^^^^^^^^^^^^^^^^^^^^^^^

- Added new section on :ref:`scale` (:issue:`28315`).

.. _whatsnew_1000.deprecations:

Deprecations
~~~~~~~~~~~~

- ``Index.set_value`` has been deprecated. For a given index ``idx``, array ``arr``,
  value in ``idx`` of ``idx_val`` and a new value of ``val``, ``idx.set_value(arr, idx_val, val)``
  is equivalent to ``arr[idx.get_loc(idx_val)] = val``, which should be used instead (:issue:`28621`).
-

.. _whatsnew_1000.prior_deprecations:


Removed SparseSeries and SparseDataFrame
~~~~~~~~~~~~~~~~~~~~~~~~~~~~~~~~~~~~~~~~~

``SparseSeries``, ``SparseDataFrame`` and the ``DataFrame.to_sparse`` method
have been removed (:issue:`28425`). We recommend using a ``Series`` or
``DataFrame`` with sparse values instead. See :ref:`sparse.migration` for help
with migrating existing code.

Removal of prior version deprecations/changes
~~~~~~~~~~~~~~~~~~~~~~~~~~~~~~~~~~~~~~~~~~~~~

- Removed the previously deprecated :meth:`Series.get_value`, :meth:`Series.set_value`, :meth:`DataFrame.get_value`, :meth:`DataFrame.set_value` (:issue:`17739`)
- Changed the the default value of `inplace` in :meth:`DataFrame.set_index` and :meth:`Series.set_axis`. It now defaults to False (:issue:`27600`)
- :meth:`pandas.Series.str.cat` now defaults to aligning ``others``, using ``join='left'`` (:issue:`27611`)
- :meth:`pandas.Series.str.cat` does not accept list-likes *within* list-likes anymore (:issue:`27611`)
- Removed the previously deprecated :meth:`ExtensionArray._formatting_values`. Use :attr:`ExtensionArray._formatter` instead. (:issue:`23601`)
- Removed the previously deprecated ``IntervalIndex.from_intervals`` in favor of the :class:`IntervalIndex` constructor (:issue:`19263`)
- Ability to read pickles containing :class:`Categorical` instances created with pre-0.16 version of pandas has been removed (:issue:`27538`)
-

.. _whatsnew_1000.performance:

Performance improvements
~~~~~~~~~~~~~~~~~~~~~~~~

- Performance improvement in indexing with a non-unique :class:`IntervalIndex` (:issue:`27489`)
- Performance improvement in `MultiIndex.is_monotonic` (:issue:`27495`)
- Performance improvement in :func:`cut` when ``bins`` is an :class:`IntervalIndex` (:issue:`27668`)
- Performance improvement in :meth:`DataFrame.corr` when ``method`` is ``"spearman"`` (:issue:`28139`)
- Performance improvement in :meth:`DataFrame.replace` when provided a list of values to replace (:issue:`28099`)
- Performance improvement in :meth:`DataFrame.select_dtypes` by using vectorization instead of iterating over a loop (:issue:`28317`)
- Performance improvement in :meth:`Categorical.searchsorted` and  :meth:`CategoricalIndex.searchsorted` (:issue:`28795`)

.. _whatsnew_1000.bug_fixes:

Bug fixes
~~~~~~~~~

- Bug in :meth:`DataFrame.to_html` when using ``formatters=<list>`` and ``max_cols`` together. (:issue:`25955`)

Categorical
^^^^^^^^^^^

- Added test to assert the :func:`fillna` raises the correct ValueError message when the value isn't a value from categories (:issue:`13628`)
- Bug in :meth:`Categorical.astype` where ``NaN`` values were handled incorrectly when casting to int (:issue:`28406`)
- Bug in :meth:`Categorical.astype` not allowing for casting to extension dtypes (:issue:`28668`)
- Bug where :func:`merge` was unable to join on categorical and extension dtype columns (:issue:`28668`)
- :meth:`Categorical.searchsorted` and :meth:`CategoricalIndex.searchsorted` now work on unordered categoricals also (:issue:`21667`)
- Added test to assert roundtripping to parquet with :func:`DataFrame.to_parquet` or :func:`read_parquet` will preserve Categorical dtypes for string types (:issue:`27955`)
-


Datetimelike
^^^^^^^^^^^^
- Bug in :meth:`Series.__setitem__` incorrectly casting ``np.timedelta64("NaT")`` to ``np.datetime64("NaT")`` when inserting into a :class:`Series` with datetime64 dtype (:issue:`27311`)
- Bug in :meth:`Series.dt` property lookups when the underlying data is read-only (:issue:`27529`)
- Bug in ``HDFStore.__getitem__`` incorrectly reading tz attribute created in Python 2 (:issue:`26443`)
- Bug in :func:`to_datetime` where passing arrays of malformed ``str`` with errors="coerce" could incorrectly lead to raising ``ValueError`` (:issue:`28299`)
- Bug in :meth:`pandas.core.groupby.SeriesGroupBy.nunique` where ``NaT`` values were interfering with the count of unique values (:issue:`27951`)
- Bug in :class:`Timestamp` subtraction when subtracting a :class:`Timestamp` from a ``np.datetime64`` object incorrectly raising ``TypeError`` (:issue:`28286`)
- Addition and subtraction of integer or integer-dtype arrays with :class:`Timestamp` will now raise ``NullFrequencyError`` instead of ``ValueError`` (:issue:`28268`)
- Bug in :class:`Series` and :class:`DataFrame` with integer dtype failing to raise ``TypeError`` when adding or subtracting a ``np.datetime64`` object (:issue:`28080`)
- Bug in :class:`Week` with ``weekday`` incorrectly raising ``AttributeError`` instead of ``TypeError`` when adding or subtracting an invalid type (:issue:`28530`)
- Bug in :class:`DataFrame` arithmetic operations when operating with a :class:`Series` with dtype `'timedelta64[ns]'` (:issue:`28049`)
- Bug in :func:`pandas.core.groupby.generic.SeriesGroupBy.apply` raising ``ValueError`` when a column in the original DataFrame is a datetime and the column labels are not standard integers (:issue:`28247`)

Timedelta
^^^^^^^^^

-
-

Timezones
^^^^^^^^^

-
-


Numeric
^^^^^^^
- Bug in :meth:`DataFrame.quantile` with zero-column :class:`DataFrame` incorrectly raising (:issue:`23925`)
<<<<<<< HEAD
- :class:`DataFrame` flex inequality comparisons with object-dtype and ``complex`` entries failing to raise ``TypeError`` like their :class:`Series` counterparts (:issue:`28079`)
=======
- :class:`DataFrame` inequality comparisons with object-dtype and ``complex`` entries failing to raise ``TypeError`` like their :class:`Series` counterparts (:issue:`28079`)
- Bug in :class:`DataFrame` logical operations (`&`, `|`, `^`) not matching :class:`Series` behavior by filling NA values (:issue:`28741`)
>>>>>>> 46d88c18
-

Conversion
^^^^^^^^^^

-
-

Strings
^^^^^^^

-
-


Interval
^^^^^^^^

-
-

Indexing
^^^^^^^^

- Bug in assignment using a reverse slicer (:issue:`26939`)
- Bug in :meth:`DataFrame.explode` would duplicate frame in the presence of duplicates in the index (:issue:`28010`)
- Bug in reindexing a :meth:`PeriodIndex` with another type of index that contained a `Period` (:issue:`28323`) (:issue:`28337`)
- Fix assignment of column via `.loc` with numpy non-ns datetime type (:issue:`27395`)
- Bug in :meth:`Float64Index.astype` where ``np.inf`` was not handled properly when casting to an integer dtype (:issue:`28475`)

Missing
^^^^^^^

-
-

MultiIndex
^^^^^^^^^^

- Constructior for :class:`MultiIndex` verifies that the given ``sortorder`` is compatible with the actual ``lexsort_depth``  if ``verify_integrity`` parameter is ``True`` (the default) (:issue:`28735`)
-
-

I/O
^^^

- :meth:`read_csv` now accepts binary mode file buffers when using the Python csv engine (:issue:`23779`)
- Bug in :meth:`DataFrame.to_json` where using a Tuple as a column or index value and using ``orient="columns"`` or ``orient="index"`` would produce invalid JSON (:issue:`20500`)
- Improve infinity parsing. :meth:`read_csv` now interprets ``Infinity``, ``+Infinity``, ``-Infinity`` as floating point values (:issue:`10065`)
- Bug in :meth:`DataFrame.to_csv` where values were truncated when the length of ``na_rep`` was shorter than the text input data. (:issue:`25099`)
- Bug in :func:`DataFrame.to_string` where values were truncated using display options instead of outputting the full content (:issue:`9784`)
- Bug in :meth:`DataFrame.to_json` where a datetime column label would not be written out in ISO format with ``orient="table"`` (:issue:`28130`)
- Bug in :func:`DataFrame.to_parquet` where writing to GCS would fail with `engine='fastparquet'` if the file did not already exist (:issue:`28326`)
- Bug in :meth:`DataFrame.to_html` where the length of the ``formatters`` argument was not verified (:issue:`28469`)

Plotting
^^^^^^^^

- Bug in :meth:`Series.plot` not able to plot boolean values (:issue:`23719`)
-
- Bug in :meth:`DataFrame.plot` not able to plot when no rows (:issue:`27758`)
- Bug in :meth:`DataFrame.plot` producing incorrect legend markers when plotting multiple series on the same axis (:issue:`18222`)
- Bug in :meth:`DataFrame.plot` when ``kind='box'`` and data contains datetime or timedelta data. These types are now automatically dropped (:issue:`22799`)
- Bug in :meth:`DataFrame.plot.line` and :meth:`DataFrame.plot.area` produce wrong xlim in x-axis (:issue:`27686`, :issue:`25160`, :issue:`24784`)
- Bug where :meth:`DataFrame.boxplot` would not accept a `color` parameter like `DataFrame.plot.box` (:issue:`26214`)
- Bug in the ``xticks`` argument being ignored for :meth:`DataFrame.plot.bar` (:issue:`14119`)
- :func:`set_option` now validates that the plot backend provided to ``'plotting.backend'`` implements the backend when the option is set, rather than when a plot is created (:issue:`28163`)

Groupby/resample/rolling
^^^^^^^^^^^^^^^^^^^^^^^^

-
- Bug in :meth:`DataFrame.rolling` not allowing for rolling over datetimes when ``axis=1`` (:issue: `28192`)
- Bug in :meth:`DataFrame.groupby` not offering selection by column name when ``axis=1`` (:issue:`27614`)
- Bug in :meth:`DataFrameGroupby.agg` not able to use lambda function with named aggregation (:issue:`27519`)
- Bug in :meth:`DataFrame.groupby` losing column name information when grouping by a categorical column (:issue:`28787`)

Reshaping
^^^^^^^^^

- Bug in :meth:`DataFrame.apply` that caused incorrect output with empty :class:`DataFrame` (:issue:`28202`, :issue:`21959`)
- Bug in :meth:`DataFrame.stack` not handling non-unique indexes correctly when creating MultiIndex (:issue: `28301`)
- Bug :func:`merge_asof` could not use :class:`datetime.timedelta` for ``tolerance`` kwarg (:issue:`28098`)
- Bug in :func:`merge`, did not append suffixes correctly with MultiIndex (:issue:`28518`)
- :func:`qcut` and :func:`cut` now handle boolean input (:issue:`20303`)

Sparse
^^^^^^
- Bug in :class:`SparseDataFrame` arithmetic operations incorrectly casting inputs to float (:issue:`28107`)
-
-

ExtensionArray
^^^^^^^^^^^^^^

- Bug in :class:`arrays.PandasArray` when setting a scalar string (:issue:`28118`, :issue:`28150`).
-


Other
^^^^^
- Trying to set the ``display.precision``, ``display.max_rows`` or ``display.max_columns`` using :meth:`set_option` to anything but a ``None`` or a positive int will raise a ``ValueError`` (:issue:`23348`)
- Using :meth:`DataFrame.replace` with overlapping keys in a nested dictionary will no longer raise, now matching the behavior of a flat dictionary (:issue:`27660`)
- :meth:`DataFrame.to_csv` and :meth:`Series.to_csv` now support dicts as ``compression`` argument with key ``'method'`` being the compression method and others as additional compression options when the compression method is ``'zip'``. (:issue:`26023`)
- Bug in :meth:`Series.diff` where a boolean series would incorrectly raise a ``TypeError`` (:issue:`17294`)
- :meth:`Series.append` will no longer raise a ``TypeError`` when passed a tuple of ``Series`` (:issue:`28410`)
- Fix corrupted error message when calling ``pandas.libs._json.encode()`` on a 0d array (:issue:`18878`)

.. _whatsnew_1000.contributors:

Contributors
~~~~~~~~~~~~<|MERGE_RESOLUTION|>--- conflicted
+++ resolved
@@ -256,12 +256,8 @@
 Numeric
 ^^^^^^^
 - Bug in :meth:`DataFrame.quantile` with zero-column :class:`DataFrame` incorrectly raising (:issue:`23925`)
-<<<<<<< HEAD
 - :class:`DataFrame` flex inequality comparisons with object-dtype and ``complex`` entries failing to raise ``TypeError`` like their :class:`Series` counterparts (:issue:`28079`)
-=======
-- :class:`DataFrame` inequality comparisons with object-dtype and ``complex`` entries failing to raise ``TypeError`` like their :class:`Series` counterparts (:issue:`28079`)
 - Bug in :class:`DataFrame` logical operations (`&`, `|`, `^`) not matching :class:`Series` behavior by filling NA values (:issue:`28741`)
->>>>>>> 46d88c18
 -
 
 Conversion
