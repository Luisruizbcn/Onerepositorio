--- conflicted
+++ resolved
@@ -765,11 +765,8 @@
 - Bug in :class:`NumericIndex` construction that caused :class:`UInt64Index` to be casted to :class:`Float64Index` when integers in the ``np.uint64`` range were used to index a :class:`DataFrame` (:issue:`28279`)
 - Bug in :meth:`Series.interpolate` when using method=`index` with an unsorted index, would previously return incorrect results. (:issue:`21037`)
 - Bug in :meth:`DataFrame.round` where a :class:`DataFrame` with a :class:`CategoricalIndex` of :class:`IntervalIndex` columns would incorrectly raise a ``TypeError`` (:issue:`30063`)
-<<<<<<< HEAD
 - Bug in :meth:`NDFrame.pct_change` when there are duplicated indices (:issue:`30463`)
-=======
 - Bug in :class:`DataFrame` cumulative operations (e.g. cumsum, cummax) incorrect casting to object-dtype (:issue:`19296`)
->>>>>>> db062dab
 
 Conversion
 ^^^^^^^^^^
