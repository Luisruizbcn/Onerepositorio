.. _whatsnew_1000:

What's new in 1.0.0 (??)
------------------------

New Deprecation Policy
~~~~~~~~~~~~~~~~~~~~~~

Starting with Pandas 1.0.0, pandas will adopt a version of `SemVer`_.

Historically, pandas has used a "rolling" deprecation policy, with occasional
outright breaking API changes. Where possible, we would deprecate the behavior
we'd like to change, giving an option to adopt the new behavior (via a keyword
or an alternative method), and issuing a warning for users of the old behavior.
Sometimes, a deprecation was not possible, and we would make an outright API
breaking change.

We'll continue to *introduce* deprecations in major and minor releases (e.g.
1.0.0, 1.1.0, ...). Those deprecations will be *enforced* in the next major
release.

Note that *behavior changes* and *API breaking changes* are not identical. API
breaking changes will only be released in major versions. If we consider a
behavior to be a bug, and fixing that bug induces a behavior change, we'll
release that change in a minor release. This is a sometimes difficult judgment
call that we'll do our best on.

This doesn't mean that pandas' pace of development will slow down. In the `2019
Pandas User Survey`_, about 95% of the respondents said they considered pandas
"stable enough". This indicates there's an appetite for new features, even if it
comes at the cost of break API. The difference is that now API breaking changes
will be accompanied with a bump in the major version number (e.g. pandas 1.5.1
-> 2.0.0).

See :ref:`policies.version` for more.

.. _2019 Pandas User Survey: http://dev.pandas.io/pandas-blog/2019-pandas-user-survey.html
.. _SemVer: https://semver.org

.. warning::

   The minimum supported Python version will be bumped to 3.6 in a future release.

{{ header }}

These are the changes in pandas 1.0.0. See :ref:`release` for a full changelog
including other versions of pandas.


Enhancements
~~~~~~~~~~~~

- :meth:`DataFrame.to_string` added the ``max_colwidth`` parameter to control when wide columns are truncated (:issue:`9784`)
-

.. _whatsnew_1000.enhancements.other:

Other enhancements
^^^^^^^^^^^^^^^^^^

- :meth:`MultiIndex.from_product` infers level names from inputs if not explicitly provided (:issue:`27292`)
- :meth:`DataFrame.to_latex` now accepts ``caption`` and ``label`` arguments (:issue:`25436`)
- The :ref:`integer dtype <integer_na>` with support for missing values can now be converted to
  ``pyarrow`` (>= 0.15.0), which means that it is supported in writing to the Parquet file format
  when using the ``pyarrow`` engine. It is currently not yet supported when converting back to
  pandas (so it will become an integer or float dtype depending on the presence of missing data).
  (:issue:`28368`)
- :meth:`DataFrame.to_json` now accepts an ``indent`` integer argument to enable pretty printing of JSON output (:issue:`12004`)
- :meth:`read_stata` can read Stata 119 dta files. (:issue:`28250`)

Build Changes
^^^^^^^^^^^^^

Pandas has added a `pyproject.toml <https://www.python.org/dev/peps/pep-0517/>`_ file and will no longer include
cythonized files in the source distribution uploaded to PyPI (:issue:`28341`, :issue:`20775`). If you're installing
a built distribution (wheel) or via conda, this shouldn't have any effect on you. If you're building pandas from
source, you should no longer need to install Cython into your build environment before calling ``pip install pandas``.

.. _whatsnew_1000.api_breaking:

Backwards incompatible API changes
~~~~~~~~~~~~~~~~~~~~~~~~~~~~~~~~~~

- :class:`pandas.core.groupby.GroupBy.transform` now raises on invalid operation names (:issue:`27489`).
- :class:`pandas.core.arrays.IntervalArray` adopts a new ``__repr__`` in accordance with other array classes (:issue:`25022`)

*pandas 0.25.x*

.. code-block:: ipython

   In [1]: pd.arrays.IntervalArray.from_tuples([(0, 1), (2, 3)])
   Out[2]:
   IntervalArray([(0, 1], (2, 3]],
                 closed='right',
                 dtype='interval[int64]')


*pandas 1.0.0*

.. ipython:: python

   pd.arrays.IntervalArray.from_tuples([(0, 1), (2, 3)])


.. _whatsnew_1000.api.other:

Other API changes
^^^^^^^^^^^^^^^^^

- :meth:`pandas.api.types.infer_dtype` will now return "integer-na" for integer and ``np.nan`` mix (:issue:`27283`)
- :meth:`MultiIndex.from_arrays` will no longer infer names from arrays if ``names=None`` is explicitly provided (:issue:`27292`)
-

.. _whatsnew_1000.api.documentation:

Documentation Improvements
^^^^^^^^^^^^^^^^^^^^^^^^^^

- Added new section on :ref:`scale` (:issue:`28315`).

.. _whatsnew_1000.deprecations:

Deprecations
~~~~~~~~~~~~

-
-

.. _whatsnew_1000.prior_deprecations:


Removed SparseSeries and SparseDataFrame
~~~~~~~~~~~~~~~~~~~~~~~~~~~~~~~~~~~~~~~~~

``SparseSeries``, ``SparseDataFrame`` and the ``DataFrame.to_sparse`` method
have been removed (:issue:`28425`). We recommend using a ``Series`` or
``DataFrame`` with sparse values instead. See :ref:`sparse.migration` for help
with migrating existing code.

Removal of prior version deprecations/changes
~~~~~~~~~~~~~~~~~~~~~~~~~~~~~~~~~~~~~~~~~~~~~

- Removed the previously deprecated :meth:`Series.get_value`, :meth:`Series.set_value`, :meth:`DataFrame.get_value`, :meth:`DataFrame.set_value` (:issue:`17739`)
- Changed the the default value of `inplace` in :meth:`DataFrame.set_index` and :meth:`Series.set_axis`. It now defaults to False (:issue:`27600`)
- :meth:`pandas.Series.str.cat` now defaults to aligning ``others``, using ``join='left'`` (:issue:`27611`)
- :meth:`pandas.Series.str.cat` does not accept list-likes *within* list-likes anymore (:issue:`27611`)
- Removed the previously deprecated :meth:`ExtensionArray._formatting_values`. Use :attr:`ExtensionArray._formatter` instead. (:issue:`23601`)
- Removed the previously deprecated ``IntervalIndex.from_intervals`` in favor of the :class:`IntervalIndex` constructor (:issue:`19263`)
- Ability to read pickles containing :class:`Categorical` instances created with pre-0.16 version of pandas has been removed (:issue:`27538`)
-

.. _whatsnew_1000.performance:

Performance improvements
~~~~~~~~~~~~~~~~~~~~~~~~

- Performance improvement in indexing with a non-unique :class:`IntervalIndex` (:issue:`27489`)
- Performance improvement in `MultiIndex.is_monotonic` (:issue:`27495`)
- Performance improvement in :func:`cut` when ``bins`` is an :class:`IntervalIndex` (:issue:`27668`)
- Performance improvement in :meth:`DataFrame.corr` when ``method`` is ``"spearman"`` (:issue:`28139`)
- Performance improvement in :meth:`DataFrame.replace` when provided a list of values to replace (:issue:`28099`)
- Performance improvement in :meth:`DataFrame.select_dtypes` by using vectorization instead of iterating over a loop (:issue:`28317`)

.. _whatsnew_1000.bug_fixes:

Bug fixes
~~~~~~~~~

- Bug in :meth:`DataFrame.to_html` when using ``formatters=<list>`` and ``max_cols`` together. (:issue:`25955`)

Categorical
^^^^^^^^^^^

- Added test to assert the :func:`fillna` raises the correct ValueError message when the value isn't a value from categories (:issue:`13628`)
<<<<<<< HEAD
- Added test to assert roundtripping to parquet with :func:`DataFrame.to_parquet` or :func:`read_parquet` will preserve Categorical dtypes for string types (:issue:`27955`)
=======
- Bug in :meth:`Categorical.astype` where ``NaN`` values were handled incorrectly when casting to int (:issue:`28406`)
- :meth:`Categorical.searchsorted` and :meth:`CategoricalIndex.searchsorted` now work on unordered categoricals also (:issue:`21667`)
>>>>>>> b6cb1b37
-


Datetimelike
^^^^^^^^^^^^
- Bug in :meth:`Series.__setitem__` incorrectly casting ``np.timedelta64("NaT")`` to ``np.datetime64("NaT")`` when inserting into a :class:`Series` with datetime64 dtype (:issue:`27311`)
- Bug in :meth:`Series.dt` property lookups when the underlying data is read-only (:issue:`27529`)
- Bug in ``HDFStore.__getitem__`` incorrectly reading tz attribute created in Python 2 (:issue:`26443`)
- Bug in :func:`to_datetime` where passing arrays of malformed ``str`` with errors="coerce" could incorrectly lead to raising ``ValueError`` (:issue:`28299`)
- Bug in :meth:`pandas.core.groupby.SeriesGroupBy.nunique` where ``NaT`` values were interfering with the count of unique values (:issue:`27951`)
- Bug in :class:`Timestamp` subtraction when subtracting a :class:`Timestamp` from a ``np.datetime64`` object incorrectly raising ``TypeError`` (:issue:`28286`)
- Addition and subtraction of integer or integer-dtype arrays with :class:`Timestamp` will now raise ``NullFrequencyError`` instead of ``ValueError`` (:issue:`28268`)
- Bug in :class:`Series` and :class:`DataFrame` with integer dtype failing to raise ``TypeError`` when adding or subtracting a ``np.datetime64`` object (:issue:`28080`)
- Bug in :class:`Week` with ``weekday`` incorrectly raising ``AttributeError`` instead of ``TypeError`` when adding or subtracting an invalid type (:issue:`28530`)
- Bug in :class:`DataFrame` arithmetic operations when operating with a :class:`Series` with dtype `'timedelta64[ns]'` (:issue:`28049`)
-

Timedelta
^^^^^^^^^

-
-

Timezones
^^^^^^^^^

-
-


Numeric
^^^^^^^
- Bug in :meth:`DataFrame.quantile` with zero-column :class:`DataFrame` incorrectly raising (:issue:`23925`)
- :class:`DataFrame` inequality comparisons with object-dtype and ``complex`` entries failing to raise ``TypeError`` like their :class:`Series` counterparts (:issue:`28079`)
-

Conversion
^^^^^^^^^^

-
-

Strings
^^^^^^^

-
-


Interval
^^^^^^^^

-
-

Indexing
^^^^^^^^

- Bug in assignment using a reverse slicer (:issue:`26939`)
- Bug in :meth:`DataFrame.explode` would duplicate frame in the presence of duplicates in the index (:issue:`28010`)
- Bug in reindexing a :meth:`PeriodIndex` with another type of index that contained a `Period` (:issue:`28323`) (:issue:`28337`)
- Fix assignment of column via `.loc` with numpy non-ns datetime type (:issue:`27395`)
- Bug in :meth:`Float64Index.astype` where ``np.inf`` was not handled properly when casting to an integer dtype (:issue:`28475`)

Missing
^^^^^^^

-
-

MultiIndex
^^^^^^^^^^

-
-

I/O
^^^

- :meth:`read_csv` now accepts binary mode file buffers when using the Python csv engine (:issue:`23779`)
- Bug in :meth:`DataFrame.to_json` where using a Tuple as a column or index value and using ``orient="columns"`` or ``orient="index"`` would produce invalid JSON (:issue:`20500`)
- Improve infinity parsing. :meth:`read_csv` now interprets ``Infinity``, ``+Infinity``, ``-Infinity`` as floating point values (:issue:`10065`)
- Bug in :meth:`DataFrame.to_csv` where values were truncated when the length of ``na_rep`` was shorter than the text input data. (:issue:`25099`)
- Bug in :func:`DataFrame.to_string` where values were truncated using display options instead of outputting the full content (:issue:`9784`)
- Bug in :meth:`DataFrame.to_json` where a datetime column label would not be written out in ISO format with ``orient="table"`` (:issue:`28130`)
- Bug in :func:`DataFrame.to_parquet` where writing to GCS would fail with `engine='fastparquet'` if the file did not already exist (:issue:`28326`)

Plotting
^^^^^^^^

- Bug in :meth:`Series.plot` not able to plot boolean values (:issue:`23719`)
-
- Bug in :meth:`DataFrame.plot` not able to plot when no rows (:issue:`27758`)
- Bug in :meth:`DataFrame.plot` producing incorrect legend markers when plotting multiple series on the same axis (:issue:`18222`)
- Bug in :meth:`DataFrame.plot` when ``kind='box'`` and data contains datetime or timedelta data. These types are now automatically dropped (:issue:`22799`)
- Bug in :meth:`DataFrame.plot.line` and :meth:`DataFrame.plot.area` produce wrong xlim in x-axis (:issue:`27686`, :issue:`25160`, :issue:`24784`)
- Bug where :meth:`DataFrame.boxplot` would not accept a `color` parameter like `DataFrame.plot.box` (:issue:`26214`)
- Bug in the ``xticks`` argument being ignored for :meth:`DataFrame.plot.bar` (:issue:`14119`)
- :func:`set_option` now validates that the plot backend provided to ``'plotting.backend'`` implements the backend when the option is set, rather than when a plot is created (:issue:`28163`)

Groupby/resample/rolling
^^^^^^^^^^^^^^^^^^^^^^^^

-
- Bug in :meth:`DataFrame.rolling` not allowing for rolling over datetimes when ``axis=1`` (:issue: `28192`)
- Bug in :meth:`DataFrame.groupby` not offering selection by column name when ``axis=1`` (:issue:`27614`)
- Bug in :meth:`DataFrameGroupby.agg` not able to use lambda function with named aggregation (:issue:`27519`)

Reshaping
^^^^^^^^^

- Bug in :meth:`DataFrame.apply` that caused incorrect output with empty :class:`DataFrame` (:issue:`28202`, :issue:`21959`)
- Bug in :meth:`DataFrame.stack` not handling non-unique indexes correctly when creating MultiIndex (:issue: `28301`)
- Bug :func:`merge_asof` could not use :class:`datetime.timedelta` for ``tolerance`` kwarg (:issue:`28098`)

Sparse
^^^^^^
- Bug in :class:`SparseDataFrame` arithmetic operations incorrectly casting inputs to float (:issue:`28107`)
-
-

ExtensionArray
^^^^^^^^^^^^^^

- Bug in :class:`arrays.PandasArray` when setting a scalar string (:issue:`28118`, :issue:`28150`).
-


Other
^^^^^
- Trying to set the ``display.precision``, ``display.max_rows`` or ``display.max_columns`` using :meth:`set_option` to anything but a ``None`` or a positive int will raise a ``ValueError`` (:issue:`23348`)
- Using :meth:`DataFrame.replace` with overlapping keys in a nested dictionary will no longer raise, now matching the behavior of a flat dictionary (:issue:`27660`)
- :meth:`DataFrame.to_csv` and :meth:`Series.to_csv` now support dicts as ``compression`` argument with key ``'method'`` being the compression method and others as additional compression options when the compression method is ``'zip'``. (:issue:`26023`)
- Bug in :meth:`Series.diff` where a boolean series would incorrectly raise a ``TypeError`` (:issue:`17294`)
- :meth:`Series.append` will no longer raise a ``TypeError`` when passed a tuple of ``Series`` (:issue:`28410`)

.. _whatsnew_1000.contributors:

Contributors
~~~~~~~~~~~~<|MERGE_RESOLUTION|>--- conflicted
+++ resolved
@@ -172,12 +172,9 @@
 ^^^^^^^^^^^
 
 - Added test to assert the :func:`fillna` raises the correct ValueError message when the value isn't a value from categories (:issue:`13628`)
-<<<<<<< HEAD
-- Added test to assert roundtripping to parquet with :func:`DataFrame.to_parquet` or :func:`read_parquet` will preserve Categorical dtypes for string types (:issue:`27955`)
-=======
 - Bug in :meth:`Categorical.astype` where ``NaN`` values were handled incorrectly when casting to int (:issue:`28406`)
 - :meth:`Categorical.searchsorted` and :meth:`CategoricalIndex.searchsorted` now work on unordered categoricals also (:issue:`21667`)
->>>>>>> b6cb1b37
+- Added test to assert roundtripping to parquet with :func:`DataFrame.to_parquet` or :func:`read_parquet` will preserve Categorical dtypes for string types (:issue:`27955`)
 -
 
 
