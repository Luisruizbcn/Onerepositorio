--- conflicted
+++ resolved
@@ -832,11 +832,8 @@
 - Bug in :meth:`DataFrame.append` would remove the timezone-awareness of new data (:issue:`30238`)
 - Bug in :meth:`Series.cummin` and :meth:`Series.cummax` with timezone-aware dtype incorrectly dropping its timezone (:issue:`15553`)
 - Bug in :class:`DatetimeArray`, :class:`TimedeltaArray`, and :class:`PeriodArray` where inplace addition and subtraction did not actually operate inplace (:issue:`24115`)
-<<<<<<< HEAD
+- Bug in :func:`pandas.to_datetime` when called with ``Series`` storing ``IntegerArray`` raising ``TypeError`` instead of returning ``Series`` (:issue:`30050`)
 - Bug in :func:`date_range` with custom business hours as ``freq`` and given number of ``periods`` (:issue:`30593`)
-=======
-- Bug in :func:`pandas.to_datetime` when called with ``Series`` storing ``IntegerArray`` raising ``TypeError`` instead of returning ``Series`` (:issue:`30050`)
->>>>>>> 50ae37dd
 
 Timedelta
 ^^^^^^^^^
