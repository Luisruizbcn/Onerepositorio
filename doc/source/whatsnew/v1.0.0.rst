--- conflicted
+++ resolved
@@ -219,14 +219,11 @@
 
 - Added test to assert the :func:`fillna` raises the correct ValueError message when the value isn't a value from categories (:issue:`13628`)
 - Bug in :meth:`Categorical.astype` where ``NaN`` values were handled incorrectly when casting to int (:issue:`28406`)
-<<<<<<< HEAD
 - :meth:`DataFrame.reindex` with a :class:`CategoricalIndex` would fail when the targets contained duplicates, and wouldn't fail if the source contained duplicates (:issue:`28107`)
-=======
 - Bug in :meth:`Categorical.astype` not allowing for casting to extension dtypes (:issue:`28668`)
 - Bug where :func:`merge` was unable to join on categorical and extension dtype columns (:issue:`28668`)
 - :meth:`Categorical.searchsorted` and :meth:`CategoricalIndex.searchsorted` now work on unordered categoricals also (:issue:`21667`)
 - Added test to assert roundtripping to parquet with :func:`DataFrame.to_parquet` or :func:`read_parquet` will preserve Categorical dtypes for string types (:issue:`27955`)
->>>>>>> d8f9be7e
 -
 
 
