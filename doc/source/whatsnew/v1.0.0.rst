--- conflicted
+++ resolved
@@ -376,11 +376,8 @@
 - Bug in :meth:`DataFrame.rolling` not allowing for rolling over datetimes when ``axis=1`` (:issue: `28192`)
 - Bug in :meth:`DataFrame.groupby` not offering selection by column name when ``axis=1`` (:issue:`27614`)
 - Bug in :meth:`DataFrameGroupby.agg` not able to use lambda function with named aggregation (:issue:`27519`)
-<<<<<<< HEAD
 - Bug in :meth:`DataFrameGroupby` causing unexpected mutations of the groupby object (:issue:`28523`)
-=======
 - Bug in :meth:`DataFrame.groupby` losing column name information when grouping by a categorical column (:issue:`28787`)
->>>>>>> 9f038370
 
 Reshaping
 ^^^^^^^^^
