.. _whatsnew_203:

What's new in 2.0.3 (July XX, 2023)
-----------------------------------

These are the changes in pandas 2.0.3. See :ref:`release` for a full changelog
including other versions of pandas.

{{ header }}

.. ---------------------------------------------------------------------------
.. _whatsnew_203.regressions:

Fixed regressions
~~~~~~~~~~~~~~~~~
<<<<<<< HEAD
- Fixed regression in :meth:`DataFrame.loc` rows are not inserted into DataFrame from lists of one element (:issue:`52825`)
=======
- Fixed performance regression in merging on datetime-like columns (:issue:`53231`)
-
>>>>>>> 4d217a42

.. ---------------------------------------------------------------------------
.. _whatsnew_203.bug_fixes:

Bug fixes
~~~~~~~~~
- Bug in :func:`read_csv` when defining ``dtype`` with ``bool[pyarrow]`` for the ``"c"`` and ``"python"`` engines (:issue:`53390`)

.. ---------------------------------------------------------------------------
.. _whatsnew_203.other:

Other
~~~~~
-

.. ---------------------------------------------------------------------------
.. _whatsnew_203.contributors:

Contributors
~~~~~~~~~~~~

.. contributors:: v2.0.2..v2.0.3|HEAD<|MERGE_RESOLUTION|>--- conflicted
+++ resolved
@@ -13,12 +13,8 @@
 
 Fixed regressions
 ~~~~~~~~~~~~~~~~~
-<<<<<<< HEAD
+- Fixed performance regression in merging on datetime-like columns (:issue:`53231`)
 - Fixed regression in :meth:`DataFrame.loc` rows are not inserted into DataFrame from lists of one element (:issue:`52825`)
-=======
-- Fixed performance regression in merging on datetime-like columns (:issue:`53231`)
--
->>>>>>> 4d217a42
 
 .. ---------------------------------------------------------------------------
 .. _whatsnew_203.bug_fixes:
