--- conflicted
+++ resolved
@@ -211,11 +211,8 @@
 
 MultiIndex
 ^^^^^^^^^^
-<<<<<<< HEAD
 - Bug in :meth:`MultiIndex.argsort` raising ``TypeError`` when index contains :attr:`NA` (:issue:`48495`)
-=======
 - Bug in :meth:`MultiIndex.difference` losing extension array dtype (:issue:`48606`)
->>>>>>> 57630237
 - Bug in :class:`MultiIndex.set_levels` raising ``IndexError`` when setting empty level (:issue:`48636`)
 - Bug in :meth:`MultiIndex.unique` losing extension array dtype (:issue:`48335`)
 - Bug in :meth:`MultiIndex.intersection` losing extension array (:issue:`48604`)
