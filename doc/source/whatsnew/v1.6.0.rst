--- conflicted
+++ resolved
@@ -115,13 +115,10 @@
 
 Other API changes
 ^^^^^^^^^^^^^^^^^
-<<<<<<< HEAD
--
 - Passing ``nanoseconds`` greater than 999 or less than 0 in :class:`Timestamp` now raises a ``ValueError`` (:issue:`48538`, :issue:`48255`)
-=======
 - :func:`read_csv`: specifying an incorrect number of columns with ``index_col`` of now raises ``ParserError`` instead of ``IndexError`` when using the c parser.
 -
->>>>>>> 070e1fe8
+
 
 .. ---------------------------------------------------------------------------
 .. _whatsnew_160.deprecations:
