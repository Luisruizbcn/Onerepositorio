--- conflicted
+++ resolved
@@ -193,11 +193,8 @@
 
 Reshaping
 ^^^^^^^^^
-<<<<<<< HEAD
 - Bug in :meth:`DataFrame.pivot` not respecting ``None`` as column name (:issue:`40000`)
-=======
 - Bug in :func:`join` when ``left_on`` or ``right_on`` is or includes a :class:`CategoricalIndex` incorrectly raising ``AttributeError`` (:issue:`48464`)
->>>>>>> 191557db
 -
 
 Sparse
