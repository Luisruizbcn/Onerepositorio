.. _whatsnew_134:

What's new in 1.3.4 (October 17, 2021)
--------------------------------------

These are the changes in pandas 1.3.4. See :ref:`release` for a full changelog
including other versions of pandas.

{{ header }}

.. ---------------------------------------------------------------------------

.. _whatsnew_134.regressions:

Fixed regressions
~~~~~~~~~~~~~~~~~
- Fixed regression in :meth:`DataFrame.convert_dtypes` incorrectly converts byte strings to strings (:issue:`43183`)
- Fixed regression in :meth:`.GroupBy.agg` where it was failing silently with mixed data types along ``axis=1`` and :class:`MultiIndex` (:issue:`43209`)
- Fixed regression in :func:`merge` with integer and ``NaN`` keys failing with ``outer`` merge (:issue:`43550`)
- Fixed regression in :meth:`DataFrame.corr` raising ``ValueError`` with ``method="spearman"`` on 32-bit platforms (:issue:`43588`)
- Fixed performance regression in :meth:`MultiIndex.equals` (:issue:`43549`)
- Fixed performance regression in :meth:`.GroupBy.first` and :meth:`.GroupBy.last` with :class:`StringDtype` (:issue:`41596`)
- Fixed regression in :meth:`Series.cat.reorder_categories` failing to update the categories on the ``Series`` (:issue:`43232`)
- Fixed regression in :meth:`Series.cat.categories` setter failing to update the categories on the ``Series`` (:issue:`43334`)
- Fixed regression in :func:`read_csv` raising ``UnicodeDecodeError`` exception when ``memory_map=True`` (:issue:`43540`)
- Fixed regression in :meth:`DataFrame.explode` raising ``AssertionError`` when ``column`` is any scalar which is not a string (:issue:`43314`)
- Fixed regression in :meth:`Series.aggregate` attempting to pass ``args`` and ``kwargs`` multiple times to the user supplied ``func`` in certain cases (:issue:`43357`)
- Fixed regression when iterating over a :class:`DataFrame.groupby.rolling` object causing the resulting DataFrames to have an incorrect index if the input groupings were not sorted (:issue:`43386`)
- Fixed regression in :meth:`DataFrame.groupby.rolling.cov` and :meth:`DataFrame.groupby.rolling.corr` computing incorrect results if the input groupings were not sorted (:issue:`43386`)

.. ---------------------------------------------------------------------------

.. _whatsnew_134.bug_fixes:

Bug fixes
~~~~~~~~~
<<<<<<< HEAD
- Fixed bug in :meth:`.GroupBy.mean` with datetimelike values including ``NaT`` values returning incorrect results (:issue`:43132`)
- Fixed bug in :meth:`.Styler.to_latex` where hidden rows were not respected (:issue:`43637`)
=======
- Fixed bug in :meth:`pandas.DataFrame.groupby.rolling` and :class:`pandas.api.indexers.FixedForwardWindowIndexer` leading to segfaults and window endpoints being mixed across groups (:issue:`43267`)
- Fixed bug in :meth:`.GroupBy.mean` with datetimelike values including ``NaT`` values returning incorrect results (:issue:`43132`)
- Fixed bug in :meth:`Series.aggregate` not passing the first ``args`` to the user supplied ``func`` in certain cases (:issue:`43357`)
- Fixed memory leaks in :meth:`Series.rolling.quantile` and :meth:`Series.rolling.median` (:issue:`43339`)
>>>>>>> ed7622cc

.. ---------------------------------------------------------------------------

.. _whatsnew_134.other:

Other
~~~~~
- The minimum version of Cython needed to compile pandas is now ``0.29.24`` (:issue:`43729`)

.. ---------------------------------------------------------------------------

.. _whatsnew_134.contributors:

Contributors
~~~~~~~~~~~~

.. contributors:: v1.3.3..v1.3.4<|MERGE_RESOLUTION|>--- conflicted
+++ resolved
@@ -34,15 +34,10 @@
 
 Bug fixes
 ~~~~~~~~~
-<<<<<<< HEAD
-- Fixed bug in :meth:`.GroupBy.mean` with datetimelike values including ``NaT`` values returning incorrect results (:issue`:43132`)
-- Fixed bug in :meth:`.Styler.to_latex` where hidden rows were not respected (:issue:`43637`)
-=======
 - Fixed bug in :meth:`pandas.DataFrame.groupby.rolling` and :class:`pandas.api.indexers.FixedForwardWindowIndexer` leading to segfaults and window endpoints being mixed across groups (:issue:`43267`)
 - Fixed bug in :meth:`.GroupBy.mean` with datetimelike values including ``NaT`` values returning incorrect results (:issue:`43132`)
 - Fixed bug in :meth:`Series.aggregate` not passing the first ``args`` to the user supplied ``func`` in certain cases (:issue:`43357`)
 - Fixed memory leaks in :meth:`Series.rolling.quantile` and :meth:`Series.rolling.median` (:issue:`43339`)
->>>>>>> ed7622cc
 
 .. ---------------------------------------------------------------------------
 
