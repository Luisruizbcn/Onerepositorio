.. _whatsnew_142:

What's new in 1.4.2 (March ??, 2022)
------------------------------------

These are the changes in pandas 1.4.2. See :ref:`release` for a full changelog
including other versions of pandas.

{{ header }}

.. ---------------------------------------------------------------------------

.. _whatsnew_142.regressions:

Fixed regressions
~~~~~~~~~~~~~~~~~
- Fixed regression in :meth:`DataFrame.drop` and :meth:`Series.drop` when :class:`Index` had extension dtype and duplicates (:issue:`45860`)
<<<<<<< HEAD
- Provided an alternative solution for passing custom Excel formats in :meth:`.Styler.to_excel`, which was a regression based on stricter CSS validation. Examples available in the documentation for :meth:`.Styler.format` (:issue:`46152`)
=======
- Fixed memory performance regression in :meth:`Series.fillna` when called on a :class:`DataFrame` column with ``inplace=True`` (:issue:`46149`)
-
>>>>>>> 1cad74e1

.. ---------------------------------------------------------------------------

.. _whatsnew_142.bug_fixes:

Bug fixes
~~~~~~~~~
- Fix some cases for subclasses that define their ``_constructor`` properties as general callables (:issue:`46018`)
- Fixed "longtable" formatting in :meth:`.Styler.to_latex` when ``column_format`` is given in extended format (:issue:`46037`)
-

.. ---------------------------------------------------------------------------

.. _whatsnew_142.other:

Other
~~~~~
-
-

.. ---------------------------------------------------------------------------

.. _whatsnew_142.contributors:

Contributors
~~~~~~~~~~~~

.. contributors:: v1.4.1..v1.4.2|HEAD<|MERGE_RESOLUTION|>--- conflicted
+++ resolved
@@ -15,12 +15,9 @@
 Fixed regressions
 ~~~~~~~~~~~~~~~~~
 - Fixed regression in :meth:`DataFrame.drop` and :meth:`Series.drop` when :class:`Index` had extension dtype and duplicates (:issue:`45860`)
-<<<<<<< HEAD
+- Fixed memory performance regression in :meth:`Series.fillna` when called on a :class:`DataFrame` column with ``inplace=True`` (:issue:`46149`)
 - Provided an alternative solution for passing custom Excel formats in :meth:`.Styler.to_excel`, which was a regression based on stricter CSS validation. Examples available in the documentation for :meth:`.Styler.format` (:issue:`46152`)
-=======
-- Fixed memory performance regression in :meth:`Series.fillna` when called on a :class:`DataFrame` column with ``inplace=True`` (:issue:`46149`)
 -
->>>>>>> 1cad74e1
 
 .. ---------------------------------------------------------------------------
 
