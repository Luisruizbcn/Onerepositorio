--- conflicted
+++ resolved
@@ -40,12 +40,10 @@
 - Fixed issue with :meth:`DataFrame.style` where element id's were not unique (:issue:`16780`)
 - Fixed a pytest marker failing downstream packages' tests suites (:issue:`16680`)
 - Fixed compat with loading a ``DataFrame`` with a ``PeriodIndex``, from a ``format='fixed'`` HDFStore, in Python 3, that was written in Python 2 (:issue:`16781`)
-<<<<<<< HEAD
 - Fixed bug where computing the rolling covariance of a MultiIndexed ``DataFrame`` improperly raised a ``ValueError`` (:issue:`16789`)
+- Fixed a bug in failing to compute rolling computations of a column-MultiIndexed ``DataFrame`` (:issue:`16789`, :issue:`16825`)
 - Bug in a DataFrame/Series with a ``TimedeltaIndex`` when slice indexing (:issue:`16637`)
-=======
-- Fixed a bug in failing to compute rolling computations of a column-MultiIndexed ``DataFrame`` (:issue:`16789`, :issue:`16825`)
->>>>>>> 15db50bb
+
 
 Conversion
 ^^^^^^^^^^
