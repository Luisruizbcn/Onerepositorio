--- conflicted
+++ resolved
@@ -595,11 +595,8 @@
 - Bug in :meth:`Index.get_indexer_non_unique` when index contains multiple ``np.datetime64("NaT")`` and ``np.timedelta64("NaT")`` (:issue:`43869`)
 - Bug in setting a scalar :class:`Interval` value into a :class:`Series` with ``IntervalDtype`` when the scalar's sides are floats and the values' sides are integers (:issue:`44201`)
 - Bug when setting string-backed :class:`Categorical` values that can be parsed to datetimes into a :class:`DatetimeArray` or :class:`Series` or :class:`DataFrame` column backed by :class:`DatetimeArray` failing to parse these strings (:issue:`44236`)
-<<<<<<< HEAD
+- Bug in :meth:`Series.__setitem__` with an integer dtype other than ``int64`` setting with a ``range`` object unnecessarily upcasting to ``int64`` (:issue:`44261`)
 - Bug in :class:`Series.argsort` where the index was misaligned and the indexed values were not correct (:issue:`12694`, :issue:`42056`)
-=======
-- Bug in :meth:`Series.__setitem__` with an integer dtype other than ``int64`` setting with a ``range`` object unnecessarily upcasting to ``int64`` (:issue:`44261`)
->>>>>>> a3bcbf86
 -
 
 Missing
