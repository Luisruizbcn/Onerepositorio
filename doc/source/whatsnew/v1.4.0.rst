--- conflicted
+++ resolved
@@ -70,7 +70,7 @@
 
 :class:`.Styler` has been further developed in 1.4.0. The following enhancements have been made:
 
-  - Styling of indexing has been added, with :meth:`.Styler.apply_index` and :meth:`.Styler.applymap_index`. These mirror the signature of the methods already used to style data values, and work with both HTML and LaTeX format (:issue:`41893`).
+  - Styling of indexing has been added, with :meth:`.Styler.apply_index` and :meth:`.Styler.applymap_index`. These mirror the signature of the methods already used to style data values, and work with both HTML, LaTeX and Excel format (:issue:`41893`, :issue:`41993`, :issue:`41995`).
   - :meth:`.Styler.bar` introduces additional arguments to control alignment and display (:issue:`26070`, :issue:`36419`), and it also validates the input arguments ``width`` and ``height`` (:issue:`42511`).
   - :meth:`.Styler.to_latex` introduces keyword argument ``environment``, which also allows a specific "longtable" entry through a separate jinja2 template (:issue:`41866`).
   - :meth:`.Styler.to_html` introduces keyword arguments ``sparse_index`` and ``sparse_columns`` (:issue:`41946`)
@@ -91,12 +91,6 @@
 - Add support for assigning values to ``by`` argument in :meth:`DataFrame.plot.hist` and :meth:`DataFrame.plot.box` (:issue:`15079`)
 - :meth:`Series.sample`, :meth:`DataFrame.sample`, and :meth:`.GroupBy.sample` now accept a ``np.random.Generator`` as input to ``random_state``. A generator will be more performant, especially with ``replace=False`` (:issue:`38100`)
 - :meth:`Series.ewm`, :meth:`DataFrame.ewm`, now support a ``method`` argument with a ``'table'`` option that performs the windowing operation over an entire :class:`DataFrame`. See :ref:`Window Overview <window.overview>` for performance and functional benefits (:issue:`42273`)
-<<<<<<< HEAD
-- Added ``sparse_index`` and ``sparse_columns`` keyword arguments to :meth:`.Styler.to_html` (:issue:`41946`)
-- Added keyword argument ``environment`` to :meth:`.Styler.to_latex` also allowing a specific "longtable" entry with a separate jinja2 template (:issue:`41866`)
-- :meth:`.Styler.apply_index` and :meth:`.Styler.applymap_index` added to allow conditional styling of index and column header values for HTML, LaTeX and Excel (:issue:`41893`)
-=======
->>>>>>> e8f35934
 - :meth:`.GroupBy.cummin` and :meth:`.GroupBy.cummax` now support the argument ``skipna`` (:issue:`34047`)
 -
 
