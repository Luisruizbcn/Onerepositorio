--- conflicted
+++ resolved
@@ -150,11 +150,8 @@
 ~~~~~~~~~~~~
 - Deprecated :meth:`Index.is_type_compatible` (:issue:`42113`)
 - Deprecated ``method`` argument in :meth:`Index.get_loc`, use ``index.get_indexer([label], method=...)`` instead (:issue:`42269`)
-<<<<<<< HEAD
+- Deprecated treating integer keys in :meth:`Series.__setitem__` as positional when the index is a :class:`Float64Index` not containing the key, a :class:`IntervalIndex` with no entries containing the key, or a :class:`MultiIndex` with leading :class:`Float64Index` level not containing the key (:issue:`33469`)
 - Deprecated treating ``numpy.datetime64`` objects as UTC times when passed to the :class:`Timestamp` constructor along with a timezone. In a future version, these will be treated as wall-times. To retain the old behavior, use ``Timestamp(dt64).tz_localize("UTC").tz_convert(tz)`` (:issue:`24559`)
-=======
-- Deprecated treating integer keys in :meth:`Series.__setitem__` as positional when the index is a :class:`Float64Index` not containing the key, a :class:`IntervalIndex` with no entries containing the key, or a :class:`MultiIndex` with leading :class:`Float64Index` level not containing the key (:issue:`33469`)
->>>>>>> dad3e7fc
 -
 
 .. ---------------------------------------------------------------------------
