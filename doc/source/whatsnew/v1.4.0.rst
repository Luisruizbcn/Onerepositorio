.. _whatsnew_140:

What's new in 1.4.0 (??)
------------------------

These are the changes in pandas 1.4.0. See :ref:`release` for a full changelog
including other versions of pandas.

{{ header }}

.. ---------------------------------------------------------------------------

.. _whatsnew_140.enhancements:

Enhancements
~~~~~~~~~~~~

.. _whatsnew_140.enhancements.warning_lineno:

Improved warning messages
^^^^^^^^^^^^^^^^^^^^^^^^^

Previously, warning messages may have pointed to lines within the pandas library. Running the script ``setting_with_copy_warning.py``

.. code-block:: python

    import pandas as pd

    df = pd.DataFrame({'a': [1, 2, 3]})
    df[:2].loc[:, 'a'] = 5

with pandas 1.3 resulted in::

    .../site-packages/pandas/core/indexing.py:1951: SettingWithCopyWarning:
    A value is trying to be set on a copy of a slice from a DataFrame.

This made it difficult to determine where the warning was being generated from. Now pandas will inspect the call stack, reporting the first line outside of the pandas library that gave rise to the warning. The output of the above script is now::

    setting_with_copy_warning.py:4: SettingWithCopyWarning:
    A value is trying to be set on a copy of a slice from a DataFrame.


.. _whatsnew_140.enhancements.numeric_index:

More flexible numeric dtypes for indexes
^^^^^^^^^^^^^^^^^^^^^^^^^^^^^^^^^^^^^^^^

Until now, it has only been possible to create numeric indexes with int64/float64/uint64 dtypes.
It is now possible to create an index of any numpy int/uint/float dtype using the new :class:`NumericIndex` index type (:issue:`41153`):

.. ipython:: python

    pd.NumericIndex([1, 2, 3], dtype="int8")
    pd.NumericIndex([1, 2, 3], dtype="uint32")
    pd.NumericIndex([1, 2, 3], dtype="float32")

In order to maintain backwards compatibility, calls to the base :class:`Index` will currently
return :class:`Int64Index`, :class:`UInt64Index` and :class:`Float64Index`, where relevant.
For example, the code below returns an ``Int64Index`` with dtype ``int64``:

.. code-block:: ipython

    In [1]: pd.Index([1, 2, 3], dtype="int8")
    Int64Index([1, 2, 3], dtype='int64')

but will in a future version return a :class:`NumericIndex` with dtype ``int8``.

More generally, currently, all operations that until now have
returned :class:`Int64Index`, :class:`UInt64Index` and :class:`Float64Index` will
continue to so. This means, that in order to use ``NumericIndex`` in the current version, you
will have to call ``NumericIndex`` explicitly. For example the below series will have an ``Int64Index``:

.. code-block:: ipython

    In [2]: ser = pd.Series([1, 2, 3], index=[1, 2, 3])
    In [3]: ser.index
    Int64Index([1, 2, 3], dtype='int64')

Instead, if you want to use a ``NumericIndex``, you should do:

.. ipython:: python

    idx = pd.NumericIndex([1, 2, 3], dtype="int8")
    ser = pd.Series([1, 2, 3], index=idx)
    ser.index

In a future version of Pandas, :class:`NumericIndex` will become the default numeric index type and
``Int64Index``, ``UInt64Index`` and ``Float64Index`` are therefore deprecated and will
be removed in the future, see :ref:`here <whatsnew_140.deprecations.int64_uint64_float64index>` for more.

See :ref:`here <advanced.numericindex>` for more about :class:`NumericIndex`.

.. _whatsnew_140.enhancements.styler:

Styler
^^^^^^

:class:`.Styler` has been further developed in 1.4.0. The following general enhancements have been made:

  - Styling and formatting of indexes has been added, with :meth:`.Styler.apply_index`, :meth:`.Styler.applymap_index` and :meth:`.Styler.format_index`. These mirror the signature of the methods already used to style and format data values, and work with both HTML, LaTeX and Excel format (:issue:`41893`, :issue:`43101`, :issue:`41993`, :issue:`41995`)
  - The new method :meth:`.Styler.hide` deprecates :meth:`.Styler.hide_index` and :meth:`.Styler.hide_columns` (:issue:`43758`)
  - The keyword arguments ``level`` and ``names`` have been added to :meth:`.Styler.hide` (and implicitly to the deprecated methods :meth:`.Styler.hide_index` and :meth:`.Styler.hide_columns`) for additional control of visibility of MultiIndexes and of index names (:issue:`25475`, :issue:`43404`, :issue:`43346`)
  - The :meth:`.Styler.export` and :meth:`.Styler.use` have been updated to address all of the added functionality from v1.2.0 and v1.3.0 (:issue:`40675`)
  - Global options under the category ``pd.options.styler`` have been extended to configure default ``Styler`` properties which address formatting, encoding, and HTML and LaTeX rendering. Note that formerly ``Styler`` relied on ``display.html.use_mathjax``, which has now been replaced by ``styler.html.mathjax``. (:issue:`41395`)
  - Validation of certain keyword arguments, e.g. ``caption`` (:issue:`43368`)
  - Various bug fixes as recorded below

Additionally there are specific enhancements to the HTML specific rendering:

  - :meth:`.Styler.bar` introduces additional arguments to control alignment and display (:issue:`26070`, :issue:`36419`), and it also validates the input arguments ``width`` and ``height`` (:issue:`42511`).
  - :meth:`.Styler.to_html` introduces keyword arguments ``sparse_index``, ``sparse_columns``, ``bold_headers``, ``caption``, ``max_rows`` and ``max_columns`` (:issue:`41946`, :issue:`43149`, :issue:`42972`).
  - :meth:`.Styler.to_html` omits CSSStyle rules for hidden table elements as a performance enhancement (:issue:`43619`)
  - Custom CSS classes can now be directly specified without string replacement (:issue:`43686`)

There are also some LaTeX specific enhancements:

  - :meth:`.Styler.to_latex` introduces keyword argument ``environment``, which also allows a specific "longtable" entry through a separate jinja2 template (:issue:`41866`).
  - Naive sparsification is now possible for LaTeX without the necessity of including the multirow package (:issue:`43369`)

.. _whatsnew_140.enhancements.pyarrow_csv_engine:

Multithreaded CSV reading with a new CSV Engine based on pyarrow
^^^^^^^^^^^^^^^^^^^^^^^^^^^^^^^^^^^^^^^^^^^^^^^^^^^^^^^^^^^^^^^^

:func:`pandas.read_csv` now accepts ``engine="pyarrow"`` (requires at least ``pyarrow`` 1.0.1) as an argument, allowing for faster csv parsing on multicore machines
with pyarrow installed. See the :doc:`I/O docs </user_guide/io>` for more info. (:issue:`23697`, :issue:`43706`)

.. _whatsnew_140.enhancements.window_rank:

Rank function for rolling and expanding windows
^^^^^^^^^^^^^^^^^^^^^^^^^^^^^^^^^^^^^^^^^^^^^^^

Added ``rank`` function to :class:`Rolling` and :class:`Expanding`. The new function supports the ``method``, ``ascending``, and ``pct`` flags of :meth:`DataFrame.rank`. The ``method`` argument supports ``min``, ``max``, and ``average`` ranking methods.
Example:

.. ipython:: python

    s = pd.Series([1, 4, 2, 3, 5, 3])
    s.rolling(3).rank()

    s.rolling(3).rank(method="max")

.. _whatsnew_140.enhancements.groupby_indexing:

Groupby positional indexing
^^^^^^^^^^^^^^^^^^^^^^^^^^^

It is now possible to specify positional ranges relative to the ends of each group.

Negative arguments for :meth:`.GroupBy.head` and :meth:`.GroupBy.tail` now work correctly and result in ranges relative to the end and start of each group, respectively.
Previously, negative arguments returned empty frames.

.. ipython:: python

    df = pd.DataFrame([["g", "g0"], ["g", "g1"], ["g", "g2"], ["g", "g3"],
                       ["h", "h0"], ["h", "h1"]], columns=["A", "B"])
    df.groupby("A").head(-1)


:meth:`.GroupBy.nth` now accepts a slice or list of integers and slices.

.. ipython:: python

    df.groupby("A").nth(slice(1, -1))
    df.groupby("A").nth([slice(None, 1), slice(-1, None)])

:meth:`.GroupBy.nth` now accepts index notation.

.. ipython:: python

    df.groupby("A").nth[1, -1]
    df.groupby("A").nth[1:-1]
    df.groupby("A").nth[:1, -1:]

.. _whatsnew_140.dict_tight:

DataFrame.from_dict and DataFrame.to_dict have new ``'tight'`` option
^^^^^^^^^^^^^^^^^^^^^^^^^^^^^^^^^^^^^^^^^^^^^^^^^^^^^^^^^^^^^^^^^^^^^

A new ``'tight'`` dictionary format that preserves :class:`MultiIndex` entries and names
is now available with the :meth:`DataFrame.from_dict` and :meth:`DataFrame.to_dict` methods
and can be used with the standard ``json`` library to produce a tight
representation of :class:`DataFrame` objects (:issue:`4889`).

.. ipython:: python

    df = pd.DataFrame.from_records(
        [[1, 3], [2, 4]],
        index=pd.MultiIndex.from_tuples([("a", "b"), ("a", "c")],
                                        names=["n1", "n2"]),
        columns=pd.MultiIndex.from_tuples([("x", 1), ("y", 2)],
                                          names=["z1", "z2"]),
    )
    df
    df.to_dict(orient='tight')

.. _whatsnew_140.enhancements.other:

Other enhancements
^^^^^^^^^^^^^^^^^^
- :meth:`concat` will preserve the ``attrs`` when it is the same for all objects and discard the ``attrs`` when they are different. (:issue:`41828`)
- :class:`DataFrameGroupBy` operations with ``as_index=False`` now correctly retain ``ExtensionDtype`` dtypes for columns being grouped on (:issue:`41373`)
- Add support for assigning values to ``by`` argument in :meth:`DataFrame.plot.hist` and :meth:`DataFrame.plot.box` (:issue:`15079`)
- :meth:`Series.sample`, :meth:`DataFrame.sample`, and :meth:`.GroupBy.sample` now accept a ``np.random.Generator`` as input to ``random_state``. A generator will be more performant, especially with ``replace=False`` (:issue:`38100`)
- :meth:`Series.ewm`, :meth:`DataFrame.ewm`, now support a ``method`` argument with a ``'table'`` option that performs the windowing operation over an entire :class:`DataFrame`. See :ref:`Window Overview <window.overview>` for performance and functional benefits (:issue:`42273`)
- :meth:`.GroupBy.cummin` and :meth:`.GroupBy.cummax` now support the argument ``skipna`` (:issue:`34047`)
- :meth:`read_table` now supports the argument ``storage_options`` (:issue:`39167`)
- :meth:`DataFrame.to_stata` and :meth:`StataWriter` now accept the keyword only argument ``value_labels`` to save labels for non-categorical columns
- Methods that relied on hashmap based algos such as :meth:`DataFrameGroupBy.value_counts`, :meth:`DataFrameGroupBy.count` and :func:`factorize` ignored imaginary component for complex numbers (:issue:`17927`)
- Add :meth:`Series.str.removeprefix` and :meth:`Series.str.removesuffix` introduced in Python 3.9 to remove pre-/suffixes from string-type :class:`Series` (:issue:`36944`)
- Attempting to write into a file in missing parent directory with :meth:`DataFrame.to_csv`, :meth:`DataFrame.to_html`, :meth:`DataFrame.to_excel`, :meth:`DataFrame.to_feather`, :meth:`DataFrame.to_parquet`, :meth:`DataFrame.to_stata`, :meth:`DataFrame.to_json`, :meth:`DataFrame.to_pickle`, and :meth:`DataFrame.to_xml` now explicitly mentions missing parent directory, the same is true for :class:`Series` counterparts (:issue:`24306`)
- Indexing with ``.loc`` and ``.iloc`` now supports ``Ellipsis`` (:issue:`37750`)
- :meth:`IntegerArray.all` , :meth:`IntegerArray.any`, :meth:`FloatingArray.any`, and :meth:`FloatingArray.all` use Kleene logic (:issue:`41967`)
- Added support for nullable boolean and integer types in :meth:`DataFrame.to_stata`, :class:`~pandas.io.stata.StataWriter`, :class:`~pandas.io.stata.StataWriter117`, and :class:`~pandas.io.stata.StataWriterUTF8` (:issue:`40855`)
- :meth:`DataFrame.__pos__`, :meth:`DataFrame.__neg__` now retain ``ExtensionDtype`` dtypes (:issue:`43883`)
- The error raised when an optional dependency can't be imported now includes the original exception, for easier investigation (:issue:`43882`)
- Added :meth:`.ExponentialMovingWindow.sum` (:issue:`13297`)
- :meth:`Series.str.split` now supports a ``regex`` argument that explicitly specifies whether the pattern is a regular expression. Default is ``None`` (:issue:`43563`, :issue:`32835`, :issue:`25549`)
- :meth:`DataFrame.dropna` now accepts a single label as ``subset`` along with array-like (:issue:`41021`)
- :class:`ExcelWriter` argument ``if_sheet_exists="overlay"`` option added (:issue:`40231`)
- :meth:`read_excel` now accepts a ``decimal`` argument that allow the user to specify the decimal point when parsing string columns to numeric (:issue:`14403`)
- :meth:`.GroupBy.mean` now supports `Numba <http://numba.pydata.org/>`_ execution with the ``engine`` keyword (:issue:`43731`)
- :meth:`Timestamp.isoformat`, now handles the ``timespec`` argument from the base :class:``datetime`` class (:issue:`26131`)
- :meth:`NaT.to_numpy` ``dtype`` argument is now respected, so ``np.timedelta64`` can be returned (:issue:`44460`)
- New option ``display.max_dir_items`` customizes the number of columns added to :meth:`Dataframe.__dir__` and suggested for tab completion (:issue:`37996`)
- Added "Juneteenth National Independence Day" to
  ``USFederalHolidayCalendar``.  See also `Other API changes`_.
- :meth:`.Rolling.var`, :meth:`.Expanding.var`, :meth:`.Rolling.std`, :meth:`.Expanding.std` now support `Numba <http://numba.pydata.org/>`_ execution with the ``engine`` keyword (:issue:`44461`)
- :meth:`Series.info` has been added, for compatibility with :meth:`DataFrame.info` (:issue:`5167`)
- Implemented :meth:`IntervalArray.min`, :meth:`IntervalArray.max`, as a result of which ``min`` and ``max`` now work for :class:`IntervalIndex`, :class:`Series` and :class:`DataFrame` with ``IntervalDtype`` (:issue:`44746`)
- :meth:`UInt64Index.map` now retains ``dtype`` where possible (:issue:`44609`)
-


.. ---------------------------------------------------------------------------

.. _whatsnew_140.notable_bug_fixes:

Notable bug fixes
~~~~~~~~~~~~~~~~~

These are bug fixes that might have notable behavior changes.

.. _whatsnew_140.notable_bug_fixes.inconsistent_date_string_parsing:

Inconsistent date string parsing
^^^^^^^^^^^^^^^^^^^^^^^^^^^^^^^^

The ``dayfirst`` option of :func:`to_datetime` isn't strict, and this can lead to surprising behaviour:

.. ipython:: python
    :okwarning:

    pd.to_datetime(["31-12-2021"], dayfirst=False)

Now, a warning will be raised if a date string cannot be parsed accordance to the given ``dayfirst`` value when
the value is a delimited date string (e.g. ``31-12-2012``).

.. _whatsnew_140.notable_bug_fixes.concat_with_empty_or_all_na:

Ignoring dtypes in concat with empty or all-NA columns
^^^^^^^^^^^^^^^^^^^^^^^^^^^^^^^^^^^^^^^^^^^^^^^^^^^^^^

When using :func:`concat` to concatenate two or more :class:`DataFrame` objects,
if one of the DataFrames was empty or had all-NA values, its dtype was _sometimes_
ignored when finding the concatenated dtype.  These are now consistently _not_ ignored (:issue:`43507`).

.. ipython:: python

    df1 = pd.DataFrame({"bar": [pd.Timestamp("2013-01-01")]}, index=range(1))
    df2 = pd.DataFrame({"bar": np.nan}, index=range(1, 2))
    res = df1.append(df2)

Previously, the float-dtype in ``df2`` would be ignored so the result dtype would be ``datetime64[ns]``. As a result, the ``np.nan`` would be cast to ``NaT``.

*Previous behavior*:

.. code-block:: ipython

    In [4]: res
    Out[4]:
             bar
    0 2013-01-01
    1        NaT

Now the float-dtype is respected. Since the common dtype for these DataFrames is object, the ``np.nan`` is retained.

*New behavior*:

.. ipython:: python

    res

.. _whatsnew_140.notable_bug_fixes.value_counts_and_mode_do_not_coerse_to_nan:

Null-values are no longer coerced to NaN-value in value_counts and mode
^^^^^^^^^^^^^^^^^^^^^^^^^^^^^^^^^^^^^^^^^^^^^^^^^^^^^^^^^^^^^^^^^^^^^^^

:meth:`Series.value_counts` and :meth:`Series.mode` no longer coerce ``None``, ``NaT`` and other null-values to a NaN-value for ``np.object``-dtype. This behavior is now consistent with ``unique``, ``isin`` and others (:issue:`42688`).

.. ipython:: python

    s = pd.Series([True, None, pd.NaT, None, pd.NaT, None])
    res = s.value_counts(dropna=False)

Previously, all null-values were replaced by a NaN-value.

*Previous behavior*:

.. code-block:: ipython

    In [3]: res
    Out[3]:
    NaN     5
    True    1
    dtype: int64

Now null-values are no longer mangled.

*New behavior*:

.. ipython:: python

    res

.. _whatsnew_140.notable_bug_fixes.read_csv_mangle_dup_cols:

mangle_dupe_cols in read_csv no longer renaming unique columns conflicting with target names
^^^^^^^^^^^^^^^^^^^^^^^^^^^^^^^^^^^^^^^^^^^^^^^^^^^^^^^^^^^^^^^^^^^^^^^^^^^^^^^^^^^^^^^^^^^^

:func:`read_csv` no longer renaming unique cols, which conflict with the target names of duplicated columns.
Already existing columns are jumped, e.g. the next available index is used for the target column name (:issue:`14704`).

.. ipython:: python

    import io

    data = "a,a,a.1\n1,2,3"
    res = pd.read_csv(io.StringIO(data))

Previously, the second column was called ``a.1``, while the third col was also renamed to ``a.1.1``.

*Previous behavior*:

.. code-block:: ipython

    In [3]: res
    Out[3]:
        a  a.1  a.1.1
    0   1    2      3

Now the renaming checks if ``a.1`` already exists when changing the name of the second column and jumps this index. The
second column is instead renamed to ``a.2``.

*New behavior*:

.. ipython:: python

    res

.. _whatsnew_140.notable_bug_fixes.notable_bug_fix3:

notable_bug_fix3
^^^^^^^^^^^^^^^^

.. ---------------------------------------------------------------------------

.. _whatsnew_140.api_breaking:

Backwards incompatible API changes
~~~~~~~~~~~~~~~~~~~~~~~~~~~~~~~~~~

.. _whatsnew_140.api_breaking.deps:

Increased minimum versions for dependencies
^^^^^^^^^^^^^^^^^^^^^^^^^^^^^^^^^^^^^^^^^^^
Some minimum supported versions of dependencies were updated.
If installed, we now require:

+-----------------+-----------------+----------+---------+
| Package         | Minimum Version | Required | Changed |
+=================+=================+==========+=========+
| numpy           | 1.18.5          |    X     |    X    |
+-----------------+-----------------+----------+---------+
| pytz            | 2020.1          |    X     |    X    |
+-----------------+-----------------+----------+---------+
| python-dateutil | 2.8.1           |    X     |    X    |
+-----------------+-----------------+----------+---------+
| bottleneck      | 1.3.1           |          |    X    |
+-----------------+-----------------+----------+---------+
| numexpr         | 2.7.1           |          |    X    |
+-----------------+-----------------+----------+---------+
| pytest (dev)    | 6.0             |          |         |
+-----------------+-----------------+----------+---------+
| mypy (dev)      | 0.910           |          |    X    |
+-----------------+-----------------+----------+---------+

For `optional libraries <https://pandas.pydata.org/docs/getting_started/install.html>`_ the general recommendation is to use the latest version.
The following table lists the lowest version per library that is currently being tested throughout the development of pandas.
Optional libraries below the lowest tested version may still work, but are not considered supported.

+-----------------+-----------------+---------+
| Package         | Minimum Version | Changed |
+=================+=================+=========+
| beautifulsoup4  | 4.8.2           |    X    |
+-----------------+-----------------+---------+
| fastparquet     | 0.4.0           |         |
+-----------------+-----------------+---------+
| fsspec          | 0.7.4           |         |
+-----------------+-----------------+---------+
| gcsfs           | 0.6.0           |         |
+-----------------+-----------------+---------+
| lxml            | 4.5.0           |    X    |
+-----------------+-----------------+---------+
| matplotlib      | 3.3.2           |    X    |
+-----------------+-----------------+---------+
| numba           | 0.50.1          |    X    |
+-----------------+-----------------+---------+
| openpyxl        | 3.0.2           |    X    |
+-----------------+-----------------+---------+
| pyarrow         | 1.0.1           |    X    |
+-----------------+-----------------+---------+
| pymysql         | 0.10.1          |    X    |
+-----------------+-----------------+---------+
| pytables        | 3.6.1           |    X    |
+-----------------+-----------------+---------+
| s3fs            | 0.4.0           |         |
+-----------------+-----------------+---------+
| scipy           | 1.4.1           |    X    |
+-----------------+-----------------+---------+
| sqlalchemy      | 1.4.0           |    X    |
+-----------------+-----------------+---------+
| tabulate        | 0.8.7           |         |
+-----------------+-----------------+---------+
| xarray          | 0.15.1          |    X    |
+-----------------+-----------------+---------+
| xlrd            | 2.0.1           |    X    |
+-----------------+-----------------+---------+
| xlsxwriter      | 1.2.2           |    X    |
+-----------------+-----------------+---------+
| xlwt            | 1.3.0           |         |
+-----------------+-----------------+---------+
| pandas-gbq      | 0.14.0          |    X    |
+-----------------+-----------------+---------+

See :ref:`install.dependencies` and :ref:`install.optional_dependencies` for more.

.. _whatsnew_140.api_breaking.other:

Other API changes
^^^^^^^^^^^^^^^^^
- :meth:`Index.get_indexer_for` no longer accepts keyword arguments (other than 'target'); in the past these would be silently ignored if the index was not unique (:issue:`42310`)
- Change in the position of the ``min_rows`` argument in :meth:`DataFrame.to_string` due to change in the docstring (:issue:`44304`)
- Reduction operations for :class:`DataFrame` or :class:`Series` now raising a ``ValueError`` when ``None`` is passed for ``skipna`` (:issue:`44178`)
- Changed the ``name`` attribute of several holidays in
  ``USFederalHolidayCalendar`` to match `official federal holiday
  names <https://www.opm.gov/policy-data-oversight/pay-leave/federal-holidays/>`_
  specifically:

   - "New Year's Day" gains the possessive apostrophe
   - "Presidents Day" becomes "Washington's Birthday"
   - "Martin Luther King Jr. Day" is now "Birthday of Martin Luther King, Jr."
   - "July 4th" is now "Independence Day"
   - "Thanksgiving" is now "Thanksgiving Day"
   - "Christmas" is now "Christmas Day"
   - Added "Juneteenth National Independence Day"
-

.. ---------------------------------------------------------------------------

.. _whatsnew_140.deprecations:

Deprecations
~~~~~~~~~~~~

.. _whatsnew_140.deprecations.int64_uint64_float64index:

Deprecated Int64Index, UInt64Index & Float64Index
^^^^^^^^^^^^^^^^^^^^^^^^^^^^^^^^^^^^^^^^^^^^^^^^^
:class:`Int64Index`, :class:`UInt64Index` and :class:`Float64Index` have been deprecated
in favor of the new :class:`NumericIndex` and will be removed in Pandas 2.0 (:issue:`43028`).

Currently, in order to maintain backward compatibility, calls to
:class:`Index` will continue to return :class:`Int64Index`, :class:`UInt64Index` and :class:`Float64Index`
when given numeric data, but in the future, a :class:`NumericIndex` will be returned.

*Current behavior*:

.. code-block:: ipython

    In [1]: pd.Index([1, 2, 3], dtype="int32")
    Out [1]: Int64Index([1, 2, 3], dtype='int64')
    In [1]: pd.Index([1, 2, 3], dtype="uint64")
    Out [1]: UInt64Index([1, 2, 3], dtype='uint64')

*Future behavior*:

.. code-block:: ipython

    In [3]: pd.Index([1, 2, 3], dtype="int32")
    Out [3]: NumericIndex([1, 2, 3], dtype='int32')
    In [4]: pd.Index([1, 2, 3], dtype="uint64")
    Out [4]: NumericIndex([1, 2, 3], dtype='uint64')


.. _whatsnew_140.deprecations.other:

Other Deprecations
^^^^^^^^^^^^^^^^^^
- Deprecated :meth:`Index.is_type_compatible` (:issue:`42113`)
- Deprecated ``method`` argument in :meth:`Index.get_loc`, use ``index.get_indexer([label], method=...)`` instead (:issue:`42269`)
- Deprecated treating integer keys in :meth:`Series.__setitem__` as positional when the index is a :class:`Float64Index` not containing the key, a :class:`IntervalIndex` with no entries containing the key, or a :class:`MultiIndex` with leading :class:`Float64Index` level not containing the key (:issue:`33469`)
- Deprecated treating ``numpy.datetime64`` objects as UTC times when passed to the :class:`Timestamp` constructor along with a timezone. In a future version, these will be treated as wall-times. To retain the old behavior, use ``Timestamp(dt64).tz_localize("UTC").tz_convert(tz)`` (:issue:`24559`)
- Deprecated ignoring missing labels when indexing with a sequence of labels on a level of a MultiIndex (:issue:`42351`)
- Creating an empty Series without a dtype will now raise a more visible ``FutureWarning`` instead of a ``DeprecationWarning`` (:issue:`30017`)
- Deprecated the 'kind' argument in :meth:`Index.get_slice_bound`, :meth:`Index.slice_indexer`, :meth:`Index.slice_locs`; in a future version passing 'kind' will raise (:issue:`42857`)
- Deprecated dropping of nuisance columns in :class:`Rolling`, :class:`Expanding`, and :class:`EWM` aggregations (:issue:`42738`)
- Deprecated :meth:`Index.reindex` with a non-unique index (:issue:`42568`)
- Deprecated :meth:`.Styler.render` in favour of :meth:`.Styler.to_html` (:issue:`42140`)
- Deprecated :meth:`.Styler.hide_index` and :meth:`.Styler.hide_columns` in favour of :meth:`.Styler.hide` (:issue:`43758`)
- Deprecated passing in a string column label into ``times`` in :meth:`DataFrame.ewm` (:issue:`43265`)
- Deprecated the 'include_start' and 'include_end' arguments in :meth:`DataFrame.between_time`; in a future version passing 'include_start' or 'include_end' will raise (:issue:`40245`)
- Deprecated the ``squeeze`` argument to :meth:`read_csv`, :meth:`read_table`, and :meth:`read_excel`. Users should squeeze the DataFrame afterwards with ``.squeeze("columns")`` instead. (:issue:`43242`)
- Deprecated the ``index`` argument to :class:`SparseArray` construction (:issue:`23089`)
- Deprecated the ``closed`` argument in :meth:`date_range` and :meth:`bdate_range` in favor of ``inclusive`` argument; In a future version passing ``closed`` will raise (:issue:`40245`)
- Deprecated :meth:`.Rolling.validate`, :meth:`.Expanding.validate`, and :meth:`.ExponentialMovingWindow.validate` (:issue:`43665`)
- Deprecated silent dropping of columns that raised a ``TypeError`` in :class:`Series.transform` and :class:`DataFrame.transform` when used with a dictionary (:issue:`43740`)
- Deprecated silent dropping of columns that raised a ``TypeError``, ``DataError``, and some cases of ``ValueError`` in :meth:`Series.aggregate`, :meth:`DataFrame.aggregate`, :meth:`Series.groupby.aggregate`, and :meth:`DataFrame.groupby.aggregate` when used with a list (:issue:`43740`)
- Deprecated casting behavior when setting timezone-aware value(s) into a timezone-aware :class:`Series` or :class:`DataFrame` column when the timezones do not match. Previously this cast to object dtype. In a future version, the values being inserted will be converted to the series or column's existing timezone (:issue:`37605`)
- Deprecated casting behavior when passing an item with mismatched-timezone to :meth:`DatetimeIndex.insert`, :meth:`DatetimeIndex.putmask`, :meth:`DatetimeIndex.where` :meth:`DatetimeIndex.fillna`, :meth:`Series.mask`, :meth:`Series.where`, :meth:`Series.fillna`, :meth:`Series.shift`, :meth:`Series.replace`, :meth:`Series.reindex` (and :class:`DataFrame` column analogues). In the past this has cast to object dtype. In a future version, these will cast the passed item to the index or series's timezone (:issue:`37605`)
- Deprecated the 'errors' keyword argument in :meth:`Series.where`, :meth:`DataFrame.where`, :meth:`Series.mask`, and meth:`DataFrame.mask`; in a future version the argument will be removed (:issue:`44294`)
- Deprecated the ``prefix`` keyword argument in :func:`read_csv` and :func:`read_table`, in a future version the argument will be removed (:issue:`43396`)
- Deprecated :meth:`PeriodIndex.astype` to ``datetime64[ns]`` or ``DatetimeTZDtype``, use ``obj.to_timestamp(how).tz_localize(dtype.tz)`` instead (:issue:`44398`)
- Deprecated passing non boolean argument to sort in :func:`concat` (:issue:`41518`)
- Deprecated passing arguments as positional for :func:`read_fwf` other than ``filepath_or_buffer`` (:issue:`41485`):
- Deprecated passing ``skipna=None`` for :meth:`DataFrame.mad` and :meth:`Series.mad`, pass ``skipna=True`` instead (:issue:`44580`)
- Deprecated :meth:`DateOffset.apply`, use ``offset + other`` instead (:issue:`44522`)
- A deprecation warning is now shown for :meth:`DataFrame.to_latex` indicating the arguments signature may change and emulate more the arguments to :meth:`.Styler.to_latex` in future versions (:issue:`44411`)
-

.. ---------------------------------------------------------------------------

.. _whatsnew_140.performance:

Performance improvements
~~~~~~~~~~~~~~~~~~~~~~~~
- Performance improvement in :meth:`.GroupBy.sample`, especially when ``weights`` argument provided (:issue:`34483`)
- Performance improvement when converting non-string arrays to string arrays (:issue:`34483`)
- Performance improvement in :meth:`.GroupBy.transform` for user-defined functions (:issue:`41598`)
- Performance improvement in constructing :class:`DataFrame` objects (:issue:`42631`, :issue:`43142`, :issue:`43147`, :issue:`43307`, :issue:`43144`)
- Performance improvement in :meth:`GroupBy.shift` when ``fill_value`` argument is provided (:issue:`26615`)
- Performance improvement in :meth:`DataFrame.corr` for ``method=pearson`` on data without missing values (:issue:`40956`)
- Performance improvement in some :meth:`GroupBy.apply` operations (:issue:`42992`, :issue:`43578`)
- Performance improvement in :func:`read_stata` (:issue:`43059`, :issue:`43227`)
- Performance improvement in :func:`read_sas` (:issue:`43333`)
- Performance improvement in :meth:`to_datetime` with ``uint`` dtypes (:issue:`42606`)
- Performance improvement in :meth:`to_datetime` with ``infer_datetime_format`` set to ``True`` (:issue:`43901`)
- Performance improvement in :meth:`Series.sparse.to_coo` (:issue:`42880`)
- Performance improvement in indexing with a :class:`UInt64Index` (:issue:`43862`)
- Performance improvement in indexing with a :class:`Float64Index` (:issue:`43705`)
- Performance improvement in indexing with a non-unique Index (:issue:`43792`)
- Performance improvement in indexing with a listlike indexer on a :class:`MultiIndex` (:issue:`43370`)
- Performance improvement in indexing with a :class:`MultiIndex` indexer on another :class:`MultiIndex` (:issue:43370`)
- Performance improvement in :meth:`GroupBy.quantile` (:issue:`43469`, :issue:`43725`)
- Performance improvement in :meth:`GroupBy.count` (:issue:`43730`, :issue:`43694`)
- Performance improvement in :meth:`GroupBy.any` and :meth:`GroupBy.all` (:issue:`43675`, :issue:`42841`)
- Performance improvement in :meth:`GroupBy.std` (:issue:`43115`, :issue:`43576`)
- Performance improvement in :meth:`GroupBy.cumsum` (:issue:`43309`)
- :meth:`SparseArray.min` and :meth:`SparseArray.max` no longer require converting to a dense array (:issue:`43526`)
- Indexing into a :class:`SparseArray` with a ``slice`` with ``step=1`` no longer requires converting to a dense array (:issue:`43777`)
- Performance improvement in :meth:`SparseArray.take` with ``allow_fill=False`` (:issue:`43654`)
- Performance improvement in :meth:`.Rolling.mean`, :meth:`.Expanding.mean`, :meth:`.Rolling.sum`, :meth:`.Expanding.sum` with ``engine="numba"`` (:issue:`43612`, :issue:`44176`)
- Improved performance of :meth:`pandas.read_csv` with ``memory_map=True`` when file encoding is UTF-8 (:issue:`43787`)
- Performance improvement in :meth:`RangeIndex.sort_values` overriding :meth:`Index.sort_values` (:issue:`43666`)
- Performance improvement in :meth:`RangeIndex.insert` (:issue:`43988`)
- Performance improvement in :meth:`Index.insert` (:issue:`43953`)
- Performance improvement in :meth:`DatetimeIndex.tolist` (:issue:`43823`)
- Performance improvement in :meth:`DatetimeIndex.union` (:issue:`42353`)
- Performance improvement in :meth:`Series.nsmallest` (:issue:`43696`)
- Performance improvement in :meth:`DataFrame.insert` (:issue:`42998`)
- Performance improvement in :meth:`DataFrame.dropna` (:issue:`43683`)
- Performance improvement in :meth:`DataFrame.fillna` (:issue:`43316`)
- Performance improvement in :meth:`DataFrame.values` (:issue:`43160`)
- Performance improvement in :meth:`DataFrame.select_dtypes` (:issue:`42611`)
- Performance improvement in :class:`DataFrame` reductions (:issue:`43185`, :issue:`43243`, :issue:`43311`, :issue:`43609`)
- Performance improvement in :meth:`Series.unstack` and :meth:`DataFrame.unstack` (:issue:`43335`, :issue:`43352`, :issue:`42704`, :issue:`43025`)
- Performance improvement in :meth:`Series.to_frame` (:issue:`43558`)
- Performance improvement in :meth:`Series.mad` (:issue:`43010`)
- Performance improvement in :func:`merge` (:issue:`43332`)
- Performance improvement in :func:`read_csv` when ``index_col`` was set with a numeric column (:issue:`44158`)
- Performance improvement in :func:`concat` (:issue:`43354`)
-

.. ---------------------------------------------------------------------------

.. _whatsnew_140.bug_fixes:

Bug fixes
~~~~~~~~~

Categorical
^^^^^^^^^^^
- Bug in setting dtype-incompatible values into a :class:`Categorical` (or ``Series`` or ``DataFrame`` backed by ``Categorical``) raising ``ValueError`` instead of ``TypeError`` (:issue:`41919`)
- Bug in :meth:`Categorical.searchsorted` when passing a dtype-incompatible value raising ``KeyError`` instead of ``TypeError`` (:issue:`41919`)
- Bug in :meth:`Series.where` with ``CategoricalDtype`` when passing a dtype-incompatible value raising ``ValueError`` instead of ``TypeError`` (:issue:`41919`)
- Bug in :meth:`Categorical.fillna` when passing a dtype-incompatible value raising ``ValueError`` instead of ``TypeError`` (:issue:`41919`)
- Bug in :meth:`Categorical.fillna` with a tuple-like category raising ``ValueError`` instead of ``TypeError`` when filling with a non-category tuple (:issue:`41919`)
-

Datetimelike
^^^^^^^^^^^^
- Bug in :class:`DataFrame` constructor unnecessarily copying non-datetimelike 2D object arrays (:issue:`39272`)
- Bug in :func:`to_datetime` with ``format`` and ``pandas.NA`` was raising ``ValueError`` (:issue:`42957`)
- :func:`to_datetime` would silently swap ``MM/DD/YYYY`` and ``DD/MM/YYYY`` formats if the given ``dayfirst`` option could not be respected - now, a warning is raised in the case of delimited date strings (e.g. ``31-12-2012``) (:issue:`12585`)
- Bug in :meth:`date_range` and :meth:`bdate_range` do not return right bound when ``start`` = ``end`` and set is closed on one side (:issue:`43394`)
- Bug in inplace addition and subtraction of :class:`DatetimeIndex` or :class:`TimedeltaIndex` with :class:`DatetimeArray` or :class:`TimedeltaArray` (:issue:`43904`)
- Bug in in calling ``np.isnan``, ``np.isfinite``, or ``np.isinf`` on a timezone-aware :class:`DatetimeIndex` incorrectly raising ``TypeError`` (:issue:`43917`)
- Bug in constructing a :class:`Series` from datetime-like strings with mixed timezones incorrectly partially-inferring datetime values (:issue:`40111`)
- Bug in addition with a :class:`Tick` object and a ``np.timedelta64`` object incorrectly raising instead of returning :class:`Timedelta` (:issue:`44474`)
- ``np.maximum.reduce`` and ``np.minimum.reduce`` now correctly return :class:`Timestamp` and :class:`Timedelta` objects when operating on :class:`Series`, :class:`DataFrame`, or :class:`Index` with ``datetime64[ns]`` or ``timedelta64[ns]`` dtype (:issue:`43923`)
- Bug in adding a ``np.timedelta64`` object to a :class:`BusinessDay` or :class:`CustomBusinessDay` object incorrectly raising (:issue:`44532`)
- Bug in :meth:`Index.insert` for inserting ``np.datetime64``, ``np.timedelta64`` or ``tuple`` into :class:`Index` with ``dtype='object'`` with negative loc adding ``None`` and replacing existing value (:issue:`44509`)
- Bug in :meth:`Series.mode` with ``DatetimeTZDtype`` incorrectly returning timezone-naive and ``PeriodDtype`` incorrectly raising (:issue:`41927`)
-

Timedelta
^^^^^^^^^
- Bug in division of all-``NaT`` :class:`TimeDeltaIndex`, :class:`Series` or :class:`DataFrame` column with object-dtype arraylike of numbers failing to infer the result as timedelta64-dtype (:issue:`39750`)
- Bug in floor division of ``timedelta64[ns]`` data with a scalar returning garbage values (:issue:`44466`)

Timezones
^^^^^^^^^
- Bug in :func:`to_datetime` with ``infer_datetime_format=True`` failing to parse zero UTC offset (``Z``) correctly (:issue:`41047`)
- Bug in :meth:`Series.dt.tz_convert` resetting index in a :class:`Series` with :class:`CategoricalIndex` (:issue:`43080`)
-

Numeric
^^^^^^^
- Bug in floor-dividing a list or tuple of integers by a :class:`Series` incorrectly raising (:issue:`44674`)
- Bug in :meth:`DataFrame.rank` raising ``ValueError`` with ``object`` columns and ``method="first"`` (:issue:`41931`)
- Bug in :meth:`DataFrame.rank` treating missing values and extreme values as equal (for example ``np.nan`` and ``np.inf``), causing incorrect results when ``na_option="bottom"`` or ``na_option="top`` used (:issue:`41931`)
- Bug in ``numexpr`` engine still being used when the option ``compute.use_numexpr`` is set to ``False`` (:issue:`32556`)
- Bug in :class:`DataFrame` arithmetic ops with a subclass whose :meth:`_constructor` attribute is a callable other than the subclass itself (:issue:`43201`)
- Bug in arithmetic operations involving :class:`RangeIndex` where the result would have the incorrect ``name`` (:issue:`43962`)
- Bug in arithmetic operations involving :class:`Series` where the result could have the incorrect ``name`` when the operands having matching NA or matching tuple names (:issue:`44459`)
<<<<<<< HEAD
- Bug in arithmetic operations (includes ``add``, ``sub``, ``mul``, and ``div``) involving :class:`DataFrame` where the operation does not propagate metadata such as attributes to the result (:issue:`28283`)
=======
- Bug in division with ``IntegerDtype`` or ``BooleanDtype`` array and NA scalar incorrectly raising (:issue:`44685`)
- Bug in multiplying a :class:`Series` with ``FloatingDtype`` with a timedelta-like scalar incorrectly raising (:issue:`44772`)
>>>>>>> a3702e22
-

Conversion
^^^^^^^^^^
- Bug in :class:`UInt64Index` constructor when passing a list containing both positive integers small enough to cast to int64 and integers too large too hold in int64 (:issue:`42201`)
- Bug in :class:`Series` constructor returning 0 for missing values with dtype ``int64`` and ``False`` for dtype ``bool`` (:issue:`43017`, :issue:`43018`)
- Bug in :class:`IntegerDtype` not allowing coercion from string dtype (:issue:`25472`)
- Bug in :func:`to_datetime` with ``arg:xr.DataArray`` and ``unit="ns"`` specified raises TypeError (:issue:`44053`)
- Bug in :meth:`DataFrame.convert_dtypes` not returning the correct type when a subclass does not overload :meth:`_constructor_sliced` (:issue:`43201`)
- Bug in :meth:`DataFrame.astype` not propagating ``attrs`` from the original :class:`DataFrame` (:issue:`44414`)

Strings
^^^^^^^
-
-

Interval
^^^^^^^^
- Bug in :meth:`Series.where` with ``IntervalDtype`` incorrectly raising when the ``where`` call should not replace anything (:issue:`44181`)
-
-

Indexing
^^^^^^^^
- Bug in :meth:`Series.rename` when index in Series is MultiIndex and level in rename is provided. (:issue:`43659`)
- Bug in :meth:`DataFrame.truncate` and :meth:`Series.truncate` when the object's Index has a length greater than one but only one unique value (:issue:`42365`)
- Bug in :meth:`Series.loc` and :meth:`DataFrame.loc` with a :class:`MultiIndex` when indexing with a tuple in which one of the levels is also a tuple (:issue:`27591`)
- Bug in :meth:`Series.loc` when with a :class:`MultiIndex` whose first level contains only ``np.nan`` values (:issue:`42055`)
- Bug in indexing on a :class:`Series` or :class:`DataFrame` with a :class:`DatetimeIndex` when passing a string, the return type depended on whether the index was monotonic (:issue:`24892`)
- Bug in indexing on a :class:`MultiIndex` failing to drop scalar levels when the indexer is a tuple containing a datetime-like string (:issue:`42476`)
- Bug in :meth:`DataFrame.sort_values` and :meth:`Series.sort_values` when passing an ascending value, failed to raise or incorrectly raising ``ValueError`` (:issue:`41634`)
- Bug in updating values of :class:`pandas.Series` using boolean index, created by using :meth:`pandas.DataFrame.pop` (:issue:`42530`)
- Bug in :meth:`Index.get_indexer_non_unique` when index contains multiple ``np.nan`` (:issue:`35392`)
- Bug in :meth:`DataFrame.query` did not handle the degree sign in a backticked column name, such as \`Temp(°C)\`, used in an expression to query a dataframe (:issue:`42826`)
- Bug in :meth:`DataFrame.drop` where the error message did not show missing labels with commas when raising ``KeyError`` (:issue:`42881`)
- Bug in :meth:`DataFrame.query` where method calls in query strings led to errors when the ``numexpr`` package was installed. (:issue:`22435`)
- Bug in :meth:`DataFrame.nlargest` and :meth:`Series.nlargest` where sorted result did not count indexes containing ``np.nan`` (:issue:`28984`)
- Bug in indexing on a non-unique object-dtype :class:`Index` with an NA scalar (e.g. ``np.nan``) (:issue:`43711`)
- Bug in :meth:`DataFrame.__setitem__` incorrectly writing into an existing column's array rather than setting a new array when the new dtype and the old dtype match (:issue:`43406`)
- Bug in setting floating-dtype values into a :class:`Series` with integer dtype failing to set inplace when those values can be losslessly converted to integers (:issue:`44316`)
- Bug in :meth:`Series.__setitem__` with object dtype when setting an array with matching size and dtype='datetime64[ns]' or dtype='timedelta64[ns]' incorrectly converting the datetime/timedeltas to integers (:issue:`43868`)
- Bug in :meth:`DataFrame.sort_index` where ``ignore_index=True`` was not being respected when the index was already sorted (:issue:`43591`)
- Bug in :meth:`Index.get_indexer_non_unique` when index contains multiple ``np.datetime64("NaT")`` and ``np.timedelta64("NaT")`` (:issue:`43869`)
- Bug in setting a scalar :class:`Interval` value into a :class:`Series` with ``IntervalDtype`` when the scalar's sides are floats and the values' sides are integers (:issue:`44201`)
- Bug when setting string-backed :class:`Categorical` values that can be parsed to datetimes into a :class:`DatetimeArray` or :class:`Series` or :class:`DataFrame` column backed by :class:`DatetimeArray` failing to parse these strings (:issue:`44236`)
- Bug in :meth:`Series.__setitem__` with an integer dtype other than ``int64`` setting with a ``range`` object unnecessarily upcasting to ``int64`` (:issue:`44261`)
- Bug in :meth:`Series.__setitem__` with a boolean mask indexer setting a listlike value of length 1 incorrectly broadcasting that value (:issue:`44265`)
- Bug in :meth:`Series.reset_index` not ignoring ``name`` argument when ``drop`` and ``inplace`` are set to ``True`` (:issue:`44575`)
- Bug in :meth:`DataFrame.loc.__setitem__` and :meth:`DataFrame.iloc.__setitem__` with mixed dtypes sometimes failing to operate in-place (:issue:`44345`)
- Bug in :meth:`DataFrame.loc.__getitem__` incorrectly raising ``KeyError`` when selecting a single column with a boolean key (:issue:`44322`).
- Bug in setting :meth:`DataFrame.iloc` with a single ``ExtensionDtype`` column and setting 2D values e.g. ``df.iloc[:] = df.values`` incorrectly raising (:issue:`44514`)
- Bug in indexing on columns with ``loc`` or ``iloc`` using a slice with a negative step with ``ExtensionDtype`` columns incorrectly raising (:issue:`44551`)
- Bug in :meth:`IntervalIndex.get_indexer_non_unique` returning boolean mask instead of array of integers for a non unique and non monotonic index (:issue:`44084`)
- Bug in :meth:`IntervalIndex.get_indexer_non_unique` not handling targets of ``dtype`` 'object' with NaNs correctly (:issue:`44482`)
-

Missing
^^^^^^^
- Bug in :meth:`DataFrame.fillna` with limit and no method ignores axis='columns' or ``axis = 1`` (:issue:`40989`)
- Bug in :meth:`DataFrame.fillna` not replacing missing values when using a dict-like ``value`` and duplicate column names (:issue:`43476`)
- Bug in constructing a :class:`DataFrame` with a dictionary ``np.datetime64`` as a value and ``dtype='timedelta64[ns]'``, or vice-versa, incorrectly casting instead of raising (:issue:`??`)
- Bug in :meth:`Series.interpolate` and :meth:`DataFrame.interpolate` with ``inplace=True`` not writing to the underlying array(s) in-place (:issue:`44749`)
-

MultiIndex
^^^^^^^^^^
- Bug in :meth:`MultiIndex.get_loc` where the first level is a :class:`DatetimeIndex` and a string key is passed (:issue:`42465`)
- Bug in :meth:`MultiIndex.reindex` when passing a ``level`` that corresponds to an ``ExtensionDtype`` level (:issue:`42043`)
- Bug in :meth:`MultiIndex.get_loc` raising ``TypeError`` instead of ``KeyError`` on nested tuple (:issue:`42440`)
- Bug in :meth:`MultiIndex.putmask` where the other value was also a :class:`MultiIndex` (:issue:`43212`)
-

I/O
^^^
- Bug in :func:`read_excel` attempting to read chart sheets from .xlsx files (:issue:`41448`)
- Bug in :func:`json_normalize` where ``errors=ignore`` could fail to ignore missing values of ``meta`` when ``record_path`` has a length greater than one (:issue:`41876`)
- Bug in :func:`read_csv` with multi-header input and arguments referencing column names as tuples (:issue:`42446`)
- Bug in :func:`read_fwf`, where difference in lengths of ``colspecs`` and ``names`` was not raising ``ValueError`` (:issue:`40830`)
- Bug in :func:`Series.to_json` and :func:`DataFrame.to_json` where some attributes were skipped when serialising plain Python objects to JSON (:issue:`42768`, :issue:`33043`)
- Column headers are dropped when constructing a :class:`DataFrame` from a sqlalchemy's ``Row`` object (:issue:`40682`)
- Bug in unpickling a :class:`Index` with object dtype incorrectly inferring numeric dtypes (:issue:`43188`)
- Bug in :func:`read_csv` where reading multi-header input with unequal lengths incorrectly raising uncontrolled ``IndexError`` (:issue:`43102`)
- Bug in :func:`read_csv` raising ``ParserError`` when reading file in chunks and aome chunk blocks have fewer columns than header for ``engine="c"`` (:issue:`21211`)
- Bug in :func:`read_csv`, changed exception class when expecting a file path name or file-like object from ``OSError`` to ``TypeError`` (:issue:`43366`)
- Bug in :func:`read_csv` and :func:`read_fwf` ignoring all ``skiprows`` except first when ``nrows`` is specified for ``engine='python'`` (:issue:`44021`, :issue:`10261`)
- Bug in :func:`read_csv` keeping the original column in object format when ``keep_date_col=True`` is set (:issue:`13378`)
- Bug in :func:`read_json` not handling non-numpy dtypes correctly (especially ``category``) (:issue:`21892`, :issue:`33205`)
- Bug in :func:`json_normalize` where multi-character ``sep`` parameter is incorrectly prefixed to every key (:issue:`43831`)
- Bug in :func:`json_normalize` where reading data with missing multi-level metadata would not respect errors="ignore" (:issue:`44312`)
- Bug in :func:`read_csv` used second row to guess implicit index if ``header`` was set to ``None`` for ``engine="python"`` (:issue:`22144`)
- Bug in :func:`read_csv` not recognizing bad lines when ``names`` were given for ``engine="c"`` (:issue:`22144`)
- Bug in :func:`read_csv` with :code:`float_precision="round_trip"` which did not skip initial/trailing whitespace (:issue:`43713`)
- Bug when Python is built without lzma module: a warning was raised at the pandas import time, even if the lzma capability isn't used. (:issue:`43495`)
- Bug in :func:`read_csv` not applying dtype for ``index_col`` (:issue:`9435`)
- Bug in dumping/loading a :class:`DataFrame` with ``yaml.dump(frame)`` (:issue:`42748`)
- Bug in :func:`read_csv` raising ``ValueError`` when names was longer than header but equal to data rows for ``engine="python"`` (:issue:`38453`)
- Bug in :class:`ExcelWriter`, where ``engine_kwargs`` were not passed through to all engines (:issue:`43442`)
- Bug in :func:`read_csv` raising ``ValueError`` when ``parse_dates`` was used with ``MultiIndex`` columns (:issue:`8991`)
- Bug in :func:`read_csv` converting columns to numeric after date parsing failed (:issue:`11019`)
- Bug in :func:`read_csv` not replacing ``NaN`` values with ``np.nan`` before attempting date conversion (:issue:`26203`)
- Bug in :func:`read_csv` raising ``AttributeError`` when attempting to read a .csv file and infer index column dtype from an nullable integer type (:issue:`44079`)
- :meth:`DataFrame.to_csv` and :meth:`Series.to_csv` with ``compression`` set to ``'zip'`` no longer create a zip file containing a file ending with ".zip". Instead, they try to infer the inner file name more smartly. (:issue:`39465`)
- Bug in :func:`read_csv` when passing simultaneously a parser in ``date_parser`` and ``parse_dates=False``, the parsing was still called (:issue:`44366`)
- Bug in :func:`read_csv` silently ignoring errors when failling to create a memory-mapped file (:issue:`44766`)
-

Period
^^^^^^
- Bug in adding a :class:`Period` object to a ``np.timedelta64`` object incorrectly raising ``TypeError`` (:issue:`44182`)
- Bug in :meth:`PeriodIndex.to_timestamp` when the index has ``freq="B"`` inferring ``freq="D"`` for its result instead of ``freq="B"`` (:issue:`44105`)
- Bug in :class:`Period` constructor incorrectly allowing ``np.timedelta64("NaT")`` (:issue:`44507`)
-

Plotting
^^^^^^^^
- When given non-numeric data, :meth:`DataFrame.boxplot` now raises a ``ValueError`` rather than a cryptic ``KeyError`` or ``ZeroDivsionError``, in line with other plotting functions like :meth:`DataFrame.hist`. (:issue:`43480`)
-

Groupby/resample/rolling
^^^^^^^^^^^^^^^^^^^^^^^^
- Fixed bug in :meth:`SeriesGroupBy.apply` where passing an unrecognized string argument failed to raise ``TypeError`` when the underlying ``Series`` is empty (:issue:`42021`)
- Bug in :meth:`Series.rolling.apply`, :meth:`DataFrame.rolling.apply`, :meth:`Series.expanding.apply` and :meth:`DataFrame.expanding.apply` with ``engine="numba"`` where ``*args`` were being cached with the user passed function (:issue:`42287`)
- Bug in :meth:`GroupBy.max` and :meth:`GroupBy.min` with nullable integer dtypes losing precision (:issue:`41743`)
- Bug in :meth:`DataFrame.groupby.rolling.var` would calculate the rolling variance only on the first group (:issue:`42442`)
- Bug in :meth:`GroupBy.shift` that would return the grouping columns if ``fill_value`` was not None (:issue:`41556`)
- Bug in :meth:`SeriesGroupBy.nlargest` and :meth:`SeriesGroupBy.nsmallest` would have an inconsistent index when the input Series was sorted and ``n`` was greater than or equal to all group sizes (:issue:`15272`, :issue:`16345`, :issue:`29129`)
- Bug in :meth:`pandas.DataFrame.ewm`, where non-float64 dtypes were silently failing (:issue:`42452`)
- Bug in :meth:`pandas.DataFrame.rolling` operation along rows (``axis=1``) incorrectly omits columns containing ``float16`` and ``float32`` (:issue:`41779`)
- Bug in :meth:`Resampler.aggregate` did not allow the use of Named Aggregation (:issue:`32803`)
- Bug in :meth:`Series.rolling` when the :class:`Series` ``dtype`` was ``Int64`` (:issue:`43016`)
- Bug in :meth:`DataFrame.rolling.corr` when the :class:`DataFrame` columns was a :class:`MultiIndex` (:issue:`21157`)
- Bug in :meth:`DataFrame.groupby.rolling` when specifying ``on`` and calling ``__getitem__`` would subsequently return incorrect results (:issue:`43355`)
- Bug in :meth:`GroupBy.apply` with time-based :class:`Grouper` objects incorrectly raising ``ValueError`` in corner cases where the grouping vector contains a ``NaT`` (:issue:`43500`, :issue:`43515`)
- Bug in :meth:`GroupBy.mean` failing with ``complex`` dtype (:issue:`43701`)
- Fixed bug in :meth:`Series.rolling` and :meth:`DataFrame.rolling` not calculating window bounds correctly for the first row when ``center=True`` and index is decreasing (:issue:`43927`)
- Fixed bug in :meth:`Series.rolling` and :meth:`DataFrame.rolling` for centered datetimelike windows with uneven nanosecond (:issue:`43997`)
- Bug in :meth:`GroupBy.nth` failing on ``axis=1`` (:issue:`43926`)
- Fixed bug in :meth:`Series.rolling` and :meth:`DataFrame.rolling` not respecting right bound on centered datetime-like windows, if the index contain duplicates (:issue:`3944`)
- Bug in :meth:`Series.rolling` and :meth:`DataFrame.rolling` when using a :class:`pandas.api.indexers.BaseIndexer` subclass that returned unequal start and end arrays would segfault instead of raising a ``ValueError`` (:issue:`44470`)

Reshaping
^^^^^^^^^
- Improved error message when creating a :class:`DataFrame` column from a multi-dimensional :class:`numpy.ndarray` (:issue:`42463`)
- :func:`concat` creating :class:`MultiIndex` with duplicate level entries when concatenating a :class:`DataFrame` with duplicates in :class:`Index` and multiple keys (:issue:`42651`)
- Bug in :meth:`pandas.cut` on :class:`Series` with duplicate indices (:issue:`42185`) and non-exact :meth:`pandas.CategoricalIndex` (:issue:`42425`)
- Bug in :meth:`DataFrame.append` failing to retain dtypes when appended columns do not match (:issue:`43392`)
- Bug in :func:`concat` of ``bool`` and ``boolean`` dtypes resulting in ``object`` dtype instead of ``boolean`` dtype (:issue:`42800`)
- Bug in :func:`crosstab` when inputs are are categorical Series, there are categories that are not present in one or both of the Series, and ``margins=True``. Previously the margin value for missing categories was ``NaN``. It is now correctly reported as 0 (:issue:`43505`)
- Bug in :func:`concat` would fail when the ``objs`` argument all had the same index and the ``keys`` argument contained duplicates (:issue:`43595`)
- Bug in :func:`concat` which ignored the ``sort`` parameter (:issue:`43375`)
- Fixed bug in :func:`merge` with :class:`MultiIndex` as column index for the ``on`` argument returning an error when assigning a column internally (:issue:`43734`)
- Bug in :func:`crosstab` would fail when inputs are lists or tuples (:issue:`44076`)
- Bug in :meth:`DataFrame.append` failing to retain ``index.name`` when appending a list of :class:`Series` objects (:issue:`44109`)
- Fixed metadata propagation in :meth:`Dataframe.apply` method, consequently fixing the same issue for :meth:`Dataframe.transform`, :meth:`Dataframe.nunique` and :meth:`Dataframe.mode` (:issue:`28283`)
- Bug in :meth:`DataFrame.stack` with ``ExtensionDtype`` columns incorrectly raising (:issue:`43561`)
- Bug in :meth:`Series.unstack` with object doing unwanted type inference on resulting columns (:issue:`44595`)
- Bug in :class:`MultiIndex` failing join operations with overlapping ``IntervalIndex`` levels (:issue:`44096`)
-

Sparse
^^^^^^
- Bug in :meth:`DataFrame.sparse.to_coo` raising ``AttributeError`` when column names are not unique (:issue:`29564`)
- Bug in :meth:`SparseArray.max` and :meth:`SparseArray.min` raising ``ValueError`` for arrays with 0 non-null elements (:issue:`43527`)
- Bug in :meth:`DataFrame.sparse.to_coo` silently converting non-zero fill values to zero (:issue:`24817`)
- Bug in :class:`SparseArray` comparison methods with an array-like operand of mismatched length raising ``AssertionError`` or unclear ``ValueError`` depending on the input (:issue:`43863`)
-

ExtensionArray
^^^^^^^^^^^^^^
- Bug in :func:`array` failing to preserve :class:`PandasArray` (:issue:`43887`)
- NumPy ufuncs ``np.abs``, ``np.positive``, ``np.negative`` now correctly preserve dtype when called on ExtensionArrays that implement ``__abs__, __pos__, __neg__``, respectively. In particular this is fixed for :class:`TimedeltaArray` (:issue:`43899`)
- NumPy ufuncs ``np.minimum.reduce`` and ``np.maximum.reduce`` now work correctly instead of raising ``NotImplementedError`` on :class:`Series` with ``IntegerDtype`` or ``FloatDtype`` (:issue:`43923`)
- Avoid raising ``PerformanceWarning`` about fragmented DataFrame when using many columns with an extension dtype (:issue:`44098`)
- Bug in :class:`IntegerArray` and :class:`FloatingArray` construction incorrectly coercing mismatched NA values (e.g. ``np.timedelta64("NaT")``) to numeric NA (:issue:`44514`)
- Bug in :meth:`BooleanArray.__eq__` and :meth:`BooleanArray.__ne__` raising ``TypeError`` on comparison with an incompatible type (like a string). This caused :meth:`DataFrame.replace` to sometimes raise a ``TypeError`` if a nullable boolean column was included (:issue:`44499`)
- Bug in :func:`array` incorrectly raising when passed a ``ndarray`` with ``float16`` dtype (:issue:`44715`)
- Bug in calling ``np.sqrt`` on :class:`BooleanArray` returning a malformed :class:`FloatingArray` (:issue:`44715`)
- Bug in :meth:`Series.where` with ``ExtensionDtype`` when ``other`` is a NA scalar incompatible with the series dtype (e.g. ``NaT`` with a numeric dtype) incorrectly casting to a compatible NA value (:issue:`44697`)
-

Styler
^^^^^^
- Minor bug in :class:`.Styler` where the ``uuid`` at initialization maintained a floating underscore (:issue:`43037`)
- Bug in :meth:`.Styler.to_html` where the ``Styler`` object was updated if the ``to_html`` method was called with some args (:issue:`43034`)
- Bug in :meth:`.Styler.copy` where ``uuid`` was not previously copied (:issue:`40675`)
- Bug in :meth:`Styler.apply` where functions which returned Series objects were not correctly handled in terms of aligning their index labels (:issue:`13657`, :issue:`42014`)
- Bug when rendering an empty DataFrame with a named index (:issue:`43305`).
- Bug when rendering a single level MultiIndex (:issue:`43383`).
- Bug when combining non-sparse rendering and :meth:`.Styler.hide_columns` or :meth:`.Styler.hide_index` (:issue:`43464`)
- Bug setting a table style when using multiple selectors in :class:`.Styler` (:issue:`44011`)
- Bugs where row trimming and column trimming failed to reflect hidden rows (:issue:`43703`, :issue:`44247`)

Other
^^^^^
- Bug in :meth:`DataFrame.astype` with non-unique columns and a :class:`Series` ``dtype`` argument (:issue:`44417`)
- Bug in :meth:`CustomBusinessMonthBegin.__add__` (:meth:`CustomBusinessMonthEnd.__add__`) not applying the extra ``offset`` parameter when beginning (end) of the target month is already a business day (:issue:`41356`)
- Bug in :meth:`RangeIndex.union` with another ``RangeIndex`` with matching (even) ``step`` and starts differing by strictly less than ``step / 2`` (:issue:`44019`)
- Bug in :meth:`RangeIndex.difference` with ``sort=None`` and ``step<0`` failing to sort (:issue:`44085`)
- Bug in :meth:`Series.to_frame` and :meth:`Index.to_frame` ignoring the ``name`` argument when ``name=None`` is explicitly passed (:issue:`44212`)
- Bug in :meth:`Series.replace` and :meth:`DataFrame.replace` with ``value=None`` and ExtensionDtypes (:issue:`44270`)
- Bug in :meth:`FloatingArray.equals` failing to consider two arrays equal if they contain ``np.nan`` values (:issue:`44382`)
- Bug in :meth:`DataFrame.shift` with ``axis=1`` and ``ExtensionDtype`` columns incorrectly raising when an incompatible ``fill_value`` is passed (:issue:`44564`)
- Bug in :meth:`DataFrame.diff` when passing a NumPy integer object instead of an ``int`` object (:issue:`44572`)
- Bug in :meth:`Series.replace` raising ``ValueError`` when using ``regex=True`` with a :class:`Series` containing ``np.nan`` values (:issue:`43344`)

.. ***DO NOT USE THIS SECTION***

-
-

.. ---------------------------------------------------------------------------

.. _whatsnew_140.contributors:

Contributors
~~~~~~~~~~~~<|MERGE_RESOLUTION|>--- conflicted
+++ resolved
@@ -643,12 +643,9 @@
 - Bug in :class:`DataFrame` arithmetic ops with a subclass whose :meth:`_constructor` attribute is a callable other than the subclass itself (:issue:`43201`)
 - Bug in arithmetic operations involving :class:`RangeIndex` where the result would have the incorrect ``name`` (:issue:`43962`)
 - Bug in arithmetic operations involving :class:`Series` where the result could have the incorrect ``name`` when the operands having matching NA or matching tuple names (:issue:`44459`)
-<<<<<<< HEAD
 - Bug in arithmetic operations (includes ``add``, ``sub``, ``mul``, and ``div``) involving :class:`DataFrame` where the operation does not propagate metadata such as attributes to the result (:issue:`28283`)
-=======
 - Bug in division with ``IntegerDtype`` or ``BooleanDtype`` array and NA scalar incorrectly raising (:issue:`44685`)
 - Bug in multiplying a :class:`Series` with ``FloatingDtype`` with a timedelta-like scalar incorrectly raising (:issue:`44772`)
->>>>>>> a3702e22
 -
 
 Conversion
