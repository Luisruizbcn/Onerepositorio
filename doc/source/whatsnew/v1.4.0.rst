--- conflicted
+++ resolved
@@ -229,12 +229,9 @@
 - :meth:`Series.info` has been added, for compatibility with :meth:`DataFrame.info` (:issue:`5167`)
 - Implemented :meth:`IntervalArray.min`, :meth:`IntervalArray.max`, as a result of which ``min`` and ``max`` now work for :class:`IntervalIndex`, :class:`Series` and :class:`DataFrame` with ``IntervalDtype`` (:issue:`44746`)
 - :meth:`UInt64Index.map` now retains ``dtype`` where possible (:issue:`44609`)
-<<<<<<< HEAD
-- :class:`ExtensionDtype` and :class:`ExtensionArray` are now (de)serialized when exporting a :class:`DataFrame` with :meth:`DataFrame.to_json` using ``orient='table'`` (:issue:`20612`, :issue:`44705`).
-=======
 - :meth:`read_json` can now parse unsigned long long integers (:issue:`26068`)
 - :meth:`DataFrame.take` now raises a ``TypeError`` when passed a scalar for the indexer (:issue:`42875`)
->>>>>>> 9a03f9c7
+- :class:`ExtensionDtype` and :class:`ExtensionArray` are now (de)serialized when exporting a :class:`DataFrame` with :meth:`DataFrame.to_json` using ``orient='table'`` (:issue:`20612`, :issue:`44705`).
 -
 
 
