--- conflicted
+++ resolved
@@ -663,11 +663,8 @@
 - Bug in :func:`read_csv` raising ``ValueError`` when ``parse_dates`` was used with ``MultiIndex`` columns (:issue:`8991`)
 - Bug in :func:`read_csv` raising ``AttributeError`` when attempting to read a .csv file and infer index column dtype from an nullable integer type (:issue:`44079`)
 - :meth:`DataFrame.to_csv` and :meth:`Series.to_csv` with ``compression`` set to ``'zip'`` no longer create a zip file containing a file ending with ".zip". Instead, they try to infer the inner file name more smartly. (:issue:`39465`)
-<<<<<<< HEAD
+- Bug in :func:`read_csv` when passing simultaneously a parser in ``date_parser`` and ``parse_dates=False``, the parsing was still called (:issue:`44366`)
 - Bug in :func:`read_json` raising ``ValueError`` when attempting to parse json strings containing urls (:issue:`36271`)
-=======
-- Bug in :func:`read_csv` when passing simultaneously a parser in ``date_parser`` and ``parse_dates=False``, the parsing was still called (:issue:`44366`)
->>>>>>> 5ee8cf1d
 
 Period
 ^^^^^^
