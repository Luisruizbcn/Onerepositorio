.. _whatsnew_140:

What's new in 1.4.0 (??)
------------------------

These are the changes in pandas 1.4.0. See :ref:`release` for a full changelog
including other versions of pandas.

{{ header }}

.. ---------------------------------------------------------------------------

.. _whatsnew_140.enhancements:

Enhancements
~~~~~~~~~~~~

.. _whatsnew_140.enhancements.numeric_index:

More flexible numeric dtypes for indexes
^^^^^^^^^^^^^^^^^^^^^^^^^^^^^^^^^^^^^^^^

Until now, it has only been possible to create numeric indexes with int64/float64/uint64 dtypes.
It is now possible to create an index of any numpy int/uint/float dtype using the new :class:`NumericIndex` index type (:issue:`41153`):

.. ipython:: python

    pd.NumericIndex([1, 2, 3], dtype="int8")
    pd.NumericIndex([1, 2, 3], dtype="uint32")
    pd.NumericIndex([1, 2, 3], dtype="float32")

In order to maintain backwards compatibility, calls to the base :class:`Index` will currently
return :class:`Int64Index`, :class:`UInt64Index` and :class:`Float64Index`, where relevant.
For example, the code below returns an ``Int64Index`` with dtype ``int64``:

.. code-block:: ipython

    In [1]: pd.Index([1, 2, 3], dtype="int8")
    Int64Index([1, 2, 3], dtype='int64')

but will in a future version return a :class:`NumericIndex` with dtype ``int8``.

More generally, currently, all operations that until now have
returned :class:`Int64Index`, :class:`UInt64Index` and :class:`Float64Index` will
continue to so. This means, that in order to use ``NumericIndex`` in the current version, you
will have to call ``NumericIndex`` explicitly. For example the below series will have an ``Int64Index``:

.. code-block:: ipython

    In [2]: ser = pd.Series([1, 2, 3], index=[1, 2, 3])
    In [3]: ser.index
    Int64Index([1, 2, 3], dtype='int64')

Instead, if you want to use a ``NumericIndex``, you should do:

.. ipython:: python

    idx = pd.NumericIndex([1, 2, 3], dtype="int8")
    ser = pd.Series([1, 2, 3], index=idx)
    ser.index

In a future version of Pandas, :class:`NumericIndex` will become the default numeric index type and
``Int64Index``, ``UInt64Index`` and ``Float64Index`` are therefore deprecated and will
be removed in the future, see :ref:`here <whatsnew_140.deprecations.int64_uint64_float64index>` for more.

See :ref:`here <advanced.numericindex>` for more about :class:`NumericIndex`.

.. _whatsnew_140.enhancements.styler:

Styler
^^^^^^

:class:`.Styler` has been further developed in 1.4.0. The following enhancements have been made:

  - Styling and formatting of indexes has been added, with :meth:`.Styler.apply_index`, :meth:`.Styler.applymap_index` and :meth:`.Styler.format_index`. These mirror the signature of the methods already used to style and format data values, and work with both HTML and LaTeX format (:issue:`41893`, :issue:`43101`).
  - :meth:`.Styler.bar` introduces additional arguments to control alignment and display (:issue:`26070`, :issue:`36419`), and it also validates the input arguments ``width`` and ``height`` (:issue:`42511`).
  - :meth:`.Styler.to_latex` introduces keyword argument ``environment``, which also allows a specific "longtable" entry through a separate jinja2 template (:issue:`41866`).
  - :meth:`.Styler.to_html` introduces keyword arguments ``sparse_index``, ``sparse_columns``, ``bold_headers``, ``caption``, ``max_rows`` and ``max_columns`` (:issue:`41946`, :issue:`43149`, :issue:`42972`).
  - Keyword arguments ``level`` and ``names`` added to :meth:`.Styler.hide_index` and :meth:`.Styler.hide_columns` for additional control of visibility of MultiIndexes and index names (:issue:`25475`, :issue:`43404`, :issue:`43346`)
  - Global options have been extended to configure default ``Styler`` properties including formatting and encoding and mathjax options and LaTeX (:issue:`41395`)
  - Naive sparsification is now possible for LaTeX without the multirow package (:issue:`43369`)
  - :meth:`Styler.to_html` omits CSSStyle rules for hidden table elements (:issue:`43619`)

Formerly Styler relied on ``display.html.use_mathjax``, which has now been replaced by ``styler.html.mathjax``.

There are also bug fixes and deprecations listed below.

Validation now for ``caption`` arg (:issue:`43368`)

.. _whatsnew_140.enhancements.pyarrow_csv_engine:

Multithreaded CSV reading with a new CSV Engine based on pyarrow
^^^^^^^^^^^^^^^^^^^^^^^^^^^^^^^^^^^^^^^^^^^^^^^^^^^^^^^^^^^^^^^^

:func:`pandas.read_csv` now accepts ``engine="pyarrow"`` (requires at least ``pyarrow`` 0.17.0) as an argument, allowing for faster csv parsing on multicore machines
with pyarrow installed. See the :doc:`I/O docs </user_guide/io>` for more info. (:issue:`23697`, :issue:`43706`)

.. _whatsnew_140.enhancements.window_rank:

Rank function for rolling and expanding windows
^^^^^^^^^^^^^^^^^^^^^^^^^^^^^^^^^^^^^^^^^^^^^^^

Added ``rank`` function to :class:`Rolling` and :class:`Expanding`. The new function supports the ``method``, ``ascending``, and ``pct`` flags of :meth:`DataFrame.rank`. The ``method`` argument supports ``min``, ``max``, and ``average`` ranking methods.
Example:

.. ipython:: python

    s = pd.Series([1, 4, 2, 3, 5, 3])
    s.rolling(3).rank()

    s.rolling(3).rank(method="max")

.. _whatsnew_140.enhancements.other:

Other enhancements
^^^^^^^^^^^^^^^^^^
- :class:`DataFrameGroupBy` operations with ``as_index=False`` now correctly retain ``ExtensionDtype`` dtypes for columns being grouped on (:issue:`41373`)
- Add support for assigning values to ``by`` argument in :meth:`DataFrame.plot.hist` and :meth:`DataFrame.plot.box` (:issue:`15079`)
- :meth:`Series.sample`, :meth:`DataFrame.sample`, and :meth:`.GroupBy.sample` now accept a ``np.random.Generator`` as input to ``random_state``. A generator will be more performant, especially with ``replace=False`` (:issue:`38100`)
- :meth:`Series.ewm`, :meth:`DataFrame.ewm`, now support a ``method`` argument with a ``'table'`` option that performs the windowing operation over an entire :class:`DataFrame`. See :ref:`Window Overview <window.overview>` for performance and functional benefits (:issue:`42273`)
- :meth:`.GroupBy.cummin` and :meth:`.GroupBy.cummax` now support the argument ``skipna`` (:issue:`34047`)
- :meth:`read_table` now supports the argument ``storage_options`` (:issue:`39167`)
- :meth:`DataFrame.to_stata` and :meth:`StataWriter` now accept the keyword only argument ``value_labels`` to save labels for non-categorical columns
- Methods that relied on hashmap based algos such as :meth:`DataFrameGroupBy.value_counts`, :meth:`DataFrameGroupBy.count` and :func:`factorize` ignored imaginary component for complex numbers (:issue:`17927`)
- Add :meth:`Series.str.removeprefix` and :meth:`Series.str.removesuffix` introduced in Python 3.9 to remove pre-/suffixes from string-type :class:`Series` (:issue:`36944`)
- Attempting to write into a file in missing parent directory with :meth:`DataFrame.to_csv`, :meth:`DataFrame.to_html`, :meth:`DataFrame.to_excel`, :meth:`DataFrame.to_feather`, :meth:`DataFrame.to_parquet`, :meth:`DataFrame.to_stata`, :meth:`DataFrame.to_json`, :meth:`DataFrame.to_pickle`, and :meth:`DataFrame.to_xml` now explicitly mentions missing parent directory, the same is true for :class:`Series` counterparts (:issue:`24306`)
- :meth:`IntegerArray.all` , :meth:`IntegerArray.any`, :meth:`FloatingArray.any`, and :meth:`FloatingArray.all` use Kleene logic (:issue:`41967`)
- Added support for nullable boolean and integer types in :meth:`DataFrame.to_stata`, :class:`~pandas.io.stata.StataWriter`, :class:`~pandas.io.stata.StataWriter117`, and :class:`~pandas.io.stata.StataWriterUTF8` (:issue:`40855`)
-

.. ---------------------------------------------------------------------------

.. _whatsnew_140.notable_bug_fixes:

Notable bug fixes
~~~~~~~~~~~~~~~~~

These are bug fixes that might have notable behavior changes.

.. _whatsnew_140.notable_bug_fixes.inconsistent_date_string_parsing:

Inconsistent date string parsing
^^^^^^^^^^^^^^^^^^^^^^^^^^^^^^^^

The ``dayfirst`` option of :func:`to_datetime` isn't strict, and this can lead to surprising behaviour:

.. ipython:: python
    :okwarning:

    pd.to_datetime(["31-12-2021"], dayfirst=False)

Now, a warning will be raised if a date string cannot be parsed accordance to the given ``dayfirst`` value when
the value is a delimited date string (e.g. ``31-12-2012``).

.. _whatsnew_140.notable_bug_fixes.concat_with_empty_or_all_na:

Ignoring dtypes in concat with empty or all-NA columns
^^^^^^^^^^^^^^^^^^^^^^^^^^^^^^^^^^^^^^^^^^^^^^^^^^^^^^

When using :func:`concat` to concatenate two or more :class:`DataFrame` objects,
if one of the DataFrames was empty or had all-NA values, its dtype was _sometimes_
ignored when finding the concatenated dtype.  These are now consistently _not_ ignored (:issue:`43507`).

.. ipython:: python

    df1 = pd.DataFrame({"bar": [pd.Timestamp("2013-01-01")]}, index=range(1))
    df2 = pd.DataFrame({"bar": np.nan}, index=range(1, 2))
    res = df1.append(df2)

Previously, the float-dtype in ``df2`` would be ignored so the result dtype would be ``datetime64[ns]``. As a result, the ``np.nan`` would be cast to ``NaT``.

*Previous behavior*:

.. code-block:: ipython

    In [4]: res
    Out[4]:
             bar
    0 2013-01-01
    1        NaT

Now the float-dtype is respected. Since the common dtype for these DataFrames is object, the ``np.nan`` is retained.

*New behavior*:

.. ipython:: python

    res

.. _whatsnew_140.notable_bug_fixes.notable_bug_fix3:

notable_bug_fix3
^^^^^^^^^^^^^^^^

.. ---------------------------------------------------------------------------

.. _whatsnew_140.api_breaking:

Backwards incompatible API changes
~~~~~~~~~~~~~~~~~~~~~~~~~~~~~~~~~~

.. _whatsnew_140.api_breaking.deps:

Increased minimum versions for dependencies
^^^^^^^^^^^^^^^^^^^^^^^^^^^^^^^^^^^^^^^^^^^
Some minimum supported versions of dependencies were updated.
If installed, we now require:

+-----------------+-----------------+----------+---------+
| Package         | Minimum Version | Required | Changed |
+=================+=================+==========+=========+
| numpy           | 1.18.5          |    X     |    X    |
+-----------------+-----------------+----------+---------+
| pytz            | 2020.1          |    X     |    X    |
+-----------------+-----------------+----------+---------+
| python-dateutil | 2.8.1           |    X     |    X    |
+-----------------+-----------------+----------+---------+
| bottleneck      | 1.3.1           |          |    X    |
+-----------------+-----------------+----------+---------+
| numexpr         | 2.7.1           |          |    X    |
+-----------------+-----------------+----------+---------+
| pytest (dev)    | 6.0             |          |         |
+-----------------+-----------------+----------+---------+
| mypy (dev)      | 0.910           |          |    X    |
+-----------------+-----------------+----------+---------+

For `optional libraries <https://pandas.pydata.org/docs/getting_started/install.html>`_ the general recommendation is to use the latest version.
The following table lists the lowest version per library that is currently being tested throughout the development of pandas.
Optional libraries below the lowest tested version may still work, but are not considered supported.

+-----------------+-----------------+---------+
| Package         | Minimum Version | Changed |
+=================+=================+=========+
| beautifulsoup4  | 4.8.2           |    X    |
+-----------------+-----------------+---------+
| fastparquet     | 0.4.0           |         |
+-----------------+-----------------+---------+
| fsspec          | 0.7.4           |         |
+-----------------+-----------------+---------+
| gcsfs           | 0.6.0           |         |
+-----------------+-----------------+---------+
| lxml            | 4.5.0           |    X    |
+-----------------+-----------------+---------+
| matplotlib      | 3.3.2           |    X    |
+-----------------+-----------------+---------+
| numba           | 0.50.1          |    X    |
+-----------------+-----------------+---------+
| openpyxl        | 3.0.2           |    X    |
+-----------------+-----------------+---------+
| pyarrow         | 0.17.0          |         |
+-----------------+-----------------+---------+
| pymysql         | 0.10.1          |    X    |
+-----------------+-----------------+---------+
| pytables        | 3.6.1           |    X    |
+-----------------+-----------------+---------+
| s3fs            | 0.4.0           |         |
+-----------------+-----------------+---------+
| scipy           | 1.4.1           |    X    |
+-----------------+-----------------+---------+
| sqlalchemy      | 1.3.11          |    X    |
+-----------------+-----------------+---------+
| tabulate        | 0.8.7           |         |
+-----------------+-----------------+---------+
| xarray          | 0.15.1          |    X    |
+-----------------+-----------------+---------+
| xlrd            | 2.0.1           |    X    |
+-----------------+-----------------+---------+
| xlsxwriter      | 1.2.2           |    X    |
+-----------------+-----------------+---------+
| xlwt            | 1.3.0           |         |
+-----------------+-----------------+---------+
| pandas-gbq      | 0.14.0          |    X    |
+-----------------+-----------------+---------+

See :ref:`install.dependencies` and :ref:`install.optional_dependencies` for more.

.. _whatsnew_140.api_breaking.other:

Other API changes
^^^^^^^^^^^^^^^^^
- :meth:`Index.get_indexer_for` no longer accepts keyword arguments (other than 'target'); in the past these would be silently ignored if the index was not unique (:issue:`42310`)
-

.. ---------------------------------------------------------------------------

.. _whatsnew_140.deprecations:

Deprecations
~~~~~~~~~~~~

.. _whatsnew_140.deprecations.int64_uint64_float64index:

Deprecated Int64Index, UInt64Index & Float64Index
^^^^^^^^^^^^^^^^^^^^^^^^^^^^^^^^^^^^^^^^^^^^^^^^^
:class:`Int64Index`, :class:`UInt64Index` and :class:`Float64Index` have been deprecated
in favor of the new :class:`NumericIndex` and will be removed in Pandas 2.0 (:issue:`43028`).

Currently, in order to maintain backward compatibility, calls to
:class:`Index` will continue to return :class:`Int64Index`, :class:`UInt64Index` and :class:`Float64Index`
when given numeric data, but in the future, a :class:`NumericIndex` will be returned.

*Current behavior*:

.. code-block:: ipython

    In [1]: pd.Index([1, 2, 3], dtype="int32")
    Out [1]: Int64Index([1, 2, 3], dtype='int64')
    In [1]: pd.Index([1, 2, 3], dtype="uint64")
    Out [1]: UInt64Index([1, 2, 3], dtype='uint64')

*Future behavior*:

.. code-block:: ipython

    In [3]: pd.Index([1, 2, 3], dtype="int32")
    Out [3]: NumericIndex([1, 2, 3], dtype='int32')
    In [4]: pd.Index([1, 2, 3], dtype="uint64")
    Out [4]: NumericIndex([1, 2, 3], dtype='uint64')


.. _whatsnew_140.deprecations.other:

Other Deprecations
^^^^^^^^^^^^^^^^^^
- Deprecated :meth:`Index.is_type_compatible` (:issue:`42113`)
- Deprecated ``method`` argument in :meth:`Index.get_loc`, use ``index.get_indexer([label], method=...)`` instead (:issue:`42269`)
- Deprecated treating integer keys in :meth:`Series.__setitem__` as positional when the index is a :class:`Float64Index` not containing the key, a :class:`IntervalIndex` with no entries containing the key, or a :class:`MultiIndex` with leading :class:`Float64Index` level not containing the key (:issue:`33469`)
- Deprecated treating ``numpy.datetime64`` objects as UTC times when passed to the :class:`Timestamp` constructor along with a timezone. In a future version, these will be treated as wall-times. To retain the old behavior, use ``Timestamp(dt64).tz_localize("UTC").tz_convert(tz)`` (:issue:`24559`)
- Deprecated ignoring missing labels when indexing with a sequence of labels on a level of a MultiIndex (:issue:`42351`)
- Creating an empty Series without a dtype will now raise a more visible ``FutureWarning`` instead of a ``DeprecationWarning`` (:issue:`30017`)
- Deprecated the 'kind' argument in :meth:`Index.get_slice_bound`, :meth:`Index.slice_indexer`, :meth:`Index.slice_locs`; in a future version passing 'kind' will raise (:issue:`42857`)
- Deprecated dropping of nuisance columns in :class:`Rolling`, :class:`Expanding`, and :class:`EWM` aggregations (:issue:`42738`)
- Deprecated :meth:`Index.reindex` with a non-unique index (:issue:`42568`)
- Deprecated :meth:`.Styler.render` in favour of :meth:`.Styler.to_html` (:issue:`42140`)
- Deprecated passing in a string column label into ``times`` in :meth:`DataFrame.ewm` (:issue:`43265`)
- Deprecated the 'include_start' and 'include_end' arguments in :meth:`DataFrame.between_time`; in a future version passing 'include_start' or 'include_end' will raise (:issue:`40245`)
- Deprecated the ``squeeze`` argument to :meth:`read_csv`, :meth:`read_table`, and :meth:`read_excel`. Users should squeeze the DataFrame afterwards with ``.squeeze("columns")`` instead. (:issue:`43242`)
- Deprecated the ``index`` argument to :class:`SparseArray` construction (:issue:`23089`)
- Deprecated :meth:`.Rolling.validate`, :meth:`.Expanding.validate`, and :meth:`.ExponentialMovingWindow.validate` (:issue:`43665`)
- Deprecated silent dropping of columns that raised a ``TypeError`` in :class:`Series.transform` and :class:`DataFrame.transform` when used with a dictionary (:issue:`43740`)
- Deprecated silent dropping of columns that raised a ``TypeError``, ``DataError``, and some cases of ``ValueError`` in :meth:`Series.aggregate`, :meth:`DataFrame.aggregate`, :meth:`Series.groupby.aggregate`, and :meth:`DataFrame.groupby.aggregate` when used with a list (:issue:`43740`)

.. ---------------------------------------------------------------------------

.. _whatsnew_140.performance:

Performance improvements
~~~~~~~~~~~~~~~~~~~~~~~~
- Performance improvement in :meth:`.GroupBy.sample`, especially when ``weights`` argument provided (:issue:`34483`)
- Performance improvement when converting non-string arrays to string arrays (:issue:`34483`)
- Performance improvement in :meth:`.GroupBy.transform` for user-defined functions (:issue:`41598`)
- Performance improvement in constructing :class:`DataFrame` objects (:issue:`42631`)
- Performance improvement in :meth:`GroupBy.shift` when ``fill_value`` argument is provided (:issue:`26615`)
- Performance improvement in :meth:`DataFrame.corr` for ``method=pearson`` on data without missing values (:issue:`40956`)
- Performance improvement in some :meth:`GroupBy.apply` operations (:issue:`42992`)
- Performance improvement in :func:`read_stata` (:issue:`43059`)
- Performance improvement in :meth:`to_datetime` with ``uint`` dtypes (:issue:`42606`)
- Performance improvement in :meth:`Series.sparse.to_coo` (:issue:`42880`)
- Performance improvement in indexing with a :class:`MultiIndex` indexer on another :class:`MultiIndex` (:issue:43370`)
- Performance improvement in :meth:`GroupBy.quantile` (:issue:`43469`)
- :meth:`SparseArray.min` and :meth:`SparseArray.max` no longer require converting to a dense array (:issue:`43526`)
- Indexing into a :class:`SparseArray` with a ``slice`` with ``step=1`` no longer requires converting to a dense array (:issue:`43777`)
- Performance improvement in :meth:`SparseArray.take` with ``allow_fill=False`` (:issue:`43654`)
- Performance improvement in :meth:`.Rolling.mean` and :meth:`.Expanding.mean` with ``engine="numba"`` (:issue:`43612`)
-

.. ---------------------------------------------------------------------------

.. _whatsnew_140.bug_fixes:

Bug fixes
~~~~~~~~~

Categorical
^^^^^^^^^^^
- Bug in setting dtype-incompatible values into a :class:`Categorical` (or ``Series`` or ``DataFrame`` backed by ``Categorical``) raising ``ValueError`` instead of ``TypeError`` (:issue:`41919`)
- Bug in :meth:`Categorical.searchsorted` when passing a dtype-incompatible value raising ``KeyError`` instead of ``TypeError`` (:issue:`41919`)
- Bug in :meth:`Series.where` with ``CategoricalDtype`` when passing a dtype-incompatible value raising ``ValueError`` instead of ``TypeError`` (:issue:`41919`)
- Bug in :meth:`Categorical.fillna` when passing a dtype-incompatible value raising ``ValueError`` instead of ``TypeError`` (:issue:`41919`)
- Bug in :meth:`Categorical.fillna` with a tuple-like category raising ``ValueError`` instead of ``TypeError`` when filling with a non-category tuple (:issue:`41919`)
-

Datetimelike
^^^^^^^^^^^^
- Bug in :class:`DataFrame` constructor unnecessarily copying non-datetimelike 2D object arrays (:issue:`39272`)
- Bug in :func:`to_datetime` with ``format`` and ``pandas.NA`` was raising ``ValueError`` (:issue:`42957`)
- :func:`to_datetime` would silently swap ``MM/DD/YYYY`` and ``DD/MM/YYYY`` formats if the given ``dayfirst`` option could not be respected - now, a warning is raised in the case of delimited date strings (e.g. ``31-12-2012``) (:issue:`12585`)
-

Timedelta
^^^^^^^^^
-
-

Timezones
^^^^^^^^^
- Bug in :func:`to_datetime` with ``infer_datetime_format=True`` failing to parse zero UTC offset (``Z``) correctly (:issue:`41047`)
- Bug in :meth:`Series.dt.tz_convert` resetting index in a :class:`Series` with :class:`CategoricalIndex` (:issue:`43080`)
-

Numeric
^^^^^^^
- Bug in :meth:`DataFrame.rank` raising ``ValueError`` with ``object`` columns and ``method="first"`` (:issue:`41931`)
- Bug in :meth:`DataFrame.rank` treating missing values and extreme values as equal (for example ``np.nan`` and ``np.inf``), causing incorrect results when ``na_option="bottom"`` or ``na_option="top`` used (:issue:`41931`)
- Bug in ``numexpr`` engine still being used when the option ``compute.use_numexpr`` is set to ``False`` (:issue:`32556`)

Conversion
^^^^^^^^^^
- Bug in :class:`UInt64Index` constructor when passing a list containing both positive integers small enough to cast to int64 and integers too large too hold in int64 (:issue:`42201`)
- Bug in :class:`Series` constructor returning 0 for missing values with dtype ``int64`` and ``False`` for dtype ``bool`` (:issue:`43017`, :issue:`43018`)
-

Strings
^^^^^^^
-
-

Interval
^^^^^^^^
-
-

Indexing
^^^^^^^^
- Bug in :meth:`Series.rename` when index in Series is MultiIndex and level in rename is provided. (:issue:`43659`)
- Bug in :meth:`DataFrame.truncate` and :meth:`Series.truncate` when the object's Index has a length greater than one but only one unique value (:issue:`42365`)
- Bug in :meth:`Series.loc` and :meth:`DataFrame.loc` with a :class:`MultiIndex` when indexing with a tuple in which one of the levels is also a tuple (:issue:`27591`)
- Bug in :meth:`Series.loc` when with a :class:`MultiIndex` whose first level contains only ``np.nan`` values (:issue:`42055`)
- Bug in indexing on a :class:`Series` or :class:`DataFrame` with a :class:`DatetimeIndex` when passing a string, the return type depended on whether the index was monotonic (:issue:`24892`)
- Bug in indexing on a :class:`MultiIndex` failing to drop scalar levels when the indexer is a tuple containing a datetime-like string (:issue:`42476`)
- Bug in :meth:`DataFrame.sort_values` and :meth:`Series.sort_values` when passing an ascending value, failed to raise or incorrectly raising ``ValueError`` (:issue:`41634`)
- Bug in updating values of :class:`pandas.Series` using boolean index, created by using :meth:`pandas.DataFrame.pop` (:issue:`42530`)
- Bug in :meth:`Index.get_indexer_non_unique` when index contains multiple ``np.nan`` (:issue:`35392`)
- Bug in :meth:`DataFrame.query` did not handle the degree sign in a backticked column name, such as \`Temp(°C)\`, used in an expression to query a dataframe (:issue:`42826`)
- Bug in :meth:`DataFrame.drop` where the error message did not show missing labels with commas when raising ``KeyError`` (:issue:`42881`)
- Bug in :meth:`DataFrame.query` where method calls in query strings led to errors when the ``numexpr`` package was installed. (:issue:`22435`)
- Bug in :meth:`DataFrame.nlargest` and :meth:`Series.nlargest` where sorted result did not count indexes containing ``np.nan`` (:issue:`28984`)
- Bug in indexing on a non-unique object-dtype :class:`Index` with an NA scalar (e.g. ``np.nan``) (:issue:`43711`)
-

Missing
^^^^^^^
- Bug in :meth:`DataFrame.fillna` with limit and no method ignores axis='columns' or ``axis = 1`` (:issue:`40989`)
- Bug in :meth:`DataFrame.fillna` not replacing missing values when using a dict-like ``value`` and duplicate column names (:issue:`43476`)
-

MultiIndex
^^^^^^^^^^
- Bug in :meth:`MultiIndex.get_loc` where the first level is a :class:`DatetimeIndex` and a string key is passed (:issue:`42465`)
- Bug in :meth:`MultiIndex.reindex` when passing a ``level`` that corresponds to an ``ExtensionDtype`` level (:issue:`42043`)
- Bug in :meth:`MultiIndex.get_loc` raising ``TypeError`` instead of ``KeyError`` on nested tuple (:issue:`42440`)
- Bug in :meth:`MultiIndex.putmask` where the other value was also a :class:`MultiIndex` (:issue:`43212`)
-

I/O
^^^
- Bug in :func:`read_excel` attempting to read chart sheets from .xlsx files (:issue:`41448`)
- Bug in :func:`json_normalize` where ``errors=ignore`` could fail to ignore missing values of ``meta`` when ``record_path`` has a length greater than one (:issue:`41876`)
- Bug in :func:`read_csv` with multi-header input and arguments referencing column names as tuples (:issue:`42446`)
- Bug in :func:`read_fwf`, where difference in lengths of ``colspecs`` and ``names`` was not raising ``ValueError`` (:issue:`40830`)
- Bug in :func:`Series.to_json` and :func:`DataFrame.to_json` where some attributes were skipped when serialising plain Python objects to JSON (:issue:`42768`, :issue:`33043`)
- Column headers are dropped when constructing a :class:`DataFrame` from a sqlalchemy's ``Row`` object (:issue:`40682`)
- Bug in unpickling a :class:`Index` with object dtype incorrectly inferring numeric dtypes (:issue:`43188`)
- Bug in :func:`read_csv` where reading multi-header input with unequal lengths incorrectly raising uncontrolled ``IndexError`` (:issue:`43102`)
- Bug in :func:`read_csv`, changed exception class when expecting a file path name or file-like object from ``OSError`` to ``TypeError`` (:issue:`43366`)
<<<<<<< HEAD
- Bug in :func:`json_normalize` where multi-character ``sep`` parameter is prefixed to every key (:issue:``43831)
=======
- Bug in :func:`read_csv` with :code:`float_precision="round_trip"` which did not skip initial/trailing whitespace (:issue:`43713`)
-
>>>>>>> bd94bb12

Period
^^^^^^
-
-

Plotting
^^^^^^^^
-
-

Groupby/resample/rolling
^^^^^^^^^^^^^^^^^^^^^^^^
- Fixed bug in :meth:`SeriesGroupBy.apply` where passing an unrecognized string argument failed to raise ``TypeError`` when the underlying ``Series`` is empty (:issue:`42021`)
- Bug in :meth:`Series.rolling.apply`, :meth:`DataFrame.rolling.apply`, :meth:`Series.expanding.apply` and :meth:`DataFrame.expanding.apply` with ``engine="numba"`` where ``*args`` were being cached with the user passed function (:issue:`42287`)
- Bug in :meth:`GroupBy.max` and :meth:`GroupBy.min` with nullable integer dtypes losing precision (:issue:`41743`)
- Bug in :meth:`DataFrame.groupby.rolling.var` would calculate the rolling variance only on the first group (:issue:`42442`)
- Bug in :meth:`GroupBy.shift` that would return the grouping columns if ``fill_value`` was not None (:issue:`41556`)
- Bug in :meth:`SeriesGroupBy.nlargest` and :meth:`SeriesGroupBy.nsmallest` would have an inconsistent index when the input Series was sorted and ``n`` was greater than or equal to all group sizes (:issue:`15272`, :issue:`16345`, :issue:`29129`)
- Bug in :meth:`pandas.DataFrame.ewm`, where non-float64 dtypes were silently failing (:issue:`42452`)
- Bug in :meth:`pandas.DataFrame.rolling` operation along rows (``axis=1``) incorrectly omits columns containing ``float16`` and ``float32`` (:issue:`41779`)
- Bug in :meth:`Resampler.aggregate` did not allow the use of Named Aggregation (:issue:`32803`)
- Bug in :meth:`Series.rolling` when the :class:`Series` ``dtype`` was ``Int64`` (:issue:`43016`)
- Bug in :meth:`DataFrame.rolling.corr` when the :class:`DataFrame` columns was a :class:`MultiIndex` (:issue:`21157`)
- Bug in :meth:`DataFrame.groupby.rolling` when specifying ``on`` and calling ``__getitem__`` would subsequently return incorrect results (:issue:`43355`)
- Bug in :meth:`GroupBy.apply` with time-based :class:`Grouper` objects incorrectly raising ``ValueError`` in corner cases where the grouping vector contains a ``NaT`` (:issue:`43500`, :issue:`43515`)
- Bug in :meth:`GroupBy.mean` failing with ``complex`` dtype (:issue:`43701`)

Reshaping
^^^^^^^^^
- Improved error message when creating a :class:`DataFrame` column from a multi-dimensional :class:`numpy.ndarray` (:issue:`42463`)
- :func:`concat` creating :class:`MultiIndex` with duplicate level entries when concatenating a :class:`DataFrame` with duplicates in :class:`Index` and multiple keys (:issue:`42651`)
- Bug in :meth:`pandas.cut` on :class:`Series` with duplicate indices (:issue:`42185`) and non-exact :meth:`pandas.CategoricalIndex` (:issue:`42425`)
- Bug in :meth:`DataFrame.append` failing to retain dtypes when appended columns do not match (:issue:`43392`)
- Bug in :func:`concat` of ``bool`` and ``boolean`` dtypes resulting in ``object`` dtype instead of ``boolean`` dtype (:issue:`42800`)
- Bug in :func:`crosstab` when inputs are are categorical Series, there are categories that are not present in one or both of the Series, and ``margins=True``. Previously the margin value for missing categories was ``NaN``. It is now correctly reported as 0 (:issue:`43505`)
- Bug in :func:`concat` would fail when the ``objs`` argument all had the same index and the ``keys`` argument contained duplicates (:issue:`43595`)

Sparse
^^^^^^
- Bug in :meth:`DataFrame.sparse.to_coo` raising ``AttributeError`` when column names are not unique (:issue:`29564`)
- Bug in :meth:`SparseArray.max` and :meth:`SparseArray.min` raising ``ValueError`` for arrays with 0 non-null elements (:issue:`43527`)
- Bug in :meth:`DataFrame.sparse.to_coo` silently converting non-zero fill values to zero (:issue:`24817`)
-

ExtensionArray
^^^^^^^^^^^^^^
-
-

Styler
^^^^^^
- Minor bug in :class:`.Styler` where the ``uuid`` at initialization maintained a floating underscore (:issue:`43037`)
- Bug in :meth:`.Styler.to_html` where the ``Styler`` object was updated if the ``to_html`` method was called with some args (:issue:`43034`)
- Bug in :meth:`.Styler.copy` where ``uuid`` was not previously copied (:issue:`40675`)
- Bug in :meth:`Styler.apply` where functions which returned Series objects were not correctly handled in terms of aligning their index labels (:issue:`13657`, :issue:`42014`)
- Bug when rendering an empty DataFrame with a named index (:issue:`43305`).
- Bug when rendering a single level MultiIndex (:issue:`43383`).
- Bug when combining non-sparse rendering and :meth:`.Styler.hide_columns` or :meth:`.Styler.hide_index` (:issue:`43464`)

Other
^^^^^
- Bug in :meth:`CustomBusinessMonthBegin.__add__` (:meth:`CustomBusinessMonthEnd.__add__`) not applying the extra ``offset`` parameter when beginning (end) of the target month is already a business day (:issue:`41356`)

.. ***DO NOT USE THIS SECTION***

-
-

.. ---------------------------------------------------------------------------

.. _whatsnew_140.contributors:

Contributors
~~~~~~~~~~~~<|MERGE_RESOLUTION|>--- conflicted
+++ resolved
@@ -463,12 +463,9 @@
 - Bug in unpickling a :class:`Index` with object dtype incorrectly inferring numeric dtypes (:issue:`43188`)
 - Bug in :func:`read_csv` where reading multi-header input with unequal lengths incorrectly raising uncontrolled ``IndexError`` (:issue:`43102`)
 - Bug in :func:`read_csv`, changed exception class when expecting a file path name or file-like object from ``OSError`` to ``TypeError`` (:issue:`43366`)
-<<<<<<< HEAD
 - Bug in :func:`json_normalize` where multi-character ``sep`` parameter is prefixed to every key (:issue:``43831)
-=======
 - Bug in :func:`read_csv` with :code:`float_precision="round_trip"` which did not skip initial/trailing whitespace (:issue:`43713`)
 -
->>>>>>> bd94bb12
 
 Period
 ^^^^^^
