--- conflicted
+++ resolved
@@ -358,11 +358,8 @@
 - Bug in :meth:`pandas.DataFrame.ewm`, where non-float64 dtypes were silently failing (:issue:`42452`)
 - Bug in :meth:`pandas.DataFrame.rolling` operation along rows (``axis=1``) incorrectly omits columns containing ``float16`` and ``float32`` (:issue:`41779`)
 - Bug in :meth:`Resampler.aggregate` did not allow the use of Named Aggregation (:issue:`32803`)
-<<<<<<< HEAD
+- Bug in :meth:`Series.rolling` when the :class:`Series` ``dtype`` was ``Int64`` (:issue:`43016`)
 - Bug in :meth:`DataFrame.rolling.corr` when the :class:`DataFrame` columns was a :class:`MultiIndex` (:issue:`21157`)
-=======
-- Bug in :meth:`Series.rolling` when the :class:`Series` ``dtype`` was ``Int64`` (:issue:`43016`)
->>>>>>> a6943ae4
 
 Reshaping
 ^^^^^^^^^
