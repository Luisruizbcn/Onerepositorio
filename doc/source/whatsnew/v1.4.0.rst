--- conflicted
+++ resolved
@@ -537,13 +537,9 @@
 - Deprecated passing arguments as positional for :func:`read_fwf` other than ``filepath_or_buffer`` (:issue:`41485`):
 - Deprecated passing ``skipna=None`` for :meth:`DataFrame.mad` and :meth:`Series.mad`, pass ``skipna=True`` instead (:issue:`44580`)
 - Deprecated :meth:`DateOffset.apply`, use ``offset + other`` instead (:issue:`44522`)
-<<<<<<< HEAD
+- Deprecated parameter ``names`` in :meth:`Index.copy` (:issue:`44916`)
 - A deprecation warning is now shown for both :meth:`DataFrame.to_html` and :meth:`DataFrame.to_latex` indicating the arguments signature may change and emulate more the arguments in :meth:`.Styler.to_html` and :meth:`.Styler.to_latex`, respectively, in future versions (:issue:`44411`, :issue:`44451`)
-=======
-- Deprecated parameter ``names`` in :meth:`Index.copy` (:issue:`44916`)
-- A deprecation warning is now shown for :meth:`DataFrame.to_latex` indicating the arguments signature may change and emulate more the arguments to :meth:`.Styler.to_latex` in future versions (:issue:`44411`)
 - Deprecated :meth:`Categorical.replace`, use :meth:`Series.replace` instead (:issue:`44929`)
->>>>>>> 091c9a09
 -
 
 .. ---------------------------------------------------------------------------
