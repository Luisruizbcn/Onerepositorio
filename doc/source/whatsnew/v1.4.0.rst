.. _whatsnew_140:

What's new in 1.4.0 (??)
------------------------

These are the changes in pandas 1.4.0. See :ref:`release` for a full changelog
including other versions of pandas.

{{ header }}

.. ---------------------------------------------------------------------------

.. _whatsnew_140.enhancements:

Enhancements
~~~~~~~~~~~~

.. _whatsnew_140.enhancements.warning_lineno:

Improved warning messages
^^^^^^^^^^^^^^^^^^^^^^^^^

Previously, warning messages may have pointed to lines within the pandas library. Running the script ``setting_with_copy_warning.py``

.. code-block:: python

    import pandas as pd

    df = pd.DataFrame({'a': [1, 2, 3]})
    df[:2].loc[:, 'a'] = 5

with pandas 1.3 resulted in::

    .../site-packages/pandas/core/indexing.py:1951: SettingWithCopyWarning:
    A value is trying to be set on a copy of a slice from a DataFrame.

This made it difficult to determine where the warning was being generated from. Now pandas will inspect the call stack, reporting the first line outside of the pandas library that gave rise to the warning. The output of the above script is now::

    setting_with_copy_warning.py:4: SettingWithCopyWarning:
    A value is trying to be set on a copy of a slice from a DataFrame.


.. _whatsnew_140.enhancements.numeric_index:

More flexible numeric dtypes for indexes
^^^^^^^^^^^^^^^^^^^^^^^^^^^^^^^^^^^^^^^^

Until now, it has only been possible to create numeric indexes with int64/float64/uint64 dtypes.
It is now possible to create an index of any numpy int/uint/float dtype using the new :class:`NumericIndex` index type (:issue:`41153`):

.. ipython:: python

    pd.NumericIndex([1, 2, 3], dtype="int8")
    pd.NumericIndex([1, 2, 3], dtype="uint32")
    pd.NumericIndex([1, 2, 3], dtype="float32")

In order to maintain backwards compatibility, calls to the base :class:`Index` will currently
return :class:`Int64Index`, :class:`UInt64Index` and :class:`Float64Index`, where relevant.
For example, the code below returns an ``Int64Index`` with dtype ``int64``:

.. code-block:: ipython

    In [1]: pd.Index([1, 2, 3], dtype="int8")
    Int64Index([1, 2, 3], dtype='int64')

but will in a future version return a :class:`NumericIndex` with dtype ``int8``.

More generally, currently, all operations that until now have
returned :class:`Int64Index`, :class:`UInt64Index` and :class:`Float64Index` will
continue to so. This means, that in order to use ``NumericIndex`` in the current version, you
will have to call ``NumericIndex`` explicitly. For example the below series will have an ``Int64Index``:

.. code-block:: ipython

    In [2]: ser = pd.Series([1, 2, 3], index=[1, 2, 3])
    In [3]: ser.index
    Int64Index([1, 2, 3], dtype='int64')

Instead, if you want to use a ``NumericIndex``, you should do:

.. ipython:: python

    idx = pd.NumericIndex([1, 2, 3], dtype="int8")
    ser = pd.Series([1, 2, 3], index=idx)
    ser.index

In a future version of Pandas, :class:`NumericIndex` will become the default numeric index type and
``Int64Index``, ``UInt64Index`` and ``Float64Index`` are therefore deprecated and will
be removed in the future, see :ref:`here <whatsnew_140.deprecations.int64_uint64_float64index>` for more.

See :ref:`here <advanced.numericindex>` for more about :class:`NumericIndex`.

.. _whatsnew_140.enhancements.styler:

Styler
^^^^^^

:class:`.Styler` has been further developed in 1.4.0. The following general enhancements have been made:

  - Styling and formatting of indexes has been added, with :meth:`.Styler.apply_index`, :meth:`.Styler.applymap_index` and :meth:`.Styler.format_index`. These mirror the signature of the methods already used to style and format data values, and work with both HTML, LaTeX and Excel format (:issue:`41893`, :issue:`43101`, :issue:`41993`, :issue:`41995`)
  - The new method :meth:`.Styler.hide` deprecates :meth:`.Styler.hide_index` and :meth:`.Styler.hide_columns` (:issue:`43758`)
  - The keyword arguments ``level`` and ``names`` have been added to :meth:`.Styler.hide` (and implicitly to the deprecated methods :meth:`.Styler.hide_index` and :meth:`.Styler.hide_columns`) for additional control of visibility of MultiIndexes and of index names (:issue:`25475`, :issue:`43404`, :issue:`43346`)
  - The :meth:`.Styler.export` and :meth:`.Styler.use` have been updated to address all of the added functionality from v1.2.0 and v1.3.0 (:issue:`40675`)
  - Global options under the category ``pd.options.styler`` have been extended to configure default ``Styler`` properties which address formatting, encoding, and HTML and LaTeX rendering. Note that formerly ``Styler`` relied on ``display.html.use_mathjax``, which has now been replaced by ``styler.html.mathjax``. (:issue:`41395`)
  - Validation of certain keyword arguments, e.g. ``caption`` (:issue:`43368`)
  - Various bug fixes as recorded below

Additionally there are specific enhancements to the HTML specific rendering:

  - :meth:`.Styler.bar` introduces additional arguments to control alignment and display (:issue:`26070`, :issue:`36419`), and it also validates the input arguments ``width`` and ``height`` (:issue:`42511`).
  - :meth:`.Styler.to_html` introduces keyword arguments ``sparse_index``, ``sparse_columns``, ``bold_headers``, ``caption``, ``max_rows`` and ``max_columns`` (:issue:`41946`, :issue:`43149`, :issue:`42972`).
  - :meth:`.Styler.to_html` omits CSSStyle rules for hidden table elements as a performance enhancement (:issue:`43619`)
  - Custom CSS classes can now be directly specified without string replacement (:issue:`43686`)

There are also some LaTeX specific enhancements:

  - :meth:`.Styler.to_latex` introduces keyword argument ``environment``, which also allows a specific "longtable" entry through a separate jinja2 template (:issue:`41866`).
  - Naive sparsification is now possible for LaTeX without the necessity of including the multirow package (:issue:`43369`)

.. _whatsnew_140.enhancements.pyarrow_csv_engine:

Multithreaded CSV reading with a new CSV Engine based on pyarrow
^^^^^^^^^^^^^^^^^^^^^^^^^^^^^^^^^^^^^^^^^^^^^^^^^^^^^^^^^^^^^^^^

:func:`pandas.read_csv` now accepts ``engine="pyarrow"`` (requires at least ``pyarrow`` 1.0.1) as an argument, allowing for faster csv parsing on multicore machines
with pyarrow installed. See the :doc:`I/O docs </user_guide/io>` for more info. (:issue:`23697`, :issue:`43706`)

.. _whatsnew_140.enhancements.window_rank:

Rank function for rolling and expanding windows
^^^^^^^^^^^^^^^^^^^^^^^^^^^^^^^^^^^^^^^^^^^^^^^

Added ``rank`` function to :class:`Rolling` and :class:`Expanding`. The new function supports the ``method``, ``ascending``, and ``pct`` flags of :meth:`DataFrame.rank`. The ``method`` argument supports ``min``, ``max``, and ``average`` ranking methods.
Example:

.. ipython:: python

    s = pd.Series([1, 4, 2, 3, 5, 3])
    s.rolling(3).rank()

    s.rolling(3).rank(method="max")

.. _whatsnew_140.enhancements.groupby_indexing:

Groupby positional indexing
^^^^^^^^^^^^^^^^^^^^^^^^^^^

It is now possible to specify positional ranges relative to the ends of each group.

Negative arguments for :meth:`.GroupBy.head` and :meth:`.GroupBy.tail` now work correctly and result in ranges relative to the end and start of each group, respectively.
Previously, negative arguments returned empty frames.

.. ipython:: python

    df = pd.DataFrame([["g", "g0"], ["g", "g1"], ["g", "g2"], ["g", "g3"],
                       ["h", "h0"], ["h", "h1"]], columns=["A", "B"])
    df.groupby("A").head(-1)


:meth:`.GroupBy.nth` now accepts a slice or list of integers and slices.

.. ipython:: python

    df.groupby("A").nth(slice(1, -1))
    df.groupby("A").nth([slice(None, 1), slice(-1, None)])

.. _whatsnew_140.dict_tight:

DataFrame.from_dict and DataFrame.to_dict have new ``'tight'`` option
^^^^^^^^^^^^^^^^^^^^^^^^^^^^^^^^^^^^^^^^^^^^^^^^^^^^^^^^^^^^^^^^^^^^^

A new ``'tight'`` dictionary format that preserves :class:`MultiIndex` entries and names
is now available with the :meth:`DataFrame.from_dict` and :meth:`DataFrame.to_dict` methods
and can be used with the standard ``json`` library to produce a tight
representation of :class:`DataFrame` objects (:issue:`4889`).

.. ipython:: python

    df = pd.DataFrame.from_records(
        [[1, 3], [2, 4]],
        index=pd.MultiIndex.from_tuples([("a", "b"), ("a", "c")],
                                        names=["n1", "n2"]),
        columns=pd.MultiIndex.from_tuples([("x", 1), ("y", 2)],
                                          names=["z1", "z2"]),
    )
    df
    df.to_dict(orient='tight')

.. _whatsnew_140.enhancements.other:

Other enhancements
^^^^^^^^^^^^^^^^^^
- :class:`DataFrameGroupBy` operations with ``as_index=False`` now correctly retain ``ExtensionDtype`` dtypes for columns being grouped on (:issue:`41373`)
- Add support for assigning values to ``by`` argument in :meth:`DataFrame.plot.hist` and :meth:`DataFrame.plot.box` (:issue:`15079`)
- :meth:`Series.sample`, :meth:`DataFrame.sample`, and :meth:`.GroupBy.sample` now accept a ``np.random.Generator`` as input to ``random_state``. A generator will be more performant, especially with ``replace=False`` (:issue:`38100`)
- :meth:`Series.ewm`, :meth:`DataFrame.ewm`, now support a ``method`` argument with a ``'table'`` option that performs the windowing operation over an entire :class:`DataFrame`. See :ref:`Window Overview <window.overview>` for performance and functional benefits (:issue:`42273`)
- :meth:`.GroupBy.cummin` and :meth:`.GroupBy.cummax` now support the argument ``skipna`` (:issue:`34047`)
- :meth:`read_table` now supports the argument ``storage_options`` (:issue:`39167`)
- :meth:`DataFrame.to_stata` and :meth:`StataWriter` now accept the keyword only argument ``value_labels`` to save labels for non-categorical columns
- Methods that relied on hashmap based algos such as :meth:`DataFrameGroupBy.value_counts`, :meth:`DataFrameGroupBy.count` and :func:`factorize` ignored imaginary component for complex numbers (:issue:`17927`)
- Add :meth:`Series.str.removeprefix` and :meth:`Series.str.removesuffix` introduced in Python 3.9 to remove pre-/suffixes from string-type :class:`Series` (:issue:`36944`)
- Attempting to write into a file in missing parent directory with :meth:`DataFrame.to_csv`, :meth:`DataFrame.to_html`, :meth:`DataFrame.to_excel`, :meth:`DataFrame.to_feather`, :meth:`DataFrame.to_parquet`, :meth:`DataFrame.to_stata`, :meth:`DataFrame.to_json`, :meth:`DataFrame.to_pickle`, and :meth:`DataFrame.to_xml` now explicitly mentions missing parent directory, the same is true for :class:`Series` counterparts (:issue:`24306`)
- Indexing with ``.loc`` and ``.iloc`` now supports ``Ellipsis`` (:issue:`37750`)
- :meth:`IntegerArray.all` , :meth:`IntegerArray.any`, :meth:`FloatingArray.any`, and :meth:`FloatingArray.all` use Kleene logic (:issue:`41967`)
- Added support for nullable boolean and integer types in :meth:`DataFrame.to_stata`, :class:`~pandas.io.stata.StataWriter`, :class:`~pandas.io.stata.StataWriter117`, and :class:`~pandas.io.stata.StataWriterUTF8` (:issue:`40855`)
- :meth:`DataFrame.__pos__`, :meth:`DataFrame.__neg__` now retain ``ExtensionDtype`` dtypes (:issue:`43883`)
- The error raised when an optional dependency can't be imported now includes the original exception, for easier investigation (:issue:`43882`)
- Added :meth:`.ExponentialMovingWindow.sum` (:issue:`13297`)
- :meth:`Series.str.split` now supports a ``regex`` argument that explicitly specifies whether the pattern is a regular expression. Default is ``None`` (:issue:`43563`, :issue:`32835`, :issue:`25549`)
- :meth:`DataFrame.dropna` now accepts a single label as ``subset`` along with array-like (:issue:`41021`)
- :class:`ExcelWriter` argument ``if_sheet_exists="overlay"`` option added (:issue:`40231`)
- :meth:`read_excel` now accepts a ``decimal`` argument that allow the user to specify the decimal point when parsing string columns to numeric (:issue:`14403`)
- :meth:`.GroupBy.mean` now supports `Numba <http://numba.pydata.org/>`_ execution with the ``engine`` keyword (:issue:`43731`)
- :meth:`Timestamp.isoformat`, now handles the ``timespec`` argument from the base :class:``datetime`` class (:issue:`26131`)
- :meth:`NaT.to_numpy` ``dtype`` argument is now respected, so ``np.timedelta64`` can be returned (:issue:`44460`)
-


.. ---------------------------------------------------------------------------

.. _whatsnew_140.notable_bug_fixes:

Notable bug fixes
~~~~~~~~~~~~~~~~~

These are bug fixes that might have notable behavior changes.

.. _whatsnew_140.notable_bug_fixes.inconsistent_date_string_parsing:

Inconsistent date string parsing
^^^^^^^^^^^^^^^^^^^^^^^^^^^^^^^^

The ``dayfirst`` option of :func:`to_datetime` isn't strict, and this can lead to surprising behaviour:

.. ipython:: python
    :okwarning:

    pd.to_datetime(["31-12-2021"], dayfirst=False)

Now, a warning will be raised if a date string cannot be parsed accordance to the given ``dayfirst`` value when
the value is a delimited date string (e.g. ``31-12-2012``).

.. _whatsnew_140.notable_bug_fixes.concat_with_empty_or_all_na:

Ignoring dtypes in concat with empty or all-NA columns
^^^^^^^^^^^^^^^^^^^^^^^^^^^^^^^^^^^^^^^^^^^^^^^^^^^^^^

When using :func:`concat` to concatenate two or more :class:`DataFrame` objects,
if one of the DataFrames was empty or had all-NA values, its dtype was _sometimes_
ignored when finding the concatenated dtype.  These are now consistently _not_ ignored (:issue:`43507`).

.. ipython:: python

    df1 = pd.DataFrame({"bar": [pd.Timestamp("2013-01-01")]}, index=range(1))
    df2 = pd.DataFrame({"bar": np.nan}, index=range(1, 2))
    res = df1.append(df2)

Previously, the float-dtype in ``df2`` would be ignored so the result dtype would be ``datetime64[ns]``. As a result, the ``np.nan`` would be cast to ``NaT``.

*Previous behavior*:

.. code-block:: ipython

    In [4]: res
    Out[4]:
             bar
    0 2013-01-01
    1        NaT

Now the float-dtype is respected. Since the common dtype for these DataFrames is object, the ``np.nan`` is retained.

*New behavior*:

.. ipython:: python

    res

.. _whatsnew_140.notable_bug_fixes.value_counts_and_mode_do_not_coerse_to_nan:

Null-values are no longer coerced to NaN-value in value_counts and mode
^^^^^^^^^^^^^^^^^^^^^^^^^^^^^^^^^^^^^^^^^^^^^^^^^^^^^^^^^^^^^^^^^^^^^^^

:meth:`Series.value_counts` and :meth:`Series.mode` no longer coerce ``None``, ``NaT`` and other null-values to a NaN-value for ``np.object``-dtype. This behavior is now consistent with ``unique``, ``isin`` and others (:issue:`42688`).

.. ipython:: python

    s = pd.Series([True, None, pd.NaT, None, pd.NaT, None])
    res = s.value_counts(dropna=False)

Previously, all null-values were replaced by a NaN-value.

*Previous behavior*:

.. code-block:: ipython

    In [3]: res
    Out[3]:
    NaN     5
    True    1
    dtype: int64

Now null-values are no longer mangled.

*New behavior*:

.. ipython:: python

    res

.. _whatsnew_140.notable_bug_fixes.notable_bug_fix3:

notable_bug_fix3
^^^^^^^^^^^^^^^^

.. ---------------------------------------------------------------------------

.. _whatsnew_140.api_breaking:

Backwards incompatible API changes
~~~~~~~~~~~~~~~~~~~~~~~~~~~~~~~~~~

.. _whatsnew_140.api_breaking.deps:

Increased minimum versions for dependencies
^^^^^^^^^^^^^^^^^^^^^^^^^^^^^^^^^^^^^^^^^^^
Some minimum supported versions of dependencies were updated.
If installed, we now require:

+-----------------+-----------------+----------+---------+
| Package         | Minimum Version | Required | Changed |
+=================+=================+==========+=========+
| numpy           | 1.18.5          |    X     |    X    |
+-----------------+-----------------+----------+---------+
| pytz            | 2020.1          |    X     |    X    |
+-----------------+-----------------+----------+---------+
| python-dateutil | 2.8.1           |    X     |    X    |
+-----------------+-----------------+----------+---------+
| bottleneck      | 1.3.1           |          |    X    |
+-----------------+-----------------+----------+---------+
| numexpr         | 2.7.1           |          |    X    |
+-----------------+-----------------+----------+---------+
| pytest (dev)    | 6.0             |          |         |
+-----------------+-----------------+----------+---------+
| mypy (dev)      | 0.910           |          |    X    |
+-----------------+-----------------+----------+---------+

For `optional libraries <https://pandas.pydata.org/docs/getting_started/install.html>`_ the general recommendation is to use the latest version.
The following table lists the lowest version per library that is currently being tested throughout the development of pandas.
Optional libraries below the lowest tested version may still work, but are not considered supported.

+-----------------+-----------------+---------+
| Package         | Minimum Version | Changed |
+=================+=================+=========+
| beautifulsoup4  | 4.8.2           |    X    |
+-----------------+-----------------+---------+
| fastparquet     | 0.4.0           |         |
+-----------------+-----------------+---------+
| fsspec          | 0.7.4           |         |
+-----------------+-----------------+---------+
| gcsfs           | 0.6.0           |         |
+-----------------+-----------------+---------+
| lxml            | 4.5.0           |    X    |
+-----------------+-----------------+---------+
| matplotlib      | 3.3.2           |    X    |
+-----------------+-----------------+---------+
| numba           | 0.50.1          |    X    |
+-----------------+-----------------+---------+
| openpyxl        | 3.0.2           |    X    |
+-----------------+-----------------+---------+
| pyarrow         | 1.0.1           |    X    |
+-----------------+-----------------+---------+
| pymysql         | 0.10.1          |    X    |
+-----------------+-----------------+---------+
| pytables        | 3.6.1           |    X    |
+-----------------+-----------------+---------+
| s3fs            | 0.4.0           |         |
+-----------------+-----------------+---------+
| scipy           | 1.4.1           |    X    |
+-----------------+-----------------+---------+
| sqlalchemy      | 1.3.11          |    X    |
+-----------------+-----------------+---------+
| tabulate        | 0.8.7           |         |
+-----------------+-----------------+---------+
| xarray          | 0.15.1          |    X    |
+-----------------+-----------------+---------+
| xlrd            | 2.0.1           |    X    |
+-----------------+-----------------+---------+
| xlsxwriter      | 1.2.2           |    X    |
+-----------------+-----------------+---------+
| xlwt            | 1.3.0           |         |
+-----------------+-----------------+---------+
| pandas-gbq      | 0.14.0          |    X    |
+-----------------+-----------------+---------+

See :ref:`install.dependencies` and :ref:`install.optional_dependencies` for more.

.. _whatsnew_140.api_breaking.other:

Other API changes
^^^^^^^^^^^^^^^^^
- :meth:`Index.get_indexer_for` no longer accepts keyword arguments (other than 'target'); in the past these would be silently ignored if the index was not unique (:issue:`42310`)
- Change in the position of the ``min_rows`` argument in :meth:`DataFrame.to_string` due to change in the docstring (:issue:`44304`)
- Reduction operations for :class:`DataFrame` or :class:`Series` now raising a ``ValueError`` when ``None`` is passed for ``skipna`` (:issue:`44178`)
-

.. ---------------------------------------------------------------------------

.. _whatsnew_140.deprecations:

Deprecations
~~~~~~~~~~~~

.. _whatsnew_140.deprecations.int64_uint64_float64index:

Deprecated Int64Index, UInt64Index & Float64Index
^^^^^^^^^^^^^^^^^^^^^^^^^^^^^^^^^^^^^^^^^^^^^^^^^
:class:`Int64Index`, :class:`UInt64Index` and :class:`Float64Index` have been deprecated
in favor of the new :class:`NumericIndex` and will be removed in Pandas 2.0 (:issue:`43028`).

Currently, in order to maintain backward compatibility, calls to
:class:`Index` will continue to return :class:`Int64Index`, :class:`UInt64Index` and :class:`Float64Index`
when given numeric data, but in the future, a :class:`NumericIndex` will be returned.

*Current behavior*:

.. code-block:: ipython

    In [1]: pd.Index([1, 2, 3], dtype="int32")
    Out [1]: Int64Index([1, 2, 3], dtype='int64')
    In [1]: pd.Index([1, 2, 3], dtype="uint64")
    Out [1]: UInt64Index([1, 2, 3], dtype='uint64')

*Future behavior*:

.. code-block:: ipython

    In [3]: pd.Index([1, 2, 3], dtype="int32")
    Out [3]: NumericIndex([1, 2, 3], dtype='int32')
    In [4]: pd.Index([1, 2, 3], dtype="uint64")
    Out [4]: NumericIndex([1, 2, 3], dtype='uint64')


.. _whatsnew_140.deprecations.other:

Other Deprecations
^^^^^^^^^^^^^^^^^^
- Deprecated :meth:`Index.is_type_compatible` (:issue:`42113`)
- Deprecated ``method`` argument in :meth:`Index.get_loc`, use ``index.get_indexer([label], method=...)`` instead (:issue:`42269`)
- Deprecated treating integer keys in :meth:`Series.__setitem__` as positional when the index is a :class:`Float64Index` not containing the key, a :class:`IntervalIndex` with no entries containing the key, or a :class:`MultiIndex` with leading :class:`Float64Index` level not containing the key (:issue:`33469`)
- Deprecated treating ``numpy.datetime64`` objects as UTC times when passed to the :class:`Timestamp` constructor along with a timezone. In a future version, these will be treated as wall-times. To retain the old behavior, use ``Timestamp(dt64).tz_localize("UTC").tz_convert(tz)`` (:issue:`24559`)
- Deprecated ignoring missing labels when indexing with a sequence of labels on a level of a MultiIndex (:issue:`42351`)
- Creating an empty Series without a dtype will now raise a more visible ``FutureWarning`` instead of a ``DeprecationWarning`` (:issue:`30017`)
- Deprecated the 'kind' argument in :meth:`Index.get_slice_bound`, :meth:`Index.slice_indexer`, :meth:`Index.slice_locs`; in a future version passing 'kind' will raise (:issue:`42857`)
- Deprecated dropping of nuisance columns in :class:`Rolling`, :class:`Expanding`, and :class:`EWM` aggregations (:issue:`42738`)
- Deprecated :meth:`Index.reindex` with a non-unique index (:issue:`42568`)
- Deprecated :meth:`.Styler.render` in favour of :meth:`.Styler.to_html` (:issue:`42140`)
- Deprecated :meth:`.Styler.hide_index` and :meth:`.Styler.hide_columns` in favour of :meth:`.Styler.hide` (:issue:`43758`)
- Deprecated passing in a string column label into ``times`` in :meth:`DataFrame.ewm` (:issue:`43265`)
- Deprecated the 'include_start' and 'include_end' arguments in :meth:`DataFrame.between_time`; in a future version passing 'include_start' or 'include_end' will raise (:issue:`40245`)
- Deprecated the ``squeeze`` argument to :meth:`read_csv`, :meth:`read_table`, and :meth:`read_excel`. Users should squeeze the DataFrame afterwards with ``.squeeze("columns")`` instead. (:issue:`43242`)
- Deprecated the ``index`` argument to :class:`SparseArray` construction (:issue:`23089`)
- Deprecated the ``closed`` argument in :meth:`date_range` and :meth:`bdate_range` in favor of ``inclusive`` argument; In a future version passing ``closed`` will raise (:issue:`40245`)
- Deprecated :meth:`.Rolling.validate`, :meth:`.Expanding.validate`, and :meth:`.ExponentialMovingWindow.validate` (:issue:`43665`)
- Deprecated silent dropping of columns that raised a ``TypeError`` in :class:`Series.transform` and :class:`DataFrame.transform` when used with a dictionary (:issue:`43740`)
- Deprecated silent dropping of columns that raised a ``TypeError``, ``DataError``, and some cases of ``ValueError`` in :meth:`Series.aggregate`, :meth:`DataFrame.aggregate`, :meth:`Series.groupby.aggregate`, and :meth:`DataFrame.groupby.aggregate` when used with a list (:issue:`43740`)
- Deprecated casting behavior when setting timezone-aware value(s) into a timezone-aware :class:`Series` or :class:`DataFrame` column when the timezones do not match. Previously this cast to object dtype. In a future version, the values being inserted will be converted to the series or column's existing timezone (:issue:`37605`)
- Deprecated casting behavior when passing an item with mismatched-timezone to :meth:`DatetimeIndex.insert`, :meth:`DatetimeIndex.putmask`, :meth:`DatetimeIndex.where` :meth:`DatetimeIndex.fillna`, :meth:`Series.mask`, :meth:`Series.where`, :meth:`Series.fillna`, :meth:`Series.shift`, :meth:`Series.replace`, :meth:`Series.reindex` (and :class:`DataFrame` column analogues). In the past this has cast to object dtype. In a future version, these will cast the passed item to the index or series's timezone (:issue:`37605`)
- Deprecated the 'errors' keyword argument in :meth:`Series.where`, :meth:`DataFrame.where`, :meth:`Series.mask`, and meth:`DataFrame.mask`; in a future version the argument will be removed (:issue:`44294`)
- Deprecated :meth:`PeriodIndex.astype` to ``datetime64[ns]`` or ``DatetimeTZDtype``, use ``obj.to_timestamp(how).tz_localize(dtype.tz)`` instead (:issue:`44398`)
- Deprecated passing ``skipna=None`` for :meth:`DataFrame.mad` and :meth:`Series.mad`, pass ``skipna=True`` instead (:issue:`44580`)
- Deprecated :meth:`DateOffset.apply`, use ``offset + other`` instead (:issue:`44522`)
- A deprecation warning is now shown for :meth:`DataFrame.to_latex` indicating the arguments signature may change and emulate more the arguments to :meth:`.Styler.to_latex` in future versions (:issue:`44411`)
-

.. ---------------------------------------------------------------------------

.. _whatsnew_140.performance:

Performance improvements
~~~~~~~~~~~~~~~~~~~~~~~~
- Performance improvement in :meth:`.GroupBy.sample`, especially when ``weights`` argument provided (:issue:`34483`)
- Performance improvement when converting non-string arrays to string arrays (:issue:`34483`)
- Performance improvement in :meth:`.GroupBy.transform` for user-defined functions (:issue:`41598`)
- Performance improvement in constructing :class:`DataFrame` objects (:issue:`42631`, :issue:`43142`, :issue:`43147`, :issue:`43307`, :issue:`43144`)
- Performance improvement in :meth:`GroupBy.shift` when ``fill_value`` argument is provided (:issue:`26615`)
- Performance improvement in :meth:`DataFrame.corr` for ``method=pearson`` on data without missing values (:issue:`40956`)
- Performance improvement in some :meth:`GroupBy.apply` operations (:issue:`42992`, :issue:`43578`)
- Performance improvement in :func:`read_stata` (:issue:`43059`, :issue:`43227`)
- Performance improvement in :func:`read_sas` (:issue:`43333`)
- Performance improvement in :meth:`to_datetime` with ``uint`` dtypes (:issue:`42606`)
- Performance improvement in :meth:`to_datetime` with ``infer_datetime_format`` set to ``True`` (:issue:`43901`)
- Performance improvement in :meth:`Series.sparse.to_coo` (:issue:`42880`)
- Performance improvement in indexing with a :class:`UInt64Index` (:issue:`43862`)
- Performance improvement in indexing with a :class:`Float64Index` (:issue:`43705`)
- Performance improvement in indexing with a non-unique Index (:issue:`43792`)
- Performance improvement in indexing with a listlike indexer on a :class:`MultiIndex` (:issue:`43370`)
- Performance improvement in indexing with a :class:`MultiIndex` indexer on another :class:`MultiIndex` (:issue:43370`)
- Performance improvement in :meth:`GroupBy.quantile` (:issue:`43469`, :issue:`43725`)
- Performance improvement in :meth:`GroupBy.count` (:issue:`43730`, :issue:`43694`)
- Performance improvement in :meth:`GroupBy.any` and :meth:`GroupBy.all` (:issue:`43675`, :issue:`42841`)
- Performance improvement in :meth:`GroupBy.std` (:issue:`43115`, :issue:`43576`)
- Performance improvement in :meth:`GroupBy.cumsum` (:issue:`43309`)
- :meth:`SparseArray.min` and :meth:`SparseArray.max` no longer require converting to a dense array (:issue:`43526`)
- Indexing into a :class:`SparseArray` with a ``slice`` with ``step=1`` no longer requires converting to a dense array (:issue:`43777`)
- Performance improvement in :meth:`SparseArray.take` with ``allow_fill=False`` (:issue:`43654`)
- Performance improvement in :meth:`.Rolling.mean`, :meth:`.Expanding.mean`, :meth:`.Rolling.sum`, :meth:`.Expanding.sum` with ``engine="numba"`` (:issue:`43612`, :issue:`44176`)
- Improved performance of :meth:`pandas.read_csv` with ``memory_map=True`` when file encoding is UTF-8 (:issue:`43787`)
- Performance improvement in :meth:`RangeIndex.sort_values` overriding :meth:`Index.sort_values` (:issue:`43666`)
- Performance improvement in :meth:`RangeIndex.insert` (:issue:`43988`)
- Performance improvement in :meth:`Index.insert` (:issue:`43953`)
- Performance improvement in :meth:`DatetimeIndex.tolist` (:issue:`43823`)
- Performance improvement in :meth:`DatetimeIndex.union` (:issue:`42353`)
- Performance improvement in :meth:`Series.nsmallest` (:issue:`43696`)
- Performance improvement in :meth:`DataFrame.insert` (:issue:`42998`)
- Performance improvement in :meth:`DataFrame.dropna` (:issue:`43683`)
- Performance improvement in :meth:`DataFrame.fillna` (:issue:`43316`)
- Performance improvement in :meth:`DataFrame.values` (:issue:`43160`)
- Performance improvement in :meth:`DataFrame.select_dtypes` (:issue:`42611`)
- Performance improvement in :class:`DataFrame` reductions (:issue:`43185`, :issue:`43243`, :issue:`43311`, :issue:`43609`)
- Performance improvement in :meth:`Series.unstack` and :meth:`DataFrame.unstack` (:issue:`43335`, :issue:`43352`, :issue:`42704`, :issue:`43025`)
- Performance improvement in :meth:`Series.to_frame` (:issue:`43558`)
- Performance improvement in :meth:`Series.mad` (:issue:`43010`)
- Performance improvement in :func:`merge` (:issue:`43332`)
- Performance improvement in :func:`read_csv` when ``index_col`` was set with a numeric column (:issue:`44158`)
- Performance improvement in :func:`concat` (:issue:`43354`)
-

.. ---------------------------------------------------------------------------

.. _whatsnew_140.bug_fixes:

Bug fixes
~~~~~~~~~

Categorical
^^^^^^^^^^^
- Bug in setting dtype-incompatible values into a :class:`Categorical` (or ``Series`` or ``DataFrame`` backed by ``Categorical``) raising ``ValueError`` instead of ``TypeError`` (:issue:`41919`)
- Bug in :meth:`Categorical.searchsorted` when passing a dtype-incompatible value raising ``KeyError`` instead of ``TypeError`` (:issue:`41919`)
- Bug in :meth:`Series.where` with ``CategoricalDtype`` when passing a dtype-incompatible value raising ``ValueError`` instead of ``TypeError`` (:issue:`41919`)
- Bug in :meth:`Categorical.fillna` when passing a dtype-incompatible value raising ``ValueError`` instead of ``TypeError`` (:issue:`41919`)
- Bug in :meth:`Categorical.fillna` with a tuple-like category raising ``ValueError`` instead of ``TypeError`` when filling with a non-category tuple (:issue:`41919`)
-

Datetimelike
^^^^^^^^^^^^
- Bug in :class:`DataFrame` constructor unnecessarily copying non-datetimelike 2D object arrays (:issue:`39272`)
- Bug in :func:`to_datetime` with ``format`` and ``pandas.NA`` was raising ``ValueError`` (:issue:`42957`)
- :func:`to_datetime` would silently swap ``MM/DD/YYYY`` and ``DD/MM/YYYY`` formats if the given ``dayfirst`` option could not be respected - now, a warning is raised in the case of delimited date strings (e.g. ``31-12-2012``) (:issue:`12585`)
- Bug in :meth:`date_range` and :meth:`bdate_range` do not return right bound when ``start`` = ``end`` and set is closed on one side (:issue:`43394`)
- Bug in inplace addition and subtraction of :class:`DatetimeIndex` or :class:`TimedeltaIndex` with :class:`DatetimeArray` or :class:`TimedeltaArray` (:issue:`43904`)
- Bug in in calling ``np.isnan``, ``np.isfinite``, or ``np.isinf`` on a timezone-aware :class:`DatetimeIndex` incorrectly raising ``TypeError`` (:issue:`43917`)
- Bug in constructing a :class:`Series` from datetime-like strings with mixed timezones incorrectly partially-inferring datetime values (:issue:`40111`)
- Bug in addition with a :class:`Tick` object and a ``np.timedelta64`` object incorrectly raising instead of returning :class:`Timedelta` (:issue:`44474`)
- Bug in adding a ``np.timedelta64`` object to a :class:`BusinessDay` or :class:`CustomBusinessDay` object incorrectly raising (:issue:`44532`)
- Bug in :meth:`Index.insert` for inserting ``np.datetime64``, ``np.timedelta64`` or ``tuple`` into :class:`Index` with ``dtype='object'`` with negative loc adding ``None`` and replacing existing value (:issue:`44509`)
-

Timedelta
^^^^^^^^^
- Bug in division of all-``NaT`` :class:`TimeDeltaIndex`, :class:`Series` or :class:`DataFrame` column with object-dtype arraylike of numbers failing to infer the result as timedelta64-dtype (:issue:`39750`)
- Bug in floor division of ``timedelta64[ns]`` data with a scalar returning garbage values (:issue:`44466`)

Timezones
^^^^^^^^^
- Bug in :func:`to_datetime` with ``infer_datetime_format=True`` failing to parse zero UTC offset (``Z``) correctly (:issue:`41047`)
- Bug in :meth:`Series.dt.tz_convert` resetting index in a :class:`Series` with :class:`CategoricalIndex` (:issue:`43080`)
-

Numeric
^^^^^^^
- Bug in :meth:`DataFrame.rank` raising ``ValueError`` with ``object`` columns and ``method="first"`` (:issue:`41931`)
- Bug in :meth:`DataFrame.rank` treating missing values and extreme values as equal (for example ``np.nan`` and ``np.inf``), causing incorrect results when ``na_option="bottom"`` or ``na_option="top`` used (:issue:`41931`)
- Bug in ``numexpr`` engine still being used when the option ``compute.use_numexpr`` is set to ``False`` (:issue:`32556`)
- Bug in :class:`DataFrame` arithmetic ops with a subclass whose :meth:`_constructor` attribute is a callable other than the subclass itself (:issue:`43201`)
- Bug in arithmetic operations involving :class:`RangeIndex` where the result would have the incorrect ``name`` (:issue:`43962`)
- Bug in arithmetic operations involving :class:`Series` where the result could have the incorrect ``name`` when the operands having matching NA or matching tuple names (:issue:`44459`)
-

Conversion
^^^^^^^^^^
- Bug in :class:`UInt64Index` constructor when passing a list containing both positive integers small enough to cast to int64 and integers too large too hold in int64 (:issue:`42201`)
- Bug in :class:`Series` constructor returning 0 for missing values with dtype ``int64`` and ``False`` for dtype ``bool`` (:issue:`43017`, :issue:`43018`)
- Bug in :class:`IntegerDtype` not allowing coercion from string dtype (:issue:`25472`)
- Bug in :func:`to_datetime` with ``arg:xr.DataArray`` and ``unit="ns"`` specified raises TypeError (:issue:`44053`)
- Bug in :meth:`DataFrame.convert_dtypes` not returning the correct type when a subclass does not overload :meth:`_constructor_sliced` (:issue:`43201`)
-

Strings
^^^^^^^
-
-

Interval
^^^^^^^^
- Bug in :meth:`IntervalIndex.get_indexer_non_unique` returning boolean mask instead of array of integers for a non unique and non monotonic index (:issue:`44084`)
- Bug in :meth:`Series.where` with ``IntervalDtype`` incorrectly raising when the ``where`` call should not replace anything (:issue:`44181`)
-

Indexing
^^^^^^^^
- Bug in :meth:`Series.rename` when index in Series is MultiIndex and level in rename is provided. (:issue:`43659`)
- Bug in :meth:`DataFrame.truncate` and :meth:`Series.truncate` when the object's Index has a length greater than one but only one unique value (:issue:`42365`)
- Bug in :meth:`Series.loc` and :meth:`DataFrame.loc` with a :class:`MultiIndex` when indexing with a tuple in which one of the levels is also a tuple (:issue:`27591`)
- Bug in :meth:`Series.loc` when with a :class:`MultiIndex` whose first level contains only ``np.nan`` values (:issue:`42055`)
- Bug in indexing on a :class:`Series` or :class:`DataFrame` with a :class:`DatetimeIndex` when passing a string, the return type depended on whether the index was monotonic (:issue:`24892`)
- Bug in indexing on a :class:`MultiIndex` failing to drop scalar levels when the indexer is a tuple containing a datetime-like string (:issue:`42476`)
- Bug in :meth:`DataFrame.sort_values` and :meth:`Series.sort_values` when passing an ascending value, failed to raise or incorrectly raising ``ValueError`` (:issue:`41634`)
- Bug in updating values of :class:`pandas.Series` using boolean index, created by using :meth:`pandas.DataFrame.pop` (:issue:`42530`)
- Bug in :meth:`Index.get_indexer_non_unique` when index contains multiple ``np.nan`` (:issue:`35392`)
- Bug in :meth:`DataFrame.query` did not handle the degree sign in a backticked column name, such as \`Temp(°C)\`, used in an expression to query a dataframe (:issue:`42826`)
- Bug in :meth:`DataFrame.drop` where the error message did not show missing labels with commas when raising ``KeyError`` (:issue:`42881`)
- Bug in :meth:`DataFrame.query` where method calls in query strings led to errors when the ``numexpr`` package was installed. (:issue:`22435`)
- Bug in :meth:`DataFrame.nlargest` and :meth:`Series.nlargest` where sorted result did not count indexes containing ``np.nan`` (:issue:`28984`)
- Bug in indexing on a non-unique object-dtype :class:`Index` with an NA scalar (e.g. ``np.nan``) (:issue:`43711`)
- Bug in :meth:`DataFrame.__setitem__` incorrectly writing into an existing column's array rather than setting a new array when the new dtype and the old dtype match (:issue:`43406`)
- Bug in setting floating-dtype values into a :class:`Series` with integer dtype failing to set inplace when those values can be losslessly converted to integers (:issue:`44316`)
- Bug in :meth:`Series.__setitem__` with object dtype when setting an array with matching size and dtype='datetime64[ns]' or dtype='timedelta64[ns]' incorrectly converting the datetime/timedeltas to integers (:issue:`43868`)
- Bug in :meth:`DataFrame.sort_index` where ``ignore_index=True`` was not being respected when the index was already sorted (:issue:`43591`)
- Bug in :meth:`Index.get_indexer_non_unique` when index contains multiple ``np.datetime64("NaT")`` and ``np.timedelta64("NaT")`` (:issue:`43869`)
- Bug in setting a scalar :class:`Interval` value into a :class:`Series` with ``IntervalDtype`` when the scalar's sides are floats and the values' sides are integers (:issue:`44201`)
- Bug when setting string-backed :class:`Categorical` values that can be parsed to datetimes into a :class:`DatetimeArray` or :class:`Series` or :class:`DataFrame` column backed by :class:`DatetimeArray` failing to parse these strings (:issue:`44236`)
- Bug in :meth:`Series.__setitem__` with an integer dtype other than ``int64`` setting with a ``range`` object unnecessarily upcasting to ``int64`` (:issue:`44261`)
- Bug in :meth:`Series.__setitem__` with a boolean mask indexer setting a listlike value of length 1 incorrectly broadcasting that value (:issue:`44265`)
- Bug in :meth:`Series.reset_index` not ignoring ``name`` argument when ``drop`` and ``inplace`` are set to ``True`` (:issue:`44575`)
- Bug in :meth:`DataFrame.loc.__setitem__` and :meth:`DataFrame.iloc.__setitem__` with mixed dtypes sometimes failing to operate in-place (:issue:`44345`)
- Bug in :meth:`DataFrame.loc.__getitem__` incorrectly raising ``KeyError`` when selecting a single column with a boolean key (:issue:`44322`).
- Bug in indexing on columns with ``loc`` or ``iloc`` using a slice with a negative step with ``ExtensionDtype`` columns incorrectly raising (:issue:`44551`)
-

Missing
^^^^^^^
- Bug in :meth:`DataFrame.fillna` with limit and no method ignores axis='columns' or ``axis = 1`` (:issue:`40989`)
- Bug in :meth:`DataFrame.fillna` not replacing missing values when using a dict-like ``value`` and duplicate column names (:issue:`43476`)
- Bug in constructing a :class:`DataFrame` with a dictionary ``np.datetime64`` as a value and ``dtype='timedelta64[ns]'``, or vice-versa, incorrectly casting instead of raising (:issue:`??`)
-

MultiIndex
^^^^^^^^^^
- Bug in :meth:`MultiIndex.get_loc` where the first level is a :class:`DatetimeIndex` and a string key is passed (:issue:`42465`)
- Bug in :meth:`MultiIndex.reindex` when passing a ``level`` that corresponds to an ``ExtensionDtype`` level (:issue:`42043`)
- Bug in :meth:`MultiIndex.get_loc` raising ``TypeError`` instead of ``KeyError`` on nested tuple (:issue:`42440`)
- Bug in :meth:`MultiIndex.putmask` where the other value was also a :class:`MultiIndex` (:issue:`43212`)
-

I/O
^^^
- Bug in :func:`read_excel` attempting to read chart sheets from .xlsx files (:issue:`41448`)
- Bug in :func:`json_normalize` where ``errors=ignore`` could fail to ignore missing values of ``meta`` when ``record_path`` has a length greater than one (:issue:`41876`)
- Bug in :func:`read_csv` with multi-header input and arguments referencing column names as tuples (:issue:`42446`)
- Bug in :func:`read_fwf`, where difference in lengths of ``colspecs`` and ``names`` was not raising ``ValueError`` (:issue:`40830`)
- Bug in :func:`Series.to_json` and :func:`DataFrame.to_json` where some attributes were skipped when serialising plain Python objects to JSON (:issue:`42768`, :issue:`33043`)
- Column headers are dropped when constructing a :class:`DataFrame` from a sqlalchemy's ``Row`` object (:issue:`40682`)
- Bug in unpickling a :class:`Index` with object dtype incorrectly inferring numeric dtypes (:issue:`43188`)
- Bug in :func:`read_csv` where reading multi-header input with unequal lengths incorrectly raising uncontrolled ``IndexError`` (:issue:`43102`)
- Bug in :func:`read_csv`, changed exception class when expecting a file path name or file-like object from ``OSError`` to ``TypeError`` (:issue:`43366`)
- Bug in :func:`read_csv` and :func:`read_fwf` ignoring all ``skiprows`` except first when ``nrows`` is specified for ``engine='python'`` (:issue:`44021`)
- Bug in :func:`read_json` not handling non-numpy dtypes correctly (especially ``category``) (:issue:`21892`, :issue:`33205`)
- Bug in :func:`json_normalize` where multi-character ``sep`` parameter is incorrectly prefixed to every key (:issue:`43831`)
- Bug in :func:`json_normalize` where reading data with missing multi-level metadata would not respect errors="ignore" (:issue:`44312`)
- Bug in :func:`read_csv` with :code:`float_precision="round_trip"` which did not skip initial/trailing whitespace (:issue:`43713`)
- Bug in dumping/loading a :class:`DataFrame` with ``yaml.dump(frame)`` (:issue:`42748`)
- Bug in :class:`ExcelWriter`, where ``engine_kwargs`` were not passed through to all engines (:issue:`43442`)
- Bug in :func:`read_csv` raising ``ValueError`` when ``parse_dates`` was used with ``MultiIndex`` columns (:issue:`8991`)
- Bug in :func:`read_csv` raising ``AttributeError`` when attempting to read a .csv file and infer index column dtype from an nullable integer type (:issue:`44079`)
- :meth:`DataFrame.to_csv` and :meth:`Series.to_csv` with ``compression`` set to ``'zip'`` no longer create a zip file containing a file ending with ".zip". Instead, they try to infer the inner file name more smartly. (:issue:`39465`)

Period
^^^^^^
- Bug in adding a :class:`Period` object to a ``np.timedelta64`` object incorrectly raising ``TypeError`` (:issue:`44182`)
- Bug in :meth:`PeriodIndex.to_timestamp` when the index has ``freq="B"`` inferring ``freq="D"`` for its result instead of ``freq="B"`` (:issue:`44105`)
- Bug in :class:`Period` constructor incorrectly allowing ``np.timedelta64("NaT")`` (:issue:`44507`)
-

Plotting
^^^^^^^^
- When given non-numeric data, :meth:`DataFrame.boxplot` now raises a ``ValueError`` rather than a cryptic ``KeyError`` or ``ZeroDivsionError``, in line with other plotting functions like :meth:`DataFrame.hist`. (:issue:`43480`)
-

Groupby/resample/rolling
^^^^^^^^^^^^^^^^^^^^^^^^
- Fixed bug in :meth:`SeriesGroupBy.apply` where passing an unrecognized string argument failed to raise ``TypeError`` when the underlying ``Series`` is empty (:issue:`42021`)
- Bug in :meth:`Series.rolling.apply`, :meth:`DataFrame.rolling.apply`, :meth:`Series.expanding.apply` and :meth:`DataFrame.expanding.apply` with ``engine="numba"`` where ``*args`` were being cached with the user passed function (:issue:`42287`)
- Bug in :meth:`GroupBy.max` and :meth:`GroupBy.min` with nullable integer dtypes losing precision (:issue:`41743`)
- Bug in :meth:`DataFrame.groupby.rolling.var` would calculate the rolling variance only on the first group (:issue:`42442`)
- Bug in :meth:`GroupBy.shift` that would return the grouping columns if ``fill_value`` was not None (:issue:`41556`)
- Bug in :meth:`SeriesGroupBy.nlargest` and :meth:`SeriesGroupBy.nsmallest` would have an inconsistent index when the input Series was sorted and ``n`` was greater than or equal to all group sizes (:issue:`15272`, :issue:`16345`, :issue:`29129`)
- Bug in :meth:`pandas.DataFrame.ewm`, where non-float64 dtypes were silently failing (:issue:`42452`)
- Bug in :meth:`pandas.DataFrame.rolling` operation along rows (``axis=1``) incorrectly omits columns containing ``float16`` and ``float32`` (:issue:`41779`)
- Bug in :meth:`Resampler.aggregate` did not allow the use of Named Aggregation (:issue:`32803`)
- Bug in :meth:`Series.rolling` when the :class:`Series` ``dtype`` was ``Int64`` (:issue:`43016`)
- Bug in :meth:`DataFrame.rolling.corr` when the :class:`DataFrame` columns was a :class:`MultiIndex` (:issue:`21157`)
- Bug in :meth:`DataFrame.groupby.rolling` when specifying ``on`` and calling ``__getitem__`` would subsequently return incorrect results (:issue:`43355`)
- Bug in :meth:`GroupBy.apply` with time-based :class:`Grouper` objects incorrectly raising ``ValueError`` in corner cases where the grouping vector contains a ``NaT`` (:issue:`43500`, :issue:`43515`)
- Bug in :meth:`GroupBy.mean` failing with ``complex`` dtype (:issue:`43701`)
- Fixed bug in :meth:`Series.rolling` and :meth:`DataFrame.rolling` not calculating window bounds correctly for the first row when ``center=True`` and index is decreasing (:issue:`43927`)
- Fixed bug in :meth:`Series.rolling` and :meth:`DataFrame.rolling` for centered datetimelike windows with uneven nanosecond (:issue:`43997`)
- Bug in :meth:`GroupBy.nth` failing on ``axis=1`` (:issue:`43926`)
- Fixed bug in :meth:`Series.rolling` and :meth:`DataFrame.rolling` not respecting right bound on centered datetime-like windows, if the index contain duplicates (:issue:`3944`)
- Bug in :meth:`Series.rolling` and :meth:`DataFrame.rolling` when using a :class:`pandas.api.indexers.BaseIndexer` subclass that returned unequal start and end arrays would segfault instead of raising a ``ValueError`` (:issue:`44470`)

Reshaping
^^^^^^^^^
- Improved error message when creating a :class:`DataFrame` column from a multi-dimensional :class:`numpy.ndarray` (:issue:`42463`)
- :func:`concat` creating :class:`MultiIndex` with duplicate level entries when concatenating a :class:`DataFrame` with duplicates in :class:`Index` and multiple keys (:issue:`42651`)
- Bug in :meth:`pandas.cut` on :class:`Series` with duplicate indices (:issue:`42185`) and non-exact :meth:`pandas.CategoricalIndex` (:issue:`42425`)
- Bug in :meth:`DataFrame.append` failing to retain dtypes when appended columns do not match (:issue:`43392`)
- Bug in :func:`concat` of ``bool`` and ``boolean`` dtypes resulting in ``object`` dtype instead of ``boolean`` dtype (:issue:`42800`)
- Bug in :func:`crosstab` when inputs are are categorical Series, there are categories that are not present in one or both of the Series, and ``margins=True``. Previously the margin value for missing categories was ``NaN``. It is now correctly reported as 0 (:issue:`43505`)
- Bug in :func:`concat` would fail when the ``objs`` argument all had the same index and the ``keys`` argument contained duplicates (:issue:`43595`)
- Bug in :func:`concat` which ignored the ``sort`` parameter (:issue:`43375`)
- Fixed bug in :func:`merge` with :class:`MultiIndex` as column index for the ``on`` argument returning an error when assigning a column internally (:issue:`43734`)
- Bug in :func:`crosstab` would fail when inputs are lists or tuples (:issue:`44076`)
- Bug in :meth:`DataFrame.append` failing to retain ``index.name`` when appending a list of :class:`Series` objects (:issue:`44109`)
- Fixed metadata propagation in :meth:`Dataframe.apply` method, consequently fixing the same issue for :meth:`Dataframe.transform`, :meth:`Dataframe.nunique` and :meth:`Dataframe.mode` (:issue:`28283`)
- Bug in :meth:`DataFrame.stack` with ``ExtensionDtype`` columns incorrectly raising (:issue:`43561`)
- Bug in :meth:`Series.unstack` with object doing unwanted type inference on resulting columns (:issue:`44595`)
-

Sparse
^^^^^^
- Bug in :meth:`DataFrame.sparse.to_coo` raising ``AttributeError`` when column names are not unique (:issue:`29564`)
- Bug in :meth:`SparseArray.max` and :meth:`SparseArray.min` raising ``ValueError`` for arrays with 0 non-null elements (:issue:`43527`)
- Bug in :meth:`DataFrame.sparse.to_coo` silently converting non-zero fill values to zero (:issue:`24817`)
- Bug in :class:`SparseArray` comparison methods with an array-like operand of mismatched length raising ``AssertionError`` or unclear ``ValueError`` depending on the input (:issue:`43863`)
-

ExtensionArray
^^^^^^^^^^^^^^
- Bug in :func:`array` failing to preserve :class:`PandasArray` (:issue:`43887`)
- NumPy ufuncs ``np.abs``, ``np.positive``, ``np.negative`` now correctly preserve dtype when called on ExtensionArrays that implement ``__abs__, __pos__, __neg__``, respectively. In particular this is fixed for :class:`TimedeltaArray` (:issue:`43899`)
- Avoid raising ``PerformanceWarning`` about fragmented DataFrame when using many columns with an extension dtype (:issue:`44098`)
- Bug in :meth:`BooleanArray.__eq__` and :meth:`BooleanArray.__ne__` raising ``TypeError`` on comparison with an incompatible type (like a string). This caused :meth:`DataFrame.replace` to sometimes raise a ``TypeError`` if a nullable boolean column was included (:issue:`44499`)
-

Styler
^^^^^^
- Minor bug in :class:`.Styler` where the ``uuid`` at initialization maintained a floating underscore (:issue:`43037`)
- Bug in :meth:`.Styler.to_html` where the ``Styler`` object was updated if the ``to_html`` method was called with some args (:issue:`43034`)
- Bug in :meth:`.Styler.copy` where ``uuid`` was not previously copied (:issue:`40675`)
- Bug in :meth:`Styler.apply` where functions which returned Series objects were not correctly handled in terms of aligning their index labels (:issue:`13657`, :issue:`42014`)
- Bug when rendering an empty DataFrame with a named index (:issue:`43305`).
- Bug when rendering a single level MultiIndex (:issue:`43383`).
- Bug when combining non-sparse rendering and :meth:`.Styler.hide_columns` or :meth:`.Styler.hide_index` (:issue:`43464`)
- Bug setting a table style when using multiple selectors in :class:`.Styler` (:issue:`44011`)
- Bugs where row trimming and column trimming failed to reflect hidden rows (:issue:`43703`, :issue:`44247`)

Other
^^^^^
- Bug in :meth:`DataFrame.astype` with non-unique columns and a :class:`Series` ``dtype`` argument (:issue:`44417`)
- Bug in :meth:`CustomBusinessMonthBegin.__add__` (:meth:`CustomBusinessMonthEnd.__add__`) not applying the extra ``offset`` parameter when beginning (end) of the target month is already a business day (:issue:`41356`)
- Bug in :meth:`RangeIndex.union` with another ``RangeIndex`` with matching (even) ``step`` and starts differing by strictly less than ``step / 2`` (:issue:`44019`)
- Bug in :meth:`RangeIndex.difference` with ``sort=None`` and ``step<0`` failing to sort (:issue:`44085`)
- Bug in :meth:`Series.to_frame` and :meth:`Index.to_frame` ignoring the ``name`` argument when ``name=None`` is explicitly passed (:issue:`44212`)
- Bug in :meth:`Series.replace` and :meth:`DataFrame.replace` with ``value=None`` and ExtensionDtypes (:issue:`44270`)
- Bug in :meth:`FloatingArray.equals` failing to consider two arrays equal if they contain ``np.nan`` values (:issue:`44382`)
<<<<<<< HEAD
- Bug in :meth:`DataFrame.shift` with ``axis=1`` and ``ExtensionDtype`` columns incorrectly raising when an incompatible ``fill_value`` is passed (:issue:`44564`)
=======
- Bug in :meth:`DataFrame.diff` when passing a NumPy integer object instead of an ``int`` object (:issue:`44572`)
>>>>>>> fd950265
-

.. ***DO NOT USE THIS SECTION***

-
-

.. ---------------------------------------------------------------------------

.. _whatsnew_140.contributors:

Contributors
~~~~~~~~~~~~<|MERGE_RESOLUTION|>--- conflicted
+++ resolved
@@ -753,11 +753,8 @@
 - Bug in :meth:`Series.to_frame` and :meth:`Index.to_frame` ignoring the ``name`` argument when ``name=None`` is explicitly passed (:issue:`44212`)
 - Bug in :meth:`Series.replace` and :meth:`DataFrame.replace` with ``value=None`` and ExtensionDtypes (:issue:`44270`)
 - Bug in :meth:`FloatingArray.equals` failing to consider two arrays equal if they contain ``np.nan`` values (:issue:`44382`)
-<<<<<<< HEAD
 - Bug in :meth:`DataFrame.shift` with ``axis=1`` and ``ExtensionDtype`` columns incorrectly raising when an incompatible ``fill_value`` is passed (:issue:`44564`)
-=======
 - Bug in :meth:`DataFrame.diff` when passing a NumPy integer object instead of an ``int`` object (:issue:`44572`)
->>>>>>> fd950265
 -
 
 .. ***DO NOT USE THIS SECTION***
