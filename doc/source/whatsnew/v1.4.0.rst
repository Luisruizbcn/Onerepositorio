.. _whatsnew_140:

What's new in 1.4.0 (??)
------------------------

These are the changes in pandas 1.4.0. See :ref:`release` for a full changelog
including other versions of pandas.

{{ header }}

.. ---------------------------------------------------------------------------

.. _whatsnew_140.enhancements:

Enhancements
~~~~~~~~~~~~

.. _whatsnew_140.enhancements.enhancement1:

enhancement1
^^^^^^^^^^^^

.. _whatsnew_140.enhancements.enhancement2:

enhancement2
^^^^^^^^^^^^

.. _whatsnew_140.enhancements.other:

Other enhancements
^^^^^^^^^^^^^^^^^^
- Add support for assigning values to ``by`` argument in :meth:`DataFrame.plot.hist` and :meth:`DataFrame.plot.box` (:issue:`15079`)
- :meth:`Series.sample`, :meth:`DataFrame.sample`, and :meth:`.GroupBy.sample` now accept a ``np.random.Generator`` as input to ``random_state``. A generator will be more performant, especially with ``replace=False`` (:issue:`38100`)
-  Additional options added to :meth:`.Styler.bar` to control alignment and display, with keyword only arguments (:issue:`26070`, :issue:`36419`)
- :meth:`Styler.bar` now validates the input argument ``width`` and ``height`` (:issue:`42511`)
- :meth:`Series.ewm`, :meth:`DataFrame.ewm`, now support a ``method`` argument with a ``'table'`` option that performs the windowing operation over an entire :class:`DataFrame`. See :ref:`Window Overview <window.overview>` for performance and functional benefits (:issue:`42273`)
-

.. ---------------------------------------------------------------------------

.. _whatsnew_140.notable_bug_fixes:

Notable bug fixes
~~~~~~~~~~~~~~~~~

These are bug fixes that might have notable behavior changes.

.. _whatsnew_140.notable_bug_fixes.notable_bug_fix1:

notable_bug_fix1
^^^^^^^^^^^^^^^^

.. _whatsnew_140.notable_bug_fixes.notable_bug_fix2:

notable_bug_fix2
^^^^^^^^^^^^^^^^

.. ---------------------------------------------------------------------------

.. _whatsnew_140.api_breaking:

Backwards incompatible API changes
~~~~~~~~~~~~~~~~~~~~~~~~~~~~~~~~~~

.. _whatsnew_140.api_breaking.deps:

Increased minimum versions for dependencies
^^^^^^^^^^^^^^^^^^^^^^^^^^^^^^^^^^^^^^^^^^^
Some minimum supported versions of dependencies were updated.
If installed, we now require:

+-----------------+-----------------+----------+---------+
| Package         | Minimum Version | Required | Changed |
+=================+=================+==========+=========+
| numpy           | 1.18.5          |    X     |    X    |
+-----------------+-----------------+----------+---------+
| pytz            | 2020.1          |    X     |    X    |
+-----------------+-----------------+----------+---------+
| python-dateutil | 2.8.1           |    X     |    X    |
+-----------------+-----------------+----------+---------+
| bottleneck      | 1.3.1           |          |    X    |
+-----------------+-----------------+----------+---------+
| numexpr         | 2.7.1           |          |    X    |
+-----------------+-----------------+----------+---------+
| pytest (dev)    | 6.0             |          |         |
+-----------------+-----------------+----------+---------+
| mypy (dev)      | 0.910           |          |    X    |
+-----------------+-----------------+----------+---------+

For `optional libraries <https://pandas.pydata.org/docs/getting_started/install.html>`_ the general recommendation is to use the latest version.
The following table lists the lowest version per library that is currently being tested throughout the development of pandas.
Optional libraries below the lowest tested version may still work, but are not considered supported.

+-----------------+-----------------+---------+
| Package         | Minimum Version | Changed |
+=================+=================+=========+
| beautifulsoup4  | 4.8.2           |    X    |
+-----------------+-----------------+---------+
| fastparquet     | 0.4.0           |         |
+-----------------+-----------------+---------+
| fsspec          | 0.7.4           |         |
+-----------------+-----------------+---------+
| gcsfs           | 0.6.0           |         |
+-----------------+-----------------+---------+
| lxml            | 4.5.0           |    X    |
+-----------------+-----------------+---------+
| matplotlib      | 3.3.2           |    X    |
+-----------------+-----------------+---------+
| numba           | 0.50.1          |    X    |
+-----------------+-----------------+---------+
| openpyxl        | 3.0.2           |    X    |
+-----------------+-----------------+---------+
| pyarrow         | 0.17.0          |         |
+-----------------+-----------------+---------+
| pymysql         | 0.10.1          |    X    |
+-----------------+-----------------+---------+
| pytables        | 3.6.1           |    X    |
+-----------------+-----------------+---------+
| s3fs            | 0.4.0           |         |
+-----------------+-----------------+---------+
| scipy           | 1.4.1           |    X    |
+-----------------+-----------------+---------+
| sqlalchemy      | 1.3.11          |    X    |
+-----------------+-----------------+---------+
| tabulate        | 0.8.7           |         |
+-----------------+-----------------+---------+
| xarray          | 0.15.1          |    X    |
+-----------------+-----------------+---------+
| xlrd            | 2.0.1           |    X    |
+-----------------+-----------------+---------+
| xlsxwriter      | 1.2.2           |    X    |
+-----------------+-----------------+---------+
| xlwt            | 1.3.0           |         |
+-----------------+-----------------+---------+
| pandas-gbq      | 0.14.0          |    X    |
+-----------------+-----------------+---------+

See :ref:`install.dependencies` and :ref:`install.optional_dependencies` for more.

.. _whatsnew_140.api_breaking.other:

Other API changes
^^^^^^^^^^^^^^^^^
- :meth:`Index.get_indexer_for` no longer accepts keyword arguments (other than 'target'); in the past these would be silently ignored if the index was not unique (:issue:`42310`)
-

.. ---------------------------------------------------------------------------

.. _whatsnew_140.deprecations:

Deprecations
~~~~~~~~~~~~
- Deprecated :meth:`Index.is_type_compatible` (:issue:`42113`)
- Deprecated ``method`` argument in :meth:`Index.get_loc`, use ``index.get_indexer([label], method=...)`` instead (:issue:`42269`)
- Deprecated treating integer keys in :meth:`Series.__setitem__` as positional when the index is a :class:`Float64Index` not containing the key, a :class:`IntervalIndex` with no entries containing the key, or a :class:`MultiIndex` with leading :class:`Float64Index` level not containing the key (:issue:`33469`)
- Deprecated treating ``numpy.datetime64`` objects as UTC times when passed to the :class:`Timestamp` constructor along with a timezone. In a future version, these will be treated as wall-times. To retain the old behavior, use ``Timestamp(dt64).tz_localize("UTC").tz_convert(tz)`` (:issue:`24559`)
- Deprecated ignoring missing labels when indexing with a sequence of labels on a level of a MultiIndex (:issue:`42351`)

.. ---------------------------------------------------------------------------

.. _whatsnew_140.performance:

Performance improvements
~~~~~~~~~~~~~~~~~~~~~~~~
- Performance improvement in :meth:`.GroupBy.sample`, especially when ``weights`` argument provided (:issue:`34483`)
- Performance improvement in :meth:`.GroupBy.transform` for user-defined functions (:issue:`41598`)

.. ---------------------------------------------------------------------------

.. _whatsnew_140.bug_fixes:

Bug fixes
~~~~~~~~~

Categorical
^^^^^^^^^^^
-
-

Datetimelike
^^^^^^^^^^^^
- Bug in :func:`to_datetime` returning pd.NaT for inputs that produce duplicated values, when ``cache=True`` (:issue:`42259`)
-

Timedelta
^^^^^^^^^
-
-

Timezones
^^^^^^^^^
-
-

Numeric
^^^^^^^
- Bug in :meth:`DataFrame.rank` raising ``ValueError`` with ``object`` columns and ``method="first"`` (:issue:`41931`)
- Bug in :meth:`DataFrame.rank` treating missing values and extreme values as equal (for example ``np.nan`` and ``np.inf``), causing incorrect results when ``na_option="bottom"`` or ``na_option="top`` used (:issue:`41931`)
-

Conversion
^^^^^^^^^^
- Bug in :class:`UInt64Index` constructor when passing a list containing both positive integers small enough to cast to int64 and integers too large too hold in int64 (:issue:`42201`)
-

Strings
^^^^^^^
-
-

Interval
^^^^^^^^
-
-

Indexing
^^^^^^^^
- Bug in indexing on a :class:`Series` or :class:`DataFrame` with a :class:`DatetimeIndex` when passing a string, the return type depended on whether the index was monotonic (:issue:`24892`)
- Bug in :meth:`DataFrame.truncate` and :meth:`Series.truncate` when the object's Index has a length greater than one but only one unique value (:issue:`42365`)
- Bug in indexing on a :class:`MultiIndex` failing to drop scalar levels when the indexer is a tuple containing a datetime-like string (:issue:`42476`)
-

Missing
^^^^^^^
-
-

MultiIndex
^^^^^^^^^^
- Bug in :meth:`MultiIndex.reindex` when passing a ``level`` that corresponds to an ``ExtensionDtype`` level (:issue:`42043`)
-

I/O
^^^
- Bug in :func:`read_excel` attempting to read chart sheets from .xlsx files (:issue:`41448`)
<<<<<<< HEAD
- Bug in :func:`json_normalize` where ``errors=ignore`` could fail to ignore missing values of ``meta`` when ``record_path`` has a length greater than one (:issue:`41876`)
=======
- Bug in :func:`read_csv` with multi-header input and arguments referencing column names as tuples (:issue:`42446`)
>>>>>>> 2ec98626
-

Period
^^^^^^
-
-

Plotting
^^^^^^^^
-
-

Groupby/resample/rolling
^^^^^^^^^^^^^^^^^^^^^^^^
- Bug in :meth:`Series.rolling.apply`, :meth:`DataFrame.rolling.apply`, :meth:`Series.expanding.apply` and :meth:`DataFrame.expanding.apply` with ``engine="numba"`` where ``*args`` were being cached with the user passed function (:issue:`42287`)
-

Reshaping
^^^^^^^^^
-
-

Sparse
^^^^^^
-
-

ExtensionArray
^^^^^^^^^^^^^^
-
-

Styler
^^^^^^
-
-

Other
^^^^^

.. ***DO NOT USE THIS SECTION***

-
-

.. ---------------------------------------------------------------------------

.. _whatsnew_140.contributors:

Contributors
~~~~~~~~~~~~<|MERGE_RESOLUTION|>--- conflicted
+++ resolved
@@ -233,11 +233,8 @@
 I/O
 ^^^
 - Bug in :func:`read_excel` attempting to read chart sheets from .xlsx files (:issue:`41448`)
-<<<<<<< HEAD
 - Bug in :func:`json_normalize` where ``errors=ignore`` could fail to ignore missing values of ``meta`` when ``record_path`` has a length greater than one (:issue:`41876`)
-=======
 - Bug in :func:`read_csv` with multi-header input and arguments referencing column names as tuples (:issue:`42446`)
->>>>>>> 2ec98626
 -
 
 Period
