.. _whatsnew_140:

What's new in 1.4.0 (??)
------------------------

These are the changes in pandas 1.4.0. See :ref:`release` for a full changelog
including other versions of pandas.

{{ header }}

.. ---------------------------------------------------------------------------

.. _whatsnew_140.enhancements:

Enhancements
~~~~~~~~~~~~

.. _whatsnew_140.enhancements.numeric_index:

More flexible numeric dtypes for indexes
^^^^^^^^^^^^^^^^^^^^^^^^^^^^^^^^^^^^^^^^

Until now, it has only been possible to create numeric indexes with int64/float64/uint64 dtypes.
It is now possible to create an index of any numpy int/uint/float dtype using the new :class:`NumericIndex` index type (:issue:`41153`):

.. ipython:: python

    pd.NumericIndex([1, 2, 3], dtype="int8")
    pd.NumericIndex([1, 2, 3], dtype="uint32")
    pd.NumericIndex([1, 2, 3], dtype="float32")

In order to maintain backwards compatibility, calls to the base :class:`Index` will currently
return :class:`Int64Index`, :class:`UInt64Index` and :class:`Float64Index`, where relevant.
For example, the code below returns an ``Int64Index`` with dtype ``int64``:

.. code-block:: ipython

    In [1]: pd.Index([1, 2, 3], dtype="int8")
    Int64Index([1, 2, 3], dtype='int64')

but will in a future version return a :class:`NumericIndex` with dtype ``int8``.

More generally, currently, all operations that until now have
returned :class:`Int64Index`, :class:`UInt64Index` and :class:`Float64Index` will
continue to so. This means, that in order to use ``NumericIndex`` in the current version, you
will have to call ``NumericIndex`` explicitly. For example the below series will have an ``Int64Index``:

.. code-block:: ipython

    In [2]: ser = pd.Series([1, 2, 3], index=[1, 2, 3])
    In [3]: ser.index
    Int64Index([1, 2, 3], dtype='int64')

Instead, if you want to use a ``NumericIndex``, you should do:

.. ipython:: python

    idx = pd.NumericIndex([1, 2, 3], dtype="int8")
    ser = pd.Series([1, 2, 3], index=idx)
    ser.index

In a future version of Pandas, :class:`NumericIndex` will become the default numeric index type and
``Int64Index``, ``UInt64Index`` and ``Float64Index`` are therefore deprecated and will
be removed in the future, see :ref:`here <whatsnew_140.deprecations.int64_uint64_float64index>` for more.

See :ref:`here <advanced.numericindex>` for more about :class:`NumericIndex`.

.. _whatsnew_140.enhancements.styler:

Styler
^^^^^^

:class:`.Styler` has been further developed in 1.4.0. The following enhancements have been made:

  - Styling of indexing has been added, with :meth:`.Styler.apply_index` and :meth:`.Styler.applymap_index`. These mirror the signature of the methods already used to style data values, and work with both HTML and LaTeX format (:issue:`41893`).
  - :meth:`.Styler.bar` introduces additional arguments to control alignment and display (:issue:`26070`, :issue:`36419`), and it also validates the input arguments ``width`` and ``height`` (:issue:`42511`).
  - :meth:`.Styler.to_latex` introduces keyword argument ``environment``, which also allows a specific "longtable" entry through a separate jinja2 template (:issue:`41866`).
  - :meth:`.Styler.to_html` introduces keyword arguments ``sparse_index``, ``sparse_columns``, ``bold_headers``, ``caption`` (:issue:`41946`, :issue:`43149`).
  - Keyword arguments ``level`` and ``names`` added to :meth:`.Styler.hide_index` and :meth:`.Styler.hide_columns` for additional control of visibility of MultiIndexes and index names (:issue:`25475`, :issue:`43404`, :issue:`43346`)
  - Global options have been extended to configure default ``Styler`` properties including formatting and encoding and mathjax options and LaTeX (:issue:`41395`)

Formerly Styler relied on ``display.html.use_mathjax``, which has now been replaced by ``styler.html.mathjax``.

There are also bug fixes and deprecations listed below.

Validation now for ``caption`` arg (:issue:`43368`)

.. _whatsnew_140.enhancements.pyarrow_csv_engine:

Multithreaded CSV reading with a new CSV Engine based on pyarrow
^^^^^^^^^^^^^^^^^^^^^^^^^^^^^^^^^^^^^^^^^^^^^^^^^^^^^^^^^^^^^^^^

:func:`pandas.read_csv` now accepts ``engine="pyarrow"`` (requires at least ``pyarrow`` 0.17.0) as an argument, allowing for faster csv parsing on multicore machines
with pyarrow installed. See the :doc:`I/O docs </user_guide/io>` for more info. (:issue:`23697`)

.. _whatsnew_140.enhancements.other:

Other enhancements
^^^^^^^^^^^^^^^^^^
- :class:`DataFrameGroupBy` operations with ``as_index=False`` now correctly retain ``ExtensionDtype`` dtypes for columns being grouped on (:issue:`41373`)
- Add support for assigning values to ``by`` argument in :meth:`DataFrame.plot.hist` and :meth:`DataFrame.plot.box` (:issue:`15079`)
- :meth:`Series.sample`, :meth:`DataFrame.sample`, and :meth:`.GroupBy.sample` now accept a ``np.random.Generator`` as input to ``random_state``. A generator will be more performant, especially with ``replace=False`` (:issue:`38100`)
- :meth:`Series.ewm`, :meth:`DataFrame.ewm`, now support a ``method`` argument with a ``'table'`` option that performs the windowing operation over an entire :class:`DataFrame`. See :ref:`Window Overview <window.overview>` for performance and functional benefits (:issue:`42273`)
- :meth:`.GroupBy.cummin` and :meth:`.GroupBy.cummax` now support the argument ``skipna`` (:issue:`34047`)
- :meth:`read_table` now supports the argument ``storage_options`` (:issue:`39167`)
- Methods that relied on hashmap based algos such as :meth:`DataFrameGroupBy.value_counts`, :meth:`DataFrameGroupBy.count` and :func:`factorize` ignored imaginary component for complex numbers (:issue:`17927`)

.. ---------------------------------------------------------------------------

.. _whatsnew_140.notable_bug_fixes:

Notable bug fixes
~~~~~~~~~~~~~~~~~

These are bug fixes that might have notable behavior changes.

.. _whatsnew_140.notable_bug_fixes.inconsistent_date_string_parsing:

Inconsistent date string parsing
^^^^^^^^^^^^^^^^^^^^^^^^^^^^^^^^

The ``dayfirst`` option of :func:`to_datetime` isn't strict, and this can lead to surprising behaviour:

.. ipython:: python
    :okwarning:

    pd.to_datetime(["31-12-2021"], dayfirst=False)

Now, a warning will be raised if a date string cannot be parsed accordance to the given ``dayfirst`` value when
the value is a delimited date string (e.g. ``31-12-2012``).

.. _whatsnew_140.notable_bug_fixes.notable_bug_fix2:

notable_bug_fix2
^^^^^^^^^^^^^^^^

.. ---------------------------------------------------------------------------

.. _whatsnew_140.api_breaking:

Backwards incompatible API changes
~~~~~~~~~~~~~~~~~~~~~~~~~~~~~~~~~~

.. _whatsnew_140.api_breaking.deps:

Increased minimum versions for dependencies
^^^^^^^^^^^^^^^^^^^^^^^^^^^^^^^^^^^^^^^^^^^
Some minimum supported versions of dependencies were updated.
If installed, we now require:

+-----------------+-----------------+----------+---------+
| Package         | Minimum Version | Required | Changed |
+=================+=================+==========+=========+
| numpy           | 1.18.5          |    X     |    X    |
+-----------------+-----------------+----------+---------+
| pytz            | 2020.1          |    X     |    X    |
+-----------------+-----------------+----------+---------+
| python-dateutil | 2.8.1           |    X     |    X    |
+-----------------+-----------------+----------+---------+
| bottleneck      | 1.3.1           |          |    X    |
+-----------------+-----------------+----------+---------+
| numexpr         | 2.7.1           |          |    X    |
+-----------------+-----------------+----------+---------+
| pytest (dev)    | 6.0             |          |         |
+-----------------+-----------------+----------+---------+
| mypy (dev)      | 0.910           |          |    X    |
+-----------------+-----------------+----------+---------+

For `optional libraries <https://pandas.pydata.org/docs/getting_started/install.html>`_ the general recommendation is to use the latest version.
The following table lists the lowest version per library that is currently being tested throughout the development of pandas.
Optional libraries below the lowest tested version may still work, but are not considered supported.

+-----------------+-----------------+---------+
| Package         | Minimum Version | Changed |
+=================+=================+=========+
| beautifulsoup4  | 4.8.2           |    X    |
+-----------------+-----------------+---------+
| fastparquet     | 0.4.0           |         |
+-----------------+-----------------+---------+
| fsspec          | 0.7.4           |         |
+-----------------+-----------------+---------+
| gcsfs           | 0.6.0           |         |
+-----------------+-----------------+---------+
| lxml            | 4.5.0           |    X    |
+-----------------+-----------------+---------+
| matplotlib      | 3.3.2           |    X    |
+-----------------+-----------------+---------+
| numba           | 0.50.1          |    X    |
+-----------------+-----------------+---------+
| openpyxl        | 3.0.2           |    X    |
+-----------------+-----------------+---------+
| pyarrow         | 0.17.0          |         |
+-----------------+-----------------+---------+
| pymysql         | 0.10.1          |    X    |
+-----------------+-----------------+---------+
| pytables        | 3.6.1           |    X    |
+-----------------+-----------------+---------+
| s3fs            | 0.4.0           |         |
+-----------------+-----------------+---------+
| scipy           | 1.4.1           |    X    |
+-----------------+-----------------+---------+
| sqlalchemy      | 1.3.11          |    X    |
+-----------------+-----------------+---------+
| tabulate        | 0.8.7           |         |
+-----------------+-----------------+---------+
| xarray          | 0.15.1          |    X    |
+-----------------+-----------------+---------+
| xlrd            | 2.0.1           |    X    |
+-----------------+-----------------+---------+
| xlsxwriter      | 1.2.2           |    X    |
+-----------------+-----------------+---------+
| xlwt            | 1.3.0           |         |
+-----------------+-----------------+---------+
| pandas-gbq      | 0.14.0          |    X    |
+-----------------+-----------------+---------+

See :ref:`install.dependencies` and :ref:`install.optional_dependencies` for more.

.. _whatsnew_140.api_breaking.other:

Other API changes
^^^^^^^^^^^^^^^^^
- :meth:`Index.get_indexer_for` no longer accepts keyword arguments (other than 'target'); in the past these would be silently ignored if the index was not unique (:issue:`42310`)
-

.. ---------------------------------------------------------------------------

.. _whatsnew_140.deprecations:

Deprecations
~~~~~~~~~~~~

.. _whatsnew_140.deprecations.int64_uint64_float64index:

Deprecated Int64Index, UInt64Index & Float64Index
^^^^^^^^^^^^^^^^^^^^^^^^^^^^^^^^^^^^^^^^^^^^^^^^^
:class:`Int64Index`, :class:`UInt64Index` and :class:`Float64Index` have been deprecated
in favor of the new :class:`NumericIndex` and will be removed in Pandas 2.0 (:issue:`43028`).

Currently, in order to maintain backward compatibility, calls to
:class:`Index` will continue to return :class:`Int64Index`, :class:`UInt64Index` and :class:`Float64Index`
when given numeric data, but in the future, a :class:`NumericIndex` will be returned.

*Current behavior*:

.. code-block:: ipython

    In [1]: pd.Index([1, 2, 3], dtype="int32")
    Out [1]: Int64Index([1, 2, 3], dtype='int64')
    In [1]: pd.Index([1, 2, 3], dtype="uint64")
    Out [1]: UInt64Index([1, 2, 3], dtype='uint64')

*Future behavior*:

.. code-block:: ipython

    In [3]: pd.Index([1, 2, 3], dtype="int32")
    Out [3]: NumericIndex([1, 2, 3], dtype='int32')
    In [4]: pd.Index([1, 2, 3], dtype="uint64")
    Out [4]: NumericIndex([1, 2, 3], dtype='uint64')


.. _whatsnew_140.deprecations.other:

Other Deprecations
^^^^^^^^^^^^^^^^^^
- Deprecated :meth:`Index.is_type_compatible` (:issue:`42113`)
- Deprecated ``method`` argument in :meth:`Index.get_loc`, use ``index.get_indexer([label], method=...)`` instead (:issue:`42269`)
- Deprecated treating integer keys in :meth:`Series.__setitem__` as positional when the index is a :class:`Float64Index` not containing the key, a :class:`IntervalIndex` with no entries containing the key, or a :class:`MultiIndex` with leading :class:`Float64Index` level not containing the key (:issue:`33469`)
- Deprecated treating ``numpy.datetime64`` objects as UTC times when passed to the :class:`Timestamp` constructor along with a timezone. In a future version, these will be treated as wall-times. To retain the old behavior, use ``Timestamp(dt64).tz_localize("UTC").tz_convert(tz)`` (:issue:`24559`)
- Deprecated ignoring missing labels when indexing with a sequence of labels on a level of a MultiIndex (:issue:`42351`)
- Creating an empty Series without a dtype will now raise a more visible ``FutureWarning`` instead of a ``DeprecationWarning`` (:issue:`30017`)
- Deprecated the 'kind' argument in :meth:`Index.get_slice_bound`, :meth:`Index.slice_indexer`, :meth:`Index.slice_locs`; in a future version passing 'kind' will raise (:issue:`42857`)
- Deprecated dropping of nuisance columns in :class:`Rolling`, :class:`Expanding`, and :class:`EWM` aggregations (:issue:`42738`)
- Deprecated :meth:`Index.reindex` with a non-unique index (:issue:`42568`)
- Deprecated :meth:`.Styler.render` in favour of :meth:`.Styler.to_html` (:issue:`42140`)
- Deprecated passing in a string column label into ``times`` in :meth:`DataFrame.ewm` (:issue:`43265`)

.. ---------------------------------------------------------------------------

.. _whatsnew_140.performance:

Performance improvements
~~~~~~~~~~~~~~~~~~~~~~~~
- Performance improvement in :meth:`.GroupBy.sample`, especially when ``weights`` argument provided (:issue:`34483`)
- Performance improvement in :meth:`.GroupBy.transform` for user-defined functions (:issue:`41598`)
- Performance improvement in constructing :class:`DataFrame` objects (:issue:`42631`)
- Performance improvement in :meth:`GroupBy.shift` when ``fill_value`` argument is provided (:issue:`26615`)
- Performance improvement in :meth:`DataFrame.corr` for ``method=pearson`` on data without missing values (:issue:`40956`)
- Performance improvement in some :meth:`GroupBy.apply` operations (:issue:`42992`)
- Performance improvement in :func:`read_stata` (:issue:`43059`)
- Performance improvement in :meth:`to_datetime` with ``uint`` dtypes (:issue:`42606`)
- Performance improvement in :meth:`Series.sparse.to_coo` (:issue:`42880`)
- Performance improvement in indexing with a :class:`MultiIndex` indexer on another :class:`MultiIndex` (:issue:43370`)

.. ---------------------------------------------------------------------------

.. _whatsnew_140.bug_fixes:

Bug fixes
~~~~~~~~~

Categorical
^^^^^^^^^^^
- Bug in setting dtype-incompatible values into a :class:`Categorical` (or ``Series`` or ``DataFrame`` backed by ``Categorical``) raising ``ValueError`` instead of ``TypeError`` (:issue:`41919`)
- Bug in :meth:`Categorical.searchsorted` when passing a dtype-incompatible value raising ``KeyError`` instead of ``TypeError`` (:issue:`41919`)
- Bug in :meth:`Series.where` with ``CategoricalDtype`` when passing a dtype-incompatible value raising ``ValueError`` instead of ``TypeError`` (:issue:`41919`)
- Bug in :meth:`Categorical.fillna` when passing a dtype-incompatible value raising ``ValueError`` instead of ``TypeError`` (:issue:`41919`)
- Bug in :meth:`Categorical.fillna` with a tuple-like category raising ``ValueError`` instead of ``TypeError`` when filling with a non-category tuple (:issue:`41919`)
-

Datetimelike
^^^^^^^^^^^^
- Bug in :class:`DataFrame` constructor unnecessarily copying non-datetimelike 2D object arrays (:issue:`39272`)
- :func:`to_datetime` would silently swap ``MM/DD/YYYY`` and ``DD/MM/YYYY`` formats if the given ``dayfirst`` option could not be respected - now, a warning is raised in the case of delimited date strings (e.g. ``31-12-2012``) (:issue:`12585`)
-

Timedelta
^^^^^^^^^
-
-

Timezones
^^^^^^^^^
- Bug in :meth:`Series.dt.tz_convert` resetting index in a :class:`Series` with :class:`CategoricalIndex` (:issue:`43080`)
-

Numeric
^^^^^^^
- Bug in :meth:`DataFrame.rank` raising ``ValueError`` with ``object`` columns and ``method="first"`` (:issue:`41931`)
- Bug in :meth:`DataFrame.rank` treating missing values and extreme values as equal (for example ``np.nan`` and ``np.inf``), causing incorrect results when ``na_option="bottom"`` or ``na_option="top`` used (:issue:`41931`)
- Bug in ``numexpr`` engine still being used when the option ``compute.use_numexpr`` is set to ``False`` (:issue:`32556`)

Conversion
^^^^^^^^^^
- Bug in :class:`UInt64Index` constructor when passing a list containing both positive integers small enough to cast to int64 and integers too large too hold in int64 (:issue:`42201`)
- Bug in :class:`Series` constructor returning 0 for missing values with dtype ``int64`` and ``False`` for dtype ``bool`` (:issue:`43017`, :issue:`43018`)
-

Strings
^^^^^^^
-
-

Interval
^^^^^^^^
-
-

Indexing
^^^^^^^^
- Bug in :meth:`DataFrame.truncate` and :meth:`Series.truncate` when the object's Index has a length greater than one but only one unique value (:issue:`42365`)
- Bug in :meth:`Series.loc` and :meth:`DataFrame.loc` with a :class:`MultiIndex` when indexing with a tuple in which one of the levels is also a tuple (:issue:`27591`)
- Bug in :meth:`Series.loc` when with a :class:`MultiIndex` whose first level contains only ``np.nan`` values (:issue:`42055`)
- Bug in indexing on a :class:`Series` or :class:`DataFrame` with a :class:`DatetimeIndex` when passing a string, the return type depended on whether the index was monotonic (:issue:`24892`)
- Bug in indexing on a :class:`MultiIndex` failing to drop scalar levels when the indexer is a tuple containing a datetime-like string (:issue:`42476`)
- Bug in :meth:`DataFrame.sort_values` and :meth:`Series.sort_values` when passing an ascending value, failed to raise or incorrectly raising ``ValueError`` (:issue:`41634`)
- Bug in updating values of :class:`pandas.Series` using boolean index, created by using :meth:`pandas.DataFrame.pop` (:issue:`42530`)
- Bug in :meth:`Index.get_indexer_non_unique` when index contains multiple ``np.nan`` (:issue:`35392`)
- Bug in :meth:`DataFrame.query` did not handle the degree sign in a backticked column name, such as \`Temp(°C)\`, used in an expression to query a dataframe (:issue:`42826`)
- Bug in :meth:`DataFrame.drop` where the error message did not show missing labels with commas when raising ``KeyError`` (:issue:`42881`)
-


Missing
^^^^^^^
- Bug in :meth:`DataFrame.fillna` with limit and no method ignores axis='columns' or ``axis = 1`` (:issue:`40989`)
-

MultiIndex
^^^^^^^^^^
- Bug in :meth:`MultiIndex.get_loc` where the first level is a :class:`DatetimeIndex` and a string key is passed (:issue:`42465`)
- Bug in :meth:`MultiIndex.reindex` when passing a ``level`` that corresponds to an ``ExtensionDtype`` level (:issue:`42043`)
- Bug in :meth:`MultiIndex.get_loc` raising ``TypeError`` instead of ``KeyError`` on nested tuple (:issue:`42440`)
- Bug in :meth:`MultiIndex.putmask` where the other value was also a :class:`MultiIndex` (:issue:`43212`)
-

I/O
^^^
- Bug in :func:`read_excel` attempting to read chart sheets from .xlsx files (:issue:`41448`)
- Bug in :func:`json_normalize` where ``errors=ignore`` could fail to ignore missing values of ``meta`` when ``record_path`` has a length greater than one (:issue:`41876`)
- Bug in :func:`read_csv` with multi-header input and arguments referencing column names as tuples (:issue:`42446`)
- Bug in :func:`read_fwf`, where difference in lengths of ``colspecs`` and ``names`` was not raising ``ValueError`` (:issue:`40830`)
- Bug in :func:`Series.to_json` and :func:`DataFrame.to_json` where some attributes were skipped when serialising plain Python objects to JSON (:issue:`42768`, :issue:`33043`)
- Column headers are dropped when constructing a :class:`DataFrame` from a sqlalchemy's ``Row`` object (:issue:`40682`)
- Bug in unpickling a :class:`Index` with object dtype incorrectly inferring numeric dtypes (:issue:`43188`)
- Bug in :func:`read_csv` where reading multi-header input with unequal lengths incorrectly raising uncontrolled ``IndexError`` (:issue:`43102`)

Period
^^^^^^
-
-

Plotting
^^^^^^^^
-
-

Groupby/resample/rolling
^^^^^^^^^^^^^^^^^^^^^^^^
- Fixed bug in :meth:`SeriesGroupBy.apply` where passing an unrecognized string argument failed to raise ``TypeError`` when the underlying ``Series`` is empty (:issue:`42021`)
- Bug in :meth:`Series.rolling.apply`, :meth:`DataFrame.rolling.apply`, :meth:`Series.expanding.apply` and :meth:`DataFrame.expanding.apply` with ``engine="numba"`` where ``*args`` were being cached with the user passed function (:issue:`42287`)
- Bug in :meth:`GroupBy.max` and :meth:`GroupBy.min` with nullable integer dtypes losing precision (:issue:`41743`)
- Bug in :meth:`DataFrame.groupby.rolling.var` would calculate the rolling variance only on the first group (:issue:`42442`)
- Bug in :meth:`GroupBy.shift` that would return the grouping columns if ``fill_value`` was not None (:issue:`41556`)
- Bug in :meth:`SeriesGroupBy.nlargest` and :meth:`SeriesGroupBy.nsmallest` would have an inconsistent index when the input Series was sorted and ``n`` was greater than or equal to all group sizes (:issue:`15272`, :issue:`16345`, :issue:`29129`)
- Bug in :meth:`pandas.DataFrame.ewm`, where non-float64 dtypes were silently failing (:issue:`42452`)
- Bug in :meth:`pandas.DataFrame.rolling` operation along rows (``axis=1``) incorrectly omits columns containing ``float16`` and ``float32`` (:issue:`41779`)
- Bug in :meth:`Resampler.aggregate` did not allow the use of Named Aggregation (:issue:`32803`)
- Bug in :meth:`Series.rolling` when the :class:`Series` ``dtype`` was ``Int64`` (:issue:`43016`)
<<<<<<< HEAD
- Bug in :meth:`DataFrame.rolling.corr` when the :class:`DataFrame` columns was a :class:`MultiIndex` (:issue:`21157`)
=======
- Bug in :meth:`DataFrame.groupby.rolling` when specifying ``on`` and calling ``__getitem__`` would subsequently return incorrect results (:issue:`43355`)
>>>>>>> 11a8c173

Reshaping
^^^^^^^^^
- Improved error message when creating a :class:`DataFrame` column from a multi-dimensional :class:`numpy.ndarray` (:issue:`42463`)
- :func:`concat` creating :class:`MultiIndex` with duplicate level entries when concatenating a :class:`DataFrame` with duplicates in :class:`Index` and multiple keys (:issue:`42651`)
- Bug in :meth:`pandas.cut` on :class:`Series` with duplicate indices (:issue:`42185`) and non-exact :meth:`pandas.CategoricalIndex` (:issue:`42425`)
- Bug in :meth:`DataFrame.append` failing to retain dtypes when appended columns do not match (:issue:`43392`)
-

Sparse
^^^^^^
-
-

ExtensionArray
^^^^^^^^^^^^^^
-
-

Styler
^^^^^^
- Minor bug in :class:`.Styler` where the ``uuid`` at initialization maintained a floating underscore (:issue:`43037`)
- Bug in :meth:`.Styler.to_html` where the ``Styler`` object was updated if the ``to_html`` method was called with some args (:issue:`43034`)
- Bug in :meth:`.Styler.copy` where ``uuid`` was not previously copied (:issue:`40675`)
- Bug in :meth:`Styler.apply` where functions which returned Series objects were not correctly handled in terms of aligning their index labels (:issue:`13657`, :issue:`42014`)
- Bug when rendering an empty DataFrame with a named index (:issue:`43305`).
- Bug when rendering a single level MultiIndex (:issue:`43383`).

Other
^^^^^
- Bug in :meth:`CustomBusinessMonthBegin.__add__` (:meth:`CustomBusinessMonthEnd.__add__`) not applying the extra ``offset`` parameter when beginning (end) of the target month is already a business day (:issue:`41356`)

.. ***DO NOT USE THIS SECTION***

-
-

.. ---------------------------------------------------------------------------

.. _whatsnew_140.contributors:

Contributors
~~~~~~~~~~~~<|MERGE_RESOLUTION|>--- conflicted
+++ resolved
@@ -408,11 +408,8 @@
 - Bug in :meth:`pandas.DataFrame.rolling` operation along rows (``axis=1``) incorrectly omits columns containing ``float16`` and ``float32`` (:issue:`41779`)
 - Bug in :meth:`Resampler.aggregate` did not allow the use of Named Aggregation (:issue:`32803`)
 - Bug in :meth:`Series.rolling` when the :class:`Series` ``dtype`` was ``Int64`` (:issue:`43016`)
-<<<<<<< HEAD
 - Bug in :meth:`DataFrame.rolling.corr` when the :class:`DataFrame` columns was a :class:`MultiIndex` (:issue:`21157`)
-=======
 - Bug in :meth:`DataFrame.groupby.rolling` when specifying ``on`` and calling ``__getitem__`` would subsequently return incorrect results (:issue:`43355`)
->>>>>>> 11a8c173
 
 Reshaping
 ^^^^^^^^^
