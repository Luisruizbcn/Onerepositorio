--- conflicted
+++ resolved
@@ -55,13 +55,8 @@
 Conversion
 ^^^^^^^^^^
 
-<<<<<<< HEAD
-- Bug in ``Timestamp.replace`` when replacing ``tzinfo`` around DST changes (:issue:`15683`)
-- Bug in ``pd.to_numeric()`` in which empty data inputs were causing Python to crash (:issue:`16302`)
-=======
 - Bug in :func:`to_numeric` in which empty data inputs were causing a segfault of the interpreter (:issue:`16302`)
 - Silence numpy warnings when broadcasting ``DataFrame`` to ``Series`` with comparison ops (:issue:`16378`, :issue:`16306`)
->>>>>>> d0d28fec
 
 
 Indexing
