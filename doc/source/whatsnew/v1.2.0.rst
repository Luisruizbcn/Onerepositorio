--- conflicted
+++ resolved
@@ -490,11 +490,8 @@
 - Bug in :meth:`DataFrame.to_html`, :meth:`DataFrame.to_string`, and :meth:`DataFrame.to_latex` ignoring the ``na_rep`` argument when ``float_format`` was also specified (:issue:`9046`, :issue:`13828`)
 - Bug in output rendering of complex numbers showing too many trailing zeros (:issue:`36799`)
 - Bug in :class:`HDFStore` threw a ``TypeError`` when exporting an empty :class:`DataFrame` with ``datetime64[ns, tz]`` dtypes with a fixed HDF5 store (:issue:`20594`)
-<<<<<<< HEAD
-- :class:`TableFormatter` was using the full list of columns when computing formatters for truncated displays (:issue:`35907`)
-=======
 - Bug in :class:`HDFStore` was dropping timezone information when exporting :class:`Series` with ``datetime64[ns, tz]`` dtypes with a fixed HDF5 store (:issue:`20594`)
->>>>>>> b867e21d
+- :class:`DataFrameFormatter` was using the full list of columns when computing formatters for truncated displays (:issue:`35907`)
 
 Plotting
 ^^^^^^^^
