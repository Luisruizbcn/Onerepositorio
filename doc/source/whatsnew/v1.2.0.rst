--- conflicted
+++ resolved
@@ -36,14 +36,9 @@
 
 Other enhancements
 ^^^^^^^^^^^^^^^^^^
-<<<<<<< HEAD
 
+- :class:`Index` with object dtype supports division and multiplication (:issue:`34160`)
 - :meth:`DataFrame.idxmax`, :meth:`DataFrame.idxmin`, :meth:`Series.idxmax`, :meth:`Series.idxmax`, :meth:`Series.argmax` and :meth:`Series.argmin` all now have gained a new `keep` parameter. The functionality of this parameter is similar to the keep parameter in :meth:`Series.nlargest`. (:issue:`34205`)
-=======
-- :class:`Index` with object dtype supports division and multiplication (:issue:`34160`)
--
->>>>>>> fa92ece1
--
 
 
 .. ---------------------------------------------------------------------------
