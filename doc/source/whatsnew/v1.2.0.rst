--- conflicted
+++ resolved
@@ -634,11 +634,7 @@
 - Bug in :class:`DataFrame` allowing arithmetic operations with list of array-likes with undefined results. Behavior changed to raising ``ValueError`` (:issue:`36702`)
 - Bug in :meth:`DataFrame.std` with ``timedelta64`` dtype and ``skipna=False`` (:issue:`37392`)
 - Bug in :meth:`DataFrame.min` and :meth:`DataFrame.max` with ``datetime64`` dtype and ``skipna=False`` (:issue:`36907`)
-<<<<<<< HEAD
-- Bug in :func:`select_dtypes` different behavior between Windows and Linux with ``include="int"`` (:issue:`36569`)
-=======
 - Bug in :meth:`DataFrame.idxmax` and :meth:`DataFrame.idxmin` with mixed dtypes incorrectly raising ``TypeError`` (:issue:`38195`)
->>>>>>> 90eff9d8
 
 Conversion
 ^^^^^^^^^^
