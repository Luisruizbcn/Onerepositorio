.. _whatsnew_120:

What's new in 1.2.0 (??)
------------------------

These are the changes in pandas 1.2.0. See :ref:`release` for a full changelog
including other versions of pandas.

{{ header }}

.. ---------------------------------------------------------------------------

Enhancements
~~~~~~~~~~~~

.. _whatsnew_120.duplicate_labels:

Optionally disallow duplicate labels
^^^^^^^^^^^^^^^^^^^^^^^^^^^^^^^^^^^^

:class:`Series` and :class:`DataFrame` can now be created with ``allows_duplicate_labels=False`` flag to
control whether the index or columns can contain duplicate labels (:issue:`28394`). This can be used to
prevent accidental introduction of duplicate labels, which can affect downstream operations.

By default, duplicates continue to be allowed

.. ipython:: python

   pd.Series([1, 2], index=['a', 'a'])

.. ipython:: python
   :okexcept:

   pd.Series([1, 2], index=['a', 'a']).set_flags(allows_duplicate_labels=False)

Pandas will propagate the ``allows_duplicate_labels`` property through many operations.

.. ipython:: python
   :okexcept:

   a = (
       pd.Series([1, 2], index=['a', 'b'])
         .set_flags(allows_duplicate_labels=False)
   )
   a
   # An operation introducing duplicates
   a.reindex(['a', 'b', 'a'])

.. warning::

   This is an experimental feature. Currently, many methods fail to
   propagate the ``allows_duplicate_labels`` value. In future versions
   it is expected that every method taking or returning one or more
   DataFrame or Series objects will propagate ``allows_duplicate_labels``.

See :ref:`duplicates` for more.

The ``allows_duplicate_labels`` flag is stored in the new :attr:`DataFrame.flags`
attribute. This stores global attributes that apply to the *pandas object*. This
differs from :attr:`DataFrame.attrs`, which stores information that applies to
the dataset.

Passing arguments to fsspec backends
^^^^^^^^^^^^^^^^^^^^^^^^^^^^^^^^^^^^

Many read/write functions have acquired the ``storage_options`` optional argument,
to pass a dictionary of parameters to the storage backend. This allows, for
example, for passing credentials to S3 and GCS storage. The details of what
parameters can be passed to which backends can be found in the documentation
of the individual storage backends (detailed from the fsspec docs for
`builtin implementations`_ and linked to `external ones`_). See
Section :ref:`io.remote`.

:issue:`35655` added fsspec support (including ``storage_options``)
for reading excel files.

.. _builtin implementations: https://filesystem-spec.readthedocs.io/en/latest/api.html#built-in-implementations
.. _external ones: https://filesystem-spec.readthedocs.io/en/latest/api.html#other-known-implementations

.. _whatsnew_120.binary_handle_to_csv:

Support for binary file handles in ``to_csv``
^^^^^^^^^^^^^^^^^^^^^^^^^^^^^^^^^^^^^^^^^^^^^

:meth:`to_csv` supports file handles in binary mode (:issue:`19827` and :issue:`35058`)
with ``encoding`` (:issue:`13068` and :issue:`23854`) and ``compression`` (:issue:`22555`).
``mode`` has to contain a ``b`` for binary handles to be supported.

For example:

.. ipython:: python

   import io

   data = pd.DataFrame([0, 1, 2])
   buffer = io.BytesIO()
   data.to_csv(buffer, mode="w+b", encoding="utf-8", compression="gzip")

:.. _whatsnew_read_csv_table_precision_default:

Change in default floating precision for ``read_csv`` and ``read_table``
^^^^^^^^^^^^^^^^^^^^^^^^^^^^^^^^^^^^^^^^^^^^^^^^^^^^^^^^^^^^^^^^^^^^^^^^

For the C parsing engine, the methods :meth:`read_csv` and :meth:`read_table` previously defaulted to a parser that
could read floating point numbers slightly incorrectly with respect to the last bit in precision.
The option ``floating_precision="high"`` has always been available to avoid this issue.
Beginning with this version, the default is now to use the more accurate parser by making
``floating_precision=None`` correspond to the high precision parser, and the new option
``floating_precision="legacy"`` to use the legacy parser. The change to using the higher precision
parser by default should have no impact on performance. (:issue:`17154`)

.. _whatsnew_120.enhancements.other:

Other enhancements
^^^^^^^^^^^^^^^^^^
- Added :meth:`~DataFrame.set_flags` for setting table-wide flags on a ``Series`` or ``DataFrame`` (:issue:`28394`)
- :meth:`DataFrame.applymap` now supports ``na_action`` (:issue:`23803`)
- :class:`Index` with object dtype supports division and multiplication (:issue:`34160`)
- :meth:`DataFrame.explode` and :meth:`Series.explode` now support exploding of sets (:issue:`35614`)
- `Styler` now allows direct CSS class name addition to individual data cells (:issue:`36159`)

.. _whatsnew_120.api_breaking.python:

Increased minimum version for Python
^^^^^^^^^^^^^^^^^^^^^^^^^^^^^^^^^^^^

Pandas 1.2.0 supports Python 3.7.1 and higher (:issue:`35214`).

.. _whatsnew_120.api_breaking.deps:

Increased minimum versions for dependencies
^^^^^^^^^^^^^^^^^^^^^^^^^^^^^^^^^^^^^^^^^^^

Some minimum supported versions of dependencies were updated (:issue:`35214`).
If installed, we now require:

+-----------------+-----------------+----------+---------+
| Package         | Minimum Version | Required | Changed |
+=================+=================+==========+=========+
| numpy           | 1.16.5          |    X     |    X    |
+-----------------+-----------------+----------+---------+
| pytz            | 2017.3          |    X     |    X    |
+-----------------+-----------------+----------+---------+
| python-dateutil | 2.7.3           |    X     |         |
+-----------------+-----------------+----------+---------+
| bottleneck      | 1.2.1           |          |         |
+-----------------+-----------------+----------+---------+
| numexpr         | 2.6.8           |          |    X    |
+-----------------+-----------------+----------+---------+
| pytest (dev)    | 5.0.1           |          |    X    |
+-----------------+-----------------+----------+---------+
| mypy (dev)      | 0.782           |          |    X    |
+-----------------+-----------------+----------+---------+

For `optional libraries <https://dev.pandas.io/docs/install.html#dependencies>`_ the general recommendation is to use the latest version.
The following table lists the lowest version per library that is currently being tested throughout the development of pandas.
Optional libraries below the lowest tested version may still work, but are not considered supported.

+-----------------+-----------------+---------+
| Package         | Minimum Version | Changed |
+=================+=================+=========+
| beautifulsoup4  | 4.6.0           |         |
+-----------------+-----------------+---------+
| fastparquet     | 0.3.2           |         |
+-----------------+-----------------+---------+
| fsspec          | 0.7.4           |         |
+-----------------+-----------------+---------+
| gcsfs           | 0.6.0           |         |
+-----------------+-----------------+---------+
| lxml            | 4.3.0           |    X    |
+-----------------+-----------------+---------+
| matplotlib      | 2.2.3           |    X    |
+-----------------+-----------------+---------+
| numba           | 0.46.0          |         |
+-----------------+-----------------+---------+
| openpyxl        | 2.6.0           |    X    |
+-----------------+-----------------+---------+
| pyarrow         | 0.15.0          |    X    |
+-----------------+-----------------+---------+
| pymysql         | 0.7.11          |    X    |
+-----------------+-----------------+---------+
| pytables        | 3.4.4           |    X    |
+-----------------+-----------------+---------+
| s3fs            | 0.4.0           |         |
+-----------------+-----------------+---------+
| scipy           | 1.2.0           |         |
+-----------------+-----------------+---------+
| sqlalchemy      | 1.2.8           |    X    |
+-----------------+-----------------+---------+
| xarray          | 0.12.0          |    X    |
+-----------------+-----------------+---------+
| xlrd            | 1.2.0           |    X    |
+-----------------+-----------------+---------+
| xlsxwriter      | 1.0.2           |    X    |
+-----------------+-----------------+---------+
| xlwt            | 1.3.0           |    X    |
+-----------------+-----------------+---------+
| pandas-gbq      | 0.12.0          |         |
+-----------------+-----------------+---------+

See :ref:`install.dependencies` and :ref:`install.optional_dependencies` for more.

.. ---------------------------------------------------------------------------

.. _whatsnew_120.deprecations:

Deprecations
~~~~~~~~~~~~
- Deprecated parameter ``inplace`` in :meth:`MultiIndex.set_codes` and :meth:`MultiIndex.set_levels` (:issue:`35626`)
- Deprecated parameter ``dtype`` in :~meth:`Index.copy` on method all index classes. Use the :meth:`Index.astype` method instead for changing dtype(:issue:`35853`)
- Date parser functions :func:`~pandas.io.date_converters.parse_date_time`, :func:`~pandas.io.date_converters.parse_date_fields`, :func:`~pandas.io.date_converters.parse_all_fields` and :func:`~pandas.io.date_converters.generic_parser` from ``pandas.io.date_converters`` are deprecated and will be removed in a future version; use :func:`to_datetime` instead (:issue:`35741`)

.. ---------------------------------------------------------------------------


.. _whatsnew_120.performance:

Performance improvements
~~~~~~~~~~~~~~~~~~~~~~~~

- Performance improvements when creating Series with dtype `str` or :class:`StringDtype` from array with many string elements (:issue:`36304`, :issue:`36317`)
- Performance improvement in :meth:`GroupBy.agg` with the ``numba`` engine (:issue:`35759`)
- Performance improvements when creating :meth:`pd.Series.map` from a huge dictionary (:issue:`34717`)
- Performance improvement in :meth:`GroupBy.transform` with the ``numba`` engine (:issue:`36240`)

.. ---------------------------------------------------------------------------

.. _whatsnew_120.bug_fixes:

Bug fixes
~~~~~~~~~

Categorical
^^^^^^^^^^^

-
-

Datetimelike
^^^^^^^^^^^^
- Bug in :attr:`DatetimeArray.date` where a ``ValueError`` would be raised with a read-only backing array (:issue:`33530`)
- Bug in ``NaT`` comparisons failing to raise ``TypeError`` on invalid inequality comparisons (:issue:`35046`)
- Bug in :class:`DateOffset` where attributes reconstructed from pickle files differ from original objects when input values exceed normal ranges (e.g months=12) (:issue:`34511`)
- Bug in :meth:`DatetimeIndex.get_slice_bound` where ``datetime.date`` objects were not accepted or naive :class:`Timestamp` with a tz-aware :class:`DatetimeIndex` (:issue:`35690`)
- Bug in :meth:`DatetimeIndex.slice_locs` where ``datetime.date`` objects were not accepted (:issue:`34077`)
- Bug in :meth:`DatetimeIndex.searchsorted`, :meth:`TimedeltaIndex.searchsorted`, :meth:`PeriodIndex.searchsorted`, and :meth:`Series.searchsorted` with ``datetime64``, ``timedelta64`` or ``Period`` dtype placement of ``NaT`` values being inconsistent with ``NumPy`` (:issue:`36176`,:issue:`36254`)
- Inconsistency in :class:`DatetimeArray`, :class:`TimedeltaArray`, and :class:`PeriodArray`  setitem casting arrays of strings to datetimelike scalars but not scalar strings (:issue:`36261`)
-

Timedelta
^^^^^^^^^
- Bug in :class:`TimedeltaIndex`, :class:`Series`, and :class:`DataFrame` floor-division with ``timedelta64`` dtypes and ``NaT`` in the denominator (:issue:`35529`)
-
-

Timezones
^^^^^^^^^

- Bug in :func:`date_range` was raising AmbiguousTimeError for valid input with `ambiguous=False` (:issue:`35297`)
-


Numeric
^^^^^^^
- Bug in :func:`to_numeric` where float precision was incorrect (:issue:`31364`)
- Bug in :meth:`DataFrame.any` with ``axis=1`` and ``bool_only=True`` ignoring the ``bool_only`` keyword (:issue:`32432`)
-

Conversion
^^^^^^^^^^

-
-

Strings
^^^^^^^
- Bug in :meth:`Series.to_string`, :meth:`DataFrame.to_string`, and :meth:`DataFrame.to_latex` adding a leading space when ``index=False`` (:issue:`24980`)
-
-


Interval
^^^^^^^^

-
-

Indexing
^^^^^^^^

- Bug in :meth:`PeriodIndex.get_loc` incorrectly raising ``ValueError`` on non-datelike strings instead of ``KeyError``, causing similar errors in :meth:`Series.__geitem__`, :meth:`Series.__contains__`, and :meth:`Series.loc.__getitem__` (:issue:`34240`)
- Bug in :meth:`Index.sort_values` where, when empty values were passed, the method would break by trying to compare missing values instead of pushing them to the end of the sort order. (:issue:`35584`)
-

Missing
^^^^^^^

- Bug in :meth:`SeriesGroupBy.transform` now correctly handles missing values for `dropna=False` (:issue:`35014`)
-

MultiIndex
^^^^^^^^^^

- Bug in :meth:`DataFrame.xs` when used with :class:`IndexSlice` raises ``TypeError`` with message `Expected label or tuple of labels` (:issue:`35301`)
-

I/O
^^^

- :func:`read_sas` no longer leaks resources on failure (:issue:`35566`)
- Bug in :meth:`to_csv` caused a ``ValueError`` when it was called with a filename in combination with ``mode`` containing a ``b`` (:issue:`35058`)
- In :meth:`read_csv` `float_precision='round_trip'` now handles `decimal` and `thousands` parameters (:issue:`35365`)
- :meth:`to_pickle` and :meth:`read_pickle` were closing user-provided file objects (:issue:`35679`)
- :meth:`to_csv` passes compression arguments for `'gzip'` always to `gzip.GzipFile` (:issue:`28103`)
- :meth:`to_csv` did not support zip compression for binary file object not having a filename (:issue: `35058`)
- :meth:`to_csv` and :meth:`read_csv` did not honor `compression` and `encoding` for path-like objects that are internally converted to file-like objects (:issue:`35677`, :issue:`26124`, and :issue:`32392`)
- :meth:`to_picke` and :meth:`read_pickle` did not support compression for file-objects (:issue:`26237`, :issue:`29054`, and :issue:`29570`)
- Bug in :meth:`read_excel` with `engine="odf"` caused ``UnboundLocalError`` in some cases where cells had nested child nodes (:issue:`36122`, and :issue:`35802`)

Plotting
^^^^^^^^

- Bug in :meth:`DataFrame.plot` was rotating xticklabels when ``subplots=True``, even if the x-axis wasn't an irregular time series (:issue:`29460`)
- Bug in :meth:`DataFrame.plot` where a marker letter in the ``style`` keyword sometimes causes a ``ValueError`` (:issue:`21003`)

Groupby/resample/rolling
^^^^^^^^^^^^^^^^^^^^^^^^

- Bug in :meth:`DataFrameGroupBy.count` and :meth:`SeriesGroupBy.sum` returning ``NaN`` for missing categories when grouped on multiple ``Categoricals``. Now returning ``0`` (:issue:`35028`)
- Bug in :meth:`DataFrameGroupBy.apply` that would some times throw an erroneous ``ValueError`` if the grouping axis had duplicate entries (:issue:`16646`)
- Bug in :meth:`DataFrame.resample(...)` that would throw a ``ValueError`` when resampling from "D" to "24H" over a transition into daylight savings time (DST) (:issue:`35219`)
- Bug when combining methods :meth:`DataFrame.groupby` with :meth:`DataFrame.resample` and :meth:`DataFrame.interpolate` raising an ``TypeError`` (:issue:`35325`)
- Bug in :meth:`DataFrameGroupBy.apply` where a non-nuisance grouping column would be dropped from the output columns if another groupby method was called before ``.apply()`` (:issue:`34656`)
- Bug in :meth:`DataFrameGroupby.apply` would drop a :class:`CategoricalIndex` when grouped on. (:issue:`35792`)
- Bug when subsetting columns on a :class:`~pandas.core.groupby.DataFrameGroupBy` (e.g. ``df.groupby('a')[['b']])``) would reset the attributes ``axis``, ``dropna``, ``group_keys``, ``level``, ``mutated``, ``sort``, and ``squeeze`` to their default values. (:issue:`9959`)
- Bug in :meth:`DataFrameGroupby.tshift` failing to raise ``ValueError`` when a frequency cannot be inferred for the index of a group (:issue:`35937`)
- Bug in :meth:`DataFrame.groupby` does not always maintain column index name for ``any``, ``all``, ``bfill``, ``ffill``, ``shift`` (:issue:`29764`)
- Bug in :meth:`DataFrameGroupBy.apply` raising error with ``np.nan`` group(s) when ``dropna=False`` (:issue:`35889`)
-

Reshaping
^^^^^^^^^

- Bug in :meth:`DataFrame.pivot_table` with ``aggfunc='count'`` or ``aggfunc='sum'`` returning ``NaN`` for missing categories when pivoted on a ``Categorical``. Now returning ``0`` (:issue:`31422`)
- Bug in :func:`union_indexes` where input index names are not preserved in some cases. Affects :func:`concat` and :class:`DataFrame` constructor (:issue:`13475`)
- Bug in func :meth:`crosstab` when using multiple columns with ``margins=True`` and ``normalize=True`` (:issue:`35144`)
<<<<<<< HEAD
- Bug in :func:`concat` resulted in a ``ValueError`` when at least one of both inputs had a non unique index (:issue:`36263`)
=======
- Bug in :meth:`DataFrame.agg` with ``func={'name':<FUNC>}`` incorrectly raising ``TypeError`` when ``DataFrame.columns==['Name']`` (:issue:`36212`)
>>>>>>> 1b2f1f47
-

Sparse
^^^^^^

-
-

ExtensionArray
^^^^^^^^^^^^^^

- Fixed Bug where :class:`DataFrame` column set to scalar extension type via a dict instantion was considered an object type rather than the extension type (:issue:`35965`)
-


Other
^^^^^
- Bug in :meth:`DataFrame.replace` and :meth:`Series.replace` incorrectly raising ``AssertionError`` instead of ``ValueError`` when invalid parameter combinations are passed (:issue:`36045`)
- Bug in :meth:`DataFrame.replace` and :meth:`Series.replace` with numeric values and string ``to_replace`` (:issue:`34789`)
- Bug in :meth:`Series.transform` would give incorrect results or raise when the argument ``func`` was dictionary (:issue:`35811`)
-

.. ---------------------------------------------------------------------------

.. _whatsnew_120.contributors:

Contributors
~~~~~~~~~~~~<|MERGE_RESOLUTION|>--- conflicted
+++ resolved
@@ -344,11 +344,8 @@
 - Bug in :meth:`DataFrame.pivot_table` with ``aggfunc='count'`` or ``aggfunc='sum'`` returning ``NaN`` for missing categories when pivoted on a ``Categorical``. Now returning ``0`` (:issue:`31422`)
 - Bug in :func:`union_indexes` where input index names are not preserved in some cases. Affects :func:`concat` and :class:`DataFrame` constructor (:issue:`13475`)
 - Bug in func :meth:`crosstab` when using multiple columns with ``margins=True`` and ``normalize=True`` (:issue:`35144`)
-<<<<<<< HEAD
+- Bug in :meth:`DataFrame.agg` with ``func={'name':<FUNC>}`` incorrectly raising ``TypeError`` when ``DataFrame.columns==['Name']`` (:issue:`36212`)
 - Bug in :func:`concat` resulted in a ``ValueError`` when at least one of both inputs had a non unique index (:issue:`36263`)
-=======
-- Bug in :meth:`DataFrame.agg` with ``func={'name':<FUNC>}`` incorrectly raising ``TypeError`` when ``DataFrame.columns==['Name']`` (:issue:`36212`)
->>>>>>> 1b2f1f47
 -
 
 Sparse
