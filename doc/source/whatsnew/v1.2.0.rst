.. _whatsnew_120:

What's new in 1.2.0 (??)
------------------------

These are the changes in pandas 1.2.0. See :ref:`release` for a full changelog
including other versions of pandas.

{{ header }}

.. ---------------------------------------------------------------------------

Enhancements
~~~~~~~~~~~~

.. _whatsnew_120.duplicate_labels:

Optionally disallow duplicate labels
^^^^^^^^^^^^^^^^^^^^^^^^^^^^^^^^^^^^

:class:`Series` and :class:`DataFrame` can now be created with ``allows_duplicate_labels=False`` flag to
control whether the index or columns can contain duplicate labels (:issue:`28394`). This can be used to
prevent accidental introduction of duplicate labels, which can affect downstream operations.

By default, duplicates continue to be allowed

.. ipython:: python

   pd.Series([1, 2], index=['a', 'a'])

.. ipython:: python
   :okexcept:

   pd.Series([1, 2], index=['a', 'a']).set_flags(allows_duplicate_labels=False)

pandas will propagate the ``allows_duplicate_labels`` property through many operations.

.. ipython:: python
   :okexcept:

   a = (
       pd.Series([1, 2], index=['a', 'b'])
         .set_flags(allows_duplicate_labels=False)
   )
   a
   # An operation introducing duplicates
   a.reindex(['a', 'b', 'a'])

.. warning::

   This is an experimental feature. Currently, many methods fail to
   propagate the ``allows_duplicate_labels`` value. In future versions
   it is expected that every method taking or returning one or more
   DataFrame or Series objects will propagate ``allows_duplicate_labels``.

See :ref:`duplicates` for more.

The ``allows_duplicate_labels`` flag is stored in the new :attr:`DataFrame.flags`
attribute. This stores global attributes that apply to the *pandas object*. This
differs from :attr:`DataFrame.attrs`, which stores information that applies to
the dataset.

Passing arguments to fsspec backends
^^^^^^^^^^^^^^^^^^^^^^^^^^^^^^^^^^^^

Many read/write functions have acquired the ``storage_options`` optional argument,
to pass a dictionary of parameters to the storage backend. This allows, for
example, for passing credentials to S3 and GCS storage. The details of what
parameters can be passed to which backends can be found in the documentation
of the individual storage backends (detailed from the fsspec docs for
`builtin implementations`_ and linked to `external ones`_). See
Section :ref:`io.remote`.

:issue:`35655` added fsspec support (including ``storage_options``)
for reading excel files.

.. _builtin implementations: https://filesystem-spec.readthedocs.io/en/latest/api.html#built-in-implementations
.. _external ones: https://filesystem-spec.readthedocs.io/en/latest/api.html#other-known-implementations

.. _whatsnew_120.binary_handle_to_csv:

Support for binary file handles in ``to_csv``
^^^^^^^^^^^^^^^^^^^^^^^^^^^^^^^^^^^^^^^^^^^^^

:meth:`to_csv` supports file handles in binary mode (:issue:`19827` and :issue:`35058`)
with ``encoding`` (:issue:`13068` and :issue:`23854`) and ``compression`` (:issue:`22555`).
``mode`` has to contain a ``b`` for binary handles to be supported.

For example:

.. ipython:: python

   import io

   data = pd.DataFrame([0, 1, 2])
   buffer = io.BytesIO()
   data.to_csv(buffer, mode="w+b", encoding="utf-8", compression="gzip")

Support for short caption and table position in ``to_latex``
^^^^^^^^^^^^^^^^^^^^^^^^^^^^^^^^^^^^^^^^^^^^^^^^^^^^^^^^^^^^

:meth:`DataFrame.to_latex` now allows one to specify
a floating table position (:issue:`35281`)
and a short caption (:issue:`36267`).

New keyword ``position`` is implemented to set the position.

.. ipython:: python

   data = pd.DataFrame({'a': [1, 2], 'b': [3, 4]})
   table = data.to_latex(position='ht')
   print(table)

Usage of keyword ``caption`` is extended.
Besides taking a single string as an argument,
one can optionally provide a tuple of ``(full_caption, short_caption)``
to add a short caption macro.

.. ipython:: python

   data = pd.DataFrame({'a': [1, 2], 'b': [3, 4]})
   table = data.to_latex(caption=('the full long caption', 'short caption'))
   print(table)

.. _whatsnew_120.read_csv_table_precision_default:

Change in default floating precision for ``read_csv`` and ``read_table``
^^^^^^^^^^^^^^^^^^^^^^^^^^^^^^^^^^^^^^^^^^^^^^^^^^^^^^^^^^^^^^^^^^^^^^^^

For the C parsing engine, the methods :meth:`read_csv` and :meth:`read_table` previously defaulted to a parser that
could read floating point numbers slightly incorrectly with respect to the last bit in precision.
The option ``floating_precision="high"`` has always been available to avoid this issue.
Beginning with this version, the default is now to use the more accurate parser by making
``floating_precision=None`` correspond to the high precision parser, and the new option
``floating_precision="legacy"`` to use the legacy parser. The change to using the higher precision
parser by default should have no impact on performance. (:issue:`17154`)

.. _whatsnew_120.floating:

Experimental nullable data types for float data
^^^^^^^^^^^^^^^^^^^^^^^^^^^^^^^^^^^^^^^^^^^^^^^

We've added :class:`Float32Dtype` / :class:`Float64Dtype` and :class:`~arrays.FloatingArray`,
an extension data type dedicated to floating point data that can hold the
``pd.NA`` missing value indicator (:issue:`32265`, :issue:`34307`).

While the default float data type already supports missing values using ``np.nan``,
this new data type uses ``pd.NA`` (and its corresponding behaviour) as missing
value indicator, in line with the already existing nullable :ref:`integer <integer_na>`
and :ref:`boolean <boolean>` data types.

One example where the behaviour of ``np.nan`` and ``pd.NA`` is different is
comparison operations:

.. ipython:: python

  # the default numpy float64 dtype
  s1 = pd.Series([1.5, None])
  s1
  s1 > 1

.. ipython:: python

  # the new nullable float64 dtype
  s2 = pd.Series([1.5, None], dtype="Float64")
  s2
  s2 > 1

See the :ref:`missing_data.NA` doc section for more details on the behaviour
when using the ``pd.NA`` missing value indicator.

As shown above, the dtype can be specified using the "Float64" or "Float32"
string (capitalized to distinguish it from the default "float64" data type).
Alternatively, you can also use the dtype object:

.. ipython:: python

   pd.Series([1.5, None], dtype=pd.Float32Dtype())

.. warning::

   Experimental: the new floating data types are currently experimental, and its
   behaviour or API may still change without warning. Especially the behaviour
   regarding NaN (distinct from NA missing values) is subject to change.

.. _whatsnew_120.index_name_preservation:

Index/column name preservation when aggregating
^^^^^^^^^^^^^^^^^^^^^^^^^^^^^^^^^^^^^^^^^^^^^^^

When aggregating using :meth:`concat` or the :class:`DataFrame` constructor, Pandas
will attempt to preserve index (and column) names whenever possible (:issue:`35847`).
In the case where all inputs share a common name, this name will be assigned to the
result. When the input names do not all agree, the result will be unnamed. Here is an
example where the index name is preserved:

.. ipython:: python

    idx = pd.Index(range(5), name='abc')
    ser = pd.Series(range(5, 10), index=idx)
    pd.concat({'x': ser[1:], 'y': ser[:-1]}, axis=1)

The same is true for :class:`MultiIndex`, but the logic is applied separately on a
level-by-level basis.

.. _whatsnew_120.enhancements.other:

Other enhancements
^^^^^^^^^^^^^^^^^^
- Added ``day_of_week``(compatibility alias ``dayofweek``) property to ``Timestamp``, ``DatetimeIndex``, ``Period``, ``PeriodIndex`` (:issue:`9605`)
- Added ``day_of_year`` (compatibility alias ``dayofyear``) property to ``Timestamp``, ``DatetimeIndex``, ``Period``, ``PeriodIndex`` (:issue:`9605`)
- Added :meth:`~DataFrame.set_flags` for setting table-wide flags on a ``Series`` or ``DataFrame`` (:issue:`28394`)
- :meth:`DataFrame.applymap` now supports ``na_action`` (:issue:`23803`)
- :class:`Index` with object dtype supports division and multiplication (:issue:`34160`)
- :meth:`DataFrame.explode` and :meth:`Series.explode` now support exploding of sets (:issue:`35614`)
- :meth:`DataFrame.hist` now supports time series (datetime) data (:issue:`32590`)
- ``Styler`` now allows direct CSS class name addition to individual data cells (:issue:`36159`)
- :meth:`Rolling.mean()` and :meth:`Rolling.sum()` use Kahan summation to calculate the mean to avoid numerical problems (:issue:`10319`, :issue:`11645`, :issue:`13254`, :issue:`32761`, :issue:`36031`)
- :meth:`DatetimeIndex.searchsorted`, :meth:`TimedeltaIndex.searchsorted`, :meth:`PeriodIndex.searchsorted`, and :meth:`Series.searchsorted` with datetimelike dtypes will now try to cast string arguments (listlike and scalar) to the matching datetimelike type (:issue:`36346`)
-
- Added methods :meth:`IntegerArray.prod`, :meth:`IntegerArray.min`, and :meth:`IntegerArray.max` (:issue:`33790`)
- Where possible :meth:`RangeIndex.difference` and :meth:`RangeIndex.symmetric_difference` will return :class:`RangeIndex` instead of :class:`Int64Index` (:issue:`36564`)
- Added :meth:`Rolling.sem()` and :meth:`Expanding.sem()` to compute the standard error of mean (:issue:`26476`).
- :meth:`Rolling.var()` and :meth:`Rolling.std()` use Kahan summation and Welfords Method to avoid numerical issues (:issue:`37051`)
- :meth:`DataFrame.corr` and :meth:`DataFrame.cov` use Welfords Method to avoid numerical issues (:issue:`37448`)
- :meth:`DataFrame.plot` now recognizes ``xlabel`` and ``ylabel`` arguments for plots of type ``scatter`` and ``hexbin`` (:issue:`37001`)
- :class:`DataFrame` now supports ``divmod`` operation (:issue:`37165`)
- :meth:`DataFrame.to_parquet` now returns a ``bytes`` object when no ``path`` argument is passed (:issue:`37105`)
- :class:`Rolling` now supports the ``closed`` argument for fixed windows (:issue:`34315`)
- :class:`DatetimeIndex` and :class:`Series` with ``datetime64`` or ``datetime64tz`` dtypes now support ``std`` (:issue:`37436`)
- :class:`Window` now supports all Scipy window types in ``win_type`` with flexible keyword argument support (:issue:`34556`)
- :meth:`testing.assert_index_equal` now has a ``check_order`` parameter that allows indexes to be checked in an order-insensitive manner (:issue:`37478`)
- :func:`read_csv` supports memory-mapping for compressed files (:issue:`37621`)
- Improve error reporting for :meth:`DataFrame.merge()` when invalid merge column definitions were given (:issue:`16228`)

.. _whatsnew_120.api_breaking.python:

Increased minimum version for Python
^^^^^^^^^^^^^^^^^^^^^^^^^^^^^^^^^^^^

pandas 1.2.0 supports Python 3.7.1 and higher (:issue:`35214`).

.. _whatsnew_120.api_breaking.deps:

Increased minimum versions for dependencies
^^^^^^^^^^^^^^^^^^^^^^^^^^^^^^^^^^^^^^^^^^^

Some minimum supported versions of dependencies were updated (:issue:`35214`).
If installed, we now require:

+-----------------+-----------------+----------+---------+
| Package         | Minimum Version | Required | Changed |
+=================+=================+==========+=========+
| numpy           | 1.16.5          |    X     |    X    |
+-----------------+-----------------+----------+---------+
| pytz            | 2017.3          |    X     |    X    |
+-----------------+-----------------+----------+---------+
| python-dateutil | 2.7.3           |    X     |         |
+-----------------+-----------------+----------+---------+
| bottleneck      | 1.2.1           |          |         |
+-----------------+-----------------+----------+---------+
| numexpr         | 2.6.8           |          |    X    |
+-----------------+-----------------+----------+---------+
| pytest (dev)    | 5.0.1           |          |    X    |
+-----------------+-----------------+----------+---------+
| mypy (dev)      | 0.782           |          |    X    |
+-----------------+-----------------+----------+---------+

For `optional libraries <https://dev.pandas.io/docs/install.html#dependencies>`_ the general recommendation is to use the latest version.
The following table lists the lowest version per library that is currently being tested throughout the development of pandas.
Optional libraries below the lowest tested version may still work, but are not considered supported.

+-----------------+-----------------+---------+
| Package         | Minimum Version | Changed |
+=================+=================+=========+
| beautifulsoup4  | 4.6.0           |         |
+-----------------+-----------------+---------+
| fastparquet     | 0.3.2           |         |
+-----------------+-----------------+---------+
| fsspec          | 0.7.4           |         |
+-----------------+-----------------+---------+
| gcsfs           | 0.6.0           |         |
+-----------------+-----------------+---------+
| lxml            | 4.3.0           |    X    |
+-----------------+-----------------+---------+
| matplotlib      | 2.2.3           |    X    |
+-----------------+-----------------+---------+
| numba           | 0.46.0          |         |
+-----------------+-----------------+---------+
| openpyxl        | 2.6.0           |    X    |
+-----------------+-----------------+---------+
| pyarrow         | 0.15.0          |    X    |
+-----------------+-----------------+---------+
| pymysql         | 0.7.11          |    X    |
+-----------------+-----------------+---------+
| pytables        | 3.5.1           |    X    |
+-----------------+-----------------+---------+
| s3fs            | 0.4.0           |         |
+-----------------+-----------------+---------+
| scipy           | 1.2.0           |         |
+-----------------+-----------------+---------+
| sqlalchemy      | 1.2.8           |    X    |
+-----------------+-----------------+---------+
| xarray          | 0.12.0          |    X    |
+-----------------+-----------------+---------+
| xlrd            | 1.2.0           |    X    |
+-----------------+-----------------+---------+
| xlsxwriter      | 1.0.2           |    X    |
+-----------------+-----------------+---------+
| xlwt            | 1.3.0           |    X    |
+-----------------+-----------------+---------+
| pandas-gbq      | 0.12.0          |         |
+-----------------+-----------------+---------+

See :ref:`install.dependencies` and :ref:`install.optional_dependencies` for more.

.. _whatsnew_200.api.other:

Other API changes
^^^^^^^^^^^^^^^^^

- Sorting in descending order is now stable for :meth:`Series.sort_values` and :meth:`Index.sort_values` for DateTime-like :class:`Index` subclasses. This will affect sort order when sorting :class:`DataFrame` on multiple columns, sorting with a key function that produces duplicates, or requesting the sorting index when using :meth:`Index.sort_values`. When using :meth:`Series.value_counts`, count of missing values is no longer the last in the list of duplicate counts, and its position corresponds to the position in the original :class:`Series`. When using :meth:`Index.sort_values` for DateTime-like :class:`Index` subclasses, NaTs ignored the ``na_position`` argument and were sorted to the beggining. Now they respect ``na_position``, the default being ``last``, same as other :class:`Index` subclasses. (:issue:`35992`)

.. ---------------------------------------------------------------------------

.. _whatsnew_120.deprecations:

Deprecations
~~~~~~~~~~~~
- Deprecated parameter ``inplace`` in :meth:`MultiIndex.set_codes` and :meth:`MultiIndex.set_levels` (:issue:`35626`)
- Deprecated parameter ``dtype`` in :meth:`~Index.copy` on method all index classes. Use the :meth:`~Index.astype` method instead for changing dtype (:issue:`35853`)
- Deprecated parameters ``levels`` and ``codes`` in :meth:`~MultiIndex.copy`. Use the :meth:`~MultiIndex.set_levels` and :meth:`~MultiIndex.set_codes` methods instead (:issue:`36685`)
- Date parser functions :func:`~pandas.io.date_converters.parse_date_time`, :func:`~pandas.io.date_converters.parse_date_fields`, :func:`~pandas.io.date_converters.parse_all_fields` and :func:`~pandas.io.date_converters.generic_parser` from ``pandas.io.date_converters`` are deprecated and will be removed in a future version; use :func:`to_datetime` instead (:issue:`35741`)
- :meth:`DataFrame.lookup` is deprecated and will be removed in a future version, use :meth:`DataFrame.melt` and :meth:`DataFrame.loc` instead (:issue:`18682`)
- The :meth:`Index.to_native_types` is deprecated. Use ``.astype(str)`` instead (:issue:`28867`)
- Deprecated indexing :class:`DataFrame` rows with datetime-like strings ``df[string]``, use ``df.loc[string]`` instead (:issue:`36179`)
- Deprecated casting an object-dtype index of ``datetime`` objects to :class:`DatetimeIndex` in the :class:`Series` constructor (:issue:`23598`)
- Deprecated :meth:`Index.is_all_dates` (:issue:`27744`)
- The default value of ``regex`` for :meth:`Series.str.replace` will change from ``True`` to ``False`` in a future release. In addition, single character regular expressions will *not* be treated as literal strings when ``regex=True`` is set. (:issue:`24804`)
- Deprecated automatic alignment on comparison operations between :class:`DataFrame` and :class:`Series`, do ``frame, ser = frame.align(ser, axis=1, copy=False)`` before e.g. ``frame == ser`` (:issue:`28759`)
- :meth:`Rolling.count` with ``min_periods=None`` will default to the size of the window in a future version (:issue:`31302`)
- Deprecated slice-indexing on timezone-aware :class:`DatetimeIndex` with naive ``datetime`` objects, to match scalar indexing behavior (:issue:`36148`)
- :meth:`Index.ravel` returning a ``np.ndarray`` is deprecated, in the future this will return a view on the same index (:issue:`19956`)
- Deprecate use of strings denoting units with 'M', 'Y' or 'y' in :func:`~pandas.to_timedelta` (:issue:`36666`)
- :class:`Index` methods ``&``, ``|``, and ``^`` behaving as the set operations :meth:`Index.intersection`, :meth:`Index.union`, and :meth:`Index.symmetric_difference`, respectively, are deprecated and in the future will behave as pointwise boolean operations matching :class:`Series` behavior.  Use the named set methods instead (:issue:`36758`)
- :meth:`Categorical.is_dtype_equal` and :meth:`CategoricalIndex.is_dtype_equal` are deprecated, will be removed in a future version (:issue:`37545`)
- :meth:`Series.slice_shift` and :meth:`DataFrame.slice_shift` are deprecated, use :meth:`Series.shift` or :meth:`DataFrame.shift` instead (:issue:`37601`)


.. ---------------------------------------------------------------------------


.. _whatsnew_120.performance:

Performance improvements
~~~~~~~~~~~~~~~~~~~~~~~~

- Performance improvements when creating DataFrame or Series with dtype ``str`` or :class:`StringDtype` from array with many string elements (:issue:`36304`, :issue:`36317`, :issue:`36325`, :issue:`36432`, :issue:`37371`)
- Performance improvement in :meth:`GroupBy.agg` with the ``numba`` engine (:issue:`35759`)
- Performance improvements when creating :meth:`pd.Series.map` from a huge dictionary (:issue:`34717`)
- Performance improvement in :meth:`GroupBy.transform` with the ``numba`` engine (:issue:`36240`)
- ``Styler`` uuid method altered to compress data transmission over web whilst maintaining reasonably low table collision probability (:issue:`36345`)
- Performance improvement in :meth:`pd.to_datetime` with non-ns time unit for ``float`` ``dtype`` columns (:issue:`20445`)
- Performance improvement in setting values on a :class:`IntervalArray` (:issue:`36310`)
- The internal index method :meth:`~Index._shallow_copy` now makes the new index and original index share cached attributes,
  avoiding creating these again, if created on either. This can speed up operations that depend on creating copies of existing indexes (:issue:`36840`)
- Performance improvement in :meth:`RollingGroupby.count` (:issue:`35625`)
- Small performance decrease to :meth:`Rolling.min` and :meth:`Rolling.max` for fixed windows (:issue:`36567`)
- Reduced peak memory usage in :meth:`DataFrame.to_pickle` when using ``protocol=5`` in python 3.8+ (:issue:`34244`)
- faster ``dir`` calls when many index labels, e.g. ``dir(ser)`` (:issue:`37450`)
- Performance improvement in :class:`ExpandingGroupby` (:issue:`37064`)

.. ---------------------------------------------------------------------------

.. _whatsnew_120.bug_fixes:

Bug fixes
~~~~~~~~~

Categorical
^^^^^^^^^^^
- :meth:`Categorical.fillna` will always return a copy, will validate a passed fill value regardless of whether there are any NAs to fill, and will disallow a ``NaT`` as a fill value for numeric categories (:issue:`36530`)
- Bug in :meth:`Categorical.__setitem__` that incorrectly raised when trying to set a tuple value (:issue:`20439`)
- Bug in :meth:`CategoricalIndex.equals` incorrectly casting non-category entries to ``np.nan`` (:issue:`37667`)

Datetimelike
^^^^^^^^^^^^
- Bug in :attr:`DatetimeArray.date` where a ``ValueError`` would be raised with a read-only backing array (:issue:`33530`)
- Bug in ``NaT`` comparisons failing to raise ``TypeError`` on invalid inequality comparisons (:issue:`35046`)
- Bug in :class:`DateOffset` where attributes reconstructed from pickle files differ from original objects when input values exceed normal ranges (e.g months=12) (:issue:`34511`)
- Bug in :meth:`DatetimeIndex.get_slice_bound` where ``datetime.date`` objects were not accepted or naive :class:`Timestamp` with a tz-aware :class:`DatetimeIndex` (:issue:`35690`)
- Bug in :meth:`DatetimeIndex.slice_locs` where ``datetime.date`` objects were not accepted (:issue:`34077`)
- Bug in :meth:`DatetimeIndex.searchsorted`, :meth:`TimedeltaIndex.searchsorted`, :meth:`PeriodIndex.searchsorted`, and :meth:`Series.searchsorted` with ``datetime64``, ``timedelta64`` or ``Period`` dtype placement of ``NaT`` values being inconsistent with ``NumPy`` (:issue:`36176`, :issue:`36254`)
- Inconsistency in :class:`DatetimeArray`, :class:`TimedeltaArray`, and :class:`PeriodArray`  setitem casting arrays of strings to datetimelike scalars but not scalar strings (:issue:`36261`)
- Bug in :meth:`DatetimeArray.take` incorrectly allowing ``fill_value`` with a mismatched timezone (:issue:`37356`)
- Bug in :class:`DatetimeIndex.shift` incorrectly raising when shifting empty indexes (:issue:`14811`)
- :class:`Timestamp` and :class:`DatetimeIndex` comparisons between timezone-aware and timezone-naive objects now follow the standard library ``datetime`` behavior, returning ``True``/``False`` for ``!=``/``==`` and raising for inequality comparisons (:issue:`28507`)
- Bug in :meth:`DatetimeIndex.equals` and :meth:`TimedeltaIndex.equals` incorrectly considering ``int64`` indexes as equal (:issue:`36744`)
- :meth:`to_json` and :meth:`read_json` now implements timezones parsing when orient structure is 'table'.
- :meth:`astype` now attempts to convert to 'datetime64[ns, tz]' directly from 'object' with inferred timezone from string (:issue:`35973`).
- Bug in :meth:`TimedeltaIndex.sum` and :meth:`Series.sum` with ``timedelta64`` dtype on an empty index or series returning ``NaT`` instead of ``Timedelta(0)`` (:issue:`31751`)
- Bug in :meth:`DatetimeArray.shift` incorrectly allowing ``fill_value`` with a mismatched timezone (:issue:`37299`)
- Bug in adding a :class:`BusinessDay` with nonzero ``offset`` to a non-scalar other (:issue:`37457`)
- Bug in :func:`to_datetime` with a read-only array incorrectly raising (:issue:`34857`)

Timedelta
^^^^^^^^^
- Bug in :class:`TimedeltaIndex`, :class:`Series`, and :class:`DataFrame` floor-division with ``timedelta64`` dtypes and ``NaT`` in the denominator (:issue:`35529`)
- Bug in parsing of ISO 8601 durations in :class:`Timedelta`, :meth:`pd.to_datetime` (:issue:`37159`, fixes :issue:`29773` and :issue:`36204`)
- Bug in :func:`to_timedelta` with a read-only array incorrectly raising (:issue:`34857`)

Timezones
^^^^^^^^^

- Bug in :func:`date_range` was raising AmbiguousTimeError for valid input with ``ambiguous=False`` (:issue:`35297`)
- Bug in :meth:`Timestamp.replace` was losing fold information (:issue:`37610`)


Numeric
^^^^^^^
- Bug in :func:`to_numeric` where float precision was incorrect (:issue:`31364`)
- Bug in :meth:`DataFrame.any` with ``axis=1`` and ``bool_only=True`` ignoring the ``bool_only`` keyword (:issue:`32432`)
- Bug in :meth:`Series.equals` where a ``ValueError`` was raised when numpy arrays were compared to scalars (:issue:`35267`)
- Bug in :class:`Series` where two :class:`Series` each have a :class:`DatetimeIndex` with different timezones having those indexes incorrectly changed when performing arithmetic operations (:issue:`33671`)
- Bug in :meth:`pd._testing.assert_almost_equal` was incorrect for complex numeric types (:issue:`28235`)
- Bug in :meth:`DataFrame.__rmatmul__` error handling reporting transposed shapes (:issue:`21581`)
<<<<<<< HEAD
- Bug in :func:`select_dtypes` different behaviour on windows and linux for ``select_dtypes(include="int")`` (:issue:`36569`)

=======
- Bug in :class:`Series` flex arithmetic methods where the result when operating with a ``list``, ``tuple`` or ``np.ndarray`` would have an incorrect name (:issue:`36760`)
- Bug in :class:`IntegerArray` multiplication with ``timedelta`` and ``np.timedelta64`` objects (:issue:`36870`)
- Bug in :class:`MultiIndex` comparison with tuple incorrectly treating tuple as array-like (:issue:`21517`)
- Bug in :meth:`DataFrame.diff` with ``datetime64`` dtypes including ``NaT`` values failing to fill ``NaT`` results correctly (:issue:`32441`)
- Bug in :class:`DataFrame` arithmetic ops incorrectly accepting keyword arguments (:issue:`36843`)
- Bug in :class:`IntervalArray` comparisons with :class:`Series` not returning :class:`Series` (:issue:`36908`)
- Bug in :class:`DataFrame` allowing arithmetic operations with list of array-likes with undefined results. Behavior changed to raising ``ValueError`` (:issue:`36702`)
- Bug in :meth:`DataFrame.std`` with ``timedelta64`` dtype and ``skipna=False`` (:issue:`37392`)
- Bug in :meth:`DataFrame.min` and :meth:`DataFrame.max` with ``datetime64`` dtype and ``skipna=False`` (:issue:`36907`)
>>>>>>> 07559156

Conversion
^^^^^^^^^^

- Bug in :meth:`DataFrame.to_dict` with ``orient='records'`` now returns python native datetime objects for datetimelike columns (:issue:`21256`)
-

Strings
^^^^^^^
- Bug in :meth:`Series.to_string`, :meth:`DataFrame.to_string`, and :meth:`DataFrame.to_latex` adding a leading space when ``index=False`` (:issue:`24980`)
- Bug in :func:`to_numeric` raising a ``TypeError`` when attempting to convert a string dtype :class:`Series` containing only numeric strings and ``NA`` (:issue:`37262`)
-

Interval
^^^^^^^^
- Bug in :meth:`IntervalIndex.take` with negative indices and ``fill_value=None`` (:issue:`37330`)
-
-

Indexing
^^^^^^^^

- Bug in :meth:`PeriodIndex.get_loc` incorrectly raising ``ValueError`` on non-datelike strings instead of ``KeyError``, causing similar errors in :meth:`Series.__geitem__`, :meth:`Series.__contains__`, and :meth:`Series.loc.__getitem__` (:issue:`34240`)
- Bug in :meth:`Index.sort_values` where, when empty values were passed, the method would break by trying to compare missing values instead of pushing them to the end of the sort order. (:issue:`35584`)
- Bug in :meth:`Index.get_indexer` and :meth:`Index.get_indexer_non_unique` where int64 arrays are returned instead of intp. (:issue:`36359`)
- Bug in :meth:`DataFrame.sort_index` where parameter ascending passed as a list on a single level index gives wrong result. (:issue:`32334`)
- Bug in :meth:`DataFrame.reset_index` was incorrectly raising a ``ValueError`` for input with a :class:`MultiIndex` with missing values in a level with ``Categorical`` dtype (:issue:`24206`)
- Bug in indexing with boolean masks on datetime-like values sometimes returning a view instead of a copy (:issue:`36210`)
- Bug in :meth:`DataFrame.__getitem__` and :meth:`DataFrame.loc.__getitem__` with :class:`IntervalIndex` columns and a numeric indexer (:issue:`26490`)
- Bug in :meth:`Series.loc.__getitem__` with a non-unique :class:`MultiIndex` and an empty-list indexer (:issue:`13691`)
- Bug in indexing on a :class:`Series` or :class:`DataFrame` with a :class:`MultiIndex` with a level named "0" (:issue:`37194`)
- Bug in :meth:`Series.__getitem__` when using an unsigned integer array as an indexer giving incorrect results or segfaulting instead of raising ``KeyError`` (:issue:`37218`)
- Bug in :meth:`Index.where` incorrectly casting numeric values to strings (:issue:`37591`)

Missing
^^^^^^^

- Bug in :meth:`SeriesGroupBy.transform` now correctly handles missing values for ``dropna=False`` (:issue:`35014`)
-

MultiIndex
^^^^^^^^^^

- Bug in :meth:`DataFrame.xs` when used with :class:`IndexSlice` raises ``TypeError`` with message ``"Expected label or tuple of labels"`` (:issue:`35301`)
- Bug in :meth:`DataFrame.reset_index` with ``NaT`` values in index raises ``ValueError`` with message ``"cannot convert float NaN to integer"`` (:issue:`36541`)
- Bug in :meth:`DataFrame.combine_first` when used with :class:`MultiIndex` containing string and ``NaN`` values raises ``TypeError`` (:issue:`36562`)

I/O
^^^

- :func:`read_sas` no longer leaks resources on failure (:issue:`35566`)
- Bug in :meth:`to_csv` caused a ``ValueError`` when it was called with a filename in combination with ``mode`` containing a ``b`` (:issue:`35058`)
- In :meth:`read_csv` ``float_precision='round_trip'`` now handles ``decimal`` and ``thousands`` parameters (:issue:`35365`)
- :meth:`to_pickle` and :meth:`read_pickle` were closing user-provided file objects (:issue:`35679`)
- :meth:`to_csv` passes compression arguments for ``'gzip'`` always to ``gzip.GzipFile`` (:issue:`28103`)
- :meth:`to_csv` did not support zip compression for binary file object not having a filename (:issue:`35058`)
- :meth:`to_csv` and :meth:`read_csv` did not honor ``compression`` and ``encoding`` for path-like objects that are internally converted to file-like objects (:issue:`35677`, :issue:`26124`, and :issue:`32392`)
- :meth:`to_picke` and :meth:`read_pickle` did not support compression for file-objects (:issue:`26237`, :issue:`29054`, and :issue:`29570`)
- Bug in :func:`LongTableBuilder.middle_separator` was duplicating LaTeX longtable entries in the List of Tables of a LaTeX document (:issue:`34360`)
- Bug in :meth:`read_csv` with ``engine='python'`` truncating data if multiple items present in first row and first element started with BOM (:issue:`36343`)
- Removed ``private_key`` and ``verbose`` from :func:`read_gbq` as they are no longer supported in ``pandas-gbq`` (:issue:`34654`, :issue:`30200`)
- Bumped minimum pytables version to 3.5.1 to avoid a ``ValueError`` in :meth:`read_hdf` (:issue:`24839`)
- Bug in :func:`read_table` and :func:`read_csv` when ``delim_whitespace=True`` and ``sep=default`` (:issue:`36583`)
- Bug in :meth:`to_json` with ``lines=True`` and ``orient='records'`` the last line of the record is not appended with 'new line character' (:issue:`36888`)
- Bug in :meth:`read_parquet` with fixed offset timezones. String representation of timezones was not recognized (:issue:`35997`, :issue:`36004`)
- Bug in :meth:`DataFrame.to_html`, :meth:`DataFrame.to_string`, and :meth:`DataFrame.to_latex` ignoring the ``na_rep`` argument when ``float_format`` was also specified (:issue:`9046`, :issue:`13828`)
- Bug in output rendering of complex numbers showing too many trailing zeros (:issue:`36799`)
- Bug in :class:`HDFStore` threw a ``TypeError`` when exporting an empty :class:`DataFrame` with ``datetime64[ns, tz]`` dtypes with a fixed HDF5 store (:issue:`20594`)
- Bug in :class:`HDFStore` was dropping timezone information when exporting :class:`Series` with ``datetime64[ns, tz]`` dtypes with a fixed HDF5 store (:issue:`20594`)
- :func:`read_csv` was closing user-provided binary file handles when ``engine="c"`` and an ``encoding`` was requested (:issue:`36980`)
- Bug in :meth:`DataFrame.to_hdf` was not dropping missing rows with ``dropna=True`` (:issue:`35719`)

Plotting
^^^^^^^^

- Bug in :meth:`DataFrame.plot` was rotating xticklabels when ``subplots=True``, even if the x-axis wasn't an irregular time series (:issue:`29460`)
- Bug in :meth:`DataFrame.plot` where a marker letter in the ``style`` keyword sometimes causes a ``ValueError`` (:issue:`21003`)
- Twinned axes were losing their tick labels which should only happen to all but the last row or column of 'externally' shared axes (:issue:`33819`)
- Bug in :meth:`DataFrameGroupBy.boxplot` when ``subplots=False``, a KeyError would raise (:issue:`16748`)


Groupby/resample/rolling
^^^^^^^^^^^^^^^^^^^^^^^^

- Bug in :meth:`DataFrameGroupBy.count` and :meth:`SeriesGroupBy.sum` returning ``NaN`` for missing categories when grouped on multiple ``Categoricals``. Now returning ``0`` (:issue:`35028`)
- Bug in :meth:`DataFrameGroupBy.apply` that would some times throw an erroneous ``ValueError`` if the grouping axis had duplicate entries (:issue:`16646`)
- Bug in :meth:`DataFrame.resample(...)` that would throw a ``ValueError`` when resampling from "D" to "24H" over a transition into daylight savings time (DST) (:issue:`35219`)
- Bug when combining methods :meth:`DataFrame.groupby` with :meth:`DataFrame.resample` and :meth:`DataFrame.interpolate` raising an ``TypeError`` (:issue:`35325`)
- Bug in :meth:`DataFrameGroupBy.apply` where a non-nuisance grouping column would be dropped from the output columns if another groupby method was called before ``.apply()`` (:issue:`34656`)
- Bug when subsetting columns on a :class:`~pandas.core.groupby.DataFrameGroupBy` (e.g. ``df.groupby('a')[['b']])``) would reset the attributes ``axis``, ``dropna``, ``group_keys``, ``level``, ``mutated``, ``sort``, and ``squeeze`` to their default values. (:issue:`9959`)
- Bug in :meth:`DataFrameGroupby.tshift` failing to raise ``ValueError`` when a frequency cannot be inferred for the index of a group (:issue:`35937`)
- Bug in :meth:`DataFrame.groupby` does not always maintain column index name for ``any``, ``all``, ``bfill``, ``ffill``, ``shift`` (:issue:`29764`)
- Bug in :meth:`DataFrameGroupBy.apply` raising error with ``np.nan`` group(s) when ``dropna=False`` (:issue:`35889`)
- Bug in :meth:`Rolling.sum()` returned wrong values when dtypes where mixed between float and integer and axis was equal to one (:issue:`20649`, :issue:`35596`)
- Bug in :meth:`Rolling.count` returned ``np.nan`` with :class:`pandas.api.indexers.FixedForwardWindowIndexer` as window, ``min_periods=0`` and only missing values in window (:issue:`35579`)
- Bug where :class:`pandas.core.window.Rolling` produces incorrect window sizes when using a ``PeriodIndex`` (:issue:`34225`)
- Bug in :meth:`DataFrameGroupBy.ffill` and :meth:`DataFrameGroupBy.bfill` where a ``NaN`` group would return filled values instead of ``NaN`` when ``dropna=True`` (:issue:`34725`)
- Bug in :meth:`RollingGroupby.count` where a ``ValueError`` was raised when specifying the ``closed`` parameter (:issue:`35869`)
- Bug in :meth:`DataFrame.groupby.rolling` returning wrong values with partial centered window (:issue:`36040`).
- Bug in :meth:`DataFrameGroupBy.rolling` returned wrong values with timeaware window containing ``NaN``. Raises ``ValueError`` because windows are not monotonic now (:issue:`34617`)
- Bug in :meth:`Rolling.__iter__` where a ``ValueError`` was not raised when ``min_periods`` was larger than ``window`` (:issue:`37156`)
- Using :meth:`Rolling.var()` instead of :meth:`Rolling.std()` avoids numerical issues for :meth:`Rolling.corr()` when :meth:`Rolling.var()` is still within floating point precision while :meth:`Rolling.std()` is not (:issue:`31286`)
- Bug in :meth:`df.groupby(..).quantile() <pandas.core.groupby.DataFrameGroupBy.quantile>` and :meth:`df.resample(..).quantile() <pandas.core.resample.Resampler.quantile>` raised ``TypeError`` when values were of type ``Timedelta`` (:issue:`29485`)
- Bug in :meth:`Rolling.median` and :meth:`Rolling.quantile` returned wrong values for :class:`BaseIndexer` subclasses with non-monotonic starting or ending points for windows (:issue:`37153`)
- Bug in :meth:`DataFrame.groupby` dropped ``nan`` groups from result with ``dropna=False`` when grouping over a single column (:issue:`35646`, :issue:`35542`)

Reshaping
^^^^^^^^^

- Bug in :meth:`DataFrame.pivot_table` with ``aggfunc='count'`` or ``aggfunc='sum'`` returning ``NaN`` for missing categories when pivoted on a ``Categorical``. Now returning ``0`` (:issue:`31422`)
- Bug in :func:`union_indexes` where input index names are not preserved in some cases. Affects :func:`concat` and :class:`DataFrame` constructor (:issue:`13475`)
- Bug in func :meth:`crosstab` when using multiple columns with ``margins=True`` and ``normalize=True`` (:issue:`35144`)
- Bug in :meth:`DataFrame.agg` with ``func={'name':<FUNC>}`` incorrectly raising ``TypeError`` when ``DataFrame.columns==['Name']`` (:issue:`36212`)
- Bug in :meth:`Series.transform` would give incorrect results or raise when the argument ``func`` was dictionary (:issue:`35811`)
- Bug in :meth:`DataFrame.pivot` did not preserve :class:`MultiIndex` level names for columns when rows and columns both multiindexed (:issue:`36360`)
- Bug in :func:`join` returned a non deterministic level-order for the resulting :class:`MultiIndex` (:issue:`36910`)
- Bug in :meth:`DataFrame.combine_first()` caused wrong alignment with dtype ``string`` and one level of ``MultiIndex`` containing only ``NA`` (:issue:`37591`)
- Fixed regression in :func:`merge` on merging DatetimeIndex with empty DataFrame (:issue:`36895`)
- Bug in :meth:`DataFrame.apply` not setting index of return value when ``func`` return type is ``dict`` (:issue:`37544`)

Sparse
^^^^^^

-
-

ExtensionArray
^^^^^^^^^^^^^^

- Fixed Bug where :class:`DataFrame` column set to scalar extension type via a dict instantion was considered an object type rather than the extension type (:issue:`35965`)
- Fixed bug where ``astype()`` with equal dtype and ``copy=False`` would return a new object (:issue:`284881`)
- Fixed bug when applying a NumPy ufunc with multiple outputs to a :class:`pandas.arrays.IntegerArray` returning None (:issue:`36913`)
- Fixed an inconsistency in :class:`PeriodArray`'s ``__init__`` signature to those of :class:`DatetimeArray` and :class:`TimedeltaArray` (:issue:`37289`)
- Reductions for :class:`BooleanArray`, :class:`Categorical`, :class:`DatetimeArray`, :class:`FloatingArray`, :class:`IntegerArray`, :class:`PeriodArray`, :class:`TimedeltaArray`, and :class:`PandasArray` are now keyword-only methods (:issue:`37541`)

Other
^^^^^

- Bug in :meth:`DataFrame.replace` and :meth:`Series.replace` incorrectly raising ``AssertionError`` instead of ``ValueError`` when invalid parameter combinations are passed (:issue:`36045`)
- Bug in :meth:`DataFrame.replace` and :meth:`Series.replace` with numeric values and string ``to_replace`` (:issue:`34789`)
- Fixed bug in metadata propagation incorrectly copying DataFrame columns as metadata when the column name overlaps with the metadata name (:issue:`37037`)
- Fixed metadata propagation in the :class:`Series.dt`, :class:`Series.str` accessors, :class:`DataFrame.duplicated`, :class:`DataFrame.stack`, :class:`DataFrame.unstack`, :class:`DataFrame.pivot`, :class:`DataFrame.append`, :class:`DataFrame.diff`, :class:`DataFrame.applymap` and :class:`DataFrame.update` methods (:issue:`28283`) (:issue:`37381`)
- Bug in :meth:`Index.union` behaving differently depending on whether operand is a :class:`Index` or other list-like (:issue:`36384`)
- Passing an array with 2 or more dimensions to the :class:`Series` constructor now raises the more specific ``ValueError``, from a bare ``Exception`` previously (:issue:`35744`)
- Bug in ``accessor.DirNamesMixin``, where ``dir(obj)`` wouldn't show attributes defined on the instance (:issue:`37173`).

.. ---------------------------------------------------------------------------

.. _whatsnew_120.contributors:

Contributors
~~~~~~~~~~~~<|MERGE_RESOLUTION|>--- conflicted
+++ resolved
@@ -424,10 +424,6 @@
 - Bug in :class:`Series` where two :class:`Series` each have a :class:`DatetimeIndex` with different timezones having those indexes incorrectly changed when performing arithmetic operations (:issue:`33671`)
 - Bug in :meth:`pd._testing.assert_almost_equal` was incorrect for complex numeric types (:issue:`28235`)
 - Bug in :meth:`DataFrame.__rmatmul__` error handling reporting transposed shapes (:issue:`21581`)
-<<<<<<< HEAD
-- Bug in :func:`select_dtypes` different behaviour on windows and linux for ``select_dtypes(include="int")`` (:issue:`36569`)
-
-=======
 - Bug in :class:`Series` flex arithmetic methods where the result when operating with a ``list``, ``tuple`` or ``np.ndarray`` would have an incorrect name (:issue:`36760`)
 - Bug in :class:`IntegerArray` multiplication with ``timedelta`` and ``np.timedelta64`` objects (:issue:`36870`)
 - Bug in :class:`MultiIndex` comparison with tuple incorrectly treating tuple as array-like (:issue:`21517`)
@@ -437,7 +433,7 @@
 - Bug in :class:`DataFrame` allowing arithmetic operations with list of array-likes with undefined results. Behavior changed to raising ``ValueError`` (:issue:`36702`)
 - Bug in :meth:`DataFrame.std`` with ``timedelta64`` dtype and ``skipna=False`` (:issue:`37392`)
 - Bug in :meth:`DataFrame.min` and :meth:`DataFrame.max` with ``datetime64`` dtype and ``skipna=False`` (:issue:`36907`)
->>>>>>> 07559156
+- Bug in :func:`select_dtypes` different behavior between Windows and Linux with ``include="int"`` (:issue:`36569`)
 
 Conversion
 ^^^^^^^^^^
