.. _whatsnew_120:

What's new in 1.2.0 (??)
------------------------

These are the changes in pandas 1.2.0. See :ref:`release` for a full changelog
including other versions of pandas.

{{ header }}

.. ---------------------------------------------------------------------------

Enhancements
~~~~~~~~~~~~

.. _whatsnew_120.duplicate_labels:

Optionally disallow duplicate labels
^^^^^^^^^^^^^^^^^^^^^^^^^^^^^^^^^^^^

:class:`Series` and :class:`DataFrame` can now be created with ``allows_duplicate_labels=False`` flag to
control whether the index or columns can contain duplicate labels (:issue:`28394`). This can be used to
prevent accidental introduction of duplicate labels, which can affect downstream operations.

By default, duplicates continue to be allowed

.. ipython:: python

   pd.Series([1, 2], index=['a', 'a'])

.. ipython:: python
   :okexcept:

   pd.Series([1, 2], index=['a', 'a']).set_flags(allows_duplicate_labels=False)

pandas will propagate the ``allows_duplicate_labels`` property through many operations.

.. ipython:: python
   :okexcept:

   a = (
       pd.Series([1, 2], index=['a', 'b'])
         .set_flags(allows_duplicate_labels=False)
   )
   a
   # An operation introducing duplicates
   a.reindex(['a', 'b', 'a'])

.. warning::

   This is an experimental feature. Currently, many methods fail to
   propagate the ``allows_duplicate_labels`` value. In future versions
   it is expected that every method taking or returning one or more
   DataFrame or Series objects will propagate ``allows_duplicate_labels``.

See :ref:`duplicates` for more.

The ``allows_duplicate_labels`` flag is stored in the new :attr:`DataFrame.flags`
attribute. This stores global attributes that apply to the *pandas object*. This
differs from :attr:`DataFrame.attrs`, which stores information that applies to
the dataset.

Passing arguments to fsspec backends
^^^^^^^^^^^^^^^^^^^^^^^^^^^^^^^^^^^^

Many read/write functions have acquired the ``storage_options`` optional argument,
to pass a dictionary of parameters to the storage backend. This allows, for
example, for passing credentials to S3 and GCS storage. The details of what
parameters can be passed to which backends can be found in the documentation
of the individual storage backends (detailed from the fsspec docs for
`builtin implementations`_ and linked to `external ones`_). See
Section :ref:`io.remote`.

:issue:`35655` added fsspec support (including ``storage_options``)
for reading excel files.

.. _builtin implementations: https://filesystem-spec.readthedocs.io/en/latest/api.html#built-in-implementations
.. _external ones: https://filesystem-spec.readthedocs.io/en/latest/api.html#other-known-implementations

.. _whatsnew_120.binary_handle_to_csv:

Support for binary file handles in ``to_csv``
^^^^^^^^^^^^^^^^^^^^^^^^^^^^^^^^^^^^^^^^^^^^^

:meth:`to_csv` supports file handles in binary mode (:issue:`19827` and :issue:`35058`)
with ``encoding`` (:issue:`13068` and :issue:`23854`) and ``compression`` (:issue:`22555`).
If Pandas does not automatically detect whether the file handle is opened in binary or text mode,
it is necessary to provide ``mode="wb"``.

For example:

.. ipython:: python

   import io

   data = pd.DataFrame([0, 1, 2])
   buffer = io.BytesIO()
   data.to_csv(buffer, encoding="utf-8", compression="gzip")

Support for short caption and table position in ``to_latex``
^^^^^^^^^^^^^^^^^^^^^^^^^^^^^^^^^^^^^^^^^^^^^^^^^^^^^^^^^^^^

:meth:`DataFrame.to_latex` now allows one to specify
a floating table position (:issue:`35281`)
and a short caption (:issue:`36267`).

New keyword ``position`` is implemented to set the position.

.. ipython:: python

   data = pd.DataFrame({'a': [1, 2], 'b': [3, 4]})
   table = data.to_latex(position='ht')
   print(table)

Usage of keyword ``caption`` is extended.
Besides taking a single string as an argument,
one can optionally provide a tuple of ``(full_caption, short_caption)``
to add a short caption macro.

.. ipython:: python

   data = pd.DataFrame({'a': [1, 2], 'b': [3, 4]})
   table = data.to_latex(caption=('the full long caption', 'short caption'))
   print(table)

.. _whatsnew_120.read_csv_table_precision_default:

Change in default floating precision for ``read_csv`` and ``read_table``
^^^^^^^^^^^^^^^^^^^^^^^^^^^^^^^^^^^^^^^^^^^^^^^^^^^^^^^^^^^^^^^^^^^^^^^^

For the C parsing engine, the methods :meth:`read_csv` and :meth:`read_table` previously defaulted to a parser that
could read floating point numbers slightly incorrectly with respect to the last bit in precision.
The option ``floating_precision="high"`` has always been available to avoid this issue.
Beginning with this version, the default is now to use the more accurate parser by making
``floating_precision=None`` correspond to the high precision parser, and the new option
``floating_precision="legacy"`` to use the legacy parser. The change to using the higher precision
parser by default should have no impact on performance. (:issue:`17154`)

.. _whatsnew_120.floating:

Experimental nullable data types for float data
^^^^^^^^^^^^^^^^^^^^^^^^^^^^^^^^^^^^^^^^^^^^^^^

We've added :class:`Float32Dtype` / :class:`Float64Dtype` and :class:`~arrays.FloatingArray`,
an extension data type dedicated to floating point data that can hold the
``pd.NA`` missing value indicator (:issue:`32265`, :issue:`34307`).

While the default float data type already supports missing values using ``np.nan``,
this new data type uses ``pd.NA`` (and its corresponding behaviour) as missing
value indicator, in line with the already existing nullable :ref:`integer <integer_na>`
and :ref:`boolean <boolean>` data types.

One example where the behaviour of ``np.nan`` and ``pd.NA`` is different is
comparison operations:

.. ipython:: python

  # the default numpy float64 dtype
  s1 = pd.Series([1.5, None])
  s1
  s1 > 1

.. ipython:: python

  # the new nullable float64 dtype
  s2 = pd.Series([1.5, None], dtype="Float64")
  s2
  s2 > 1

See the :ref:`missing_data.NA` doc section for more details on the behaviour
when using the ``pd.NA`` missing value indicator.

As shown above, the dtype can be specified using the "Float64" or "Float32"
string (capitalized to distinguish it from the default "float64" data type).
Alternatively, you can also use the dtype object:

.. ipython:: python

   pd.Series([1.5, None], dtype=pd.Float32Dtype())

.. warning::

   Experimental: the new floating data types are currently experimental, and its
   behaviour or API may still change without warning. Especially the behaviour
   regarding NaN (distinct from NA missing values) is subject to change.

.. _whatsnew_120.index_name_preservation:

Index/column name preservation when aggregating
^^^^^^^^^^^^^^^^^^^^^^^^^^^^^^^^^^^^^^^^^^^^^^^

When aggregating using :meth:`concat` or the :class:`DataFrame` constructor, Pandas
will attempt to preserve index (and column) names whenever possible (:issue:`35847`).
In the case where all inputs share a common name, this name will be assigned to the
result. When the input names do not all agree, the result will be unnamed. Here is an
example where the index name is preserved:

.. ipython:: python

    idx = pd.Index(range(5), name='abc')
    ser = pd.Series(range(5, 10), index=idx)
    pd.concat({'x': ser[1:], 'y': ser[:-1]}, axis=1)

The same is true for :class:`MultiIndex`, but the logic is applied separately on a
level-by-level basis.

.. _whatsnew_120.groupby_ewm:

Groupby supports EWM operations directly
^^^^^^^^^^^^^^^^^^^^^^^^^^^^^^^^^^^^^^^^

:class:`DataFrameGroupBy` now supports exponentially weighted window operations directly (:issue:`16037`).

.. ipython:: python

    df = pd.DataFrame({'A': ['a', 'b', 'a', 'b'], 'B': range(4)})
    df
    df.groupby('A').ewm(com=1.0).mean()

Additionally ``mean`` supports execution via `Numba <https://numba.pydata.org/>`__ with
the  ``engine`` and ``engine_kwargs`` arguments. Numba must be installed as an optional dependency
to use this feature.

.. _whatsnew_120.enhancements.other:

Other enhancements
^^^^^^^^^^^^^^^^^^
- Added ``day_of_week``(compatibility alias ``dayofweek``) property to ``Timestamp``, ``DatetimeIndex``, ``Period``, ``PeriodIndex`` (:issue:`9605`)
- Added ``day_of_year`` (compatibility alias ``dayofyear``) property to ``Timestamp``, ``DatetimeIndex``, ``Period``, ``PeriodIndex`` (:issue:`9605`)
- Added :meth:`~DataFrame.set_flags` for setting table-wide flags on a ``Series`` or ``DataFrame`` (:issue:`28394`)
- :meth:`DataFrame.applymap` now supports ``na_action`` (:issue:`23803`)
- :class:`Index` with object dtype supports division and multiplication (:issue:`34160`)
- :meth:`DataFrame.explode` and :meth:`Series.explode` now support exploding of sets (:issue:`35614`)
- :meth:`DataFrame.hist` now supports time series (datetime) data (:issue:`32590`)
- :meth:`Styler.set_table_styles` now allows the direct styling of rows and columns and can be chained (:issue:`35607`)
- ``Styler`` now allows direct CSS class name addition to individual data cells (:issue:`36159`)
- :meth:`Rolling.mean()` and :meth:`Rolling.sum()` use Kahan summation to calculate the mean to avoid numerical problems (:issue:`10319`, :issue:`11645`, :issue:`13254`, :issue:`32761`, :issue:`36031`)
- :meth:`DatetimeIndex.searchsorted`, :meth:`TimedeltaIndex.searchsorted`, :meth:`PeriodIndex.searchsorted`, and :meth:`Series.searchsorted` with datetimelike dtypes will now try to cast string arguments (listlike and scalar) to the matching datetimelike type (:issue:`36346`)
-
- Added methods :meth:`IntegerArray.prod`, :meth:`IntegerArray.min`, and :meth:`IntegerArray.max` (:issue:`33790`)
- Calling a NumPy ufunc on a ``DataFrame`` with extension types now preserves the extension types when possible (:issue:`23743`).
- Calling a binary-input NumPy ufunc on multiple ``DataFrame`` objects now aligns, matching the behavior of binary operations and ufuncs on ``Series`` (:issue:`23743`).
- Where possible :meth:`RangeIndex.difference` and :meth:`RangeIndex.symmetric_difference` will return :class:`RangeIndex` instead of :class:`Int64Index` (:issue:`36564`)
- :meth:`DataFrame.to_parquet` now supports :class:`MultiIndex` for columns in parquet format (:issue:`34777`)
- Added :meth:`Rolling.sem()` and :meth:`Expanding.sem()` to compute the standard error of mean (:issue:`26476`).
- :meth:`Rolling.var()` and :meth:`Rolling.std()` use Kahan summation and Welfords Method to avoid numerical issues (:issue:`37051`)
- :meth:`DataFrame.corr` and :meth:`DataFrame.cov` use Welfords Method to avoid numerical issues (:issue:`37448`)
- :meth:`DataFrame.plot` now recognizes ``xlabel`` and ``ylabel`` arguments for plots of type ``scatter`` and ``hexbin`` (:issue:`37001`)
- :class:`DataFrame` now supports ``divmod`` operation (:issue:`37165`)
- :meth:`DataFrame.to_parquet` now returns a ``bytes`` object when no ``path`` argument is passed (:issue:`37105`)
- :class:`Rolling` now supports the ``closed`` argument for fixed windows (:issue:`34315`)
- :class:`DatetimeIndex` and :class:`Series` with ``datetime64`` or ``datetime64tz`` dtypes now support ``std`` (:issue:`37436`)
- :class:`Window` now supports all Scipy window types in ``win_type`` with flexible keyword argument support (:issue:`34556`)
- :meth:`testing.assert_index_equal` now has a ``check_order`` parameter that allows indexes to be checked in an order-insensitive manner (:issue:`37478`)
- :func:`read_csv` supports memory-mapping for compressed files (:issue:`37621`)
- Improve error reporting for :meth:`DataFrame.merge()` when invalid merge column definitions were given (:issue:`16228`)
- Improve numerical stability for :meth:`Rolling.skew()`, :meth:`Rolling.kurt()`, :meth:`Expanding.skew()` and :meth:`Expanding.kurt()` through implementation of Kahan summation (:issue:`6929`)
- Improved error reporting for subsetting columns of a :class:`DataFrameGroupBy` with ``axis=1`` (:issue:`37725`)

.. ---------------------------------------------------------------------------

.. _whatsnew_120.notable_bug_fixes:

Notable bug fixes
~~~~~~~~~~~~~~~~~

These are bug fixes that might have notable behavior changes.

Consistency of DataFrame Reductions
^^^^^^^^^^^^^^^^^^^^^^^^^^^^^^^^^^^
:meth:`DataFrame.any` and :meth:`DataFrame.all` with ``bool_only=True`` now
determines whether to exclude object-dtype columns on a column-by-column basis,
instead of checking if *all* object-dtype columns can be considered boolean.

This prevents pathological behavior where applying the reduction on a subset
of columns could result in a larger :class:`Series` result. See (:issue:`37799`).

.. ipython:: python

    df = pd.DataFrame({"A": ["foo", "bar"], "B": [True, False]}, dtype=object)
    df["C"] = pd.Series([True, True])


*Previous behavior*:

.. code-block:: ipython

    In [5]: df.all(bool_only=True)
    Out[5]:
    C    True
    dtype: bool

    In [6]: df[["B", "C"]].all(bool_only=True)
    Out[6]:
    B    False
    C    True
    dtype: bool

*New behavior*:

.. ipython:: python

    In [5]: df.all(bool_only=True)

    In [6]: df[["B", "C"]].all(bool_only=True)


Other :class:`DataFrame` reductions with ``numeric_only=None`` will also avoid
this pathological behavior (:issue:`37827`):

.. ipython:: python

    df = pd.DataFrame({"A": [0, 1, 2], "B": ["a", "b", "c"]}, dtype=object)


*Previous behavior*:

.. code-block:: ipython

    In [3]: df.mean()
    Out[3]: Series([], dtype: float64)

    In [4]: df[["A"]].mean()
    Out[4]:
    A    1.0
    dtype: float64

*New behavior*:

.. ipython:: python

    df.mean()

    df[["A"]].mean()

Moreover, :class:`DataFrame` reductions with ``numeric_only=None`` will now be
consistent with their :class:`Series` counterparts.  In particular, for
reductions where the :class:`Series` method raises ``TypeError``, the
:class:`DataFrame` reduction will now consider that column non-numeric
instead of casting to NumPy which may have different semantics (:issue:`36076`,
:issue:`28949`, :issue:`21020`).

.. ipython:: python

    ser = pd.Series([0, 1], dtype="category", name="A")
    df = ser.to_frame()


*Previous behavior*:

.. code-block:: ipython

    In [5]: df.any()
    Out[5]:
    A    True
    dtype: bool

*New behavior*:

.. ipython:: python

    df.any()


.. _whatsnew_120.api_breaking.python:

Increased minimum version for Python
^^^^^^^^^^^^^^^^^^^^^^^^^^^^^^^^^^^^

pandas 1.2.0 supports Python 3.7.1 and higher (:issue:`35214`).

.. _whatsnew_120.api_breaking.deps:

Increased minimum versions for dependencies
^^^^^^^^^^^^^^^^^^^^^^^^^^^^^^^^^^^^^^^^^^^

Some minimum supported versions of dependencies were updated (:issue:`35214`).
If installed, we now require:

+-----------------+-----------------+----------+---------+
| Package         | Minimum Version | Required | Changed |
+=================+=================+==========+=========+
| numpy           | 1.16.5          |    X     |    X    |
+-----------------+-----------------+----------+---------+
| pytz            | 2017.3          |    X     |    X    |
+-----------------+-----------------+----------+---------+
| python-dateutil | 2.7.3           |    X     |         |
+-----------------+-----------------+----------+---------+
| bottleneck      | 1.2.1           |          |         |
+-----------------+-----------------+----------+---------+
| numexpr         | 2.6.8           |          |    X    |
+-----------------+-----------------+----------+---------+
| pytest (dev)    | 5.0.1           |          |    X    |
+-----------------+-----------------+----------+---------+
| mypy (dev)      | 0.782           |          |    X    |
+-----------------+-----------------+----------+---------+

For `optional libraries <https://dev.pandas.io/docs/install.html#dependencies>`_ the general recommendation is to use the latest version.
The following table lists the lowest version per library that is currently being tested throughout the development of pandas.
Optional libraries below the lowest tested version may still work, but are not considered supported.

+-----------------+-----------------+---------+
| Package         | Minimum Version | Changed |
+=================+=================+=========+
| beautifulsoup4  | 4.6.0           |         |
+-----------------+-----------------+---------+
| fastparquet     | 0.3.2           |         |
+-----------------+-----------------+---------+
| fsspec          | 0.7.4           |         |
+-----------------+-----------------+---------+
| gcsfs           | 0.6.0           |         |
+-----------------+-----------------+---------+
| lxml            | 4.3.0           |    X    |
+-----------------+-----------------+---------+
| matplotlib      | 2.2.3           |    X    |
+-----------------+-----------------+---------+
| numba           | 0.46.0          |         |
+-----------------+-----------------+---------+
| openpyxl        | 2.6.0           |    X    |
+-----------------+-----------------+---------+
| pyarrow         | 0.15.0          |    X    |
+-----------------+-----------------+---------+
| pymysql         | 0.7.11          |    X    |
+-----------------+-----------------+---------+
| pytables        | 3.5.1           |    X    |
+-----------------+-----------------+---------+
| s3fs            | 0.4.0           |         |
+-----------------+-----------------+---------+
| scipy           | 1.2.0           |         |
+-----------------+-----------------+---------+
| sqlalchemy      | 1.2.8           |    X    |
+-----------------+-----------------+---------+
| xarray          | 0.12.0          |    X    |
+-----------------+-----------------+---------+
| xlrd            | 1.2.0           |    X    |
+-----------------+-----------------+---------+
| xlsxwriter      | 1.0.2           |    X    |
+-----------------+-----------------+---------+
| xlwt            | 1.3.0           |    X    |
+-----------------+-----------------+---------+
| pandas-gbq      | 0.12.0          |         |
+-----------------+-----------------+---------+

See :ref:`install.dependencies` and :ref:`install.optional_dependencies` for more.

.. _whatsnew_200.api.other:

Other API changes
^^^^^^^^^^^^^^^^^

- Sorting in descending order is now stable for :meth:`Series.sort_values` and :meth:`Index.sort_values` for DateTime-like :class:`Index` subclasses. This will affect sort order when sorting :class:`DataFrame` on multiple columns, sorting with a key function that produces duplicates, or requesting the sorting index when using :meth:`Index.sort_values`. When using :meth:`Series.value_counts`, count of missing values is no longer the last in the list of duplicate counts, and its position corresponds to the position in the original :class:`Series`. When using :meth:`Index.sort_values` for DateTime-like :class:`Index` subclasses, NaTs ignored the ``na_position`` argument and were sorted to the beggining. Now they respect ``na_position``, the default being ``last``, same as other :class:`Index` subclasses. (:issue:`35992`)
- Passing an invalid ``fill_value`` to :meth:`Categorical.take`, :meth:`DatetimeArray.take`, :meth:`TimedeltaArray.take`, :meth:`PeriodArray.take` now raises ``TypeError`` instead of ``ValueError`` (:issue:`37733`)
- Passing an invalid ``fill_value`` to :meth:`Series.shift` with a ``CategoricalDtype`` now raises ``TypeError`` instead of ``ValueError`` (:issue:`37733`)
- Passing an invalid value to :meth:`IntervalIndex.insert` or :meth:`CategoricalIndex.insert` now raises a ``TypeError`` instead of a ``ValueError`` (:issue:`37733`)
- Attempting to reindex a :class:`Series` with a :class:`CategoricalIndex` with an invalid ``fill_value`` now raises ``TypeError`` instead of ``ValueError`` (:issue:`37733`)

.. ---------------------------------------------------------------------------

.. _whatsnew_120.deprecations:

Deprecations
~~~~~~~~~~~~
- Deprecated parameter ``inplace`` in :meth:`MultiIndex.set_codes` and :meth:`MultiIndex.set_levels` (:issue:`35626`)
<<<<<<< HEAD
- Deprecated parameter ``dtype`` in :~meth:`Index.copy` on method all index classes. Use the :meth:`Index.astype` method instead for changing dtype(:issue:`35853`)
- :func:`read_excel` "xlrd" engine is deprecated. The recommended engine is "openpyxl" for "xlsx" and "xlsm" files, because "xlrd" is no longer maintained (:issue:`28547`).
-
-
=======
- Deprecated parameter ``dtype`` in :meth:`~Index.copy` on method all index classes. Use the :meth:`~Index.astype` method instead for changing dtype (:issue:`35853`)
- Deprecated parameters ``levels`` and ``codes`` in :meth:`~MultiIndex.copy`. Use the :meth:`~MultiIndex.set_levels` and :meth:`~MultiIndex.set_codes` methods instead (:issue:`36685`)
- Date parser functions :func:`~pandas.io.date_converters.parse_date_time`, :func:`~pandas.io.date_converters.parse_date_fields`, :func:`~pandas.io.date_converters.parse_all_fields` and :func:`~pandas.io.date_converters.generic_parser` from ``pandas.io.date_converters`` are deprecated and will be removed in a future version; use :func:`to_datetime` instead (:issue:`35741`)
- :meth:`DataFrame.lookup` is deprecated and will be removed in a future version, use :meth:`DataFrame.melt` and :meth:`DataFrame.loc` instead (:issue:`18682`)
- The :meth:`Index.to_native_types` is deprecated. Use ``.astype(str)`` instead (:issue:`28867`)
- Deprecated indexing :class:`DataFrame` rows with datetime-like strings ``df[string]``, use ``df.loc[string]`` instead (:issue:`36179`)
- Deprecated casting an object-dtype index of ``datetime`` objects to :class:`DatetimeIndex` in the :class:`Series` constructor (:issue:`23598`)
- Deprecated :meth:`Index.is_all_dates` (:issue:`27744`)
- The default value of ``regex`` for :meth:`Series.str.replace` will change from ``True`` to ``False`` in a future release. In addition, single character regular expressions will *not* be treated as literal strings when ``regex=True`` is set. (:issue:`24804`)
- Deprecated automatic alignment on comparison operations between :class:`DataFrame` and :class:`Series`, do ``frame, ser = frame.align(ser, axis=1, copy=False)`` before e.g. ``frame == ser`` (:issue:`28759`)
- :meth:`Rolling.count` with ``min_periods=None`` will default to the size of the window in a future version (:issue:`31302`)
- Using "outer" ufuncs on DataFrames to return 4d ndarray is now deprecated. Convert to an ndarray first (:issue:`23743`)
- Deprecated slice-indexing on timezone-aware :class:`DatetimeIndex` with naive ``datetime`` objects, to match scalar indexing behavior (:issue:`36148`)
- :meth:`Index.ravel` returning a ``np.ndarray`` is deprecated, in the future this will return a view on the same index (:issue:`19956`)
- Deprecate use of strings denoting units with 'M', 'Y' or 'y' in :func:`~pandas.to_timedelta` (:issue:`36666`)
- :class:`Index` methods ``&``, ``|``, and ``^`` behaving as the set operations :meth:`Index.intersection`, :meth:`Index.union`, and :meth:`Index.symmetric_difference`, respectively, are deprecated and in the future will behave as pointwise boolean operations matching :class:`Series` behavior.  Use the named set methods instead (:issue:`36758`)
- :meth:`Categorical.is_dtype_equal` and :meth:`CategoricalIndex.is_dtype_equal` are deprecated, will be removed in a future version (:issue:`37545`)
- :meth:`Series.slice_shift` and :meth:`DataFrame.slice_shift` are deprecated, use :meth:`Series.shift` or :meth:`DataFrame.shift` instead (:issue:`37601`)
- Partial slicing on unordered :class:`DatetimeIndex` with keys, which are not in Index is deprecated and will be removed in a future version (:issue:`18531`)
- The ``how`` keyword in :meth:`PeriodIndex.astype` is deprecated and will be removed in a future version, use ``index.to_timestamp(how=how)`` instead (:issue:`37982`)
- Deprecated :meth:`Index.asi8` for :class:`Index` subclasses other than :class:`DatetimeIndex`, :class:`TimedeltaIndex`, and :class:`PeriodIndex` (:issue:`37877`)
- The ``inplace`` parameter of :meth:`Categorical.remove_unused_categories` is deprecated and will be removed in a future version (:issue:`37643`)
- The ``null_counts`` parameter of :meth:`DataFrame.info` is deprecated and replaced by ``show_counts``. It will be removed in a future version (:issue:`37999`)
>>>>>>> d183436c

.. ---------------------------------------------------------------------------


.. _whatsnew_120.performance:

Performance improvements
~~~~~~~~~~~~~~~~~~~~~~~~

- Performance improvements when creating DataFrame or Series with dtype ``str`` or :class:`StringDtype` from array with many string elements (:issue:`36304`, :issue:`36317`, :issue:`36325`, :issue:`36432`, :issue:`37371`)
- Performance improvement in :meth:`GroupBy.agg` with the ``numba`` engine (:issue:`35759`)
- Performance improvements when creating :meth:`pd.Series.map` from a huge dictionary (:issue:`34717`)
- Performance improvement in :meth:`GroupBy.transform` with the ``numba`` engine (:issue:`36240`)
- ``Styler`` uuid method altered to compress data transmission over web whilst maintaining reasonably low table collision probability (:issue:`36345`)
- Performance improvement in :meth:`pd.to_datetime` with non-ns time unit for ``float`` ``dtype`` columns (:issue:`20445`)
- Performance improvement in setting values on a :class:`IntervalArray` (:issue:`36310`)
- The internal index method :meth:`~Index._shallow_copy` now makes the new index and original index share cached attributes,
  avoiding creating these again, if created on either. This can speed up operations that depend on creating copies of existing indexes (:issue:`36840`)
- Performance improvement in :meth:`RollingGroupby.count` (:issue:`35625`)
- Small performance decrease to :meth:`Rolling.min` and :meth:`Rolling.max` for fixed windows (:issue:`36567`)
- Reduced peak memory usage in :meth:`DataFrame.to_pickle` when using ``protocol=5`` in python 3.8+ (:issue:`34244`)
- faster ``dir`` calls when many index labels, e.g. ``dir(ser)`` (:issue:`37450`)
- Performance improvement in :class:`ExpandingGroupby` (:issue:`37064`)
- Performance improvement in :meth:`Series.astype` and :meth:`DataFrame.astype` for :class:`Categorical` (:issue:`8628`)
- Performance improvement in :meth:`pd.DataFrame.groupby` for ``float`` ``dtype`` (:issue:`28303`), changes of the underlying hash-function can lead to changes in float based indexes sort ordering for ties (e.g. :meth:`pd.Index.value_counts`)
- Performance improvement in :meth:`pd.isin` for inputs with more than 1e6 elements

.. ---------------------------------------------------------------------------

.. _whatsnew_120.bug_fixes:

Bug fixes
~~~~~~~~~

Categorical
^^^^^^^^^^^
- :meth:`Categorical.fillna` will always return a copy, will validate a passed fill value regardless of whether there are any NAs to fill, and will disallow a ``NaT`` as a fill value for numeric categories (:issue:`36530`)
- Bug in :meth:`Categorical.__setitem__` that incorrectly raised when trying to set a tuple value (:issue:`20439`)
- Bug in :meth:`CategoricalIndex.equals` incorrectly casting non-category entries to ``np.nan`` (:issue:`37667`)
- Bug in :meth:`CatgoricalIndex.where` incorrectly setting non-category entries to ``np.nan`` instead of raising ``TypeError`` (:issue:`37977`)
-

Datetimelike
^^^^^^^^^^^^
- Bug in :attr:`DatetimeArray.date` where a ``ValueError`` would be raised with a read-only backing array (:issue:`33530`)
- Bug in ``NaT`` comparisons failing to raise ``TypeError`` on invalid inequality comparisons (:issue:`35046`)
- Bug in :class:`DateOffset` where attributes reconstructed from pickle files differ from original objects when input values exceed normal ranges (e.g months=12) (:issue:`34511`)
- Bug in :meth:`DatetimeIndex.get_slice_bound` where ``datetime.date`` objects were not accepted or naive :class:`Timestamp` with a tz-aware :class:`DatetimeIndex` (:issue:`35690`)
- Bug in :meth:`DatetimeIndex.slice_locs` where ``datetime.date`` objects were not accepted (:issue:`34077`)
- Bug in :meth:`DatetimeIndex.searchsorted`, :meth:`TimedeltaIndex.searchsorted`, :meth:`PeriodIndex.searchsorted`, and :meth:`Series.searchsorted` with ``datetime64``, ``timedelta64`` or ``Period`` dtype placement of ``NaT`` values being inconsistent with ``NumPy`` (:issue:`36176`, :issue:`36254`)
- Inconsistency in :class:`DatetimeArray`, :class:`TimedeltaArray`, and :class:`PeriodArray`  setitem casting arrays of strings to datetimelike scalars but not scalar strings (:issue:`36261`)
- Bug in :meth:`DatetimeArray.take` incorrectly allowing ``fill_value`` with a mismatched timezone (:issue:`37356`)
- Bug in :class:`DatetimeIndex.shift` incorrectly raising when shifting empty indexes (:issue:`14811`)
- :class:`Timestamp` and :class:`DatetimeIndex` comparisons between timezone-aware and timezone-naive objects now follow the standard library ``datetime`` behavior, returning ``True``/``False`` for ``!=``/``==`` and raising for inequality comparisons (:issue:`28507`)
- Bug in :meth:`DatetimeIndex.equals` and :meth:`TimedeltaIndex.equals` incorrectly considering ``int64`` indexes as equal (:issue:`36744`)
- :meth:`to_json` and :meth:`read_json` now implements timezones parsing when orient structure is 'table'.
- :meth:`astype` now attempts to convert to 'datetime64[ns, tz]' directly from 'object' with inferred timezone from string (:issue:`35973`).
- Bug in :meth:`TimedeltaIndex.sum` and :meth:`Series.sum` with ``timedelta64`` dtype on an empty index or series returning ``NaT`` instead of ``Timedelta(0)`` (:issue:`31751`)
- Bug in :meth:`DatetimeArray.shift` incorrectly allowing ``fill_value`` with a mismatched timezone (:issue:`37299`)
- Bug in adding a :class:`BusinessDay` with nonzero ``offset`` to a non-scalar other (:issue:`37457`)
- Bug in :func:`to_datetime` with a read-only array incorrectly raising (:issue:`34857`)
- Bug in :meth:`Series.isin` with ``datetime64[ns]`` dtype and :meth:`DatetimeIndex.isin` incorrectly casting integers to datetimes (:issue:`36621`)
- Bug in :meth:`Series.isin` with ``datetime64[ns]`` dtype and :meth:`DatetimeIndex.isin` failing to consider timezone-aware and timezone-naive datetimes as always different (:issue:`35728`)
- Bug in :meth:`Series.isin` with ``PeriodDtype`` dtype and :meth:`PeriodIndex.isin` failing to consider arguments with different ``PeriodDtype`` as always different (:issue:`37528`)

Timedelta
^^^^^^^^^
- Bug in :class:`TimedeltaIndex`, :class:`Series`, and :class:`DataFrame` floor-division with ``timedelta64`` dtypes and ``NaT`` in the denominator (:issue:`35529`)
- Bug in parsing of ISO 8601 durations in :class:`Timedelta`, :meth:`pd.to_datetime` (:issue:`37159`, fixes :issue:`29773` and :issue:`36204`)
- Bug in :func:`to_timedelta` with a read-only array incorrectly raising (:issue:`34857`)
- Bug in :class:`Timedelta` incorrectly truncating to sub-second portion of a string input when it has precision higher than nanoseconds (:issue:`36738`)

Timezones
^^^^^^^^^

- Bug in :func:`date_range` was raising AmbiguousTimeError for valid input with ``ambiguous=False`` (:issue:`35297`)
- Bug in :meth:`Timestamp.replace` was losing fold information (:issue:`37610`)


Numeric
^^^^^^^
- Bug in :func:`to_numeric` where float precision was incorrect (:issue:`31364`)
- Bug in :meth:`DataFrame.any` with ``axis=1`` and ``bool_only=True`` ignoring the ``bool_only`` keyword (:issue:`32432`)
- Bug in :meth:`Series.equals` where a ``ValueError`` was raised when numpy arrays were compared to scalars (:issue:`35267`)
- Bug in :class:`Series` where two :class:`Series` each have a :class:`DatetimeIndex` with different timezones having those indexes incorrectly changed when performing arithmetic operations (:issue:`33671`)
- Bug in :meth:`pd._testing.assert_almost_equal` was incorrect for complex numeric types (:issue:`28235`)
- Bug in :meth:`DataFrame.__rmatmul__` error handling reporting transposed shapes (:issue:`21581`)
- Bug in :class:`Series` flex arithmetic methods where the result when operating with a ``list``, ``tuple`` or ``np.ndarray`` would have an incorrect name (:issue:`36760`)
- Bug in :class:`IntegerArray` multiplication with ``timedelta`` and ``np.timedelta64`` objects (:issue:`36870`)
- Bug in :class:`MultiIndex` comparison with tuple incorrectly treating tuple as array-like (:issue:`21517`)
- Bug in :meth:`DataFrame.diff` with ``datetime64`` dtypes including ``NaT`` values failing to fill ``NaT`` results correctly (:issue:`32441`)
- Bug in :class:`DataFrame` arithmetic ops incorrectly accepting keyword arguments (:issue:`36843`)
- Bug in :class:`IntervalArray` comparisons with :class:`Series` not returning :class:`Series` (:issue:`36908`)
- Bug in :class:`DataFrame` allowing arithmetic operations with list of array-likes with undefined results. Behavior changed to raising ``ValueError`` (:issue:`36702`)
- Bug in :meth:`DataFrame.std`` with ``timedelta64`` dtype and ``skipna=False`` (:issue:`37392`)
- Bug in :meth:`DataFrame.min` and :meth:`DataFrame.max` with ``datetime64`` dtype and ``skipna=False`` (:issue:`36907`)

Conversion
^^^^^^^^^^

- Bug in :meth:`DataFrame.to_dict` with ``orient='records'`` now returns python native datetime objects for datetimelike columns (:issue:`21256`)
-

Strings
^^^^^^^
- Bug in :meth:`Series.to_string`, :meth:`DataFrame.to_string`, and :meth:`DataFrame.to_latex` adding a leading space when ``index=False`` (:issue:`24980`)
- Bug in :func:`to_numeric` raising a ``TypeError`` when attempting to convert a string dtype :class:`Series` containing only numeric strings and ``NA`` (:issue:`37262`)
-

Interval
^^^^^^^^

- Bug in :meth:`DataFrame.replace` and :meth:`Series.replace` where :class:`Interval` dtypes would be converted to object dtypes (:issue:`34871`)
- Bug in :meth:`IntervalIndex.take` with negative indices and ``fill_value=None`` (:issue:`37330`)
- Bug in :meth:`IntervalIndex.putmask` with datetime-like dtype incorrectly casting to object dtype (:issue:`37968`)
- Bug in :meth:`IntervalArray.astype` incorrectly dropping dtype information with a :class:`CategoricalDtype` object (:issue:`37984`)
-

Indexing
^^^^^^^^

- Bug in :meth:`PeriodIndex.get_loc` incorrectly raising ``ValueError`` on non-datelike strings instead of ``KeyError``, causing similar errors in :meth:`Series.__geitem__`, :meth:`Series.__contains__`, and :meth:`Series.loc.__getitem__` (:issue:`34240`)
- Bug in :meth:`Index.sort_values` where, when empty values were passed, the method would break by trying to compare missing values instead of pushing them to the end of the sort order. (:issue:`35584`)
- Bug in :meth:`Index.get_indexer` and :meth:`Index.get_indexer_non_unique` where int64 arrays are returned instead of intp. (:issue:`36359`)
- Bug in :meth:`DataFrame.sort_index` where parameter ascending passed as a list on a single level index gives wrong result. (:issue:`32334`)
- Bug in :meth:`DataFrame.reset_index` was incorrectly raising a ``ValueError`` for input with a :class:`MultiIndex` with missing values in a level with ``Categorical`` dtype (:issue:`24206`)
- Bug in indexing with boolean masks on datetime-like values sometimes returning a view instead of a copy (:issue:`36210`)
- Bug in :meth:`DataFrame.__getitem__` and :meth:`DataFrame.loc.__getitem__` with :class:`IntervalIndex` columns and a numeric indexer (:issue:`26490`)
- Bug in :meth:`Series.loc.__getitem__` with a non-unique :class:`MultiIndex` and an empty-list indexer (:issue:`13691`)
- Bug in indexing on a :class:`Series` or :class:`DataFrame` with a :class:`MultiIndex` with a level named "0" (:issue:`37194`)
- Bug in :meth:`Series.__getitem__` when using an unsigned integer array as an indexer giving incorrect results or segfaulting instead of raising ``KeyError`` (:issue:`37218`)
- Bug in :meth:`Index.where` incorrectly casting numeric values to strings (:issue:`37591`)
- Bug in :meth:`Series.loc` and :meth:`DataFrame.loc` raises when numeric label was given for object :class:`Index` although label was in :class:`Index` (:issue:`26491`)
- Bug in :meth:`DataFrame.loc` returned requested key plus missing values when ``loc`` was applied to single level from :class:`MultiIndex` (:issue:`27104`)
- Bug in indexing on a :class:`Series` or :class:`DataFrame` with a :class:`CategoricalIndex` using a listlike indexer containing NA values (:issue:`37722`)
- Bug in :meth:`DataFrame.xs` ignored ``droplevel=False`` for columns (:issue:`19056`)
- Bug in :meth:`DataFrame.reindex` raising ``IndexingError`` wrongly for empty :class:`DataFrame` with ``tolerance`` not None or ``method="nearest"`` (:issue:`27315`)
- Bug in indexing on a :class:`Series` or :class:`DataFrame` with a :class:`CategoricalIndex` using listlike indexer that contains elements that are in the index's ``categories`` but not in the index itself failing to raise ``KeyError`` (:issue:`37901`)
- Bug in :meth:`DataFrame.iloc` and :meth:`Series.iloc` aligning objects in ``__setitem__`` (:issue:`22046`)
- Bug in :meth:`DataFrame.loc` did not raise ``KeyError`` when missing combination was given with ``slice(None)`` for remaining levels (:issue:`19556`)
- Bug in :meth:`DataFrame.loc` raising ``TypeError`` when non-integer slice was given to select values from :class:`MultiIndex` (:issue:`25165`, :issue:`24263`)
- Bug in :meth:`DataFrame.loc` returning and assigning elements in wrong order when indexer is differently ordered than the :class:`MultiIndex` to filter (:issue:`31330`, :issue:`34603`)
- Bug in :meth:`DataFrame.loc` and :meth:`DataFrame.__getitem__`  raising ``KeyError`` when columns were :class:`MultiIndex` with only one level (:issue:`29749`)

Missing
^^^^^^^

- Bug in :meth:`SeriesGroupBy.transform` now correctly handles missing values for ``dropna=False`` (:issue:`35014`)
-

MultiIndex
^^^^^^^^^^

- Bug in :meth:`DataFrame.xs` when used with :class:`IndexSlice` raises ``TypeError`` with message ``"Expected label or tuple of labels"`` (:issue:`35301`)
- Bug in :meth:`DataFrame.reset_index` with ``NaT`` values in index raises ``ValueError`` with message ``"cannot convert float NaN to integer"`` (:issue:`36541`)
- Bug in :meth:`DataFrame.combine_first` when used with :class:`MultiIndex` containing string and ``NaN`` values raises ``TypeError`` (:issue:`36562`)
- Bug in :meth:`MultiIndex.drop` dropped ``NaN`` values when non existing key was given as input (:issue:`18853`)

I/O
^^^

- :func:`read_sas` no longer leaks resources on failure (:issue:`35566`)
- Bug in :meth:`to_csv` caused a ``ValueError`` when it was called with a filename in combination with ``mode`` containing a ``b`` (:issue:`35058`)
- In :meth:`read_csv` ``float_precision='round_trip'`` now handles ``decimal`` and ``thousands`` parameters (:issue:`35365`)
- :meth:`to_pickle` and :meth:`read_pickle` were closing user-provided file objects (:issue:`35679`)
- :meth:`to_csv` passes compression arguments for ``'gzip'`` always to ``gzip.GzipFile`` (:issue:`28103`)
- :meth:`to_csv` did not support zip compression for binary file object not having a filename (:issue:`35058`)
- :meth:`to_csv` and :meth:`read_csv` did not honor ``compression`` and ``encoding`` for path-like objects that are internally converted to file-like objects (:issue:`35677`, :issue:`26124`, and :issue:`32392`)
- :meth:`to_picke` and :meth:`read_pickle` did not support compression for file-objects (:issue:`26237`, :issue:`29054`, and :issue:`29570`)
- Bug in :func:`LongTableBuilder.middle_separator` was duplicating LaTeX longtable entries in the List of Tables of a LaTeX document (:issue:`34360`)
- Bug in :meth:`read_csv` with ``engine='python'`` truncating data if multiple items present in first row and first element started with BOM (:issue:`36343`)
- Removed ``private_key`` and ``verbose`` from :func:`read_gbq` as they are no longer supported in ``pandas-gbq`` (:issue:`34654`, :issue:`30200`)
- Bumped minimum pytables version to 3.5.1 to avoid a ``ValueError`` in :meth:`read_hdf` (:issue:`24839`)
- Bug in :func:`read_table` and :func:`read_csv` when ``delim_whitespace=True`` and ``sep=default`` (:issue:`36583`)
- Bug in :meth:`to_json` with ``lines=True`` and ``orient='records'`` the last line of the record is not appended with 'new line character' (:issue:`36888`)
- Bug in :meth:`read_parquet` with fixed offset timezones. String representation of timezones was not recognized (:issue:`35997`, :issue:`36004`)
- Bug in :meth:`DataFrame.to_html`, :meth:`DataFrame.to_string`, and :meth:`DataFrame.to_latex` ignoring the ``na_rep`` argument when ``float_format`` was also specified (:issue:`9046`, :issue:`13828`)
- Bug in output rendering of complex numbers showing too many trailing zeros (:issue:`36799`)
- Bug in :class:`HDFStore` threw a ``TypeError`` when exporting an empty :class:`DataFrame` with ``datetime64[ns, tz]`` dtypes with a fixed HDF5 store (:issue:`20594`)
- Bug in :class:`HDFStore` was dropping timezone information when exporting :class:`Series` with ``datetime64[ns, tz]`` dtypes with a fixed HDF5 store (:issue:`20594`)
- :func:`read_csv` was closing user-provided binary file handles when ``engine="c"`` and an ``encoding`` was requested (:issue:`36980`)
- Bug in :meth:`DataFrame.to_hdf` was not dropping missing rows with ``dropna=True`` (:issue:`35719`)
- Bug in :func:`read_html` was raising a ``TypeError`` when supplying a ``pathlib.Path`` argument to the ``io`` parameter (:issue:`37705`)
- :meth:`to_excel` and :meth:`to_markdown` support writing to fsspec URLs such as S3 and Google Cloud Storage (:issue:`33987`)
- Bug in :meth:`read_fw` was not skipping blank lines (even with ``skip_blank_lines=True``) (:issue:`37758`)
- Parse missing values using :func:`read_json` with ``dtype=False`` to ``NaN`` instead of ``None`` (:issue:`28501`)
- :meth:`read_fwf` was inferring compression with ``compression=None`` which was not consistent with the other :meth:``read_*`` functions (:issue:`37909`)
- :meth:`DataFrame.to_html` was ignoring ``formatters`` argument for ``ExtensionDtype`` columns (:issue:`36525`)
- Bumped minimum xarray version to 0.12.3 to avoid reference to the removed ``Panel`` class (:issue:`27101`)

Period
^^^^^^

- Bug in :meth:`DataFrame.replace` and :meth:`Series.replace` where :class:`Period` dtypes would be converted to object dtypes (:issue:`34871`)

Plotting
^^^^^^^^

- Bug in :meth:`DataFrame.plot` was rotating xticklabels when ``subplots=True``, even if the x-axis wasn't an irregular time series (:issue:`29460`)
- Bug in :meth:`DataFrame.plot` where a marker letter in the ``style`` keyword sometimes causes a ``ValueError`` (:issue:`21003`)
- Bug in :func:`DataFrame.plot.bar` and :func:`Series.plot.bar`. Ticks position were assigned by value order instead of using the actual value for numeric, or a smart ordering for string. (:issue:`26186` and :issue:`11465`)
- Twinned axes were losing their tick labels which should only happen to all but the last row or column of 'externally' shared axes (:issue:`33819`)
- Bug in :meth:`Series.plot` and :meth:`DataFrame.plot` was throwing :exc:`ValueError` with a :class:`Series` or :class:`DataFrame`
  indexed by a :class:`TimedeltaIndex` with a fixed frequency when x-axis lower limit was greater than upper limit (:issue:`37454`)
- Bug in :meth:`DataFrameGroupBy.boxplot` when ``subplots=False``, a KeyError would raise (:issue:`16748`)
- Bug in :meth:`DataFrame.plot` and :meth:`Series.plot` was overwriting matplotlib's shared y axes behaviour when no sharey parameter was passed (:issue:`37942`)

Groupby/resample/rolling
^^^^^^^^^^^^^^^^^^^^^^^^

- Bug in :meth:`DataFrameGroupBy.count` and :meth:`SeriesGroupBy.sum` returning ``NaN`` for missing categories when grouped on multiple ``Categoricals``. Now returning ``0`` (:issue:`35028`)
- Bug in :meth:`DataFrameGroupBy.apply` that would some times throw an erroneous ``ValueError`` if the grouping axis had duplicate entries (:issue:`16646`)
- Bug in :meth:`DataFrame.resample(...)` that would throw a ``ValueError`` when resampling from "D" to "24H" over a transition into daylight savings time (DST) (:issue:`35219`)
- Bug when combining methods :meth:`DataFrame.groupby` with :meth:`DataFrame.resample` and :meth:`DataFrame.interpolate` raising an ``TypeError`` (:issue:`35325`)
- Bug in :meth:`DataFrameGroupBy.apply` where a non-nuisance grouping column would be dropped from the output columns if another groupby method was called before ``.apply()`` (:issue:`34656`)
- Bug when subsetting columns on a :class:`~pandas.core.groupby.DataFrameGroupBy` (e.g. ``df.groupby('a')[['b']])``) would reset the attributes ``axis``, ``dropna``, ``group_keys``, ``level``, ``mutated``, ``sort``, and ``squeeze`` to their default values. (:issue:`9959`)
- Bug in :meth:`DataFrameGroupby.tshift` failing to raise ``ValueError`` when a frequency cannot be inferred for the index of a group (:issue:`35937`)
- Bug in :meth:`DataFrame.groupby` does not always maintain column index name for ``any``, ``all``, ``bfill``, ``ffill``, ``shift`` (:issue:`29764`)
- Bug in :meth:`DataFrameGroupBy.apply` raising error with ``np.nan`` group(s) when ``dropna=False`` (:issue:`35889`)
- Bug in :meth:`Rolling.sum()` returned wrong values when dtypes where mixed between float and integer and axis was equal to one (:issue:`20649`, :issue:`35596`)
- Bug in :meth:`Rolling.count` returned ``np.nan`` with :class:`pandas.api.indexers.FixedForwardWindowIndexer` as window, ``min_periods=0`` and only missing values in window (:issue:`35579`)
- Bug where :class:`pandas.core.window.Rolling` produces incorrect window sizes when using a ``PeriodIndex`` (:issue:`34225`)
- Bug in :meth:`DataFrameGroupBy.ffill` and :meth:`DataFrameGroupBy.bfill` where a ``NaN`` group would return filled values instead of ``NaN`` when ``dropna=True`` (:issue:`34725`)
- Bug in :meth:`RollingGroupby.count` where a ``ValueError`` was raised when specifying the ``closed`` parameter (:issue:`35869`)
- Bug in :meth:`DataFrame.groupby.rolling` returning wrong values with partial centered window (:issue:`36040`).
- Bug in :meth:`DataFrameGroupBy.rolling` returned wrong values with timeaware window containing ``NaN``. Raises ``ValueError`` because windows are not monotonic now (:issue:`34617`)
- Bug in :meth:`Rolling.__iter__` where a ``ValueError`` was not raised when ``min_periods`` was larger than ``window`` (:issue:`37156`)
- Using :meth:`Rolling.var()` instead of :meth:`Rolling.std()` avoids numerical issues for :meth:`Rolling.corr()` when :meth:`Rolling.var()` is still within floating point precision while :meth:`Rolling.std()` is not (:issue:`31286`)
- Bug in :meth:`df.groupby(..).quantile() <pandas.core.groupby.DataFrameGroupBy.quantile>` and :meth:`df.resample(..).quantile() <pandas.core.resample.Resampler.quantile>` raised ``TypeError`` when values were of type ``Timedelta`` (:issue:`29485`)
- Bug in :meth:`Rolling.median` and :meth:`Rolling.quantile` returned wrong values for :class:`BaseIndexer` subclasses with non-monotonic starting or ending points for windows (:issue:`37153`)
- Bug in :meth:`DataFrame.groupby` dropped ``nan`` groups from result with ``dropna=False`` when grouping over a single column (:issue:`35646`, :issue:`35542`)
- Bug in :meth:`DataFrameGroupBy.head`, :meth:`DataFrameGroupBy.tail`, :meth:`SeriesGroupBy.head`, and :meth:`SeriesGroupBy.tail` would raise when used with ``axis=1`` (:issue:`9772`)
- Bug in :meth:`DataFrameGroupBy.transform` would raise when used with ``axis=1`` and a transformation kernel (e.g. "shift") (:issue:`36308`)

Reshaping
^^^^^^^^^

- Bug in :meth:`DataFrame.pivot_table` with ``aggfunc='count'`` or ``aggfunc='sum'`` returning ``NaN`` for missing categories when pivoted on a ``Categorical``. Now returning ``0`` (:issue:`31422`)
- Bug in :func:`union_indexes` where input index names are not preserved in some cases. Affects :func:`concat` and :class:`DataFrame` constructor (:issue:`13475`)
- Bug in func :meth:`crosstab` when using multiple columns with ``margins=True`` and ``normalize=True`` (:issue:`35144`)
- Bug in :meth:`DataFrame.agg` with ``func={'name':<FUNC>}`` incorrectly raising ``TypeError`` when ``DataFrame.columns==['Name']`` (:issue:`36212`)
- Bug in :meth:`Series.transform` would give incorrect results or raise when the argument ``func`` was dictionary (:issue:`35811`)
- Bug in :meth:`DataFrame.pivot` did not preserve :class:`MultiIndex` level names for columns when rows and columns both multiindexed (:issue:`36360`)
- Bug in :meth:`DataFrame.pivot` modified ``index`` argument when ``columns`` was passed but ``values`` was not (:issue:`37635`)
- Bug in :func:`join` returned a non deterministic level-order for the resulting :class:`MultiIndex` (:issue:`36910`)
- Bug in :meth:`DataFrame.combine_first()` caused wrong alignment with dtype ``string`` and one level of ``MultiIndex`` containing only ``NA`` (:issue:`37591`)
- Fixed regression in :func:`merge` on merging DatetimeIndex with empty DataFrame (:issue:`36895`)
- Bug in :meth:`DataFrame.apply` not setting index of return value when ``func`` return type is ``dict`` (:issue:`37544`)
- Bug in :func:`concat` resulting in a ``ValueError`` when at least one of both inputs had a non-unique index (:issue:`36263`)
- Bug in :meth:`DataFrame.merge` and :meth:`pandas.merge` returning inconsistent ordering in result for ``how=right`` and ``how=left`` (:issue:`35382`)

Sparse
^^^^^^

-
-

ExtensionArray
^^^^^^^^^^^^^^

- Fixed Bug where :class:`DataFrame` column set to scalar extension type via a dict instantion was considered an object type rather than the extension type (:issue:`35965`)
- Fixed bug where ``astype()`` with equal dtype and ``copy=False`` would return a new object (:issue:`284881`)
- Fixed bug when applying a NumPy ufunc with multiple outputs to a :class:`pandas.arrays.IntegerArray` returning None (:issue:`36913`)
- Fixed an inconsistency in :class:`PeriodArray`'s ``__init__`` signature to those of :class:`DatetimeArray` and :class:`TimedeltaArray` (:issue:`37289`)
- Reductions for :class:`BooleanArray`, :class:`Categorical`, :class:`DatetimeArray`, :class:`FloatingArray`, :class:`IntegerArray`, :class:`PeriodArray`, :class:`TimedeltaArray`, and :class:`PandasArray` are now keyword-only methods (:issue:`37541`)

Other
^^^^^

- Bug in :meth:`DataFrame.replace` and :meth:`Series.replace` incorrectly raising ``AssertionError`` instead of ``ValueError`` when invalid parameter combinations are passed (:issue:`36045`)
- Bug in :meth:`DataFrame.replace` and :meth:`Series.replace` with numeric values and string ``to_replace`` (:issue:`34789`)
- Fixed metadata propagation in :meth:`Series.abs` and ufuncs called on Series and DataFrames (:issue:`28283`)
- Bug in :meth:`DataFrame.replace` and :meth:`Series.replace` incorrectly casting from ``PeriodDtype`` to object dtype (:issue:`34871`)
- Fixed bug in metadata propagation incorrectly copying DataFrame columns as metadata when the column name overlaps with the metadata name (:issue:`37037`)
- Fixed metadata propagation in the :class:`Series.dt`, :class:`Series.str` accessors, :class:`DataFrame.duplicated`, :class:`DataFrame.stack`, :class:`DataFrame.unstack`, :class:`DataFrame.pivot`, :class:`DataFrame.append`, :class:`DataFrame.diff`, :class:`DataFrame.applymap` and :class:`DataFrame.update` methods (:issue:`28283`) (:issue:`37381`)
- Fixed metadata propagation when selecting columns from a DataFrame with ``DataFrame.__getitem__`` (:issue:`28283`)
- Bug in :meth:`Index.union` behaving differently depending on whether operand is a :class:`Index` or other list-like (:issue:`36384`)
- Passing an array with 2 or more dimensions to the :class:`Series` constructor now raises the more specific ``ValueError``, from a bare ``Exception`` previously (:issue:`35744`)
- Bug in ``accessor.DirNamesMixin``, where ``dir(obj)`` wouldn't show attributes defined on the instance (:issue:`37173`).
- Bug in :meth:`Series.nunique` with ``dropna=True`` was returning incorrect results when both ``NA`` and ``None`` missing values were present (:issue:`37566`)

.. ---------------------------------------------------------------------------

.. _whatsnew_120.contributors:

Contributors
~~~~~~~~~~~~<|MERGE_RESOLUTION|>--- conflicted
+++ resolved
@@ -461,12 +461,6 @@
 Deprecations
 ~~~~~~~~~~~~
 - Deprecated parameter ``inplace`` in :meth:`MultiIndex.set_codes` and :meth:`MultiIndex.set_levels` (:issue:`35626`)
-<<<<<<< HEAD
-- Deprecated parameter ``dtype`` in :~meth:`Index.copy` on method all index classes. Use the :meth:`Index.astype` method instead for changing dtype(:issue:`35853`)
-- :func:`read_excel` "xlrd" engine is deprecated. The recommended engine is "openpyxl" for "xlsx" and "xlsm" files, because "xlrd" is no longer maintained (:issue:`28547`).
--
--
-=======
 - Deprecated parameter ``dtype`` in :meth:`~Index.copy` on method all index classes. Use the :meth:`~Index.astype` method instead for changing dtype (:issue:`35853`)
 - Deprecated parameters ``levels`` and ``codes`` in :meth:`~MultiIndex.copy`. Use the :meth:`~MultiIndex.set_levels` and :meth:`~MultiIndex.set_codes` methods instead (:issue:`36685`)
 - Date parser functions :func:`~pandas.io.date_converters.parse_date_time`, :func:`~pandas.io.date_converters.parse_date_fields`, :func:`~pandas.io.date_converters.parse_all_fields` and :func:`~pandas.io.date_converters.generic_parser` from ``pandas.io.date_converters`` are deprecated and will be removed in a future version; use :func:`to_datetime` instead (:issue:`35741`)
@@ -490,7 +484,7 @@
 - Deprecated :meth:`Index.asi8` for :class:`Index` subclasses other than :class:`DatetimeIndex`, :class:`TimedeltaIndex`, and :class:`PeriodIndex` (:issue:`37877`)
 - The ``inplace`` parameter of :meth:`Categorical.remove_unused_categories` is deprecated and will be removed in a future version (:issue:`37643`)
 - The ``null_counts`` parameter of :meth:`DataFrame.info` is deprecated and replaced by ``show_counts``. It will be removed in a future version (:issue:`37999`)
->>>>>>> d183436c
+- :func:`read_excel` "xlrd" engine is deprecated. The recommended engine is "openpyxl" for "xlsx" and "xlsm" files, because "xlrd" is no longer maintained (:issue:`28547`).
 
 .. ---------------------------------------------------------------------------
 
