--- conflicted
+++ resolved
@@ -408,13 +408,9 @@
 ^^^^^^^^^^
 
 - Bug in :meth:`DataFrame.xs` when used with :class:`IndexSlice` raises ``TypeError`` with message ``"Expected label or tuple of labels"`` (:issue:`35301`)
-<<<<<<< HEAD
+- Bug in :meth:`DataFrame.reset_index` with ``NaT`` values in index raises ``ValueError`` with message ``"cannot convert float NaN to integer"`` (:issue:`36541`)
 - Bug in :meth:`DataFrame.combine_first` when used with :class:`MultiIndex` containing string and ``NaN`` values raises ``TypeError`` with message ``"'<' not supported between instances of 'float' and 'str'"`` (:issue:`36562`)
-
-=======
-- Bug in :meth:`DataFrame.reset_index` with ``NaT`` values in index raises ``ValueError`` with message ``"cannot convert float NaN to integer"`` (:issue:`36541`)
--
->>>>>>> 9cb37237
+-
 
 I/O
 ^^^
