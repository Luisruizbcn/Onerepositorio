.. _whatsnew_120:

What's new in 1.2.0 (??)
------------------------

These are the changes in pandas 1.2.0. See :ref:`release` for a full changelog
including other versions of pandas.

{{ header }}

.. ---------------------------------------------------------------------------

Enhancements
~~~~~~~~~~~~

.. _whatsnew_120.duplicate_labels:

Optionally disallow duplicate labels
^^^^^^^^^^^^^^^^^^^^^^^^^^^^^^^^^^^^

:class:`Series` and :class:`DataFrame` can now be created with ``allows_duplicate_labels=False`` flag to
control whether the index or columns can contain duplicate labels (:issue:`28394`). This can be used to
prevent accidental introduction of duplicate labels, which can affect downstream operations.

By default, duplicates continue to be allowed

.. ipython:: python

   pd.Series([1, 2], index=['a', 'a'])

.. ipython:: python
   :okexcept:

   pd.Series([1, 2], index=['a', 'a']).set_flags(allows_duplicate_labels=False)

pandas will propagate the ``allows_duplicate_labels`` property through many operations.

.. ipython:: python
   :okexcept:

   a = (
       pd.Series([1, 2], index=['a', 'b'])
         .set_flags(allows_duplicate_labels=False)
   )
   a
   # An operation introducing duplicates
   a.reindex(['a', 'b', 'a'])

.. warning::

   This is an experimental feature. Currently, many methods fail to
   propagate the ``allows_duplicate_labels`` value. In future versions
   it is expected that every method taking or returning one or more
   DataFrame or Series objects will propagate ``allows_duplicate_labels``.

See :ref:`duplicates` for more.

The ``allows_duplicate_labels`` flag is stored in the new :attr:`DataFrame.flags`
attribute. This stores global attributes that apply to the *pandas object*. This
differs from :attr:`DataFrame.attrs`, which stores information that applies to
the dataset.

Passing arguments to fsspec backends
^^^^^^^^^^^^^^^^^^^^^^^^^^^^^^^^^^^^

Many read/write functions have acquired the ``storage_options`` optional argument,
to pass a dictionary of parameters to the storage backend. This allows, for
example, for passing credentials to S3 and GCS storage. The details of what
parameters can be passed to which backends can be found in the documentation
of the individual storage backends (detailed from the fsspec docs for
`builtin implementations`_ and linked to `external ones`_). See
Section :ref:`io.remote`.

:issue:`35655` added fsspec support (including ``storage_options``)
for reading excel files.

.. _builtin implementations: https://filesystem-spec.readthedocs.io/en/latest/api.html#built-in-implementations
.. _external ones: https://filesystem-spec.readthedocs.io/en/latest/api.html#other-known-implementations

.. _whatsnew_120.binary_handle_to_csv:

Support for binary file handles in ``to_csv``
^^^^^^^^^^^^^^^^^^^^^^^^^^^^^^^^^^^^^^^^^^^^^

:meth:`to_csv` supports file handles in binary mode (:issue:`19827` and :issue:`35058`)
with ``encoding`` (:issue:`13068` and :issue:`23854`) and ``compression`` (:issue:`22555`).
If Pandas does not automatically detect whether the file handle is opened in binary or text mode,
it is necessary to provide ``mode="wb"``.

For example:

.. ipython:: python

   import io

   data = pd.DataFrame([0, 1, 2])
   buffer = io.BytesIO()
   data.to_csv(buffer, encoding="utf-8", compression="gzip")

Support for short caption and table position in ``to_latex``
^^^^^^^^^^^^^^^^^^^^^^^^^^^^^^^^^^^^^^^^^^^^^^^^^^^^^^^^^^^^

:meth:`DataFrame.to_latex` now allows one to specify
a floating table position (:issue:`35281`)
and a short caption (:issue:`36267`).

New keyword ``position`` is implemented to set the position.

.. ipython:: python

   data = pd.DataFrame({'a': [1, 2], 'b': [3, 4]})
   table = data.to_latex(position='ht')
   print(table)

Usage of keyword ``caption`` is extended.
Besides taking a single string as an argument,
one can optionally provide a tuple of ``(full_caption, short_caption)``
to add a short caption macro.

.. ipython:: python

   data = pd.DataFrame({'a': [1, 2], 'b': [3, 4]})
   table = data.to_latex(caption=('the full long caption', 'short caption'))
   print(table)

.. _whatsnew_120.read_csv_table_precision_default:

Change in default floating precision for ``read_csv`` and ``read_table``
^^^^^^^^^^^^^^^^^^^^^^^^^^^^^^^^^^^^^^^^^^^^^^^^^^^^^^^^^^^^^^^^^^^^^^^^

For the C parsing engine, the methods :meth:`read_csv` and :meth:`read_table` previously defaulted to a parser that
could read floating point numbers slightly incorrectly with respect to the last bit in precision.
The option ``floating_precision="high"`` has always been available to avoid this issue.
Beginning with this version, the default is now to use the more accurate parser by making
``floating_precision=None`` correspond to the high precision parser, and the new option
``floating_precision="legacy"`` to use the legacy parser. The change to using the higher precision
parser by default should have no impact on performance. (:issue:`17154`)

.. _whatsnew_120.floating:

Experimental nullable data types for float data
^^^^^^^^^^^^^^^^^^^^^^^^^^^^^^^^^^^^^^^^^^^^^^^

We've added :class:`Float32Dtype` / :class:`Float64Dtype` and :class:`~arrays.FloatingArray`,
an extension data type dedicated to floating point data that can hold the
``pd.NA`` missing value indicator (:issue:`32265`, :issue:`34307`).

While the default float data type already supports missing values using ``np.nan``,
this new data type uses ``pd.NA`` (and its corresponding behaviour) as missing
value indicator, in line with the already existing nullable :ref:`integer <integer_na>`
and :ref:`boolean <boolean>` data types.

One example where the behaviour of ``np.nan`` and ``pd.NA`` is different is
comparison operations:

.. ipython:: python

  # the default numpy float64 dtype
  s1 = pd.Series([1.5, None])
  s1
  s1 > 1

.. ipython:: python

  # the new nullable float64 dtype
  s2 = pd.Series([1.5, None], dtype="Float64")
  s2
  s2 > 1

See the :ref:`missing_data.NA` doc section for more details on the behaviour
when using the ``pd.NA`` missing value indicator.

As shown above, the dtype can be specified using the "Float64" or "Float32"
string (capitalized to distinguish it from the default "float64" data type).
Alternatively, you can also use the dtype object:

.. ipython:: python

   pd.Series([1.5, None], dtype=pd.Float32Dtype())

.. warning::

   Experimental: the new floating data types are currently experimental, and its
   behaviour or API may still change without warning. Especially the behaviour
   regarding NaN (distinct from NA missing values) is subject to change.

.. _whatsnew_120.index_name_preservation:

Index/column name preservation when aggregating
^^^^^^^^^^^^^^^^^^^^^^^^^^^^^^^^^^^^^^^^^^^^^^^

When aggregating using :meth:`concat` or the :class:`DataFrame` constructor, Pandas
will attempt to preserve index (and column) names whenever possible (:issue:`35847`).
In the case where all inputs share a common name, this name will be assigned to the
result. When the input names do not all agree, the result will be unnamed. Here is an
example where the index name is preserved:

.. ipython:: python

    idx = pd.Index(range(5), name='abc')
    ser = pd.Series(range(5, 10), index=idx)
    pd.concat({'x': ser[1:], 'y': ser[:-1]}, axis=1)

The same is true for :class:`MultiIndex`, but the logic is applied separately on a
level-by-level basis.

.. _whatsnew_120.groupby_ewm:

Groupby supports EWM operations directly
^^^^^^^^^^^^^^^^^^^^^^^^^^^^^^^^^^^^^^^^

:class:`DataFrameGroupBy` now supports exponentially weighted window operations directly (:issue:`16037`).

.. ipython:: python

    df = pd.DataFrame({'A': ['a', 'b', 'a', 'b'], 'B': range(4)})
    df
    df.groupby('A').ewm(com=1.0).mean()

Additionally ``mean`` supports execution via `Numba <https://numba.pydata.org/>`__ with
the  ``engine`` and ``engine_kwargs`` arguments. Numba must be installed as an optional dependency
to use this feature.

.. _whatsnew_120.enhancements.other:

Other enhancements
^^^^^^^^^^^^^^^^^^
- Added ``day_of_week``(compatibility alias ``dayofweek``) property to ``Timestamp``, ``DatetimeIndex``, ``Period``, ``PeriodIndex`` (:issue:`9605`)
- Added ``day_of_year`` (compatibility alias ``dayofyear``) property to ``Timestamp``, ``DatetimeIndex``, ``Period``, ``PeriodIndex`` (:issue:`9605`)
- Added :meth:`~DataFrame.set_flags` for setting table-wide flags on a ``Series`` or ``DataFrame`` (:issue:`28394`)
- :meth:`DataFrame.applymap` now supports ``na_action`` (:issue:`23803`)
- :class:`Index` with object dtype supports division and multiplication (:issue:`34160`)
- :meth:`DataFrame.explode` and :meth:`Series.explode` now support exploding of sets (:issue:`35614`)
- :meth:`DataFrame.hist` now supports time series (datetime) data (:issue:`32590`)
- ``Styler`` now allows direct CSS class name addition to individual data cells (:issue:`36159`)
- :meth:`Rolling.mean()` and :meth:`Rolling.sum()` use Kahan summation to calculate the mean to avoid numerical problems (:issue:`10319`, :issue:`11645`, :issue:`13254`, :issue:`32761`, :issue:`36031`)
- :meth:`DatetimeIndex.searchsorted`, :meth:`TimedeltaIndex.searchsorted`, :meth:`PeriodIndex.searchsorted`, and :meth:`Series.searchsorted` with datetimelike dtypes will now try to cast string arguments (listlike and scalar) to the matching datetimelike type (:issue:`36346`)
-
- Added methods :meth:`IntegerArray.prod`, :meth:`IntegerArray.min`, and :meth:`IntegerArray.max` (:issue:`33790`)
- Where possible :meth:`RangeIndex.difference` and :meth:`RangeIndex.symmetric_difference` will return :class:`RangeIndex` instead of :class:`Int64Index` (:issue:`36564`)
- :meth:`DataFrame.to_parquet` now supports :class:`MultiIndex` for columns in parquet format (:issue:`34777`)
- Added :meth:`Rolling.sem()` and :meth:`Expanding.sem()` to compute the standard error of mean (:issue:`26476`).
- :meth:`Rolling.var()` and :meth:`Rolling.std()` use Kahan summation and Welfords Method to avoid numerical issues (:issue:`37051`)
- :meth:`DataFrame.corr` and :meth:`DataFrame.cov` use Welfords Method to avoid numerical issues (:issue:`37448`)
- :meth:`DataFrame.plot` now recognizes ``xlabel`` and ``ylabel`` arguments for plots of type ``scatter`` and ``hexbin`` (:issue:`37001`)
- :class:`DataFrame` now supports ``divmod`` operation (:issue:`37165`)
- :meth:`DataFrame.to_parquet` now returns a ``bytes`` object when no ``path`` argument is passed (:issue:`37105`)
- :class:`Rolling` now supports the ``closed`` argument for fixed windows (:issue:`34315`)
- :class:`DatetimeIndex` and :class:`Series` with ``datetime64`` or ``datetime64tz`` dtypes now support ``std`` (:issue:`37436`)
- :class:`Window` now supports all Scipy window types in ``win_type`` with flexible keyword argument support (:issue:`34556`)
- :meth:`testing.assert_index_equal` now has a ``check_order`` parameter that allows indexes to be checked in an order-insensitive manner (:issue:`37478`)
- :func:`read_csv` supports memory-mapping for compressed files (:issue:`37621`)
- Improve error reporting for :meth:`DataFrame.merge()` when invalid merge column definitions were given (:issue:`16228`)
- Improve numerical stability for :meth:`Rolling.skew()`, :meth:`Rolling.kurt()`, :meth:`Expanding.skew()` and :meth:`Expanding.kurt()` through implementation of Kahan summation (:issue:`6929`)
- Improved error reporting for subsetting columns of a :class:`DataFrameGroupBy` with ``axis=1`` (:issue:`37725`)

.. ---------------------------------------------------------------------------

.. _whatsnew_120.notable_bug_fixes:

Notable bug fixes
~~~~~~~~~~~~~~~~~

These are bug fixes that might have notable behavior changes.

Consistency of DataFrame Reductions
^^^^^^^^^^^^^^^^^^^^^^^^^^^^^^^^^^^
:meth:`DataFrame.any` and :meth:`DataFrame.all` with ``bool_only=True`` now
determines whether to exclude object-dtype columns on a column-by-column basis,
instead of checking if *all* object-dtype columns can be considered boolean.

This prevents pathological behavior where applying the reduction on a subset
of columns could result in a larger :class:`Series` result. See (:issue:`37799`).

.. ipython:: python

    df = pd.DataFrame({"A": ["foo", "bar"], "B": [True, False]}, dtype=object)
    df["C"] = pd.Series([True, True])


*Previous behavior*:

.. code-block:: ipython

    In [5]: df.all(bool_only=True)
    Out[5]:
    C    True
    dtype: bool

    In [6]: df[["B", "C"]].all(bool_only=True)
    Out[6]:
    B    False
    C    True
    dtype: bool

*New behavior*:

.. ipython:: python

    In [5]: df.all(bool_only=True)

    In [6]: df[["B", "C"]].all(bool_only=True)


Other :class:`DataFrame` reductions with ``numeric_only=None`` will also avoid
this pathological behavior (:issue:`37827`):

.. ipython:: python

    df = pd.DataFrame({"A": [0, 1, 2], "B": ["a", "b", "c"]}, dtype=object)


*Previous behavior*:

.. code-block:: ipython

    In [3]: df.mean()
    Out[3]: Series([], dtype: float64)

    In [4]: df[["A"]].mean()
    Out[4]:
    A    1.0
    dtype: float64

*New behavior*:

.. ipython:: python

    df.mean()

    df[["A"]].mean()

Moreover, :class:`DataFrame` reductions with ``numeric_only=None`` will now be
consistent with their :class:`Series` counterparts.  In particular, for
reductions where the :class:`Series` method raises ``TypeError``, the
:class:`DataFrame` reduction will now consider that column non-numeric
instead of casting to NumPy which may have different semantics (:issue:`36076`,
:issue:`28949`, :issue:`21020`).

.. ipython:: python

    ser = pd.Series([0, 1], dtype="category", name="A")
    df = ser.to_frame()


*Previous behavior*:

.. code-block:: ipython

    In [5]: df.any()
    Out[5]:
    A    True
    dtype: bool

*New behavior*:

.. ipython:: python

    df.any()


.. _whatsnew_120.api_breaking.python:

Increased minimum version for Python
^^^^^^^^^^^^^^^^^^^^^^^^^^^^^^^^^^^^

pandas 1.2.0 supports Python 3.7.1 and higher (:issue:`35214`).

.. _whatsnew_120.api_breaking.deps:

Increased minimum versions for dependencies
^^^^^^^^^^^^^^^^^^^^^^^^^^^^^^^^^^^^^^^^^^^

Some minimum supported versions of dependencies were updated (:issue:`35214`).
If installed, we now require:

+-----------------+-----------------+----------+---------+
| Package         | Minimum Version | Required | Changed |
+=================+=================+==========+=========+
| numpy           | 1.16.5          |    X     |    X    |
+-----------------+-----------------+----------+---------+
| pytz            | 2017.3          |    X     |    X    |
+-----------------+-----------------+----------+---------+
| python-dateutil | 2.7.3           |    X     |         |
+-----------------+-----------------+----------+---------+
| bottleneck      | 1.2.1           |          |         |
+-----------------+-----------------+----------+---------+
| numexpr         | 2.6.8           |          |    X    |
+-----------------+-----------------+----------+---------+
| pytest (dev)    | 5.0.1           |          |    X    |
+-----------------+-----------------+----------+---------+
| mypy (dev)      | 0.782           |          |    X    |
+-----------------+-----------------+----------+---------+

For `optional libraries <https://dev.pandas.io/docs/install.html#dependencies>`_ the general recommendation is to use the latest version.
The following table lists the lowest version per library that is currently being tested throughout the development of pandas.
Optional libraries below the lowest tested version may still work, but are not considered supported.

+-----------------+-----------------+---------+
| Package         | Minimum Version | Changed |
+=================+=================+=========+
| beautifulsoup4  | 4.6.0           |         |
+-----------------+-----------------+---------+
| fastparquet     | 0.3.2           |         |
+-----------------+-----------------+---------+
| fsspec          | 0.7.4           |         |
+-----------------+-----------------+---------+
| gcsfs           | 0.6.0           |         |
+-----------------+-----------------+---------+
| lxml            | 4.3.0           |    X    |
+-----------------+-----------------+---------+
| matplotlib      | 2.2.3           |    X    |
+-----------------+-----------------+---------+
| numba           | 0.46.0          |         |
+-----------------+-----------------+---------+
| openpyxl        | 2.6.0           |    X    |
+-----------------+-----------------+---------+
| pyarrow         | 0.15.0          |    X    |
+-----------------+-----------------+---------+
| pymysql         | 0.7.11          |    X    |
+-----------------+-----------------+---------+
| pytables        | 3.5.1           |    X    |
+-----------------+-----------------+---------+
| s3fs            | 0.4.0           |         |
+-----------------+-----------------+---------+
| scipy           | 1.2.0           |         |
+-----------------+-----------------+---------+
| sqlalchemy      | 1.2.8           |    X    |
+-----------------+-----------------+---------+
| xarray          | 0.12.0          |    X    |
+-----------------+-----------------+---------+
| xlrd            | 1.2.0           |    X    |
+-----------------+-----------------+---------+
| xlsxwriter      | 1.0.2           |    X    |
+-----------------+-----------------+---------+
| xlwt            | 1.3.0           |    X    |
+-----------------+-----------------+---------+
| pandas-gbq      | 0.12.0          |         |
+-----------------+-----------------+---------+

See :ref:`install.dependencies` and :ref:`install.optional_dependencies` for more.

.. _whatsnew_200.api.other:

Other API changes
^^^^^^^^^^^^^^^^^

- Sorting in descending order is now stable for :meth:`Series.sort_values` and :meth:`Index.sort_values` for DateTime-like :class:`Index` subclasses. This will affect sort order when sorting :class:`DataFrame` on multiple columns, sorting with a key function that produces duplicates, or requesting the sorting index when using :meth:`Index.sort_values`. When using :meth:`Series.value_counts`, count of missing values is no longer the last in the list of duplicate counts, and its position corresponds to the position in the original :class:`Series`. When using :meth:`Index.sort_values` for DateTime-like :class:`Index` subclasses, NaTs ignored the ``na_position`` argument and were sorted to the beggining. Now they respect ``na_position``, the default being ``last``, same as other :class:`Index` subclasses. (:issue:`35992`)
- Passing an invalid ``fill_value`` to :meth:`Categorical.take`, :meth:`DatetimeArray.take`, :meth:`TimedeltaArray.take`, :meth:`PeriodArray.take` now raises ``TypeError`` instead of ``ValueError`` (:issue:`37733`)
- Passing an invalid ``fill_value`` to :meth:`Series.shift` with a ``CategoricalDtype`` now raises ``TypeError`` instead of ``ValueError`` (:issue:`37733`)
- Passing an invalid value to :meth:`IntervalIndex.insert` or :meth:`CategoricalIndex.insert` now raises a ``TypeError`` instead of a ``ValueError`` (:issue:`37733`)
- Attempting to reindex a :class:`Series` with a :class:`CategoricalIndex` with an invalid ``fill_value`` now raises ``TypeError`` instead of ``ValueError`` (:issue:`37733`)

.. ---------------------------------------------------------------------------

.. _whatsnew_120.deprecations:

Deprecations
~~~~~~~~~~~~
- Deprecated parameter ``inplace`` in :meth:`MultiIndex.set_codes` and :meth:`MultiIndex.set_levels` (:issue:`35626`)
- Deprecated parameter ``dtype`` in :meth:`~Index.copy` on method all index classes. Use the :meth:`~Index.astype` method instead for changing dtype (:issue:`35853`)
- Deprecated parameters ``levels`` and ``codes`` in :meth:`~MultiIndex.copy`. Use the :meth:`~MultiIndex.set_levels` and :meth:`~MultiIndex.set_codes` methods instead (:issue:`36685`)
- Date parser functions :func:`~pandas.io.date_converters.parse_date_time`, :func:`~pandas.io.date_converters.parse_date_fields`, :func:`~pandas.io.date_converters.parse_all_fields` and :func:`~pandas.io.date_converters.generic_parser` from ``pandas.io.date_converters`` are deprecated and will be removed in a future version; use :func:`to_datetime` instead (:issue:`35741`)
- :meth:`DataFrame.lookup` is deprecated and will be removed in a future version, use :meth:`DataFrame.melt` and :meth:`DataFrame.loc` instead (:issue:`18682`)
- The :meth:`Index.to_native_types` is deprecated. Use ``.astype(str)`` instead (:issue:`28867`)
- Deprecated indexing :class:`DataFrame` rows with datetime-like strings ``df[string]``, use ``df.loc[string]`` instead (:issue:`36179`)
- Deprecated casting an object-dtype index of ``datetime`` objects to :class:`DatetimeIndex` in the :class:`Series` constructor (:issue:`23598`)
- Deprecated :meth:`Index.is_all_dates` (:issue:`27744`)
- The default value of ``regex`` for :meth:`Series.str.replace` will change from ``True`` to ``False`` in a future release. In addition, single character regular expressions will *not* be treated as literal strings when ``regex=True`` is set. (:issue:`24804`)
- Deprecated automatic alignment on comparison operations between :class:`DataFrame` and :class:`Series`, do ``frame, ser = frame.align(ser, axis=1, copy=False)`` before e.g. ``frame == ser`` (:issue:`28759`)
- :meth:`Rolling.count` with ``min_periods=None`` will default to the size of the window in a future version (:issue:`31302`)
- Deprecated slice-indexing on timezone-aware :class:`DatetimeIndex` with naive ``datetime`` objects, to match scalar indexing behavior (:issue:`36148`)
- :meth:`Index.ravel` returning a ``np.ndarray`` is deprecated, in the future this will return a view on the same index (:issue:`19956`)
- Deprecate use of strings denoting units with 'M', 'Y' or 'y' in :func:`~pandas.to_timedelta` (:issue:`36666`)
- :class:`Index` methods ``&``, ``|``, and ``^`` behaving as the set operations :meth:`Index.intersection`, :meth:`Index.union`, and :meth:`Index.symmetric_difference`, respectively, are deprecated and in the future will behave as pointwise boolean operations matching :class:`Series` behavior.  Use the named set methods instead (:issue:`36758`)
- :meth:`Categorical.is_dtype_equal` and :meth:`CategoricalIndex.is_dtype_equal` are deprecated, will be removed in a future version (:issue:`37545`)
- :meth:`Series.slice_shift` and :meth:`DataFrame.slice_shift` are deprecated, use :meth:`Series.shift` or :meth:`DataFrame.shift` instead (:issue:`37601`)
- Partial slicing on unordered :class:`DatetimeIndex` with keys, which are not in Index is deprecated and will be removed in a future version (:issue:`18531`)
- The ``how`` keyword in :meth:`PeriodIndex.astype` is deprecated and will be removed in a future version, use ``index.to_timestamp(how=how)`` instead (:issue:`37982`)
- Deprecated :meth:`Index.asi8` for :class:`Index` subclasses other than :class:`DatetimeIndex`, :class:`TimedeltaIndex`, and :class:`PeriodIndex` (:issue:`37877`)
- The ``inplace`` parameter of :meth:`Categorical.remove_unused_categories` is deprecated and will be removed in a future version (:issue:`37643`)

.. ---------------------------------------------------------------------------


.. _whatsnew_120.performance:

Performance improvements
~~~~~~~~~~~~~~~~~~~~~~~~

- Performance improvements when creating DataFrame or Series with dtype ``str`` or :class:`StringDtype` from array with many string elements (:issue:`36304`, :issue:`36317`, :issue:`36325`, :issue:`36432`, :issue:`37371`)
- Performance improvement in :meth:`GroupBy.agg` with the ``numba`` engine (:issue:`35759`)
- Performance improvements when creating :meth:`pd.Series.map` from a huge dictionary (:issue:`34717`)
- Performance improvement in :meth:`GroupBy.transform` with the ``numba`` engine (:issue:`36240`)
- ``Styler`` uuid method altered to compress data transmission over web whilst maintaining reasonably low table collision probability (:issue:`36345`)
- Performance improvement in :meth:`pd.to_datetime` with non-ns time unit for ``float`` ``dtype`` columns (:issue:`20445`)
- Performance improvement in setting values on a :class:`IntervalArray` (:issue:`36310`)
- The internal index method :meth:`~Index._shallow_copy` now makes the new index and original index share cached attributes,
  avoiding creating these again, if created on either. This can speed up operations that depend on creating copies of existing indexes (:issue:`36840`)
- Performance improvement in :meth:`RollingGroupby.count` (:issue:`35625`)
- Small performance decrease to :meth:`Rolling.min` and :meth:`Rolling.max` for fixed windows (:issue:`36567`)
- Reduced peak memory usage in :meth:`DataFrame.to_pickle` when using ``protocol=5`` in python 3.8+ (:issue:`34244`)
- faster ``dir`` calls when many index labels, e.g. ``dir(ser)`` (:issue:`37450`)
- Performance improvement in :class:`ExpandingGroupby` (:issue:`37064`)
- Performance improvement in :meth:`Series.astype` and :meth:`DataFrame.astype` for :class:`Categorical` (:issue:`8628`)
- Performance improvement in :meth:`pd.DataFrame.groupby` for ``float`` ``dtype`` (:issue:`28303`), changes of the underlying hash-function can lead to changes in float based indexes sort ordering for ties (e.g. :meth:`pd.Index.value_counts`)
- Performance improvement in :meth:`pd.isin` for inputs with more than 1e6 elements

.. ---------------------------------------------------------------------------

.. _whatsnew_120.bug_fixes:

Bug fixes
~~~~~~~~~

Categorical
^^^^^^^^^^^
- :meth:`Categorical.fillna` will always return a copy, will validate a passed fill value regardless of whether there are any NAs to fill, and will disallow a ``NaT`` as a fill value for numeric categories (:issue:`36530`)
- Bug in :meth:`Categorical.__setitem__` that incorrectly raised when trying to set a tuple value (:issue:`20439`)
- Bug in :meth:`CategoricalIndex.equals` incorrectly casting non-category entries to ``np.nan`` (:issue:`37667`)
- Bug in :meth:`CatgoricalIndex.where` incorrectly setting non-category entries to ``np.nan`` instead of raising ``TypeError`` (:issue:`37977`)
-

Datetimelike
^^^^^^^^^^^^
- Bug in :attr:`DatetimeArray.date` where a ``ValueError`` would be raised with a read-only backing array (:issue:`33530`)
- Bug in ``NaT`` comparisons failing to raise ``TypeError`` on invalid inequality comparisons (:issue:`35046`)
- Bug in :class:`DateOffset` where attributes reconstructed from pickle files differ from original objects when input values exceed normal ranges (e.g months=12) (:issue:`34511`)
- Bug in :meth:`DatetimeIndex.get_slice_bound` where ``datetime.date`` objects were not accepted or naive :class:`Timestamp` with a tz-aware :class:`DatetimeIndex` (:issue:`35690`)
- Bug in :meth:`DatetimeIndex.slice_locs` where ``datetime.date`` objects were not accepted (:issue:`34077`)
- Bug in :meth:`DatetimeIndex.searchsorted`, :meth:`TimedeltaIndex.searchsorted`, :meth:`PeriodIndex.searchsorted`, and :meth:`Series.searchsorted` with ``datetime64``, ``timedelta64`` or ``Period`` dtype placement of ``NaT`` values being inconsistent with ``NumPy`` (:issue:`36176`, :issue:`36254`)
- Inconsistency in :class:`DatetimeArray`, :class:`TimedeltaArray`, and :class:`PeriodArray`  setitem casting arrays of strings to datetimelike scalars but not scalar strings (:issue:`36261`)
- Bug in :meth:`DatetimeArray.take` incorrectly allowing ``fill_value`` with a mismatched timezone (:issue:`37356`)
- Bug in :class:`DatetimeIndex.shift` incorrectly raising when shifting empty indexes (:issue:`14811`)
- :class:`Timestamp` and :class:`DatetimeIndex` comparisons between timezone-aware and timezone-naive objects now follow the standard library ``datetime`` behavior, returning ``True``/``False`` for ``!=``/``==`` and raising for inequality comparisons (:issue:`28507`)
- Bug in :meth:`DatetimeIndex.equals` and :meth:`TimedeltaIndex.equals` incorrectly considering ``int64`` indexes as equal (:issue:`36744`)
- :meth:`to_json` and :meth:`read_json` now implements timezones parsing when orient structure is 'table'.
- :meth:`astype` now attempts to convert to 'datetime64[ns, tz]' directly from 'object' with inferred timezone from string (:issue:`35973`).
- Bug in :meth:`TimedeltaIndex.sum` and :meth:`Series.sum` with ``timedelta64`` dtype on an empty index or series returning ``NaT`` instead of ``Timedelta(0)`` (:issue:`31751`)
- Bug in :meth:`DatetimeArray.shift` incorrectly allowing ``fill_value`` with a mismatched timezone (:issue:`37299`)
- Bug in adding a :class:`BusinessDay` with nonzero ``offset`` to a non-scalar other (:issue:`37457`)
- Bug in :func:`to_datetime` with a read-only array incorrectly raising (:issue:`34857`)
- Bug in :meth:`Series.isin` with ``datetime64[ns]`` dtype and :meth:`DatetimeIndex.isin` incorrectly casting integers to datetimes (:issue:`36621`)
- Bug in :meth:`Series.isin` with ``datetime64[ns]`` dtype and :meth:`DatetimeIndex.isin` failing to consider timezone-aware and timezone-naive datetimes as always different (:issue:`35728`)
- Bug in :meth:`Series.isin` with ``PeriodDtype`` dtype and :meth:`PeriodIndex.isin` failing to consider arguments with different ``PeriodDtype`` as always different (:issue:`37528`)

Timedelta
^^^^^^^^^
- Bug in :class:`TimedeltaIndex`, :class:`Series`, and :class:`DataFrame` floor-division with ``timedelta64`` dtypes and ``NaT`` in the denominator (:issue:`35529`)
- Bug in parsing of ISO 8601 durations in :class:`Timedelta`, :meth:`pd.to_datetime` (:issue:`37159`, fixes :issue:`29773` and :issue:`36204`)
- Bug in :func:`to_timedelta` with a read-only array incorrectly raising (:issue:`34857`)
- Bug in :class:`Timedelta` incorrectly truncating to sub-second portion of a string input when it has precision higher than nanoseconds (:issue:`36738`)

Timezones
^^^^^^^^^

- Bug in :func:`date_range` was raising AmbiguousTimeError for valid input with ``ambiguous=False`` (:issue:`35297`)
- Bug in :meth:`Timestamp.replace` was losing fold information (:issue:`37610`)


Numeric
^^^^^^^
- Bug in :func:`to_numeric` where float precision was incorrect (:issue:`31364`)
- Bug in :meth:`DataFrame.any` with ``axis=1`` and ``bool_only=True`` ignoring the ``bool_only`` keyword (:issue:`32432`)
- Bug in :meth:`Series.equals` where a ``ValueError`` was raised when numpy arrays were compared to scalars (:issue:`35267`)
- Bug in :class:`Series` where two :class:`Series` each have a :class:`DatetimeIndex` with different timezones having those indexes incorrectly changed when performing arithmetic operations (:issue:`33671`)
- Bug in :meth:`pd._testing.assert_almost_equal` was incorrect for complex numeric types (:issue:`28235`)
- Bug in :meth:`DataFrame.__rmatmul__` error handling reporting transposed shapes (:issue:`21581`)
- Bug in :class:`Series` flex arithmetic methods where the result when operating with a ``list``, ``tuple`` or ``np.ndarray`` would have an incorrect name (:issue:`36760`)
- Bug in :class:`IntegerArray` multiplication with ``timedelta`` and ``np.timedelta64`` objects (:issue:`36870`)
- Bug in :class:`MultiIndex` comparison with tuple incorrectly treating tuple as array-like (:issue:`21517`)
- Bug in :meth:`DataFrame.diff` with ``datetime64`` dtypes including ``NaT`` values failing to fill ``NaT`` results correctly (:issue:`32441`)
- Bug in :class:`DataFrame` arithmetic ops incorrectly accepting keyword arguments (:issue:`36843`)
- Bug in :class:`IntervalArray` comparisons with :class:`Series` not returning :class:`Series` (:issue:`36908`)
- Bug in :class:`DataFrame` allowing arithmetic operations with list of array-likes with undefined results. Behavior changed to raising ``ValueError`` (:issue:`36702`)
- Bug in :meth:`DataFrame.std`` with ``timedelta64`` dtype and ``skipna=False`` (:issue:`37392`)
- Bug in :meth:`DataFrame.min` and :meth:`DataFrame.max` with ``datetime64`` dtype and ``skipna=False`` (:issue:`36907`)

Conversion
^^^^^^^^^^

- Bug in :meth:`DataFrame.to_dict` with ``orient='records'`` now returns python native datetime objects for datetimelike columns (:issue:`21256`)
-

Strings
^^^^^^^
- Bug in :meth:`Series.to_string`, :meth:`DataFrame.to_string`, and :meth:`DataFrame.to_latex` adding a leading space when ``index=False`` (:issue:`24980`)
- Bug in :func:`to_numeric` raising a ``TypeError`` when attempting to convert a string dtype :class:`Series` containing only numeric strings and ``NA`` (:issue:`37262`)
-

Interval
^^^^^^^^

- Bug in :meth:`DataFrame.replace` and :meth:`Series.replace` where :class:`Interval` dtypes would be converted to object dtypes (:issue:`34871`)
- Bug in :meth:`IntervalIndex.take` with negative indices and ``fill_value=None`` (:issue:`37330`)
- Bug in :meth:`IntervalIndex.putmask` with datetime-like dtype incorrectly casting to object dtype (:issue:`37968`)
-

Indexing
^^^^^^^^

- Bug in :meth:`PeriodIndex.get_loc` incorrectly raising ``ValueError`` on non-datelike strings instead of ``KeyError``, causing similar errors in :meth:`Series.__geitem__`, :meth:`Series.__contains__`, and :meth:`Series.loc.__getitem__` (:issue:`34240`)
- Bug in :meth:`Index.sort_values` where, when empty values were passed, the method would break by trying to compare missing values instead of pushing them to the end of the sort order. (:issue:`35584`)
- Bug in :meth:`Index.get_indexer` and :meth:`Index.get_indexer_non_unique` where int64 arrays are returned instead of intp. (:issue:`36359`)
- Bug in :meth:`DataFrame.sort_index` where parameter ascending passed as a list on a single level index gives wrong result. (:issue:`32334`)
- Bug in :meth:`DataFrame.reset_index` was incorrectly raising a ``ValueError`` for input with a :class:`MultiIndex` with missing values in a level with ``Categorical`` dtype (:issue:`24206`)
- Bug in indexing with boolean masks on datetime-like values sometimes returning a view instead of a copy (:issue:`36210`)
- Bug in :meth:`DataFrame.__getitem__` and :meth:`DataFrame.loc.__getitem__` with :class:`IntervalIndex` columns and a numeric indexer (:issue:`26490`)
- Bug in :meth:`Series.loc.__getitem__` with a non-unique :class:`MultiIndex` and an empty-list indexer (:issue:`13691`)
- Bug in indexing on a :class:`Series` or :class:`DataFrame` with a :class:`MultiIndex` with a level named "0" (:issue:`37194`)
- Bug in :meth:`Series.__getitem__` when using an unsigned integer array as an indexer giving incorrect results or segfaulting instead of raising ``KeyError`` (:issue:`37218`)
- Bug in :meth:`Index.where` incorrectly casting numeric values to strings (:issue:`37591`)
- Bug in :meth:`Series.loc` and :meth:`DataFrame.loc` raises when numeric label was given for object :class:`Index` although label was in :class:`Index` (:issue:`26491`)
- Bug in :meth:`DataFrame.loc` returned requested key plus missing values when ``loc`` was applied to single level from :class:`MultiIndex` (:issue:`27104`)
- Bug in indexing on a :class:`Series` or :class:`DataFrame` with a :class:`CategoricalIndex` using a listlike indexer containing NA values (:issue:`37722`)
- Bug in :meth:`DataFrame.xs` ignored ``droplevel=False`` for columns (:issue:`19056`)
- Bug in :meth:`DataFrame.reindex` raising ``IndexingError`` wrongly for empty :class:`DataFrame` with ``tolerance`` not None or ``method="nearest"`` (:issue:`27315`)
- Bug in indexing on a :class:`Series` or :class:`DataFrame` with a :class:`CategoricalIndex` using listlike indexer that contains elements that are in the index's ``categories`` but not in the index itself failing to raise ``KeyError`` (:issue:`37901`)
- Bug in :meth:`DataFrame.iloc` and :meth:`Series.iloc` aligning objects in ``__setitem__`` (:issue:`22046`)
<<<<<<< HEAD
- Bug in :meth:`MultiIndex.drop` does not raise if labels are partially found (:issue:`37820`)
=======
- Bug in :meth:`DataFrame.loc` did not raise ``KeyError`` when missing combination was given with ``slice(None)`` for remaining levels (:issue:`19556`)
>>>>>>> 0823ed4d

Missing
^^^^^^^

- Bug in :meth:`SeriesGroupBy.transform` now correctly handles missing values for ``dropna=False`` (:issue:`35014`)
-

MultiIndex
^^^^^^^^^^

- Bug in :meth:`DataFrame.xs` when used with :class:`IndexSlice` raises ``TypeError`` with message ``"Expected label or tuple of labels"`` (:issue:`35301`)
- Bug in :meth:`DataFrame.reset_index` with ``NaT`` values in index raises ``ValueError`` with message ``"cannot convert float NaN to integer"`` (:issue:`36541`)
- Bug in :meth:`DataFrame.combine_first` when used with :class:`MultiIndex` containing string and ``NaN`` values raises ``TypeError`` (:issue:`36562`)
- Bug in :meth:`MultiIndex.drop` dropped ``NaN`` values when non existing key was given as input (:issue:`18853`)

I/O
^^^

- :func:`read_sas` no longer leaks resources on failure (:issue:`35566`)
- Bug in :meth:`to_csv` caused a ``ValueError`` when it was called with a filename in combination with ``mode`` containing a ``b`` (:issue:`35058`)
- In :meth:`read_csv` ``float_precision='round_trip'`` now handles ``decimal`` and ``thousands`` parameters (:issue:`35365`)
- :meth:`to_pickle` and :meth:`read_pickle` were closing user-provided file objects (:issue:`35679`)
- :meth:`to_csv` passes compression arguments for ``'gzip'`` always to ``gzip.GzipFile`` (:issue:`28103`)
- :meth:`to_csv` did not support zip compression for binary file object not having a filename (:issue:`35058`)
- :meth:`to_csv` and :meth:`read_csv` did not honor ``compression`` and ``encoding`` for path-like objects that are internally converted to file-like objects (:issue:`35677`, :issue:`26124`, and :issue:`32392`)
- :meth:`to_picke` and :meth:`read_pickle` did not support compression for file-objects (:issue:`26237`, :issue:`29054`, and :issue:`29570`)
- Bug in :func:`LongTableBuilder.middle_separator` was duplicating LaTeX longtable entries in the List of Tables of a LaTeX document (:issue:`34360`)
- Bug in :meth:`read_csv` with ``engine='python'`` truncating data if multiple items present in first row and first element started with BOM (:issue:`36343`)
- Removed ``private_key`` and ``verbose`` from :func:`read_gbq` as they are no longer supported in ``pandas-gbq`` (:issue:`34654`, :issue:`30200`)
- Bumped minimum pytables version to 3.5.1 to avoid a ``ValueError`` in :meth:`read_hdf` (:issue:`24839`)
- Bug in :func:`read_table` and :func:`read_csv` when ``delim_whitespace=True`` and ``sep=default`` (:issue:`36583`)
- Bug in :meth:`to_json` with ``lines=True`` and ``orient='records'`` the last line of the record is not appended with 'new line character' (:issue:`36888`)
- Bug in :meth:`read_parquet` with fixed offset timezones. String representation of timezones was not recognized (:issue:`35997`, :issue:`36004`)
- Bug in :meth:`DataFrame.to_html`, :meth:`DataFrame.to_string`, and :meth:`DataFrame.to_latex` ignoring the ``na_rep`` argument when ``float_format`` was also specified (:issue:`9046`, :issue:`13828`)
- Bug in output rendering of complex numbers showing too many trailing zeros (:issue:`36799`)
- Bug in :class:`HDFStore` threw a ``TypeError`` when exporting an empty :class:`DataFrame` with ``datetime64[ns, tz]`` dtypes with a fixed HDF5 store (:issue:`20594`)
- Bug in :class:`HDFStore` was dropping timezone information when exporting :class:`Series` with ``datetime64[ns, tz]`` dtypes with a fixed HDF5 store (:issue:`20594`)
- :func:`read_csv` was closing user-provided binary file handles when ``engine="c"`` and an ``encoding`` was requested (:issue:`36980`)
- Bug in :meth:`DataFrame.to_hdf` was not dropping missing rows with ``dropna=True`` (:issue:`35719`)
- Bug in :func:`read_html` was raising a ``TypeError`` when supplying a ``pathlib.Path`` argument to the ``io`` parameter (:issue:`37705`)
- :meth:`to_excel` and :meth:`to_markdown` support writing to fsspec URLs such as S3 and Google Cloud Storage (:issue:`33987`)
- Bug in :meth:`read_fw` was not skipping blank lines (even with ``skip_blank_lines=True``) (:issue:`37758`)
- Parse missing values using :func:`read_json` with ``dtype=False`` to ``NaN`` instead of ``None`` (:issue:`28501`)
- :meth:`read_fwf` was inferring compression with ``compression=None`` which was not consistent with the other :meth:``read_*`` functions (:issue:`37909`)
- :meth:`DataFrame.to_html` was ignoring ``formatters`` argument for ``ExtensionDtype`` columns (:issue:`36525`)

Period
^^^^^^

- Bug in :meth:`DataFrame.replace` and :meth:`Series.replace` where :class:`Period` dtypes would be converted to object dtypes (:issue:`34871`)

Plotting
^^^^^^^^

- Bug in :meth:`DataFrame.plot` was rotating xticklabels when ``subplots=True``, even if the x-axis wasn't an irregular time series (:issue:`29460`)
- Bug in :meth:`DataFrame.plot` where a marker letter in the ``style`` keyword sometimes causes a ``ValueError`` (:issue:`21003`)
- Bug in :func:`DataFrame.plot.bar` and :func:`Series.plot.bar`. Ticks position were assigned by value order instead of using the actual value for numeric, or a smart ordering for string. (:issue:`26186` and :issue:`11465`)
- Twinned axes were losing their tick labels which should only happen to all but the last row or column of 'externally' shared axes (:issue:`33819`)
- Bug in :meth:`Series.plot` and :meth:`DataFrame.plot` was throwing :exc:`ValueError` with a :class:`Series` or :class:`DataFrame`
  indexed by a :class:`TimedeltaIndex` with a fixed frequency when x-axis lower limit was greater than upper limit (:issue:`37454`)
- Bug in :meth:`DataFrameGroupBy.boxplot` when ``subplots=False``, a KeyError would raise (:issue:`16748`)
- Bug in :meth:`DataFrame.plot` and :meth:`Series.plot` was overwriting matplotlib's shared y axes behaviour when no sharey parameter was passed (:issue:`37942`)

Groupby/resample/rolling
^^^^^^^^^^^^^^^^^^^^^^^^

- Bug in :meth:`DataFrameGroupBy.count` and :meth:`SeriesGroupBy.sum` returning ``NaN`` for missing categories when grouped on multiple ``Categoricals``. Now returning ``0`` (:issue:`35028`)
- Bug in :meth:`DataFrameGroupBy.apply` that would some times throw an erroneous ``ValueError`` if the grouping axis had duplicate entries (:issue:`16646`)
- Bug in :meth:`DataFrame.resample(...)` that would throw a ``ValueError`` when resampling from "D" to "24H" over a transition into daylight savings time (DST) (:issue:`35219`)
- Bug when combining methods :meth:`DataFrame.groupby` with :meth:`DataFrame.resample` and :meth:`DataFrame.interpolate` raising an ``TypeError`` (:issue:`35325`)
- Bug in :meth:`DataFrameGroupBy.apply` where a non-nuisance grouping column would be dropped from the output columns if another groupby method was called before ``.apply()`` (:issue:`34656`)
- Bug when subsetting columns on a :class:`~pandas.core.groupby.DataFrameGroupBy` (e.g. ``df.groupby('a')[['b']])``) would reset the attributes ``axis``, ``dropna``, ``group_keys``, ``level``, ``mutated``, ``sort``, and ``squeeze`` to their default values. (:issue:`9959`)
- Bug in :meth:`DataFrameGroupby.tshift` failing to raise ``ValueError`` when a frequency cannot be inferred for the index of a group (:issue:`35937`)
- Bug in :meth:`DataFrame.groupby` does not always maintain column index name for ``any``, ``all``, ``bfill``, ``ffill``, ``shift`` (:issue:`29764`)
- Bug in :meth:`DataFrameGroupBy.apply` raising error with ``np.nan`` group(s) when ``dropna=False`` (:issue:`35889`)
- Bug in :meth:`Rolling.sum()` returned wrong values when dtypes where mixed between float and integer and axis was equal to one (:issue:`20649`, :issue:`35596`)
- Bug in :meth:`Rolling.count` returned ``np.nan`` with :class:`pandas.api.indexers.FixedForwardWindowIndexer` as window, ``min_periods=0`` and only missing values in window (:issue:`35579`)
- Bug where :class:`pandas.core.window.Rolling` produces incorrect window sizes when using a ``PeriodIndex`` (:issue:`34225`)
- Bug in :meth:`DataFrameGroupBy.ffill` and :meth:`DataFrameGroupBy.bfill` where a ``NaN`` group would return filled values instead of ``NaN`` when ``dropna=True`` (:issue:`34725`)
- Bug in :meth:`RollingGroupby.count` where a ``ValueError`` was raised when specifying the ``closed`` parameter (:issue:`35869`)
- Bug in :meth:`DataFrame.groupby.rolling` returning wrong values with partial centered window (:issue:`36040`).
- Bug in :meth:`DataFrameGroupBy.rolling` returned wrong values with timeaware window containing ``NaN``. Raises ``ValueError`` because windows are not monotonic now (:issue:`34617`)
- Bug in :meth:`Rolling.__iter__` where a ``ValueError`` was not raised when ``min_periods`` was larger than ``window`` (:issue:`37156`)
- Using :meth:`Rolling.var()` instead of :meth:`Rolling.std()` avoids numerical issues for :meth:`Rolling.corr()` when :meth:`Rolling.var()` is still within floating point precision while :meth:`Rolling.std()` is not (:issue:`31286`)
- Bug in :meth:`df.groupby(..).quantile() <pandas.core.groupby.DataFrameGroupBy.quantile>` and :meth:`df.resample(..).quantile() <pandas.core.resample.Resampler.quantile>` raised ``TypeError`` when values were of type ``Timedelta`` (:issue:`29485`)
- Bug in :meth:`Rolling.median` and :meth:`Rolling.quantile` returned wrong values for :class:`BaseIndexer` subclasses with non-monotonic starting or ending points for windows (:issue:`37153`)
- Bug in :meth:`DataFrame.groupby` dropped ``nan`` groups from result with ``dropna=False`` when grouping over a single column (:issue:`35646`, :issue:`35542`)
- Bug in :meth:`DataFrameGroupBy.head`, :meth:`DataFrameGroupBy.tail`, :meth:`SeriesGroupBy.head`, and :meth:`SeriesGroupBy.tail` would raise when used with ``axis=1`` (:issue:`9772`)
- Bug in :meth:`DataFrameGroupBy.transform` would raise when used with ``axis=1`` and a transformation kernel (e.g. "shift") (:issue:`36308`)

Reshaping
^^^^^^^^^

- Bug in :meth:`DataFrame.pivot_table` with ``aggfunc='count'`` or ``aggfunc='sum'`` returning ``NaN`` for missing categories when pivoted on a ``Categorical``. Now returning ``0`` (:issue:`31422`)
- Bug in :func:`union_indexes` where input index names are not preserved in some cases. Affects :func:`concat` and :class:`DataFrame` constructor (:issue:`13475`)
- Bug in func :meth:`crosstab` when using multiple columns with ``margins=True`` and ``normalize=True`` (:issue:`35144`)
- Bug in :meth:`DataFrame.agg` with ``func={'name':<FUNC>}`` incorrectly raising ``TypeError`` when ``DataFrame.columns==['Name']`` (:issue:`36212`)
- Bug in :meth:`Series.transform` would give incorrect results or raise when the argument ``func`` was dictionary (:issue:`35811`)
- Bug in :meth:`DataFrame.pivot` did not preserve :class:`MultiIndex` level names for columns when rows and columns both multiindexed (:issue:`36360`)
- Bug in :meth:`DataFrame.pivot` modified ``index`` argument when ``columns`` was passed but ``values`` was not (:issue:`37635`)
- Bug in :func:`join` returned a non deterministic level-order for the resulting :class:`MultiIndex` (:issue:`36910`)
- Bug in :meth:`DataFrame.combine_first()` caused wrong alignment with dtype ``string`` and one level of ``MultiIndex`` containing only ``NA`` (:issue:`37591`)
- Fixed regression in :func:`merge` on merging DatetimeIndex with empty DataFrame (:issue:`36895`)
- Bug in :meth:`DataFrame.apply` not setting index of return value when ``func`` return type is ``dict`` (:issue:`37544`)
- Bug in :func:`concat` resulting in a ``ValueError`` when at least one of both inputs had a non-unique index (:issue:`36263`)
- Bug in :meth:`DataFrame.merge` and :meth:`pandas.merge` returning inconsistent ordering in result for ``how=right`` and ``how=left`` (:issue:`35382`)

Sparse
^^^^^^

-
-

ExtensionArray
^^^^^^^^^^^^^^

- Fixed Bug where :class:`DataFrame` column set to scalar extension type via a dict instantion was considered an object type rather than the extension type (:issue:`35965`)
- Fixed bug where ``astype()`` with equal dtype and ``copy=False`` would return a new object (:issue:`284881`)
- Fixed bug when applying a NumPy ufunc with multiple outputs to a :class:`pandas.arrays.IntegerArray` returning None (:issue:`36913`)
- Fixed an inconsistency in :class:`PeriodArray`'s ``__init__`` signature to those of :class:`DatetimeArray` and :class:`TimedeltaArray` (:issue:`37289`)
- Reductions for :class:`BooleanArray`, :class:`Categorical`, :class:`DatetimeArray`, :class:`FloatingArray`, :class:`IntegerArray`, :class:`PeriodArray`, :class:`TimedeltaArray`, and :class:`PandasArray` are now keyword-only methods (:issue:`37541`)

Other
^^^^^

- Bug in :meth:`DataFrame.replace` and :meth:`Series.replace` incorrectly raising ``AssertionError`` instead of ``ValueError`` when invalid parameter combinations are passed (:issue:`36045`)
- Bug in :meth:`DataFrame.replace` and :meth:`Series.replace` with numeric values and string ``to_replace`` (:issue:`34789`)
- Bug in :meth:`DataFrame.replace` and :meth:`Series.replace` incorrectly casting from ``PeriodDtype`` to object dtype (:issue:`34871`)
- Fixed bug in metadata propagation incorrectly copying DataFrame columns as metadata when the column name overlaps with the metadata name (:issue:`37037`)
- Fixed metadata propagation in the :class:`Series.dt`, :class:`Series.str` accessors, :class:`DataFrame.duplicated`, :class:`DataFrame.stack`, :class:`DataFrame.unstack`, :class:`DataFrame.pivot`, :class:`DataFrame.append`, :class:`DataFrame.diff`, :class:`DataFrame.applymap` and :class:`DataFrame.update` methods (:issue:`28283`) (:issue:`37381`)
- Fixed metadata propagation when selecting columns from a DataFrame with ``DataFrame.__getitem__`` (:issue:`28283`)
- Bug in :meth:`Index.union` behaving differently depending on whether operand is a :class:`Index` or other list-like (:issue:`36384`)
- Passing an array with 2 or more dimensions to the :class:`Series` constructor now raises the more specific ``ValueError``, from a bare ``Exception`` previously (:issue:`35744`)
- Bug in ``accessor.DirNamesMixin``, where ``dir(obj)`` wouldn't show attributes defined on the instance (:issue:`37173`).
- Bug in :meth:`Series.nunique` with ``dropna=True`` was returning incorrect results when both ``NA`` and ``None`` missing values were present (:issue:`37566`)

.. ---------------------------------------------------------------------------

.. _whatsnew_120.contributors:

Contributors
~~~~~~~~~~~~<|MERGE_RESOLUTION|>--- conflicted
+++ resolved
@@ -617,11 +617,8 @@
 - Bug in :meth:`DataFrame.reindex` raising ``IndexingError`` wrongly for empty :class:`DataFrame` with ``tolerance`` not None or ``method="nearest"`` (:issue:`27315`)
 - Bug in indexing on a :class:`Series` or :class:`DataFrame` with a :class:`CategoricalIndex` using listlike indexer that contains elements that are in the index's ``categories`` but not in the index itself failing to raise ``KeyError`` (:issue:`37901`)
 - Bug in :meth:`DataFrame.iloc` and :meth:`Series.iloc` aligning objects in ``__setitem__`` (:issue:`22046`)
-<<<<<<< HEAD
 - Bug in :meth:`MultiIndex.drop` does not raise if labels are partially found (:issue:`37820`)
-=======
 - Bug in :meth:`DataFrame.loc` did not raise ``KeyError`` when missing combination was given with ``slice(None)`` for remaining levels (:issue:`19556`)
->>>>>>> 0823ed4d
 
 Missing
 ^^^^^^^
