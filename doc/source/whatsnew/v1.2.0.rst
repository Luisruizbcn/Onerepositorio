.. _whatsnew_120:

What's new in 1.2.0 (??)
------------------------

These are the changes in pandas 1.2.0. See :ref:`release` for a full changelog
including other versions of pandas.

{{ header }}

.. ---------------------------------------------------------------------------

Enhancements
~~~~~~~~~~~~

.. _whatsnew_120.duplicate_labels:

Optionally disallow duplicate labels
^^^^^^^^^^^^^^^^^^^^^^^^^^^^^^^^^^^^

:class:`Series` and :class:`DataFrame` can now be created with ``allows_duplicate_labels=False`` flag to
control whether the index or columns can contain duplicate labels (:issue:`28394`). This can be used to
prevent accidental introduction of duplicate labels, which can affect downstream operations.

By default, duplicates continue to be allowed

.. ipython:: python

   pd.Series([1, 2], index=['a', 'a'])

.. ipython:: python
   :okexcept:

   pd.Series([1, 2], index=['a', 'a']).set_flags(allows_duplicate_labels=False)

Pandas will propagate the ``allows_duplicate_labels`` property through many operations.

.. ipython:: python
   :okexcept:

   a = (
       pd.Series([1, 2], index=['a', 'b'])
         .set_flags(allows_duplicate_labels=False)
   )
   a
   # An operation introducing duplicates
   a.reindex(['a', 'b', 'a'])

.. warning::

   This is an experimental feature. Currently, many methods fail to
   propagate the ``allows_duplicate_labels`` value. In future versions
   it is expected that every method taking or returning one or more
   DataFrame or Series objects will propagate ``allows_duplicate_labels``.

See :ref:`duplicates` for more.

The ``allows_duplicate_labels`` flag is stored in the new :attr:`DataFrame.flags`
attribute. This stores global attributes that apply to the *pandas object*. This
differs from :attr:`DataFrame.attrs`, which stores information that applies to
the dataset.

Passing arguments to fsspec backends
^^^^^^^^^^^^^^^^^^^^^^^^^^^^^^^^^^^^

Many read/write functions have acquired the ``storage_options`` optional argument,
to pass a dictionary of parameters to the storage backend. This allows, for
example, for passing credentials to S3 and GCS storage. The details of what
parameters can be passed to which backends can be found in the documentation
of the individual storage backends (detailed from the fsspec docs for
`builtin implementations`_ and linked to `external ones`_). See
Section :ref:`io.remote`.

:issue:`35655` added fsspec support (including ``storage_options``)
for reading excel files.

.. _builtin implementations: https://filesystem-spec.readthedocs.io/en/latest/api.html#built-in-implementations
.. _external ones: https://filesystem-spec.readthedocs.io/en/latest/api.html#other-known-implementations

.. _whatsnew_120.binary_handle_to_csv:

Support for binary file handles in ``to_csv``
^^^^^^^^^^^^^^^^^^^^^^^^^^^^^^^^^^^^^^^^^^^^^

:meth:`to_csv` supports file handles in binary mode (:issue:`19827` and :issue:`35058`)
with ``encoding`` (:issue:`13068` and :issue:`23854`) and ``compression`` (:issue:`22555`).
``mode`` has to contain a ``b`` for binary handles to be supported.

For example:

.. ipython:: python

   import io

   data = pd.DataFrame([0, 1, 2])
   buffer = io.BytesIO()
   data.to_csv(buffer, mode="w+b", encoding="utf-8", compression="gzip")

:.. _whatsnew_read_csv_table_precision_default:

Change in default floating precision for ``read_csv`` and ``read_table``
^^^^^^^^^^^^^^^^^^^^^^^^^^^^^^^^^^^^^^^^^^^^^^^^^^^^^^^^^^^^^^^^^^^^^^^^

For the C parsing engine, the methods :meth:`read_csv` and :meth:`read_table` previously defaulted to a parser that
could read floating point numbers slightly incorrectly with respect to the last bit in precision.
The option ``floating_precision="high"`` has always been available to avoid this issue.
Beginning with this version, the default is now to use the more accurate parser by making
``floating_precision=None`` correspond to the high precision parser, and the new option
``floating_precision="legacy"`` to use the legacy parser. The change to using the higher precision
parser by default should have no impact on performance. (:issue:`17154`)

.. _whatsnew_120.enhancements.other:

Other enhancements
^^^^^^^^^^^^^^^^^^
- Added :meth:`~DataFrame.set_flags` for setting table-wide flags on a ``Series`` or ``DataFrame`` (:issue:`28394`)
- :meth:`DataFrame.applymap` now supports ``na_action`` (:issue:`23803`)
- :class:`Index` with object dtype supports division and multiplication (:issue:`34160`)
- :meth:`DataFrame.explode` and :meth:`Series.explode` now support exploding of sets (:issue:`35614`)
- `Styler` now allows direct CSS class name addition to individual data cells (:issue:`36159`)
- :meth:`Rolling.mean()` and :meth:`Rolling.sum()` use Kahan summation to calculate the mean to avoid numerical problems (:issue:`10319`, :issue:`11645`, :issue:`13254`, :issue:`32761`, :issue:`36031`)
- :meth:`DatetimeIndex.searchsorted`, :meth:`TimedeltaIndex.searchsorted`, :meth:`PeriodIndex.searchsorted`, and :meth:`Series.searchsorted` with datetimelike dtypes will now try to cast string arguments (listlike and scalar) to the matching datetimelike type (:issue:`36346`)

.. _whatsnew_120.api_breaking.python:

Increased minimum version for Python
^^^^^^^^^^^^^^^^^^^^^^^^^^^^^^^^^^^^

Pandas 1.2.0 supports Python 3.7.1 and higher (:issue:`35214`).

.. _whatsnew_120.api_breaking.deps:

Increased minimum versions for dependencies
^^^^^^^^^^^^^^^^^^^^^^^^^^^^^^^^^^^^^^^^^^^

Some minimum supported versions of dependencies were updated (:issue:`35214`).
If installed, we now require:

+-----------------+-----------------+----------+---------+
| Package         | Minimum Version | Required | Changed |
+=================+=================+==========+=========+
| numpy           | 1.16.5          |    X     |    X    |
+-----------------+-----------------+----------+---------+
| pytz            | 2017.3          |    X     |    X    |
+-----------------+-----------------+----------+---------+
| python-dateutil | 2.7.3           |    X     |         |
+-----------------+-----------------+----------+---------+
| bottleneck      | 1.2.1           |          |         |
+-----------------+-----------------+----------+---------+
| numexpr         | 2.6.8           |          |    X    |
+-----------------+-----------------+----------+---------+
| pytest (dev)    | 5.0.1           |          |    X    |
+-----------------+-----------------+----------+---------+
| mypy (dev)      | 0.782           |          |    X    |
+-----------------+-----------------+----------+---------+

For `optional libraries <https://dev.pandas.io/docs/install.html#dependencies>`_ the general recommendation is to use the latest version.
The following table lists the lowest version per library that is currently being tested throughout the development of pandas.
Optional libraries below the lowest tested version may still work, but are not considered supported.

+-----------------+-----------------+---------+
| Package         | Minimum Version | Changed |
+=================+=================+=========+
| beautifulsoup4  | 4.6.0           |         |
+-----------------+-----------------+---------+
| fastparquet     | 0.3.2           |         |
+-----------------+-----------------+---------+
| fsspec          | 0.7.4           |         |
+-----------------+-----------------+---------+
| gcsfs           | 0.6.0           |         |
+-----------------+-----------------+---------+
| lxml            | 4.3.0           |    X    |
+-----------------+-----------------+---------+
| matplotlib      | 2.2.3           |    X    |
+-----------------+-----------------+---------+
| numba           | 0.46.0          |         |
+-----------------+-----------------+---------+
| openpyxl        | 2.6.0           |    X    |
+-----------------+-----------------+---------+
| pyarrow         | 0.15.0          |    X    |
+-----------------+-----------------+---------+
| pymysql         | 0.7.11          |    X    |
+-----------------+-----------------+---------+
| pytables        | 3.4.4           |    X    |
+-----------------+-----------------+---------+
| s3fs            | 0.4.0           |         |
+-----------------+-----------------+---------+
| scipy           | 1.2.0           |         |
+-----------------+-----------------+---------+
| sqlalchemy      | 1.2.8           |    X    |
+-----------------+-----------------+---------+
| xarray          | 0.12.0          |    X    |
+-----------------+-----------------+---------+
| xlrd            | 1.2.0           |    X    |
+-----------------+-----------------+---------+
| xlsxwriter      | 1.0.2           |    X    |
+-----------------+-----------------+---------+
| xlwt            | 1.3.0           |    X    |
+-----------------+-----------------+---------+
| pandas-gbq      | 0.12.0          |         |
+-----------------+-----------------+---------+

See :ref:`install.dependencies` and :ref:`install.optional_dependencies` for more.

.. ---------------------------------------------------------------------------

.. _whatsnew_120.deprecations:

Deprecations
~~~~~~~~~~~~
- Deprecated parameter ``inplace`` in :meth:`MultiIndex.set_codes` and :meth:`MultiIndex.set_levels` (:issue:`35626`)
- Deprecated parameter ``dtype`` in :~meth:`Index.copy` on method all index classes. Use the :meth:`Index.astype` method instead for changing dtype(:issue:`35853`)
- Date parser functions :func:`~pandas.io.date_converters.parse_date_time`, :func:`~pandas.io.date_converters.parse_date_fields`, :func:`~pandas.io.date_converters.parse_all_fields` and :func:`~pandas.io.date_converters.generic_parser` from ``pandas.io.date_converters`` are deprecated and will be removed in a future version; use :func:`to_datetime` instead (:issue:`35741`)
- :meth:`DataFrame.lookup` is deprecated and will be removed in a future version, use :meth:`DataFrame.melt` and :meth:`DataFrame.loc` instead (:issue:`18682`)
- The :meth:`Index.to_native_types` is deprecated. Use ``.astype(str)`` instead (:issue:`28867`)

.. ---------------------------------------------------------------------------


.. _whatsnew_120.performance:

Performance improvements
~~~~~~~~~~~~~~~~~~~~~~~~

- Performance improvements when creating Series with dtype `str` or :class:`StringDtype` from array with many string elements (:issue:`36304`, :issue:`36317`, :issue:`36325`)
- Performance improvement in :meth:`GroupBy.agg` with the ``numba`` engine (:issue:`35759`)
- Performance improvements when creating :meth:`pd.Series.map` from a huge dictionary (:issue:`34717`)
- Performance improvement in :meth:`GroupBy.transform` with the ``numba`` engine (:issue:`36240`)
<<<<<<< HEAD
- Performance improvement in :meth:`pd.to_datetime` with non-`ns` time unit for `float` `dtype` columns (:issue:`20445`)
=======
- ``Styler`` uuid method altered to compress data transmission over web whilst maintaining reasonably low table collision probability (:issue:`36345`)
>>>>>>> 80f0a74c

.. ---------------------------------------------------------------------------

.. _whatsnew_120.bug_fixes:

Bug fixes
~~~~~~~~~

Categorical
^^^^^^^^^^^

-
-

Datetimelike
^^^^^^^^^^^^
- Bug in :attr:`DatetimeArray.date` where a ``ValueError`` would be raised with a read-only backing array (:issue:`33530`)
- Bug in ``NaT`` comparisons failing to raise ``TypeError`` on invalid inequality comparisons (:issue:`35046`)
- Bug in :class:`DateOffset` where attributes reconstructed from pickle files differ from original objects when input values exceed normal ranges (e.g months=12) (:issue:`34511`)
- Bug in :meth:`DatetimeIndex.get_slice_bound` where ``datetime.date`` objects were not accepted or naive :class:`Timestamp` with a tz-aware :class:`DatetimeIndex` (:issue:`35690`)
- Bug in :meth:`DatetimeIndex.slice_locs` where ``datetime.date`` objects were not accepted (:issue:`34077`)
- Bug in :meth:`DatetimeIndex.searchsorted`, :meth:`TimedeltaIndex.searchsorted`, :meth:`PeriodIndex.searchsorted`, and :meth:`Series.searchsorted` with ``datetime64``, ``timedelta64`` or ``Period`` dtype placement of ``NaT`` values being inconsistent with ``NumPy`` (:issue:`36176`,:issue:`36254`)
- Inconsistency in :class:`DatetimeArray`, :class:`TimedeltaArray`, and :class:`PeriodArray`  setitem casting arrays of strings to datetimelike scalars but not scalar strings (:issue:`36261`)
-

Timedelta
^^^^^^^^^
- Bug in :class:`TimedeltaIndex`, :class:`Series`, and :class:`DataFrame` floor-division with ``timedelta64`` dtypes and ``NaT`` in the denominator (:issue:`35529`)
-
-

Timezones
^^^^^^^^^

- Bug in :func:`date_range` was raising AmbiguousTimeError for valid input with `ambiguous=False` (:issue:`35297`)
-


Numeric
^^^^^^^
- Bug in :func:`to_numeric` where float precision was incorrect (:issue:`31364`)
- Bug in :meth:`DataFrame.any` with ``axis=1`` and ``bool_only=True`` ignoring the ``bool_only`` keyword (:issue:`32432`)
-

Conversion
^^^^^^^^^^

-
-

Strings
^^^^^^^
- Bug in :meth:`Series.to_string`, :meth:`DataFrame.to_string`, and :meth:`DataFrame.to_latex` adding a leading space when ``index=False`` (:issue:`24980`)
-
-


Interval
^^^^^^^^

-
-

Indexing
^^^^^^^^

- Bug in :meth:`PeriodIndex.get_loc` incorrectly raising ``ValueError`` on non-datelike strings instead of ``KeyError``, causing similar errors in :meth:`Series.__geitem__`, :meth:`Series.__contains__`, and :meth:`Series.loc.__getitem__` (:issue:`34240`)
- Bug in :meth:`Index.sort_values` where, when empty values were passed, the method would break by trying to compare missing values instead of pushing them to the end of the sort order. (:issue:`35584`)
-

Missing
^^^^^^^

- Bug in :meth:`SeriesGroupBy.transform` now correctly handles missing values for `dropna=False` (:issue:`35014`)
-

MultiIndex
^^^^^^^^^^

- Bug in :meth:`DataFrame.xs` when used with :class:`IndexSlice` raises ``TypeError`` with message `Expected label or tuple of labels` (:issue:`35301`)
-

I/O
^^^

- :func:`read_sas` no longer leaks resources on failure (:issue:`35566`)
- Bug in :meth:`to_csv` caused a ``ValueError`` when it was called with a filename in combination with ``mode`` containing a ``b`` (:issue:`35058`)
- In :meth:`read_csv` `float_precision='round_trip'` now handles `decimal` and `thousands` parameters (:issue:`35365`)
- :meth:`to_pickle` and :meth:`read_pickle` were closing user-provided file objects (:issue:`35679`)
- :meth:`to_csv` passes compression arguments for `'gzip'` always to `gzip.GzipFile` (:issue:`28103`)
- :meth:`to_csv` did not support zip compression for binary file object not having a filename (:issue:`35058`)
- :meth:`to_csv` and :meth:`read_csv` did not honor `compression` and `encoding` for path-like objects that are internally converted to file-like objects (:issue:`35677`, :issue:`26124`, and :issue:`32392`)
- :meth:`to_picke` and :meth:`read_pickle` did not support compression for file-objects (:issue:`26237`, :issue:`29054`, and :issue:`29570`)

Plotting
^^^^^^^^

- Bug in :meth:`DataFrame.plot` was rotating xticklabels when ``subplots=True``, even if the x-axis wasn't an irregular time series (:issue:`29460`)
- Bug in :meth:`DataFrame.plot` where a marker letter in the ``style`` keyword sometimes causes a ``ValueError`` (:issue:`21003`)

Groupby/resample/rolling
^^^^^^^^^^^^^^^^^^^^^^^^

- Bug in :meth:`DataFrameGroupBy.count` and :meth:`SeriesGroupBy.sum` returning ``NaN`` for missing categories when grouped on multiple ``Categoricals``. Now returning ``0`` (:issue:`35028`)
- Bug in :meth:`DataFrameGroupBy.apply` that would some times throw an erroneous ``ValueError`` if the grouping axis had duplicate entries (:issue:`16646`)
- Bug in :meth:`DataFrame.resample(...)` that would throw a ``ValueError`` when resampling from "D" to "24H" over a transition into daylight savings time (DST) (:issue:`35219`)
- Bug when combining methods :meth:`DataFrame.groupby` with :meth:`DataFrame.resample` and :meth:`DataFrame.interpolate` raising an ``TypeError`` (:issue:`35325`)
- Bug in :meth:`DataFrameGroupBy.apply` where a non-nuisance grouping column would be dropped from the output columns if another groupby method was called before ``.apply()`` (:issue:`34656`)
- Bug in :meth:`DataFrameGroupby.apply` would drop a :class:`CategoricalIndex` when grouped on. (:issue:`35792`)
- Bug when subsetting columns on a :class:`~pandas.core.groupby.DataFrameGroupBy` (e.g. ``df.groupby('a')[['b']])``) would reset the attributes ``axis``, ``dropna``, ``group_keys``, ``level``, ``mutated``, ``sort``, and ``squeeze`` to their default values. (:issue:`9959`)
- Bug in :meth:`DataFrameGroupby.tshift` failing to raise ``ValueError`` when a frequency cannot be inferred for the index of a group (:issue:`35937`)
- Bug in :meth:`DataFrame.groupby` does not always maintain column index name for ``any``, ``all``, ``bfill``, ``ffill``, ``shift`` (:issue:`29764`)
- Bug in :meth:`DataFrameGroupBy.apply` raising error with ``np.nan`` group(s) when ``dropna=False`` (:issue:`35889`)
-

Reshaping
^^^^^^^^^

- Bug in :meth:`DataFrame.pivot_table` with ``aggfunc='count'`` or ``aggfunc='sum'`` returning ``NaN`` for missing categories when pivoted on a ``Categorical``. Now returning ``0`` (:issue:`31422`)
- Bug in :func:`union_indexes` where input index names are not preserved in some cases. Affects :func:`concat` and :class:`DataFrame` constructor (:issue:`13475`)
- Bug in func :meth:`crosstab` when using multiple columns with ``margins=True`` and ``normalize=True`` (:issue:`35144`)
- Bug in :meth:`DataFrame.agg` with ``func={'name':<FUNC>}`` incorrectly raising ``TypeError`` when ``DataFrame.columns==['Name']`` (:issue:`36212`)
-

Sparse
^^^^^^

-
-

ExtensionArray
^^^^^^^^^^^^^^

- Fixed Bug where :class:`DataFrame` column set to scalar extension type via a dict instantion was considered an object type rather than the extension type (:issue:`35965`)
-


Other
^^^^^
- Bug in :meth:`DataFrame.replace` and :meth:`Series.replace` incorrectly raising ``AssertionError`` instead of ``ValueError`` when invalid parameter combinations are passed (:issue:`36045`)
- Bug in :meth:`DataFrame.replace` and :meth:`Series.replace` with numeric values and string ``to_replace`` (:issue:`34789`)
- Bug in :meth:`Series.transform` would give incorrect results or raise when the argument ``func`` was dictionary (:issue:`35811`)
- Bug in :meth:`Index.union` behaving differently depending on whether operand is a :class:`Index` or other list-like (:issue:`36384`)

.. ---------------------------------------------------------------------------

.. _whatsnew_120.contributors:

Contributors
~~~~~~~~~~~~<|MERGE_RESOLUTION|>--- conflicted
+++ resolved
@@ -226,11 +226,8 @@
 - Performance improvement in :meth:`GroupBy.agg` with the ``numba`` engine (:issue:`35759`)
 - Performance improvements when creating :meth:`pd.Series.map` from a huge dictionary (:issue:`34717`)
 - Performance improvement in :meth:`GroupBy.transform` with the ``numba`` engine (:issue:`36240`)
-<<<<<<< HEAD
+- ``Styler`` uuid method altered to compress data transmission over web whilst maintaining reasonably low table collision probability (:issue:`36345`)
 - Performance improvement in :meth:`pd.to_datetime` with non-`ns` time unit for `float` `dtype` columns (:issue:`20445`)
-=======
-- ``Styler`` uuid method altered to compress data transmission over web whilst maintaining reasonably low table collision probability (:issue:`36345`)
->>>>>>> 80f0a74c
 
 .. ---------------------------------------------------------------------------
 
