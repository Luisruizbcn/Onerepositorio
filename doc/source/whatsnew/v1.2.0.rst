.. _whatsnew_120:

What's new in 1.2.0 (??)
------------------------

These are the changes in pandas 1.2.0. See :ref:`release` for a full changelog
including other versions of pandas.

{{ header }}

.. ---------------------------------------------------------------------------

Enhancements
~~~~~~~~~~~~

.. _whatsnew_120.duplicate_labels:

Optionally disallow duplicate labels
^^^^^^^^^^^^^^^^^^^^^^^^^^^^^^^^^^^^

:class:`Series` and :class:`DataFrame` can now be created with ``allows_duplicate_labels=False`` flag to
control whether the index or columns can contain duplicate labels (:issue:`28394`). This can be used to
prevent accidental introduction of duplicate labels, which can affect downstream operations.

By default, duplicates continue to be allowed

.. ipython:: python

   pd.Series([1, 2], index=['a', 'a'])

.. ipython:: python
   :okexcept:

   pd.Series([1, 2], index=['a', 'a']).set_flags(allows_duplicate_labels=False)

Pandas will propagate the ``allows_duplicate_labels`` property through many operations.

.. ipython:: python
   :okexcept:

   a = (
       pd.Series([1, 2], index=['a', 'b'])
         .set_flags(allows_duplicate_labels=False)
   )
   a
   # An operation introducing duplicates
   a.reindex(['a', 'b', 'a'])

.. warning::

   This is an experimental feature. Currently, many methods fail to
   propagate the ``allows_duplicate_labels`` value. In future versions
   it is expected that every method taking or returning one or more
   DataFrame or Series objects will propagate ``allows_duplicate_labels``.

See :ref:`duplicates` for more.

The ``allows_duplicate_labels`` flag is stored in the new :attr:`DataFrame.flags`
attribute. This stores global attributes that apply to the *pandas object*. This
differs from :attr:`DataFrame.attrs`, which stores information that applies to
the dataset.

Passing arguments to fsspec backends
^^^^^^^^^^^^^^^^^^^^^^^^^^^^^^^^^^^^

Many read/write functions have acquired the ``storage_options`` optional argument,
to pass a dictionary of parameters to the storage backend. This allows, for
example, for passing credentials to S3 and GCS storage. The details of what
parameters can be passed to which backends can be found in the documentation
of the individual storage backends (detailed from the fsspec docs for
`builtin implementations`_ and linked to `external ones`_). See
Section :ref:`io.remote`.

:issue:`35655` added fsspec support (including ``storage_options``)
for reading excel files.

.. _builtin implementations: https://filesystem-spec.readthedocs.io/en/latest/api.html#built-in-implementations
.. _external ones: https://filesystem-spec.readthedocs.io/en/latest/api.html#other-known-implementations

.. _whatsnew_120.binary_handle_to_csv:

Support for binary file handles in ``to_csv``
^^^^^^^^^^^^^^^^^^^^^^^^^^^^^^^^^^^^^^^^^^^^^

:meth:`to_csv` supports file handles in binary mode (:issue:`19827` and :issue:`35058`)
with ``encoding`` (:issue:`13068` and :issue:`23854`) and ``compression`` (:issue:`22555`).
``mode`` has to contain a ``b`` for binary handles to be supported.

For example:

.. ipython:: python

   import io

   data = pd.DataFrame([0, 1, 2])
   buffer = io.BytesIO()
   data.to_csv(buffer, mode="w+b", encoding="utf-8", compression="gzip")

.. _whatsnew_120.enhancements.other:

Other enhancements
^^^^^^^^^^^^^^^^^^

- Added :meth:`~DataFrame.set_flags` for setting table-wide flags on a ``Series`` or ``DataFrame`` (:issue:`28394`)
- :class:`Index` with object dtype supports division and multiplication (:issue:`34160`)
- :meth:`DataFrame.explode` and :meth:`Series.explode` now support exploding of sets (:issue:`35614`)
-

.. _whatsnew_120.api_breaking.python:

Increased minimum version for Python
^^^^^^^^^^^^^^^^^^^^^^^^^^^^^^^^^^^^

Pandas 1.2.0 supports Python 3.7.1 and higher (:issue:`35214`).

.. _whatsnew_120.api_breaking.deps:

Increased minimum versions for dependencies
^^^^^^^^^^^^^^^^^^^^^^^^^^^^^^^^^^^^^^^^^^^

Some minimum supported versions of dependencies were updated (:issue:`35214`).
If installed, we now require:

+-----------------+-----------------+----------+---------+
| Package         | Minimum Version | Required | Changed |
+=================+=================+==========+=========+
| numpy           | 1.16.5          |    X     |    X    |
+-----------------+-----------------+----------+---------+
| pytz            | 2017.3          |    X     |    X    |
+-----------------+-----------------+----------+---------+
| python-dateutil | 2.7.3           |    X     |         |
+-----------------+-----------------+----------+---------+
| bottleneck      | 1.2.1           |          |         |
+-----------------+-----------------+----------+---------+
| numexpr         | 2.6.8           |          |    X    |
+-----------------+-----------------+----------+---------+
| pytest (dev)    | 5.0.1           |          |    X    |
+-----------------+-----------------+----------+---------+
| mypy (dev)      | 0.782           |          |    X    |
+-----------------+-----------------+----------+---------+

For `optional libraries <https://dev.pandas.io/docs/install.html#dependencies>`_ the general recommendation is to use the latest version.
The following table lists the lowest version per library that is currently being tested throughout the development of pandas.
Optional libraries below the lowest tested version may still work, but are not considered supported.

+-----------------+-----------------+---------+
| Package         | Minimum Version | Changed |
+=================+=================+=========+
| beautifulsoup4  | 4.6.0           |         |
+-----------------+-----------------+---------+
| fastparquet     | 0.3.2           |         |
+-----------------+-----------------+---------+
| fsspec          | 0.7.4           |         |
+-----------------+-----------------+---------+
| gcsfs           | 0.6.0           |         |
+-----------------+-----------------+---------+
| lxml            | 4.3.0           |    X    |
+-----------------+-----------------+---------+
| matplotlib      | 2.2.3           |    X    |
+-----------------+-----------------+---------+
| numba           | 0.46.0          |         |
+-----------------+-----------------+---------+
| openpyxl        | 2.6.0           |    X    |
+-----------------+-----------------+---------+
| pyarrow         | 0.15.0          |    X    |
+-----------------+-----------------+---------+
| pymysql         | 0.7.11          |    X    |
+-----------------+-----------------+---------+
| pytables        | 3.4.4           |    X    |
+-----------------+-----------------+---------+
| s3fs            | 0.4.0           |         |
+-----------------+-----------------+---------+
| scipy           | 1.2.0           |         |
+-----------------+-----------------+---------+
| sqlalchemy      | 1.2.8           |    X    |
+-----------------+-----------------+---------+
| xarray          | 0.12.0          |    X    |
+-----------------+-----------------+---------+
| xlrd            | 1.2.0           |    X    |
+-----------------+-----------------+---------+
| xlsxwriter      | 1.0.2           |    X    |
+-----------------+-----------------+---------+
| xlwt            | 1.3.0           |    X    |
+-----------------+-----------------+---------+
| pandas-gbq      | 0.12.0          |         |
+-----------------+-----------------+---------+

See :ref:`install.dependencies` and :ref:`install.optional_dependencies` for more.

.. ---------------------------------------------------------------------------

.. _whatsnew_120.deprecations:

Deprecations
~~~~~~~~~~~~
- Deprecated parameter ``inplace`` in :meth:`MultiIndex.set_codes` and :meth:`MultiIndex.set_levels` (:issue:`35626`)
- Deprecated parameter ``dtype`` in :~meth:`Index.copy` on method all index classes. Use the :meth:`Index.astype` method instead for changing dtype(:issue:`35853`)
-

.. ---------------------------------------------------------------------------


.. _whatsnew_120.performance:

Performance improvements
~~~~~~~~~~~~~~~~~~~~~~~~

- Performance improvement in :meth:`GroupBy.agg` with the ``numba`` engine (:issue:`35759`)
-

.. ---------------------------------------------------------------------------

.. _whatsnew_120.bug_fixes:

Bug fixes
~~~~~~~~~

Categorical
^^^^^^^^^^^

-
-

Datetimelike
^^^^^^^^^^^^
- Bug in :attr:`DatetimeArray.date` where a ``ValueError`` would be raised with a read-only backing array (:issue:`33530`)
- Bug in ``NaT`` comparisons failing to raise ``TypeError`` on invalid inequality comparisons (:issue:`35046`)
- Bug in :class:`DateOffset` where attributes reconstructed from pickle files differ from original objects when input values exceed normal ranges (e.g months=12) (:issue:`34511`)
- Bug in :meth:`DatetimeIndex.get_slice_bound` where ``datetime.date`` objects were not accepted or naive :class:`Timestamp` with a tz-aware :class:`DatetimeIndex` (:issue:`35690`)
- Bug in :meth:`DatetimeIndex.slice_locs` where ``datetime.date`` objects were not accepted (:issue:`34077`)
- Bug in :meth:`DatetimeIndex.searchsorted`, :meth:`TimedeltaIndex.searchsorted`, and :meth:`Series.searchsorted` with ``datetime64`` or ``timedelta64`` dtype placement of ``NaT`` values being inconsistent with ``NumPy`` (:issue:`36176`)

Timedelta
^^^^^^^^^
- Bug in :class:`TimedeltaIndex`, :class:`Series`, and :class:`DataFrame` floor-division with ``timedelta64`` dtypes and ``NaT`` in the denominator (:issue:`35529`)
-
-

Timezones
^^^^^^^^^

- Bug in :func:`date_range` was raising AmbiguousTimeError for valid input with `ambiguous=False` (:issue:`35297`)
-


Numeric
^^^^^^^
- Bug in :func:`to_numeric` where float precision was incorrect (:issue:`31364`)
- Bug in :meth:`DataFrame.any` with ``axis=1`` and ``bool_only=True`` ignoring the ``bool_only`` keyword (:issue:`32432`)
-

Conversion
^^^^^^^^^^

-
-

Strings
^^^^^^^
- Bug in :meth:`Series.to_string`, :meth:`DataFrame.to_string`, and :meth:`DataFrame.to_latex` adding a leading space when ``index=False`` (:issue:`24980`)
-
-


Interval
^^^^^^^^

-
-

Indexing
^^^^^^^^

- Bug in :meth:`PeriodIndex.get_loc` incorrectly raising ``ValueError`` on non-datelike strings instead of ``KeyError``, causing similar errors in :meth:`Series.__geitem__`, :meth:`Series.__contains__`, and :meth:`Series.loc.__getitem__` (:issue:`34240`)
- Bug in :meth:`Index.sort_values` where, when empty values were passed, the method would break by trying to compare missing values instead of pushing them to the end of the sort order. (:issue:`35584`)
-

Missing
^^^^^^^

- Bug in :meth:`SeriesGroupBy.transform` now correctly handles missing values for `dropna=False` (:issue:`35014`)
-

MultiIndex
^^^^^^^^^^

- Bug in :meth:`DataFrame.xs` when used with :class:`IndexSlice` raises ``TypeError`` with message `Expected label or tuple of labels` (:issue:`35301`)
-

I/O
^^^

- Bug in :meth:`to_csv` caused a ``ValueError`` when it was called with a filename in combination with ``mode`` containing a ``b`` (:issue:`35058`)
- In :meth:`read_csv` `float_precision='round_trip'` now handles `decimal` and `thousands` parameters (:issue:`35365`)
- :meth:`to_pickle` and :meth:`read_pickle` were closing user-provided file objects (:issue:`35679`)
- :meth:`to_csv` passes compression arguments for `'gzip'` always to `gzip.GzipFile` (:issue:`28103`)
- :meth:`to_csv` did not support zip compression for binary file object not having a filename (:issue: `35058`)
- :meth:`to_csv` and :meth:`read_csv` did not honor `compression` and `encoding` for path-like objects that are internally converted to file-like objects (:issue:`35677`, :issue:`26124`, and :issue:`32392`)
- :meth:`to_picke` and :meth:`read_pickle` did not support compression for file-objects (:issue:`26237`, :issue:`29054`, and :issue:`29570`)

Plotting
^^^^^^^^

- Bug in :meth:`DataFrame.plot` where a marker letter in the ``style`` keyword sometimes causes a ``ValueError`` (:issue:`21003`)

Groupby/resample/rolling
^^^^^^^^^^^^^^^^^^^^^^^^

- Bug in :meth:`DataFrameGroupBy.count` and :meth:`SeriesGroupBy.sum` returning ``NaN`` for missing categories when grouped on multiple ``Categoricals``. Now returning ``0`` (:issue:`35028`)
- Bug in :meth:`DataFrameGroupBy.apply` that would some times throw an erroneous ``ValueError`` if the grouping axis had duplicate entries (:issue:`16646`)
- Bug when combining methods :meth:`DataFrame.groupby` with :meth:`DataFrame.resample` and :meth:`DataFrame.interpolate` raising an ``TypeError`` (:issue:`35325`)
- Bug in :meth:`DataFrameGroupBy.apply` where a non-nuisance grouping column would be dropped from the output columns if another groupby method was called before ``.apply()`` (:issue:`34656`)
- Bug in :meth:`DataFrameGroupby.apply` would drop a :class:`CategoricalIndex` when grouped on. (:issue:`35792`)
- Bug when subsetting columns on a :class:`~pandas.core.groupby.DataFrameGroupBy` (e.g. ``df.groupby('a')[['b']])``) would reset the attributes ``axis``, ``dropna``, ``group_keys``, ``level``, ``mutated``, ``sort``, and ``squeeze`` to their default values. (:issue:`9959`)
- Bug in :meth:`DataFrameGroupby.tshift` failing to raise ``ValueError`` when a frequency cannot be inferred for the index of a group (:issue:`35937`)
- Bug in :meth:`DataFrame.groupby` does not always maintain column index name for ``any``, ``all``, ``bfill``, ``ffill``, ``shift`` (:issue:`29764`)
- Bug in :meth:`DataFrameGroupBy.apply` raising error with ``np.nan`` group(s) when ``dropna=False`` (:issue:`35889`)
-

Reshaping
^^^^^^^^^

<<<<<<< HEAD
- Bug in :meth:`DataFrame.crosstab` when duplicated row or column names were used (:issue:`22529`)
=======
- Bug in :meth:`DataFrame.pivot_table` with ``aggfunc='count'`` or ``aggfunc='sum'`` returning ``NaN`` for missing categories when pivoted on a ``Categorical``. Now returning ``0`` (:issue:`31422`)
- Bug in :func:`union_indexes` where input index names are not preserved in some cases. Affects :func:`concat` and :class:`DataFrame` constructor (:issue:`13475`)
- Bug in func :meth:`crosstab` when using multiple columns with ``margins=True`` and ``normalize=True`` (:issue:`35144`)
>>>>>>> 49b342b9
-

Sparse
^^^^^^

-
-

ExtensionArray
^^^^^^^^^^^^^^

- Fixed Bug where :class:`DataFrame` column set to scalar extension type via a dict instantion was considered an object type rather than the extension type (:issue:`35965`)
-


Other
^^^^^
- Bug in :meth:`DataFrame.replace` and :meth:`Series.replace` incorrectly raising ``AssertionError`` instead of ``ValueError`` when invalid parameter combinations are passed (:issue:`36045`)
- Bug in :meth:`DataFrame.replace` and :meth:`Series.replace` with numeric values and string ``to_replace`` (:issue:`34789`)
-

.. ---------------------------------------------------------------------------

.. _whatsnew_120.contributors:

Contributors
~~~~~~~~~~~~<|MERGE_RESOLUTION|>--- conflicted
+++ resolved
@@ -320,14 +320,10 @@
 Reshaping
 ^^^^^^^^^
 
-<<<<<<< HEAD
 - Bug in :meth:`DataFrame.crosstab` when duplicated row or column names were used (:issue:`22529`)
-=======
 - Bug in :meth:`DataFrame.pivot_table` with ``aggfunc='count'`` or ``aggfunc='sum'`` returning ``NaN`` for missing categories when pivoted on a ``Categorical``. Now returning ``0`` (:issue:`31422`)
 - Bug in :func:`union_indexes` where input index names are not preserved in some cases. Affects :func:`concat` and :class:`DataFrame` constructor (:issue:`13475`)
 - Bug in func :meth:`crosstab` when using multiple columns with ``margins=True`` and ``normalize=True`` (:issue:`35144`)
->>>>>>> 49b342b9
--
 
 Sparse
 ^^^^^^
