.. _whatsnew_120:

What's new in 1.2.0 (??)
------------------------

These are the changes in pandas 1.2.0. See :ref:`release` for a full changelog
including other versions of pandas.

{{ header }}

.. warning::

   The packages `xlrd <https://xlrd.readthedocs.io/en/latest/>`_ for reading excel
   files and `xlwt <https://xlwt.readthedocs.io/en/latest/>`_ for
   writing excel files are no longer maintained. These are the only engines in pandas
   that support the xls format.

   Previously, the default argument ``engine=None`` to ``pd.read_excel``
   would result in using the ``xlrd`` engine in many cases. If
   `openpyxl <https://openpyxl.readthedocs.io/en/stable/>`_  is installed,
   many of these cases will now default to using the ``openpyxl`` engine.
   See the :func:`read_excel` documentation for more details. Attempting to read
   ``.xls`` files or specifying ``engine="xlrd"`` to ``pd.read_excel`` will not
   raise a warning. However users should be aware that ``xlrd`` is already
   broken with certain package configurations, for example with Python 3.9
   when `defusedxml <https://github.com/tiran/defusedxml/>`_ is installed, and
   is anticipated to be unusable in the future.

   Attempting to use the the ``xlwt`` engine will raise a ``FutureWarning``
   unless the option :attr:`io.excel.xls.writer` is set to ``"xlwt"``.
   While this option is now deprecated and will also raise a ``FutureWarning``,
   it can be globally set and the warning suppressed. Users are recommended to
   write ``.xlsx`` files using the ``openpyxl`` engine instead.

.. ---------------------------------------------------------------------------

Enhancements
~~~~~~~~~~~~

.. _whatsnew_120.duplicate_labels:

Optionally disallow duplicate labels
^^^^^^^^^^^^^^^^^^^^^^^^^^^^^^^^^^^^

:class:`Series` and :class:`DataFrame` can now be created with ``allows_duplicate_labels=False`` flag to
control whether the index or columns can contain duplicate labels (:issue:`28394`). This can be used to
prevent accidental introduction of duplicate labels, which can affect downstream operations.

By default, duplicates continue to be allowed.

.. code-block:: ipython

    In [1]: pd.Series([1, 2], index=['a', 'a'])
    Out[1]:
    a    1
    a    2
    Length: 2, dtype: int64

    In [2]: pd.Series([1, 2], index=['a', 'a']).set_flags(allows_duplicate_labels=False)
    ...
    DuplicateLabelError: Index has duplicates.
          positions
    label
    a        [0, 1]

pandas will propagate the ``allows_duplicate_labels`` property through many operations.

.. code-block:: ipython

    In [3]: a = (
       ...:     pd.Series([1, 2], index=['a', 'b'])
       ...:       .set_flags(allows_duplicate_labels=False)
       ...: )

    In [4]: a
    Out[4]:
    a    1
    b    2
    Length: 2, dtype: int64

    # An operation introducing duplicates
    In [5]: a.reindex(['a', 'b', 'a'])
    ...
    DuplicateLabelError: Index has duplicates.
          positions
    label
    a        [0, 2]

    [1 rows x 1 columns]

.. warning::

   This is an experimental feature. Currently, many methods fail to
   propagate the ``allows_duplicate_labels`` value. In future versions
   it is expected that every method taking or returning one or more
   DataFrame or Series objects will propagate ``allows_duplicate_labels``.

See :ref:`duplicates` for more.

The ``allows_duplicate_labels`` flag is stored in the new :attr:`DataFrame.flags`
attribute. This stores global attributes that apply to the *pandas object*. This
differs from :attr:`DataFrame.attrs`, which stores information that applies to
the dataset.

Passing arguments to fsspec backends
^^^^^^^^^^^^^^^^^^^^^^^^^^^^^^^^^^^^

Many read/write functions have acquired the ``storage_options`` optional argument,
to pass a dictionary of parameters to the storage backend. This allows, for
example, for passing credentials to S3 and GCS storage. The details of what
parameters can be passed to which backends can be found in the documentation
of the individual storage backends (detailed from the fsspec docs for
`builtin implementations`_ and linked to `external ones`_). See
Section :ref:`io.remote`.

:issue:`35655` added fsspec support (including ``storage_options``)
for reading excel files.

.. _builtin implementations: https://filesystem-spec.readthedocs.io/en/latest/api.html#built-in-implementations
.. _external ones: https://filesystem-spec.readthedocs.io/en/latest/api.html#other-known-implementations

.. _whatsnew_120.binary_handle_to_csv:

Support for binary file handles in ``to_csv``
^^^^^^^^^^^^^^^^^^^^^^^^^^^^^^^^^^^^^^^^^^^^^

:meth:`to_csv` supports file handles in binary mode (:issue:`19827` and :issue:`35058`)
with ``encoding`` (:issue:`13068` and :issue:`23854`) and ``compression`` (:issue:`22555`).
If pandas does not automatically detect whether the file handle is opened in binary or text mode,
it is necessary to provide ``mode="wb"``.

For example:

.. ipython:: python

   import io

   data = pd.DataFrame([0, 1, 2])
   buffer = io.BytesIO()
   data.to_csv(buffer, encoding="utf-8", compression="gzip")

Support for short caption and table position in ``to_latex``
^^^^^^^^^^^^^^^^^^^^^^^^^^^^^^^^^^^^^^^^^^^^^^^^^^^^^^^^^^^^

:meth:`DataFrame.to_latex` now allows one to specify
a floating table position (:issue:`35281`)
and a short caption (:issue:`36267`).

The keyword ``position`` has been added to set the position.

.. ipython:: python

   data = pd.DataFrame({'a': [1, 2], 'b': [3, 4]})
   table = data.to_latex(position='ht')
   print(table)

Usage of the keyword ``caption`` has been extended.
Besides taking a single string as an argument,
one can optionally provide a tuple ``(full_caption, short_caption)``
to add a short caption macro.

.. ipython:: python

   data = pd.DataFrame({'a': [1, 2], 'b': [3, 4]})
   table = data.to_latex(caption=('the full long caption', 'short caption'))
   print(table)

.. _whatsnew_120.read_csv_table_precision_default:

Change in default floating precision for ``read_csv`` and ``read_table``
^^^^^^^^^^^^^^^^^^^^^^^^^^^^^^^^^^^^^^^^^^^^^^^^^^^^^^^^^^^^^^^^^^^^^^^^

For the C parsing engine, the methods :meth:`read_csv` and :meth:`read_table` previously defaulted to a parser that
could read floating point numbers slightly incorrectly with respect to the last bit in precision.
The option ``floating_precision="high"`` has always been available to avoid this issue.
Beginning with this version, the default is now to use the more accurate parser by making
``floating_precision=None`` correspond to the high precision parser, and the new option
``floating_precision="legacy"`` to use the legacy parser. The change to using the higher precision
parser by default should have no impact on performance. (:issue:`17154`)

.. _whatsnew_120.floating:

Experimental nullable data types for float data
^^^^^^^^^^^^^^^^^^^^^^^^^^^^^^^^^^^^^^^^^^^^^^^

We've added :class:`Float32Dtype` / :class:`Float64Dtype` and :class:`~arrays.FloatingArray`.
These are extension data types dedicated to floating point data that can hold the
``pd.NA`` missing value indicator (:issue:`32265`, :issue:`34307`).

While the default float data type already supports missing values using ``np.nan``,
these new data types use ``pd.NA`` (and its corresponding behaviour) as the missing
value indicator, in line with the already existing nullable :ref:`integer <integer_na>`
and :ref:`boolean <boolean>` data types.

One example where the behaviour of ``np.nan`` and ``pd.NA`` is different is
comparison operations:

.. ipython:: python

  # the default numpy float64 dtype
  s1 = pd.Series([1.5, None])
  s1
  s1 > 1

.. ipython:: python

  # the new nullable float64 dtype
  s2 = pd.Series([1.5, None], dtype="Float64")
  s2
  s2 > 1

See the :ref:`missing_data.NA` doc section for more details on the behaviour
when using the ``pd.NA`` missing value indicator.

As shown above, the dtype can be specified using the "Float64" or "Float32"
string (capitalized to distinguish it from the default "float64" data type).
Alternatively, you can also use the dtype object:

.. ipython:: python

   pd.Series([1.5, None], dtype=pd.Float32Dtype())

Operations with the existing integer or boolean nullable data types that
give float results will now also use the nullable floating data types (:issue:`38178`).

.. warning::

   Experimental: the new floating data types are currently experimental, and their
   behaviour or API may still change without warning. Especially the behaviour
   regarding NaN (distinct from NA missing values) is subject to change.

.. _whatsnew_120.index_name_preservation:

Index/column name preservation when aggregating
^^^^^^^^^^^^^^^^^^^^^^^^^^^^^^^^^^^^^^^^^^^^^^^

When aggregating using :meth:`concat` or the :class:`DataFrame` constructor, pandas
will now attempt to preserve index and column names whenever possible (:issue:`35847`).
In the case where all inputs share a common name, this name will be assigned to the
result. When the input names do not all agree, the result will be unnamed. Here is an
example where the index name is preserved:

.. ipython:: python

    idx = pd.Index(range(5), name='abc')
    ser = pd.Series(range(5, 10), index=idx)
    pd.concat({'x': ser[1:], 'y': ser[:-1]}, axis=1)

The same is true for :class:`MultiIndex`, but the logic is applied separately on a
level-by-level basis.

.. _whatsnew_120.groupby_ewm:

Groupby supports EWM operations directly
^^^^^^^^^^^^^^^^^^^^^^^^^^^^^^^^^^^^^^^^

:class:`.DataFrameGroupBy` now supports exponentially weighted window operations directly (:issue:`16037`).

.. ipython:: python

    df = pd.DataFrame({'A': ['a', 'b', 'a', 'b'], 'B': range(4)})
    df
    df.groupby('A').ewm(com=1.0).mean()

Additionally ``mean`` supports execution via `Numba <https://numba.pydata.org/>`__ with
the  ``engine`` and ``engine_kwargs`` arguments. Numba must be installed as an optional dependency
to use this feature.

.. _whatsnew_120.enhancements.other:

Other enhancements
^^^^^^^^^^^^^^^^^^
- Added ``day_of_week`` (compatibility alias ``dayofweek``) property to :class:`Timestamp`, :class:`.DatetimeIndex`, :class:`Period`, :class:`PeriodIndex` (:issue:`9605`)
- Added ``day_of_year`` (compatibility alias ``dayofyear``) property to :class:`Timestamp`, :class:`.DatetimeIndex`, :class:`Period`, :class:`PeriodIndex` (:issue:`9605`)
- Added :meth:`~DataFrame.set_flags` for setting table-wide flags on a Series or DataFrame (:issue:`28394`)
- :meth:`DataFrame.applymap` now supports ``na_action`` (:issue:`23803`)
- :class:`Index` with object dtype supports division and multiplication (:issue:`34160`)
- :meth:`io.sql.get_schema` now supports a ``schema`` keyword argument that will add a schema into the create table statement (:issue:`28486`)
- :meth:`DataFrame.explode` and :meth:`Series.explode` now support exploding of sets (:issue:`35614`)
- :meth:`DataFrame.hist` now supports time series (datetime) data (:issue:`32590`)
- :meth:`.Styler.set_table_styles` now allows the direct styling of rows and columns and can be chained (:issue:`35607`)
- :class:`.Styler` now allows direct CSS class name addition to individual data cells (:issue:`36159`)
- :meth:`.Rolling.mean` and :meth:`.Rolling.sum` use Kahan summation to calculate the mean to avoid numerical problems (:issue:`10319`, :issue:`11645`, :issue:`13254`, :issue:`32761`, :issue:`36031`)
- :meth:`.DatetimeIndex.searchsorted`, :meth:`.TimedeltaIndex.searchsorted`, :meth:`PeriodIndex.searchsorted`, and :meth:`Series.searchsorted` with datetimelike dtypes will now try to cast string arguments (listlike and scalar) to the matching datetimelike type (:issue:`36346`)
- Added methods :meth:`IntegerArray.prod`, :meth:`IntegerArray.min`, and :meth:`IntegerArray.max` (:issue:`33790`)
- Calling a NumPy ufunc on a ``DataFrame`` with extension types now preserves the extension types when possible (:issue:`23743`).
- Calling a binary-input NumPy ufunc on multiple ``DataFrame`` objects now aligns, matching the behavior of binary operations and ufuncs on ``Series`` (:issue:`23743`).
- Where possible :meth:`RangeIndex.difference` and :meth:`RangeIndex.symmetric_difference` will return :class:`RangeIndex` instead of :class:`Int64Index` (:issue:`36564`)
- :meth:`DataFrame.to_parquet` now supports :class:`MultiIndex` for columns in parquet format (:issue:`34777`)
- :func:`read_parquet` gained a ``use_nullable_dtypes=True`` option to use
  nullable dtypes that use ``pd.NA`` as missing value indicator where possible
  for the resulting DataFrame (default is False, and only applicable for
  ``engine="pyarrow"``) (:issue:`31242`)
- Added :meth:`.Rolling.sem` and :meth:`Expanding.sem` to compute the standard error of the mean (:issue:`26476`)
- :meth:`.Rolling.var` and :meth:`.Rolling.std` use Kahan summation and Welford's Method to avoid numerical issues (:issue:`37051`)
- :meth:`DataFrame.corr` and :meth:`DataFrame.cov` use Welford's Method to avoid numerical issues (:issue:`37448`)
- :meth:`DataFrame.plot` now recognizes ``xlabel`` and ``ylabel`` arguments for plots of type ``scatter`` and ``hexbin`` (:issue:`37001`)
- :class:`DataFrame` now supports the ``divmod`` operation (:issue:`37165`)
- :meth:`DataFrame.to_parquet` now returns a ``bytes`` object when no ``path`` argument is passed (:issue:`37105`)
- :class:`.Rolling` now supports the ``closed`` argument for fixed windows (:issue:`34315`)
- :class:`.DatetimeIndex` and :class:`Series` with ``datetime64`` or ``datetime64tz`` dtypes now support ``std`` (:issue:`37436`)
- :class:`Window` now supports all Scipy window types in ``win_type`` with flexible keyword argument support (:issue:`34556`)
- :meth:`testing.assert_index_equal` now has a ``check_order`` parameter that allows indexes to be checked in an order-insensitive manner (:issue:`37478`)
- :func:`read_csv` supports memory-mapping for compressed files (:issue:`37621`)
- Add support for ``min_count`` keyword for :meth:`DataFrame.groupby` and :meth:`DataFrame.resample` for functions ``min``, ``max``, ``first`` and ``last`` (:issue:`37821`, :issue:`37768`)
- Improve error reporting for :meth:`DataFrame.merge` when invalid merge column definitions were given (:issue:`16228`)
- Improve numerical stability for :meth:`.Rolling.skew`, :meth:`.Rolling.kurt`, :meth:`Expanding.skew` and :meth:`Expanding.kurt` through implementation of Kahan summation (:issue:`6929`)
- Improved error reporting for subsetting columns of a :class:`.DataFrameGroupBy` with ``axis=1`` (:issue:`37725`)
- Implement method ``cross`` for :meth:`DataFrame.merge` and :meth:`DataFrame.join` (:issue:`5401`)
- When :func:`read_csv/sas/json` are called with ``chuncksize``/``iterator`` they can be used in a ``with`` statement as they return context-managers (:issue:`38225`)
- Augmented the list of named colors available for styling Excel exports, enabling all of CSS4 colors (:issue:`38247`)

.. ---------------------------------------------------------------------------

.. _whatsnew_120.notable_bug_fixes:

Notable bug fixes
~~~~~~~~~~~~~~~~~

These are bug fixes that might have notable behavior changes.

Consistency of DataFrame Reductions
^^^^^^^^^^^^^^^^^^^^^^^^^^^^^^^^^^^
:meth:`DataFrame.any` and :meth:`DataFrame.all` with ``bool_only=True`` now
determines whether to exclude object-dtype columns on a column-by-column basis,
instead of checking if *all* object-dtype columns can be considered boolean.

This prevents pathological behavior where applying the reduction on a subset
of columns could result in a larger Series result. See (:issue:`37799`).

.. ipython:: python

    df = pd.DataFrame({"A": ["foo", "bar"], "B": [True, False]}, dtype=object)
    df["C"] = pd.Series([True, True])


*Previous behavior*:

.. code-block:: ipython

    In [5]: df.all(bool_only=True)
    Out[5]:
    C    True
    dtype: bool

    In [6]: df[["B", "C"]].all(bool_only=True)
    Out[6]:
    B    False
    C    True
    dtype: bool

*New behavior*:

.. ipython:: python

    In [5]: df.all(bool_only=True)

    In [6]: df[["B", "C"]].all(bool_only=True)


Other DataFrame reductions with ``numeric_only=None`` will also avoid
this pathological behavior (:issue:`37827`):

.. ipython:: python

    df = pd.DataFrame({"A": [0, 1, 2], "B": ["a", "b", "c"]}, dtype=object)


*Previous behavior*:

.. code-block:: ipython

    In [3]: df.mean()
    Out[3]: Series([], dtype: float64)

    In [4]: df[["A"]].mean()
    Out[4]:
    A    1.0
    dtype: float64

*New behavior*:

.. ipython:: python

    df.mean()

    df[["A"]].mean()

Moreover, DataFrame reductions with ``numeric_only=None`` will now be
consistent with their Series counterparts.  In particular, for
reductions where the Series method raises ``TypeError``, the
DataFrame reduction will now consider that column non-numeric
instead of casting to a NumPy array which may have different semantics (:issue:`36076`,
:issue:`28949`, :issue:`21020`).

.. ipython:: python

    ser = pd.Series([0, 1], dtype="category", name="A")
    df = ser.to_frame()


*Previous behavior*:

.. code-block:: ipython

    In [5]: df.any()
    Out[5]:
    A    True
    dtype: bool

*New behavior*:

.. ipython:: python

    df.any()


.. _whatsnew_120.api_breaking.python:

Increased minimum version for Python
^^^^^^^^^^^^^^^^^^^^^^^^^^^^^^^^^^^^

pandas 1.2.0 supports Python 3.7.1 and higher (:issue:`35214`).

.. _whatsnew_120.api_breaking.deps:

Increased minimum versions for dependencies
^^^^^^^^^^^^^^^^^^^^^^^^^^^^^^^^^^^^^^^^^^^

Some minimum supported versions of dependencies were updated (:issue:`35214`).
If installed, we now require:

+-----------------+-----------------+----------+---------+
| Package         | Minimum Version | Required | Changed |
+=================+=================+==========+=========+
| numpy           | 1.16.5          |    X     |    X    |
+-----------------+-----------------+----------+---------+
| pytz            | 2017.3          |    X     |    X    |
+-----------------+-----------------+----------+---------+
| python-dateutil | 2.7.3           |    X     |         |
+-----------------+-----------------+----------+---------+
| bottleneck      | 1.2.1           |          |         |
+-----------------+-----------------+----------+---------+
| numexpr         | 2.6.8           |          |    X    |
+-----------------+-----------------+----------+---------+
| pytest (dev)    | 5.0.1           |          |    X    |
+-----------------+-----------------+----------+---------+
| mypy (dev)      | 0.782           |          |    X    |
+-----------------+-----------------+----------+---------+

For `optional libraries <https://dev.pandas.io/docs/install.html#dependencies>`_ the general recommendation is to use the latest version.
The following table lists the lowest version per library that is currently being tested throughout the development of pandas.
Optional libraries below the lowest tested version may still work, but are not considered supported.

+-----------------+-----------------+---------+
| Package         | Minimum Version | Changed |
+=================+=================+=========+
| beautifulsoup4  | 4.6.0           |         |
+-----------------+-----------------+---------+
| fastparquet     | 0.3.2           |         |
+-----------------+-----------------+---------+
| fsspec          | 0.7.4           |         |
+-----------------+-----------------+---------+
| gcsfs           | 0.6.0           |         |
+-----------------+-----------------+---------+
| lxml            | 4.3.0           |    X    |
+-----------------+-----------------+---------+
| matplotlib      | 2.2.3           |    X    |
+-----------------+-----------------+---------+
| numba           | 0.46.0          |         |
+-----------------+-----------------+---------+
| openpyxl        | 2.6.0           |    X    |
+-----------------+-----------------+---------+
| pyarrow         | 0.15.0          |    X    |
+-----------------+-----------------+---------+
| pymysql         | 0.7.11          |    X    |
+-----------------+-----------------+---------+
| pytables        | 3.5.1           |    X    |
+-----------------+-----------------+---------+
| s3fs            | 0.4.0           |         |
+-----------------+-----------------+---------+
| scipy           | 1.2.0           |         |
+-----------------+-----------------+---------+
| sqlalchemy      | 1.2.8           |    X    |
+-----------------+-----------------+---------+
| xarray          | 0.12.3          |    X    |
+-----------------+-----------------+---------+
| xlrd            | 1.2.0           |    X    |
+-----------------+-----------------+---------+
| xlsxwriter      | 1.0.2           |    X    |
+-----------------+-----------------+---------+
| xlwt            | 1.3.0           |    X    |
+-----------------+-----------------+---------+
| pandas-gbq      | 0.12.0          |         |
+-----------------+-----------------+---------+

See :ref:`install.dependencies` and :ref:`install.optional_dependencies` for more.

.. _whatsnew_120.api.other:

Other API changes
^^^^^^^^^^^^^^^^^

- Sorting in descending order is now stable for :meth:`Series.sort_values` and :meth:`Index.sort_values` for DateTime-like :class:`Index` subclasses. This will affect sort order when sorting a DataFrame on multiple columns, sorting with a key function that produces duplicates, or requesting the sorting index when using :meth:`Index.sort_values`. When using :meth:`Series.value_counts`, the count of missing values is no longer necessarily last in the list of duplicate counts. Instead, its position corresponds to the position in the original Series. When using :meth:`Index.sort_values` for DateTime-like :class:`Index` subclasses, NaTs ignored the ``na_position`` argument and were sorted to the beginning. Now they respect ``na_position``, the default being ``last``, same as other :class:`Index` subclasses. (:issue:`35992`)
- Passing an invalid ``fill_value`` to :meth:`Categorical.take`, :meth:`.DatetimeArray.take`, :meth:`TimedeltaArray.take`, or :meth:`PeriodArray.take` now raises a ``TypeError`` instead of a ``ValueError`` (:issue:`37733`)
- Passing an invalid ``fill_value`` to :meth:`Series.shift` with a ``CategoricalDtype`` now raises a ``TypeError`` instead of a ``ValueError`` (:issue:`37733`)
- Passing an invalid value to :meth:`IntervalIndex.insert` or :meth:`CategoricalIndex.insert` now raises a ``TypeError`` instead of a ``ValueError`` (:issue:`37733`)
- Attempting to reindex a Series with a :class:`CategoricalIndex` with an invalid ``fill_value`` now raises a ``TypeError`` instead of a ``ValueError`` (:issue:`37733`)
- :meth:`CategoricalIndex.append` with an index that contains non-category values will now cast instead of raising ``TypeError`` (:issue:`38098`)

.. ---------------------------------------------------------------------------

.. _whatsnew_120.deprecations:

Deprecations
~~~~~~~~~~~~
- Deprecated parameter ``inplace`` in :meth:`MultiIndex.set_codes` and :meth:`MultiIndex.set_levels` (:issue:`35626`)
- Deprecated parameter ``dtype`` of method :meth:`~Index.copy` for all :class:`Index` subclasses. Use the :meth:`~Index.astype` method instead for changing dtype (:issue:`35853`)
- Deprecated parameters ``levels`` and ``codes`` in :meth:`MultiIndex.copy`. Use the :meth:`~MultiIndex.set_levels` and :meth:`~MultiIndex.set_codes` methods instead (:issue:`36685`)
- Date parser functions :func:`~pandas.io.date_converters.parse_date_time`, :func:`~pandas.io.date_converters.parse_date_fields`, :func:`~pandas.io.date_converters.parse_all_fields` and :func:`~pandas.io.date_converters.generic_parser` from ``pandas.io.date_converters`` are deprecated and will be removed in a future version; use :func:`to_datetime` instead (:issue:`35741`)
- :meth:`DataFrame.lookup` is deprecated and will be removed in a future version, use :meth:`DataFrame.melt` and :meth:`DataFrame.loc` instead (:issue:`18682`)
- The method :meth:`Index.to_native_types` is deprecated. Use ``.astype(str)`` instead (:issue:`28867`)
- Deprecated indexing :class:`DataFrame` rows with a single datetime-like string as ``df[string]``
  (given the ambiguity whether it is indexing the rows or selecting a column), use
  ``df.loc[string]`` instead (:issue:`36179`)
- Deprecated casting an object-dtype index of ``datetime`` objects to :class:`.DatetimeIndex` in the :class:`Series` constructor (:issue:`23598`)
- Deprecated :meth:`Index.is_all_dates` (:issue:`27744`)
- The default value of ``regex`` for :meth:`Series.str.replace` will change from ``True`` to ``False`` in a future release. In addition, single character regular expressions will *not* be treated as literal strings when ``regex=True`` is set. (:issue:`24804`)
- Deprecated automatic alignment on comparison operations between :class:`DataFrame` and :class:`Series`, do ``frame, ser = frame.align(ser, axis=1, copy=False)`` before e.g. ``frame == ser`` (:issue:`28759`)
- :meth:`Rolling.count` with ``min_periods=None`` will default to the size of the window in a future version (:issue:`31302`)
- Using "outer" ufuncs on DataFrames to return 4d ndarray is now deprecated. Convert to an ndarray first (:issue:`23743`)
- Deprecated slice-indexing on timezone-aware :class:`DatetimeIndex` with naive ``datetime`` objects, to match scalar indexing behavior (:issue:`36148`)
- :meth:`Index.ravel` returning a ``np.ndarray`` is deprecated, in the future this will return a view on the same index (:issue:`19956`)
- Deprecate use of strings denoting units with 'M', 'Y' or 'y' in :func:`~pandas.to_timedelta` (:issue:`36666`)
- :class:`Index` methods ``&``, ``|``, and ``^`` behaving as the set operations :meth:`Index.intersection`, :meth:`Index.union`, and :meth:`Index.symmetric_difference`, respectively, are deprecated and in the future will behave as pointwise boolean operations matching :class:`Series` behavior.  Use the named set methods instead (:issue:`36758`)
- :meth:`Categorical.is_dtype_equal` and :meth:`CategoricalIndex.is_dtype_equal` are deprecated, will be removed in a future version (:issue:`37545`)
- :meth:`Series.slice_shift` and :meth:`DataFrame.slice_shift` are deprecated, use :meth:`Series.shift` or :meth:`DataFrame.shift` instead (:issue:`37601`)
- Partial slicing on unordered :class:`.DatetimeIndex` objects with keys that are not in the index is deprecated and will be removed in a future version (:issue:`18531`)
- The ``how`` keyword in :meth:`PeriodIndex.astype` is deprecated and will be removed in a future version, use ``index.to_timestamp(how=how)`` instead (:issue:`37982`)
- Deprecated :meth:`Index.asi8` for :class:`Index` subclasses other than :class:`.DatetimeIndex`, :class:`.TimedeltaIndex`, and :class:`PeriodIndex` (:issue:`37877`)
- The ``inplace`` parameter of :meth:`Categorical.remove_unused_categories` is deprecated and will be removed in a future version (:issue:`37643`)
- The ``null_counts`` parameter of :meth:`DataFrame.info` is deprecated and replaced by ``show_counts``. It will be removed in a future version (:issue:`37999`)

.. ---------------------------------------------------------------------------


.. _whatsnew_120.performance:

Performance improvements
~~~~~~~~~~~~~~~~~~~~~~~~

- Performance improvements when creating DataFrame or Series with dtype ``str`` or :class:`StringDtype` from array with many string elements (:issue:`36304`, :issue:`36317`, :issue:`36325`, :issue:`36432`, :issue:`37371`)
- Performance improvement in :meth:`.GroupBy.agg` with the ``numba`` engine (:issue:`35759`)
- Performance improvements when creating :meth:`Series.map` from a huge dictionary (:issue:`34717`)
- Performance improvement in :meth:`.GroupBy.transform` with the ``numba`` engine (:issue:`36240`)
- :class:`.Styler` uuid method altered to compress data transmission over web whilst maintaining reasonably low table collision probability (:issue:`36345`)
- Performance improvement in :func:`to_datetime` with non-ns time unit for ``float`` ``dtype`` columns (:issue:`20445`)
- Performance improvement in setting values on an :class:`IntervalArray` (:issue:`36310`)
- The internal index method :meth:`~Index._shallow_copy` now makes the new index and original index share cached attributes,
  avoiding creating these again, if created on either. This can speed up operations that depend on creating copies of existing indexes (:issue:`36840`)
- Performance improvement in :meth:`.RollingGroupby.count` (:issue:`35625`)
- Small performance decrease to :meth:`.Rolling.min` and :meth:`.Rolling.max` for fixed windows (:issue:`36567`)
- Reduced peak memory usage in :meth:`DataFrame.to_pickle` when using ``protocol=5`` in python 3.8+ (:issue:`34244`)
- Faster ``dir`` calls when the object has many index labels, e.g. ``dir(ser)`` (:issue:`37450`)
- Performance improvement in :class:`ExpandingGroupby` (:issue:`37064`)
- Performance improvement in :meth:`Series.astype` and :meth:`DataFrame.astype` for :class:`Categorical` (:issue:`8628`)
- Performance improvement in :meth:`DataFrame.groupby` for ``float`` ``dtype`` (:issue:`28303`), changes of the underlying hash-function can lead to changes in float based indexes sort ordering for ties (e.g. :meth:`Index.value_counts`)
- Performance improvement in :meth:`pd.isin` for inputs with more than 1e6 elements (:issue:`36611`)
- Performance improvement for :meth:`DataFrame.__setitem__` with list-like indexers (:issue:`37954`)

.. ---------------------------------------------------------------------------

.. _whatsnew_120.bug_fixes:

Bug fixes
~~~~~~~~~

Categorical
^^^^^^^^^^^
- :meth:`Categorical.fillna` will always return a copy, validate a passed fill value regardless of whether there are any NAs to fill, and disallow an ``NaT`` as a fill value for numeric categories (:issue:`36530`)
- Bug in :meth:`Categorical.__setitem__` that incorrectly raised when trying to set a tuple value (:issue:`20439`)
- Bug in :meth:`CategoricalIndex.equals` incorrectly casting non-category entries to ``np.nan`` (:issue:`37667`)
- Bug in :meth:`CategoricalIndex.where` incorrectly setting non-category entries to ``np.nan`` instead of raising ``TypeError`` (:issue:`37977`)
- Bug in :meth:`Categorical.to_numpy` and ``np.array(categorical)`` with timezone-aware ``datetime64`` categories incorrectly dropping the timezone information instead of casting to object dtype (:issue:`38136`)

Datetimelike
^^^^^^^^^^^^
- Bug in :meth:`DataFrame.combine_first` that would convert datetime-like column on other :class:`DataFrame` to integer when the column is not present in original :class:`DataFrame` (:issue:`28481`)
- Bug in :attr:`.DatetimeArray.date` where a ``ValueError`` would be raised with a read-only backing array (:issue:`33530`)
- Bug in ``NaT`` comparisons failing to raise ``TypeError`` on invalid inequality comparisons (:issue:`35046`)
- Bug in :class:`.DateOffset` where attributes reconstructed from pickle files differ from original objects when input values exceed normal ranges (e.g months=12) (:issue:`34511`)
- Bug in :meth:`.DatetimeIndex.get_slice_bound` where ``datetime.date`` objects were not accepted or naive :class:`Timestamp` with a tz-aware :class:`.DatetimeIndex` (:issue:`35690`)
- Bug in :meth:`.DatetimeIndex.slice_locs` where ``datetime.date`` objects were not accepted (:issue:`34077`)
- Bug in :meth:`.DatetimeIndex.searchsorted`, :meth:`.TimedeltaIndex.searchsorted`, :meth:`PeriodIndex.searchsorted`, and :meth:`Series.searchsorted` with ``datetime64``, ``timedelta64`` or :class:`Period` dtype placement of ``NaT`` values being inconsistent with NumPy (:issue:`36176`, :issue:`36254`)
- Inconsistency in :class:`.DatetimeArray`, :class:`.TimedeltaArray`, and :class:`.PeriodArray` method ``__setitem__`` casting arrays of strings to datetimelike scalars but not scalar strings (:issue:`36261`)
- Bug in :meth:`.DatetimeArray.take` incorrectly allowing ``fill_value`` with a mismatched timezone (:issue:`37356`)
- Bug in :class:`.DatetimeIndex.shift` incorrectly raising when shifting empty indexes (:issue:`14811`)
- :class:`Timestamp` and :class:`.DatetimeIndex` comparisons between timezone-aware and timezone-naive objects now follow the standard library ``datetime`` behavior, returning ``True``/``False`` for ``!=``/``==`` and raising for inequality comparisons (:issue:`28507`)
- Bug in :meth:`.DatetimeIndex.equals` and :meth:`.TimedeltaIndex.equals` incorrectly considering ``int64`` indexes as equal (:issue:`36744`)
- :meth:`Series.to_json`, :meth:`DataFrame.to_json`, and :meth:`read_json` now implement timezone parsing when orient structure is ``table`` (:issue:`35973`)
- :meth:`astype` now attempts to convert to ``datetime64[ns, tz]`` directly from ``object`` with inferred timezone from string (:issue:`35973`)
- Bug in :meth:`.TimedeltaIndex.sum` and :meth:`Series.sum` with ``timedelta64`` dtype on an empty index or series returning ``NaT`` instead of ``Timedelta(0)`` (:issue:`31751`)
- Bug in :meth:`.DatetimeArray.shift` incorrectly allowing ``fill_value`` with a mismatched timezone (:issue:`37299`)
- Bug in adding a :class:`.BusinessDay` with nonzero ``offset`` to a non-scalar other (:issue:`37457`)
- Bug in :func:`to_datetime` with a read-only array incorrectly raising (:issue:`34857`)
- Bug in :meth:`Series.isin` with ``datetime64[ns]`` dtype and :meth:`.DatetimeIndex.isin` incorrectly casting integers to datetimes (:issue:`36621`)
- Bug in :meth:`Series.isin` with ``datetime64[ns]`` dtype and :meth:`.DatetimeIndex.isin` failing to consider timezone-aware and timezone-naive datetimes as always different (:issue:`35728`)
- Bug in :meth:`Series.isin` with ``PeriodDtype`` dtype and :meth:`PeriodIndex.isin` failing to consider arguments with different ``PeriodDtype`` as always different (:issue:`37528`)
- Bug in :class:`Period` constructor now correctly handles nanoseconds in the ``value`` argument (:issue:`34621` and :issue:`17053`)

Timedelta
^^^^^^^^^
- Bug in :class:`.TimedeltaIndex`, :class:`Series`, and :class:`DataFrame` floor-division with ``timedelta64`` dtypes and ``NaT`` in the denominator (:issue:`35529`)
- Bug in parsing of ISO 8601 durations in :class:`Timedelta` and :func:`to_datetime` (:issue:`29773`, :issue:`36204`)
- Bug in :func:`to_timedelta` with a read-only array incorrectly raising (:issue:`34857`)
- Bug in :class:`Timedelta` incorrectly truncating to sub-second portion of a string input when it has precision higher than nanoseconds (:issue:`36738`)

Timezones
^^^^^^^^^

- Bug in :func:`date_range` was raising AmbiguousTimeError for valid input with ``ambiguous=False`` (:issue:`35297`)
- Bug in :meth:`Timestamp.replace` was losing fold information (:issue:`37610`)


Numeric
^^^^^^^
- Bug in :func:`to_numeric` where float precision was incorrect (:issue:`31364`)
- Bug in :meth:`DataFrame.any` with ``axis=1`` and ``bool_only=True`` ignoring the ``bool_only`` keyword (:issue:`32432`)
- Bug in :meth:`Series.equals` where a ``ValueError`` was raised when numpy arrays were compared to scalars (:issue:`35267`)
- Bug in :class:`Series` where two Series each have a :class:`.DatetimeIndex` with different timezones having those indexes incorrectly changed when performing arithmetic operations (:issue:`33671`)
- Bug in :mod:`pandas.testing` module functions when used with ``check_exact=False`` on complex numeric types (:issue:`28235`)
- Bug in :meth:`DataFrame.__rmatmul__` error handling reporting transposed shapes (:issue:`21581`)
- Bug in :class:`Series` flex arithmetic methods where the result when operating with a ``list``, ``tuple`` or ``np.ndarray`` would have an incorrect name (:issue:`36760`)
- Bug in :class:`.IntegerArray` multiplication with ``timedelta`` and ``np.timedelta64`` objects (:issue:`36870`)
- Bug in :class:`MultiIndex` comparison with tuple incorrectly treating tuple as array-like (:issue:`21517`)
- Bug in :meth:`DataFrame.diff` with ``datetime64`` dtypes including ``NaT`` values failing to fill ``NaT`` results correctly (:issue:`32441`)
- Bug in :class:`DataFrame` arithmetic ops incorrectly accepting keyword arguments (:issue:`36843`)
- Bug in :class:`.IntervalArray` comparisons with :class:`Series` not returning Series (:issue:`36908`)
- Bug in :class:`DataFrame` allowing arithmetic operations with list of array-likes with undefined results. Behavior changed to raising ``ValueError`` (:issue:`36702`)
- Bug in :meth:`DataFrame.std` with ``timedelta64`` dtype and ``skipna=False`` (:issue:`37392`)
- Bug in :meth:`DataFrame.min` and :meth:`DataFrame.max` with ``datetime64`` dtype and ``skipna=False`` (:issue:`36907`)
- Bug in :meth:`DataFrame.idxmax` and :meth:`DataFrame.idxmin` with mixed dtypes incorrectly raising ``TypeError`` (:issue:`38195`)

Conversion
^^^^^^^^^^

- Bug in :meth:`DataFrame.to_dict` with ``orient='records'`` now returns python native datetime objects for datetimelike columns (:issue:`21256`)
- Bug in :meth:`Series.astype` conversion from ``string`` to ``float`` raised in presence of ``pd.NA`` values (:issue:`37626`)
-

Strings
^^^^^^^
- Bug in :meth:`Series.to_string`, :meth:`DataFrame.to_string`, and :meth:`DataFrame.to_latex` adding a leading space when ``index=False`` (:issue:`24980`)
- Bug in :func:`to_numeric` raising a ``TypeError`` when attempting to convert a string dtype Series containing only numeric strings and ``NA`` (:issue:`37262`)
-

Interval
^^^^^^^^

- Bug in :meth:`DataFrame.replace` and :meth:`Series.replace` where :class:`Interval` dtypes would be converted to object dtypes (:issue:`34871`)
- Bug in :meth:`IntervalIndex.take` with negative indices and ``fill_value=None`` (:issue:`37330`)
- Bug in :meth:`IntervalIndex.putmask` with datetime-like dtype incorrectly casting to object dtype (:issue:`37968`)
- Bug in :meth:`IntervalArray.astype` incorrectly dropping dtype information with a :class:`CategoricalDtype` object (:issue:`37984`)
-

Indexing
^^^^^^^^

- Bug in :meth:`PeriodIndex.get_loc` incorrectly raising ``ValueError`` on non-datelike strings instead of ``KeyError``, causing similar errors in :meth:`Series.__getitem__`, :meth:`Series.__contains__`, and :meth:`Series.loc.__getitem__` (:issue:`34240`)
- Bug in :meth:`Index.sort_values` where, when empty values were passed, the method would break by trying to compare missing values instead of pushing them to the end of the sort order. (:issue:`35584`)
- Bug in :meth:`Index.get_indexer` and :meth:`Index.get_indexer_non_unique` where ``int64`` arrays are returned instead of ``intp``. (:issue:`36359`)
- Bug in :meth:`DataFrame.sort_index` where parameter ascending passed as a list on a single level index gives wrong result. (:issue:`32334`)
- Bug in :meth:`DataFrame.reset_index` was incorrectly raising a ``ValueError`` for input with a :class:`MultiIndex` with missing values in a level with ``Categorical`` dtype (:issue:`24206`)
- Bug in indexing with boolean masks on datetime-like values sometimes returning a view instead of a copy (:issue:`36210`)
- Bug in :meth:`DataFrame.__getitem__` and :meth:`DataFrame.loc.__getitem__` with :class:`IntervalIndex` columns and a numeric indexer (:issue:`26490`)
- Bug in :meth:`Series.loc.__getitem__` with a non-unique :class:`MultiIndex` and an empty-list indexer (:issue:`13691`)
- Bug in indexing on a :class:`Series` or :class:`DataFrame` with a :class:`MultiIndex` and a level named ``"0"`` (:issue:`37194`)
- Bug in :meth:`Series.__getitem__` when using an unsigned integer array as an indexer giving incorrect results or segfaulting instead of raising ``KeyError`` (:issue:`37218`)
- Bug in :meth:`Index.where` incorrectly casting numeric values to strings (:issue:`37591`)
- Bug in :meth:`DataFrame.loc` returning empty result when indexer is a slice with negative step size (:issue:`38071`)
- Bug in :meth:`Series.loc` and :meth:`DataFrame.loc` raises when the index was of ``object`` dtype and the given numeric label was in the index (:issue:`26491`)
- Bug in :meth:`DataFrame.loc` returned requested key plus missing values when ``loc`` was applied to single level from a :class:`MultiIndex` (:issue:`27104`)
- Bug in indexing on a :class:`Series` or :class:`DataFrame` with a :class:`CategoricalIndex` using a listlike indexer containing NA values (:issue:`37722`)
- Bug in :meth:`DataFrame.loc.__setitem__` expanding an empty :class:`DataFrame` with mixed dtypes (:issue:`37932`)
- Bug in :meth:`DataFrame.xs` ignored ``droplevel=False`` for columns (:issue:`19056`)
- Bug in :meth:`DataFrame.reindex` raising ``IndexingError`` wrongly for empty DataFrame with ``tolerance`` not None or ``method="nearest"`` (:issue:`27315`)
- Bug in indexing on a :class:`Series` or :class:`DataFrame` with a :class:`CategoricalIndex` using listlike indexer that contains elements that are in the index's ``categories`` but not in the index itself failing to raise ``KeyError`` (:issue:`37901`)
- Bug on inserting a boolean label into a :class:`DataFrame` with a numeric :class:`Index` columns incorrectly casting to integer (:issue:`36319`)
- Bug in :meth:`DataFrame.iloc` and :meth:`Series.iloc` aligning objects in ``__setitem__`` (:issue:`22046`)
<<<<<<< HEAD
- Bug in :meth:`Series.loc` raising ``ValueError`` when input was filtered with a boolean list and values to set were a list with lower dimension (:issue:`20438`)
=======
- Bug in :meth:`MultiIndex.drop` does not raise if labels are partially found (:issue:`37820`)
- Bug in :meth:`DataFrame.loc` did not raise ``KeyError`` when missing combination was given with ``slice(None)`` for remaining levels (:issue:`19556`)
- Bug in :meth:`DataFrame.loc` raising ``TypeError`` when non-integer slice was given to select values from :class:`MultiIndex` (:issue:`25165`, :issue:`24263`)
- Bug in :meth:`Series.at` returning :class:`Series` with one element instead of scalar when index is a :class:`MultiIndex` with one level (:issue:`38053`)
- Bug in :meth:`DataFrame.loc` returning and assigning elements in wrong order when indexer is differently ordered than the :class:`MultiIndex` to filter (:issue:`31330`, :issue:`34603`)
- Bug in :meth:`DataFrame.loc` and :meth:`DataFrame.__getitem__`  raising ``KeyError`` when columns were :class:`MultiIndex` with only one level (:issue:`29749`)
- Bug in :meth:`Series.__getitem__` and :meth:`DataFrame.__getitem__` raising blank ``KeyError`` without missing keys for :class:`IntervalIndex` (:issue:`27365`)
- Bug in setting a new label on a :class:`DataFrame` or :class:`Series` with a :class:`CategoricalIndex` incorrectly raising ``TypeError`` when the new label is not among the index's categories (:issue:`38098`)
- Bug in :meth:`Series.loc` and :meth:`Series.iloc` raising ``ValueError`` when inserting a listlike ``np.array``, ``list`` or ``tuple`` in an ``object`` Series of equal length (:issue:`37748`, :issue:`37486`)
- Bug in :meth:`Series.loc` and :meth:`Series.iloc` setting all the values of an ``object`` Series with those of a listlike ``ExtensionArray`` instead of inserting it (:issue:`38271`)
>>>>>>> c6b05c3a

Missing
^^^^^^^

- Bug in :meth:`.SeriesGroupBy.transform` now correctly handles missing values for ``dropna=False`` (:issue:`35014`)
- Bug in :meth:`Series.nunique` with ``dropna=True`` was returning incorrect results when both ``NA`` and ``None`` missing values were present (:issue:`37566`)
- Bug in :meth:`Series.interpolate` where kwarg ``limit_area`` and ``limit_direction`` had no effect when using methods ``pad`` and ``backfill`` (:issue:`31048`)
-

MultiIndex
^^^^^^^^^^

- Bug in :meth:`DataFrame.xs` when used with :class:`IndexSlice` raises ``TypeError`` with message ``"Expected label or tuple of labels"`` (:issue:`35301`)
- Bug in :meth:`DataFrame.reset_index` with ``NaT`` values in index raises ``ValueError`` with message ``"cannot convert float NaN to integer"`` (:issue:`36541`)
- Bug in :meth:`DataFrame.combine_first` when used with :class:`MultiIndex` containing string and ``NaN`` values raises ``TypeError`` (:issue:`36562`)
- Bug in :meth:`MultiIndex.drop` dropped ``NaN`` values when non existing key was given as input (:issue:`18853`)
- Bug in :meth:`MultiIndex.drop` dropping more values than expected when index has duplicates and is not sorted (:issue:`33494`)

I/O
^^^

- :func:`read_sas` no longer leaks resources on failure (:issue:`35566`)
- Bug in :meth:`DataFrame.to_csv` and :meth:`Series.to_csv` caused a ``ValueError`` when it was called with a filename in combination with ``mode`` containing a ``b`` (:issue:`35058`)
- Bug in :meth:`read_csv` with ``float_precision='round_trip'`` did not handle ``decimal`` and ``thousands`` parameters (:issue:`35365`)
- :meth:`to_pickle` and :meth:`read_pickle` were closing user-provided file objects (:issue:`35679`)
- :meth:`to_csv` passes compression arguments for ``'gzip'`` always to ``gzip.GzipFile`` (:issue:`28103`)
- :meth:`to_csv` did not support zip compression for binary file object not having a filename (:issue:`35058`)
- :meth:`to_csv` and :meth:`read_csv` did not honor ``compression`` and ``encoding`` for path-like objects that are internally converted to file-like objects (:issue:`35677`, :issue:`26124`, :issue:`32392`)
- :meth:`DataFrame.to_pickle`, :meth:`Series.to_pickle`, and :meth:`read_pickle` did not support compression for file-objects (:issue:`26237`, :issue:`29054`, :issue:`29570`)
- Bug in :func:`LongTableBuilder.middle_separator` was duplicating LaTeX longtable entries in the List of Tables of a LaTeX document (:issue:`34360`)
- Bug in :meth:`read_csv` with ``engine='python'`` truncating data if multiple items present in first row and first element started with BOM (:issue:`36343`)
- Removed ``private_key`` and ``verbose`` from :func:`read_gbq` as they are no longer supported in ``pandas-gbq`` (:issue:`34654`, :issue:`30200`)
- Bumped minimum pytables version to 3.5.1 to avoid a ``ValueError`` in :meth:`read_hdf` (:issue:`24839`)
- Bug in :func:`read_table` and :func:`read_csv` when ``delim_whitespace=True`` and ``sep=default`` (:issue:`36583`)
- Bug in :meth:`DataFrame.to_json` and :meth:`Series.to_json` when used with ``lines=True`` and ``orient='records'`` the last line of the record is not appended with 'new line character' (:issue:`36888`)
- Bug in :meth:`read_parquet` with fixed offset timezones. String representation of timezones was not recognized (:issue:`35997`, :issue:`36004`)
- Bug in :meth:`DataFrame.to_html`, :meth:`DataFrame.to_string`, and :meth:`DataFrame.to_latex` ignoring the ``na_rep`` argument when ``float_format`` was also specified (:issue:`9046`, :issue:`13828`)
- Bug in output rendering of complex numbers showing too many trailing zeros (:issue:`36799`)
- Bug in :class:`HDFStore` threw a ``TypeError`` when exporting an empty DataFrame with ``datetime64[ns, tz]`` dtypes with a fixed HDF5 store (:issue:`20594`)
- Bug in :class:`HDFStore` was dropping timezone information when exporting a Series with ``datetime64[ns, tz]`` dtypes with a fixed HDF5 store (:issue:`20594`)
- :func:`read_csv` was closing user-provided binary file handles when ``engine="c"`` and an ``encoding`` was requested (:issue:`36980`)
- Bug in :meth:`DataFrame.to_hdf` was not dropping missing rows with ``dropna=True`` (:issue:`35719`)
- Bug in :func:`read_html` was raising a ``TypeError`` when supplying a ``pathlib.Path`` argument to the ``io`` parameter (:issue:`37705`)
- :meth:`DataFrame.to_excel`, :meth:`Series.to_excel`, :meth:`DataFrame.to_markdown`, and :meth:`Series.to_markdown` now support writing to fsspec URLs such as S3 and Google Cloud Storage (:issue:`33987`)
- Bug in :func:`read_fwf` with ``skip_blank_lines=True`` was not skipping blank lines (:issue:`37758`)
- Parse missing values using :func:`read_json` with ``dtype=False`` to ``NaN`` instead of ``None`` (:issue:`28501`)
- :meth:`read_fwf` was inferring compression with ``compression=None`` which was not consistent with the other :meth:``read_*`` functions (:issue:`37909`)
- :meth:`DataFrame.to_html` was ignoring ``formatters`` argument for ``ExtensionDtype`` columns (:issue:`36525`)
- Bumped minimum xarray version to 0.12.3 to avoid reference to the removed ``Panel`` class (:issue:`27101`)
- :meth:`DataFrame.to_csv` was re-opening file-like handles that also implement ``os.PathLike`` (:issue:`38125`)
- Bug in the conversion of a sliced ``pyarrow.Table`` with missing values to a DataFrame (:issue:`38525`)

Period
^^^^^^

- Bug in :meth:`DataFrame.replace` and :meth:`Series.replace` where :class:`Period` dtypes would be converted to object dtypes (:issue:`34871`)

Plotting
^^^^^^^^

- Bug in :meth:`DataFrame.plot` was rotating xticklabels when ``subplots=True``, even if the x-axis wasn't an irregular time series (:issue:`29460`)
- Bug in :meth:`DataFrame.plot` where a marker letter in the ``style`` keyword sometimes caused a ``ValueError`` (:issue:`21003`)
- Bug in :meth:`DataFrame.plot.bar` and :meth:`Series.plot.bar` where ticks positions were assigned by value order instead of using the actual value for numeric or a smart ordering for string (:issue:`26186`, :issue:`11465`)
- Twinned axes were losing their tick labels which should only happen to all but the last row or column of 'externally' shared axes (:issue:`33819`)
- Bug in :meth:`Series.plot` and :meth:`DataFrame.plot` was throwing a :exc:`ValueError` when the Series or DataFrame was
  indexed by a :class:`.TimedeltaIndex` with a fixed frequency and the x-axis lower limit was greater than the upper limit (:issue:`37454`)
- Bug in :meth:`.DataFrameGroupBy.boxplot` when ``subplots=False`` would raise a ``KeyError`` (:issue:`16748`)
- Bug in :meth:`DataFrame.plot` and :meth:`Series.plot` was overwriting matplotlib's shared y axes behaviour when no ``sharey`` parameter was passed (:issue:`37942`)
- Bug in :meth:`DataFrame.plot` was raising a ``TypeError`` with ``ExtensionDtype`` columns (:issue:`32073`)


Groupby/resample/rolling
^^^^^^^^^^^^^^^^^^^^^^^^

- Bug in :meth:`.DataFrameGroupBy.count` and :meth:`SeriesGroupBy.sum` returning ``NaN`` for missing categories when grouped on multiple ``Categoricals``. Now returning ``0`` (:issue:`35028`)
- Bug in :meth:`.DataFrameGroupBy.apply` that would sometimes throw an erroneous ``ValueError`` if the grouping axis had duplicate entries (:issue:`16646`)
- Bug in :meth:`DataFrame.resample` that would throw a ``ValueError`` when resampling from ``"D"`` to ``"24H"`` over a transition into daylight savings time (DST) (:issue:`35219`)
- Bug when combining methods :meth:`DataFrame.groupby` with :meth:`DataFrame.resample` and :meth:`DataFrame.interpolate` raising a ``TypeError`` (:issue:`35325`)
- Bug in :meth:`.DataFrameGroupBy.apply` where a non-nuisance grouping column would be dropped from the output columns if another groupby method was called before ``.apply`` (:issue:`34656`)
- Bug when subsetting columns on a :class:`~pandas.core.groupby.DataFrameGroupBy` (e.g. ``df.groupby('a')[['b']])``) would reset the attributes ``axis``, ``dropna``, ``group_keys``, ``level``, ``mutated``, ``sort``, and ``squeeze`` to their default values. (:issue:`9959`)
- Bug in :meth:`.DataFrameGroupBy.tshift` failing to raise ``ValueError`` when a frequency cannot be inferred for the index of a group (:issue:`35937`)
- Bug in :meth:`DataFrame.groupby` does not always maintain column index name for ``any``, ``all``, ``bfill``, ``ffill``, ``shift`` (:issue:`29764`)
- Bug in :meth:`.DataFrameGroupBy.apply` raising error with ``np.nan`` group(s) when ``dropna=False`` (:issue:`35889`)
- Bug in :meth:`.Rolling.sum` returned wrong values when dtypes where mixed between float and integer and ``axis=1`` (:issue:`20649`, :issue:`35596`)
- Bug in :meth:`.Rolling.count` returned ``np.nan`` with :class:`~pandas.api.indexers.FixedForwardWindowIndexer` as window, ``min_periods=0`` and only missing values in the window (:issue:`35579`)
- Bug where :class:`pandas.core.window.Rolling` produces incorrect window sizes when using a ``PeriodIndex`` (:issue:`34225`)
- Bug in :meth:`.DataFrameGroupBy.ffill` and :meth:`.DataFrameGroupBy.bfill` where a ``NaN`` group would return filled values instead of ``NaN`` when ``dropna=True`` (:issue:`34725`)
- Bug in :meth:`.RollingGroupby.count` where a ``ValueError`` was raised when specifying the ``closed`` parameter (:issue:`35869`)
- Bug in :meth:`.DataFrameGroupBy.rolling` returning wrong values with partial centered window (:issue:`36040`)
- Bug in :meth:`.DataFrameGroupBy.rolling` returned wrong values with timeaware window containing ``NaN``. Raises ``ValueError`` because windows are not monotonic now (:issue:`34617`)
- Bug in :meth:`.Rolling.__iter__` where a ``ValueError`` was not raised when ``min_periods`` was larger than ``window`` (:issue:`37156`)
- Using :meth:`.Rolling.var` instead of :meth:`.Rolling.std` avoids numerical issues for :meth:`.Rolling.corr` when :meth:`.Rolling.var` is still within floating point precision while :meth:`.Rolling.std` is not (:issue:`31286`)
- Bug in :meth:`.DataFrameGroupBy.quantile` and :meth:`.Resampler.quantile` raised ``TypeError`` when values were of type ``Timedelta`` (:issue:`29485`)
- Bug in :meth:`.Rolling.median` and :meth:`.Rolling.quantile` returned wrong values for :class:`.BaseIndexer` subclasses with non-monotonic starting or ending points for windows (:issue:`37153`)
- Bug in :meth:`DataFrame.groupby` dropped ``nan`` groups from result with ``dropna=False`` when grouping over a single column (:issue:`35646`, :issue:`35542`)
- Bug in :meth:`.DataFrameGroupBy.head`, :meth:`.DataFrameGroupBy.tail`, :meth:`SeriesGroupBy.head`, and :meth:`SeriesGroupBy.tail` would raise when used with ``axis=1`` (:issue:`9772`)
- Bug in :meth:`.DataFrameGroupBy.transform` would raise when used with ``axis=1`` and a transformation kernel (e.g. "shift") (:issue:`36308`)
- Bug in :meth:`.DataFrameGroupBy.apply` dropped values on ``nan`` group when returning the same axes with the original frame (:issue:`38227`)
- Bug in :meth:`.DataFrameGroupBy.quantile` couldn't handle with arraylike ``q`` when grouping by columns (:issue:`33795`)
- Bug in :meth:`DataFrameGroupBy.rank` with ``datetime64tz`` or period dtype incorrectly casting results to those dtypes instead of returning ``float64`` dtype (:issue:`38187`)

Reshaping
^^^^^^^^^

- Bug in :meth:`DataFrame.crosstab` was returning incorrect results on inputs with duplicate row names, duplicate column names or duplicate names between row and column labels (:issue:`22529`)
- Bug in :meth:`DataFrame.pivot_table` with ``aggfunc='count'`` or ``aggfunc='sum'`` returning ``NaN`` for missing categories when pivoted on a ``Categorical``. Now returning ``0`` (:issue:`31422`)
- Bug in :func:`concat` and :class:`DataFrame` constructor where input index names are not preserved in some cases (:issue:`13475`)
- Bug in func :meth:`crosstab` when using multiple columns with ``margins=True`` and ``normalize=True`` (:issue:`35144`)
- Bug in :meth:`DataFrame.stack` where an empty DataFrame.stack would raise an error (:issue:`36113`). Now returning an empty Series with empty MultiIndex.
- Bug in :meth:`Series.unstack`. Now a Series with single level of Index trying to unstack would raise a ValueError. (:issue:`36113`)
- Bug in :meth:`DataFrame.agg` with ``func={'name':<FUNC>}`` incorrectly raising ``TypeError`` when ``DataFrame.columns==['Name']`` (:issue:`36212`)
- Bug in :meth:`Series.transform` would give incorrect results or raise when the argument ``func`` was a dictionary (:issue:`35811`)
- Bug in :meth:`DataFrame.pivot` did not preserve :class:`MultiIndex` level names for columns when rows and columns are both multiindexed (:issue:`36360`)
- Bug in :meth:`DataFrame.pivot` modified ``index`` argument when ``columns`` was passed but ``values`` was not (:issue:`37635`)
- Bug in :meth:`DataFrame.join` returned a non deterministic level-order for the resulting :class:`MultiIndex` (:issue:`36910`)
- Bug in :meth:`DataFrame.combine_first` caused wrong alignment with dtype ``string`` and one level of ``MultiIndex`` containing only ``NA`` (:issue:`37591`)
- Fixed regression in :func:`merge` on merging :class:`.DatetimeIndex` with empty DataFrame (:issue:`36895`)
- Bug in :meth:`DataFrame.apply` not setting index of return value when ``func`` return type is ``dict`` (:issue:`37544`)
- Bug in :func:`concat` resulting in a ``ValueError`` when at least one of both inputs had a non-unique index (:issue:`36263`)
- Bug in :meth:`DataFrame.merge` and :meth:`pandas.merge` returning inconsistent ordering in result for ``how=right`` and ``how=left`` (:issue:`35382`)
- Bug in :func:`merge_ordered` couldn't handle list-like ``left_by`` or ``right_by`` (:issue:`35269`)
- Bug in :func:`merge_ordered` returned wrong join result when length of ``left_by`` or ``right_by`` equals to the rows of ``left`` or ``right`` (:issue:`38166`)
- Bug in :func:`merge_ordered` didn't raise when elements in ``left_by`` or ``right_by`` not exist in ``left`` columns or ``right`` columns (:issue:`38167`)
- Bug in :func:`DataFrame.drop_duplicates` not validating bool dtype for ``ignore_index`` keyword (:issue:`38274`)

Sparse
^^^^^^

-
-

ExtensionArray
^^^^^^^^^^^^^^

- Fixed bug where :class:`DataFrame` column set to scalar extension type via a dict instantiation was considered an object type rather than the extension type (:issue:`35965`)
- Fixed bug where ``astype()`` with equal dtype and ``copy=False`` would return a new object (:issue:`28488`)
- Fixed bug when applying a NumPy ufunc with multiple outputs to an :class:`.IntegerArray` returning None (:issue:`36913`)
- Fixed an inconsistency in :class:`.PeriodArray`'s ``__init__`` signature to those of :class:`.DatetimeArray` and :class:`.TimedeltaArray` (:issue:`37289`)
- Reductions for :class:`.BooleanArray`, :class:`.Categorical`, :class:`.DatetimeArray`, :class:`.FloatingArray`, :class:`.IntegerArray`, :class:`.PeriodArray`, :class:`.TimedeltaArray`, and :class:`.PandasArray` are now keyword-only methods (:issue:`37541`)
- Fixed a bug where a  ``TypeError`` was wrongly raised if a membership check was made on an ``ExtensionArray`` containing nan-like values (:issue:`37867`)

Other
^^^^^

- Bug in :meth:`DataFrame.replace` and :meth:`Series.replace` incorrectly raising an ``AssertionError`` instead of a ``ValueError`` when invalid parameter combinations are passed (:issue:`36045`)
- Bug in :meth:`DataFrame.replace` and :meth:`Series.replace` with numeric values and string ``to_replace`` (:issue:`34789`)
- Fixed metadata propagation in :meth:`Series.abs` and ufuncs called on Series and DataFrames (:issue:`28283`)
- Bug in :meth:`DataFrame.replace` and :meth:`Series.replace` incorrectly casting from ``PeriodDtype`` to object dtype (:issue:`34871`)
- Fixed bug in metadata propagation incorrectly copying DataFrame columns as metadata when the column name overlaps with the metadata name (:issue:`37037`)
- Fixed metadata propagation in the :class:`Series.dt`, :class:`Series.str` accessors, :class:`DataFrame.duplicated`, :class:`DataFrame.stack`, :class:`DataFrame.unstack`, :class:`DataFrame.pivot`, :class:`DataFrame.append`, :class:`DataFrame.diff`, :class:`DataFrame.applymap` and :class:`DataFrame.update` methods (:issue:`28283`, :issue:`37381`)
- Fixed metadata propagation when selecting columns with ``DataFrame.__getitem__`` (:issue:`28283`)
- Bug in :meth:`Index.intersection` with non-:class:`Index` failing to set the correct name on the returned :class:`Index` (:issue:`38111`)
- Bug in :meth:`RangeIndex.intersection` failing to set the correct name on the returned :class:`Index` in some corner cases (:issue:`38197`)
- Bug in :meth:`Index.difference` failing to set the correct name on the returned :class:`Index` in some corner cases (:issue:`38268`)
- Bug in :meth:`Index.union` behaving differently depending on whether operand is an :class:`Index` or other list-like (:issue:`36384`)
- Bug in :meth:`Index.intersection` with non-matching numeric dtypes casting to ``object`` dtype instead of minimal common dtype (:issue:`38122`)
- Bug in :meth:`IntervalIndex.union` returning an incorrectly-typed :class:`Index` when empty (:issue:`38282`)
- Passing an array with 2 or more dimensions to the :class:`Series` constructor now raises the more specific ``ValueError`` rather than a bare ``Exception`` (:issue:`35744`)
- Bug in ``dir`` where ``dir(obj)`` wouldn't show attributes defined on the instance for pandas objects (:issue:`37173`)
- Bug in :meth:`Index.drop` raising ``InvalidIndexError`` when index has duplicates (:issue:`38051`)
- Bug in :meth:`RangeIndex.difference` returning :class:`Int64Index` in some cases where it should return :class:`RangeIndex` (:issue:`38028`)
- Fixed bug in :func:`assert_series_equal` when comparing a datetime-like array with an equivalent non extension dtype array (:issue:`37609`)
- Bug in :func:`.is_bool_dtype` would raise when passed a valid string such as ``"boolean"`` (:issue:`38386`)
- Fixed regression in logical operators raising ``ValueError`` when columns of :class:`DataFrame` are a :class:`CategoricalIndex` with unused categories (:issue:`38367`)

.. ---------------------------------------------------------------------------

.. _whatsnew_120.contributors:

Contributors
~~~~~~~~~~~~

.. contributors:: v1.1.5..v1.2.0|HEAD<|MERGE_RESOLUTION|>--- conflicted
+++ resolved
@@ -687,9 +687,6 @@
 - Bug in indexing on a :class:`Series` or :class:`DataFrame` with a :class:`CategoricalIndex` using listlike indexer that contains elements that are in the index's ``categories`` but not in the index itself failing to raise ``KeyError`` (:issue:`37901`)
 - Bug on inserting a boolean label into a :class:`DataFrame` with a numeric :class:`Index` columns incorrectly casting to integer (:issue:`36319`)
 - Bug in :meth:`DataFrame.iloc` and :meth:`Series.iloc` aligning objects in ``__setitem__`` (:issue:`22046`)
-<<<<<<< HEAD
-- Bug in :meth:`Series.loc` raising ``ValueError`` when input was filtered with a boolean list and values to set were a list with lower dimension (:issue:`20438`)
-=======
 - Bug in :meth:`MultiIndex.drop` does not raise if labels are partially found (:issue:`37820`)
 - Bug in :meth:`DataFrame.loc` did not raise ``KeyError`` when missing combination was given with ``slice(None)`` for remaining levels (:issue:`19556`)
 - Bug in :meth:`DataFrame.loc` raising ``TypeError`` when non-integer slice was given to select values from :class:`MultiIndex` (:issue:`25165`, :issue:`24263`)
@@ -700,7 +697,6 @@
 - Bug in setting a new label on a :class:`DataFrame` or :class:`Series` with a :class:`CategoricalIndex` incorrectly raising ``TypeError`` when the new label is not among the index's categories (:issue:`38098`)
 - Bug in :meth:`Series.loc` and :meth:`Series.iloc` raising ``ValueError`` when inserting a listlike ``np.array``, ``list`` or ``tuple`` in an ``object`` Series of equal length (:issue:`37748`, :issue:`37486`)
 - Bug in :meth:`Series.loc` and :meth:`Series.iloc` setting all the values of an ``object`` Series with those of a listlike ``ExtensionArray`` instead of inserting it (:issue:`38271`)
->>>>>>> c6b05c3a
 
 Missing
 ^^^^^^^
