--- conflicted
+++ resolved
@@ -621,11 +621,8 @@
 - Bug in :meth:`DataFrame.iloc` and :meth:`Series.iloc` aligning objects in ``__setitem__`` (:issue:`22046`)
 - Bug in :meth:`DataFrame.loc` did not raise ``KeyError`` when missing combination was given with ``slice(None)`` for remaining levels (:issue:`19556`)
 - Bug in :meth:`DataFrame.loc` raising ``TypeError`` when non-integer slice was given to select values from :class:`MultiIndex` (:issue:`25165`, :issue:`24263`)
-<<<<<<< HEAD
 - Bug in :meth:`DataFrame.loc` returning and assigning elements in wrong order when indexer is differently ordered than the :class:`MultiIndex` to filter (:issue:`31330`, :issue:`34603`)
-=======
 - Bug in :meth:`DataFrame.loc` and :meth:`DataFrame.__getitem__`  raising ``KeyError`` when columns were :class:`MultiIndex` with only one level (:issue:`29749`)
->>>>>>> 336cc6cb
 
 Missing
 ^^^^^^^
