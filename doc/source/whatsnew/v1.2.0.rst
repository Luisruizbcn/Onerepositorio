--- conflicted
+++ resolved
@@ -411,12 +411,9 @@
 - Bug in :meth:`DataFrame.groupby` does not always maintain column index name for ``any``, ``all``, ``bfill``, ``ffill``, ``shift`` (:issue:`29764`)
 - Bug in :meth:`DataFrameGroupBy.apply` raising error with ``np.nan`` group(s) when ``dropna=False`` (:issue:`35889`)
 - Bug in :meth:`Rolling.sum()` returned wrong values when dtypes where mixed between float and integer and axis was equal to one (:issue:`20649`, :issue:`35596`)
-<<<<<<< HEAD
-- Bug in :meth:`DataFrameGroupBy.ffill` where a ``NaN`` group would return foward-filled values instead of ``NaN`` when ``dropna=True`` (:issue:`34725`)
-=======
 - Bug in :meth:`Rolling.count` returned ``np.nan`` with :class:`pandas.api.indexers.FixedForwardWindowIndexer` as window, ``min_periods=0`` and only missing values in window (:issue:`35579`)
 - Bug where :class:`pandas.core.window.Rolling` produces incorrect window sizes when using a ``PeriodIndex`` (:issue:`34225`)
->>>>>>> 57560396
+- Bug in :meth:`DataFrameGroupBy.ffill` where a ``NaN`` group would return foward-filled values instead of ``NaN`` when ``dropna=True`` (:issue:`34725`)
 
 Reshaping
 ^^^^^^^^^
