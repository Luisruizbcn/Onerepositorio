--- conflicted
+++ resolved
@@ -475,12 +475,6 @@
 - Bug in :meth:`DataFrame.replace` and :meth:`Series.replace` incorrectly raising ``AssertionError`` instead of ``ValueError`` when invalid parameter combinations are passed (:issue:`36045`)
 - Bug in :meth:`DataFrame.replace` and :meth:`Series.replace` with numeric values and string ``to_replace`` (:issue:`34789`)
 - Fixed metadata propagation in the :class:`Series.dt` accessor (:issue:`28283`)
-<<<<<<< HEAD
-- Bug in :meth:`Series.transform` would give incorrect results or raise when the argument ``func`` was dictionary (:issue:`35811`)
-- :meth:`to_parquet` support when using :class:`MultiIndex` for columns in parquet format enabled with pyarrow >= 0.15 (:issue:`34777`)
--
-=======
->>>>>>> c8aea2c2
 - Bug in :meth:`Index.union` behaving differently depending on whether operand is a :class:`Index` or other list-like (:issue:`36384`)
 
 .. ---------------------------------------------------------------------------
