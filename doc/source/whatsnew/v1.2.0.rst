--- conflicted
+++ resolved
@@ -636,16 +636,13 @@
 - Bug in :meth:`DataFrame.iloc` and :meth:`Series.iloc` aligning objects in ``__setitem__`` (:issue:`22046`)
 - Bug in :meth:`MultiIndex.drop` does not raise if labels are partially found (:issue:`37820`)
 - Bug in :meth:`DataFrame.loc` did not raise ``KeyError`` when missing combination was given with ``slice(None)`` for remaining levels (:issue:`19556`)
-<<<<<<< HEAD
-- Bug in :meth:`Index.union` dropping duplicate Index values when Index was not monotonic or ``sort`` was set to ``False`` (:issue:`36289`, :issue:`31326`)
-=======
 - Bug in :meth:`DataFrame.loc` raising ``TypeError`` when non-integer slice was given to select values from :class:`MultiIndex` (:issue:`25165`, :issue:`24263`)
 - Bug in :meth:`Series.at` returning :class:`Series` with one element instead of scalar when index is a :class:`MultiIndex` with one level (:issue:`38053`)
 - Bug in :meth:`DataFrame.loc` returning and assigning elements in wrong order when indexer is differently ordered than the :class:`MultiIndex` to filter (:issue:`31330`, :issue:`34603`)
 - Bug in :meth:`DataFrame.loc` and :meth:`DataFrame.__getitem__`  raising ``KeyError`` when columns were :class:`MultiIndex` with only one level (:issue:`29749`)
+- Bug in :meth:`Index.union` dropping duplicate Index values when Index was not monotonic or ``sort`` was set to ``False`` (:issue:`36289`, :issue:`31326`)
 - Bug in :meth:`Series.__getitem__` and :meth:`DataFrame.__getitem__` raising blank ``KeyError`` without missing keys for :class:`IntervalIndex` (:issue:`27365`)
 - Bug in setting a new label on a :class:`DataFrame` or :class:`Series` with a :class:`CategoricalIndex` incorrectly raising ``TypeError`` when the new label is not among the index's categories (:issue:`38098`)
->>>>>>> e99e5ab3
 
 Missing
 ^^^^^^^
