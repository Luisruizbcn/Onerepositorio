--- conflicted
+++ resolved
@@ -505,17 +505,11 @@
 - :class:`Index` methods ``&``, ``|``, and ``^`` behaving as the set operations :meth:`Index.intersection`, :meth:`Index.union`, and :meth:`Index.symmetric_difference`, respectively, are deprecated and in the future will behave as pointwise boolean operations matching :class:`Series` behavior.  Use the named set methods instead (:issue:`36758`)
 - :meth:`Categorical.is_dtype_equal` and :meth:`CategoricalIndex.is_dtype_equal` are deprecated, will be removed in a future version (:issue:`37545`)
 - :meth:`Series.slice_shift` and :meth:`DataFrame.slice_shift` are deprecated, use :meth:`Series.shift` or :meth:`DataFrame.shift` instead (:issue:`37601`)
-<<<<<<< HEAD
-- Partial slicing on unordered :class:`DatetimeIndex` with keys, which are not in Index is deprecated and will be removed in a future version (:issue:`18531`)
-- Deprecated :meth:`Index.asi8` for :class:`Index` subclasses other than :class:`DatetimeIndex`, :class:`TimedeltaIndex`, and :class:`PeriodIndex` (:issue:`37877`)
-- The ``inplace`` parameter of :meth:`Categorical.remove_categories`, :meth:`Categorical.remove_unused_categories` is deprecated and will be removed in a future version (:issue:`37643`)
-=======
 - Partial slicing on unordered :class:`.DatetimeIndex` objects with keys that are not in the index is deprecated and will be removed in a future version (:issue:`18531`)
 - The ``how`` keyword in :meth:`PeriodIndex.astype` is deprecated and will be removed in a future version, use ``index.to_timestamp(how=how)`` instead (:issue:`37982`)
 - Deprecated :meth:`Index.asi8` for :class:`Index` subclasses other than :class:`.DatetimeIndex`, :class:`.TimedeltaIndex`, and :class:`PeriodIndex` (:issue:`37877`)
-- The ``inplace`` parameter of :meth:`Categorical.remove_unused_categories` is deprecated and will be removed in a future version (:issue:`37643`)
+- The ``inplace`` parameter of :meth:`Categorical.remove_categories`, :meth:`Categorical.remove_unused_categories` is deprecated and will be removed in a future version (:issue:`37643`)
 - The ``null_counts`` parameter of :meth:`DataFrame.info` is deprecated and replaced by ``show_counts``. It will be removed in a future version (:issue:`37999`)
->>>>>>> 56b9a80e
 
 .. ---------------------------------------------------------------------------
 
