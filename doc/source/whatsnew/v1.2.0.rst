--- conflicted
+++ resolved
@@ -270,11 +270,8 @@
 ^^^^^^^
 - Bug in :func:`to_numeric` where float precision was incorrect (:issue:`31364`)
 - Bug in :meth:`DataFrame.any` with ``axis=1`` and ``bool_only=True`` ignoring the ``bool_only`` keyword (:issue:`32432`)
-<<<<<<< HEAD
+- Bug in :meth:`Series.equals` where a ``ValueError`` was raised when numpy arrays were compared to scalars (:issue:`35267`)
 - Bug in :meth:`DataFrame.any` and :meth:`DataFrame.all` with object-dtype columns sometimes returning larger :class:`Series` when operating on a subset of columns (:issue:`34918`)
-=======
-- Bug in :meth:`Series.equals` where a ``ValueError`` was raised when numpy arrays were compared to scalars (:issue:`35267`)
->>>>>>> 15539fa6
 -
 
 Conversion
