--- conflicted
+++ resolved
@@ -266,11 +266,8 @@
 - Deprecated indexing :class:`DataFrame` rows with datetime-like strings ``df[string]``, use ``df.loc[string]`` instead (:issue:`36179`)
 - Deprecated casting an object-dtype index of ``datetime`` objects to :class:`DatetimeIndex` in the :class:`Series` constructor (:issue:`23598`)
 - Deprecated :meth:`Index.is_all_dates` (:issue:`27744`)
-<<<<<<< HEAD
 - Deprecated slice-indexing on timezone-aware :class:`DatetimeIndex` with naive ``datetime`` objects, to match scalar indexing behavior (:issue:`36148`)
-=======
 - :meth:`Rolling.count` with ``min_periods=None`` will default to the size of the window in a future version (:issue:`31302`)
->>>>>>> ab3e466e
 
 .. ---------------------------------------------------------------------------
 
