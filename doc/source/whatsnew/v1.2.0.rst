.. _whatsnew_120:

What's new in 1.2.0 (??)
------------------------

These are the changes in pandas 1.2.0. See :ref:`release` for a full changelog
including other versions of pandas.

{{ header }}

.. ---------------------------------------------------------------------------

Enhancements
~~~~~~~~~~~~

.. _whatsnew_120.duplicate_labels:

Optionally disallow duplicate labels
^^^^^^^^^^^^^^^^^^^^^^^^^^^^^^^^^^^^

:class:`Series` and :class:`DataFrame` can now be created with ``allows_duplicate_labels=False`` flag to
control whether the index or columns can contain duplicate labels (:issue:`28394`). This can be used to
prevent accidental introduction of duplicate labels, which can affect downstream operations.

By default, duplicates continue to be allowed

.. ipython:: python

   pd.Series([1, 2], index=['a', 'a'])

.. ipython:: python
   :okexcept:

   pd.Series([1, 2], index=['a', 'a']).set_flags(allows_duplicate_labels=False)

pandas will propagate the ``allows_duplicate_labels`` property through many operations.

.. ipython:: python
   :okexcept:

   a = (
       pd.Series([1, 2], index=['a', 'b'])
         .set_flags(allows_duplicate_labels=False)
   )
   a
   # An operation introducing duplicates
   a.reindex(['a', 'b', 'a'])

.. warning::

   This is an experimental feature. Currently, many methods fail to
   propagate the ``allows_duplicate_labels`` value. In future versions
   it is expected that every method taking or returning one or more
   DataFrame or Series objects will propagate ``allows_duplicate_labels``.

See :ref:`duplicates` for more.

The ``allows_duplicate_labels`` flag is stored in the new :attr:`DataFrame.flags`
attribute. This stores global attributes that apply to the *pandas object*. This
differs from :attr:`DataFrame.attrs`, which stores information that applies to
the dataset.

Passing arguments to fsspec backends
^^^^^^^^^^^^^^^^^^^^^^^^^^^^^^^^^^^^

Many read/write functions have acquired the ``storage_options`` optional argument,
to pass a dictionary of parameters to the storage backend. This allows, for
example, for passing credentials to S3 and GCS storage. The details of what
parameters can be passed to which backends can be found in the documentation
of the individual storage backends (detailed from the fsspec docs for
`builtin implementations`_ and linked to `external ones`_). See
Section :ref:`io.remote`.

:issue:`35655` added fsspec support (including ``storage_options``)
for reading excel files.

.. _builtin implementations: https://filesystem-spec.readthedocs.io/en/latest/api.html#built-in-implementations
.. _external ones: https://filesystem-spec.readthedocs.io/en/latest/api.html#other-known-implementations

.. _whatsnew_120.binary_handle_to_csv:

Support for binary file handles in ``to_csv``
^^^^^^^^^^^^^^^^^^^^^^^^^^^^^^^^^^^^^^^^^^^^^

:meth:`to_csv` supports file handles in binary mode (:issue:`19827` and :issue:`35058`)
with ``encoding`` (:issue:`13068` and :issue:`23854`) and ``compression`` (:issue:`22555`).
``mode`` has to contain a ``b`` for binary handles to be supported.

For example:

.. ipython:: python

   import io

   data = pd.DataFrame([0, 1, 2])
   buffer = io.BytesIO()
   data.to_csv(buffer, mode="w+b", encoding="utf-8", compression="gzip")

.. _whatsnew_120.read_csv_table_precision_default:

Change in default floating precision for ``read_csv`` and ``read_table``
^^^^^^^^^^^^^^^^^^^^^^^^^^^^^^^^^^^^^^^^^^^^^^^^^^^^^^^^^^^^^^^^^^^^^^^^

For the C parsing engine, the methods :meth:`read_csv` and :meth:`read_table` previously defaulted to a parser that
could read floating point numbers slightly incorrectly with respect to the last bit in precision.
The option ``floating_precision="high"`` has always been available to avoid this issue.
Beginning with this version, the default is now to use the more accurate parser by making
``floating_precision=None`` correspond to the high precision parser, and the new option
``floating_precision="legacy"`` to use the legacy parser. The change to using the higher precision
parser by default should have no impact on performance. (:issue:`17154`)

.. _whatsnew_120.floating:

Experimental nullable data types for float data
^^^^^^^^^^^^^^^^^^^^^^^^^^^^^^^^^^^^^^^^^^^^^^^

We've added :class:`Float32Dtype` / :class:`Float64Dtype` and :class:`~arrays.FloatingArray`,
an extension data type dedicated to floating point data that can hold the
``pd.NA`` missing value indicator (:issue:`32265`, :issue:`34307`).

While the default float data type already supports missing values using ``np.nan``,
this new data type uses ``pd.NA`` (and its corresponding behaviour) as missing
value indicator, in line with the already existing nullable :ref:`integer <integer_na>`
and :ref:`boolean <boolean>` data types.

One example where the behaviour of ``np.nan`` and ``pd.NA`` is different is
comparison operations:

.. ipython:: python

  # the default numpy float64 dtype
  s1 = pd.Series([1.5, None])
  s1
  s1 > 1

.. ipython:: python

  # the new nullable float64 dtype
  s2 = pd.Series([1.5, None], dtype="Float64")
  s2
  s2 > 1

See the :ref:`missing_data.NA` doc section for more details on the behaviour
when using the ``pd.NA`` missing value indicator.

As shown above, the dtype can be specified using the "Float64" or "Float32"
string (capitalized to distinguish it from the default "float64" data type).
Alternatively, you can also use the dtype object:

.. ipython:: python

   pd.Series([1.5, None], dtype=pd.Float32Dtype())

.. warning::

   Experimental: the new floating data types are currently experimental, and its
   behaviour or API may still change without warning. Expecially the behaviour
   regarding NaN (distinct from NA missing values) is subject to change.

.. _whatsnew_120.index_name_preservation:

Index/column name preservation when aggregating
^^^^^^^^^^^^^^^^^^^^^^^^^^^^^^^^^^^^^^^^^^^^^^^

When aggregating using :meth:`concat` or the :class:`DataFrame` constructor, Pandas
will attempt to preserve index (and column) names whenever possible (:issue:`35847`).
In the case where all inputs share a common name, this name will be assigned to the
result. When the input names do not all agree, the result will be unnamed. Here is an
example where the index name is preserved:

.. ipython:: python

    idx = pd.Index(range(5), name='abc')
    ser = pd.Series(range(5, 10), index=idx)
    pd.concat({'x': ser[1:], 'y': ser[:-1]}, axis=1)

The same is true for :class:`MultiIndex`, but the logic is applied separately on a
level-by-level basis.

.. _whatsnew_120.enhancements.other:

Other enhancements
^^^^^^^^^^^^^^^^^^
- Added :meth:`~DataFrame.set_flags` for setting table-wide flags on a ``Series`` or ``DataFrame`` (:issue:`28394`)
- :meth:`DataFrame.applymap` now supports ``na_action`` (:issue:`23803`)
- :class:`Index` with object dtype supports division and multiplication (:issue:`34160`)
- :meth:`DataFrame.explode` and :meth:`Series.explode` now support exploding of sets (:issue:`35614`)
- :meth:`DataFrame.hist` now supports time series (datetime) data (:issue:`32590`)
- ``Styler`` now allows direct CSS class name addition to individual data cells (:issue:`36159`)
- :meth:`Rolling.mean()` and :meth:`Rolling.sum()` use Kahan summation to calculate the mean to avoid numerical problems (:issue:`10319`, :issue:`11645`, :issue:`13254`, :issue:`32761`, :issue:`36031`)
- :meth:`DatetimeIndex.searchsorted`, :meth:`TimedeltaIndex.searchsorted`, :meth:`PeriodIndex.searchsorted`, and :meth:`Series.searchsorted` with datetimelike dtypes will now try to cast string arguments (listlike and scalar) to the matching datetimelike type (:issue:`36346`)
- Added methods :meth:`IntegerArray.prod`, :meth:`IntegerArray.min`, and :meth:`IntegerArray.max` (:issue:`33790`)
- Where possible :meth:`RangeIndex.difference` and :meth:`RangeIndex.symmetric_difference` will return :class:`RangeIndex` instead of :class:`Int64Index` (:issue:`36564`)
- Added :meth:`Rolling.sem()` and :meth:`Expanding.sem()` to compute the standard error of mean (:issue:`26476`).
- :meth:`Rolling.var()` and :meth:`Rolling.std()` use Kahan summation and Welfords Method to avoid numerical issues (:issue:`37051`)

.. _whatsnew_120.api_breaking.python:

Increased minimum version for Python
^^^^^^^^^^^^^^^^^^^^^^^^^^^^^^^^^^^^

pandas 1.2.0 supports Python 3.7.1 and higher (:issue:`35214`).

.. _whatsnew_120.api_breaking.deps:

Increased minimum versions for dependencies
^^^^^^^^^^^^^^^^^^^^^^^^^^^^^^^^^^^^^^^^^^^

Some minimum supported versions of dependencies were updated (:issue:`35214`).
If installed, we now require:

+-----------------+-----------------+----------+---------+
| Package         | Minimum Version | Required | Changed |
+=================+=================+==========+=========+
| numpy           | 1.16.5          |    X     |    X    |
+-----------------+-----------------+----------+---------+
| pytz            | 2017.3          |    X     |    X    |
+-----------------+-----------------+----------+---------+
| python-dateutil | 2.7.3           |    X     |         |
+-----------------+-----------------+----------+---------+
| bottleneck      | 1.2.1           |          |         |
+-----------------+-----------------+----------+---------+
| numexpr         | 2.6.8           |          |    X    |
+-----------------+-----------------+----------+---------+
| pytest (dev)    | 5.0.1           |          |    X    |
+-----------------+-----------------+----------+---------+
| mypy (dev)      | 0.782           |          |    X    |
+-----------------+-----------------+----------+---------+

For `optional libraries <https://dev.pandas.io/docs/install.html#dependencies>`_ the general recommendation is to use the latest version.
The following table lists the lowest version per library that is currently being tested throughout the development of pandas.
Optional libraries below the lowest tested version may still work, but are not considered supported.

+-----------------+-----------------+---------+
| Package         | Minimum Version | Changed |
+=================+=================+=========+
| beautifulsoup4  | 4.6.0           |         |
+-----------------+-----------------+---------+
| fastparquet     | 0.3.2           |         |
+-----------------+-----------------+---------+
| fsspec          | 0.7.4           |         |
+-----------------+-----------------+---------+
| gcsfs           | 0.6.0           |         |
+-----------------+-----------------+---------+
| lxml            | 4.3.0           |    X    |
+-----------------+-----------------+---------+
| matplotlib      | 2.2.3           |    X    |
+-----------------+-----------------+---------+
| numba           | 0.46.0          |         |
+-----------------+-----------------+---------+
| openpyxl        | 2.6.0           |    X    |
+-----------------+-----------------+---------+
| pyarrow         | 0.15.0          |    X    |
+-----------------+-----------------+---------+
| pymysql         | 0.7.11          |    X    |
+-----------------+-----------------+---------+
| pytables        | 3.5.1           |    X    |
+-----------------+-----------------+---------+
| s3fs            | 0.4.0           |         |
+-----------------+-----------------+---------+
| scipy           | 1.2.0           |         |
+-----------------+-----------------+---------+
| sqlalchemy      | 1.2.8           |    X    |
+-----------------+-----------------+---------+
| xarray          | 0.12.0          |    X    |
+-----------------+-----------------+---------+
| xlrd            | 1.2.0           |    X    |
+-----------------+-----------------+---------+
| xlsxwriter      | 1.0.2           |    X    |
+-----------------+-----------------+---------+
| xlwt            | 1.3.0           |    X    |
+-----------------+-----------------+---------+
| pandas-gbq      | 0.12.0          |         |
+-----------------+-----------------+---------+

See :ref:`install.dependencies` and :ref:`install.optional_dependencies` for more.

.. ---------------------------------------------------------------------------

.. _whatsnew_120.deprecations:

Deprecations
~~~~~~~~~~~~
- Deprecated parameter ``inplace`` in :meth:`MultiIndex.set_codes` and :meth:`MultiIndex.set_levels` (:issue:`35626`)
- Deprecated parameter ``dtype`` in :meth:`~Index.copy` on method all index classes. Use the :meth:`~Index.astype` method instead for changing dtype (:issue:`35853`)
- Deprecated parameters ``levels`` and ``codes`` in :meth:`~MultiIndex.copy`. Use the :meth:`~MultiIndex.set_levels` and :meth:`~MultiIndex.set_codes` methods instead (:issue:`36685`)
- Date parser functions :func:`~pandas.io.date_converters.parse_date_time`, :func:`~pandas.io.date_converters.parse_date_fields`, :func:`~pandas.io.date_converters.parse_all_fields` and :func:`~pandas.io.date_converters.generic_parser` from ``pandas.io.date_converters`` are deprecated and will be removed in a future version; use :func:`to_datetime` instead (:issue:`35741`)
- :meth:`DataFrame.lookup` is deprecated and will be removed in a future version, use :meth:`DataFrame.melt` and :meth:`DataFrame.loc` instead (:issue:`18682`)
- The :meth:`Index.to_native_types` is deprecated. Use ``.astype(str)`` instead (:issue:`28867`)
- Deprecated indexing :class:`DataFrame` rows with datetime-like strings ``df[string]``, use ``df.loc[string]`` instead (:issue:`36179`)
- Deprecated casting an object-dtype index of ``datetime`` objects to :class:`DatetimeIndex` in the :class:`Series` constructor (:issue:`23598`)
- Deprecated :meth:`Index.is_all_dates` (:issue:`27744`)
- The default value of ``regex`` for :meth:`Series.str.replace` will change from ``True`` to ``False`` in a future release. In addition, single character regular expressions will *not* be treated as literal strings when ``regex=True`` is set. (:issue:`24804`)
- Deprecated automatic alignment on comparison operations between :class:`DataFrame` and :class:`Series`, do ``frame, ser = frame.align(ser, axis=1, copy=False)`` before e.g. ``frame == ser`` (:issue:`28759`)
- :meth:`Rolling.count` with ``min_periods=None`` will default to the size of the window in a future version (:issue:`31302`)
- Deprecated slice-indexing on timezone-aware :class:`DatetimeIndex` with naive ``datetime`` objects, to match scalar indexing behavior (:issue:`36148`)
- :meth:`Index.ravel` returning a ``np.ndarray`` is deprecated, in the future this will return a view on the same index (:issue:`19956`)

.. ---------------------------------------------------------------------------


.. _whatsnew_120.performance:

Performance improvements
~~~~~~~~~~~~~~~~~~~~~~~~

- Performance improvements when creating DataFrame or Series with dtype ``str`` or :class:`StringDtype` from array with many string elements (:issue:`36304`, :issue:`36317`, :issue:`36325`, :issue:`36432`)
- Performance improvement in :meth:`GroupBy.agg` with the ``numba`` engine (:issue:`35759`)
- Performance improvements when creating :meth:`pd.Series.map` from a huge dictionary (:issue:`34717`)
- Performance improvement in :meth:`GroupBy.transform` with the ``numba`` engine (:issue:`36240`)
- ``Styler`` uuid method altered to compress data transmission over web whilst maintaining reasonably low table collision probability (:issue:`36345`)
- Performance improvement in :meth:`pd.to_datetime` with non-ns time unit for ``float`` ``dtype`` columns (:issue:`20445`)
- Performance improvement in setting values on a :class:`IntervalArray` (:issue:`36310`)
- The internal index method :meth:`~Index._shallow_copy` now makes the new index and original index share cached attributes,
  avoiding creating these again, if created on either. This can speed up operations that depend on creating copies of existing indexes (:issue:`36840`)
- Performance improvement in :meth:`RollingGroupby.count` (:issue:`35625`)
- Small performance decrease to :meth:`Rolling.min` and :meth:`Rolling.max` for fixed windows (:issue:`36567`)
- Reduced peak memory usage in :meth:`DataFrame.to_pickle` when using ``protocol=5`` in python 3.8+ (:issue:`34244`)
- Performance improvement in :class:`ExpandingGroupby` (:issue:`37064`)

.. ---------------------------------------------------------------------------

.. _whatsnew_120.bug_fixes:

Bug fixes
~~~~~~~~~

Categorical
^^^^^^^^^^^
- :meth:`Categorical.fillna` will always return a copy, will validate a passed fill value regardless of whether there are any NAs to fill, and will disallow a ``NaT`` as a fill value for numeric categories (:issue:`36530`)
- Bug in :meth:`Categorical.__setitem__` that incorrectly raised when trying to set a tuple value (:issue:`20439`)
-

Datetimelike
^^^^^^^^^^^^
- Bug in :attr:`DatetimeArray.date` where a ``ValueError`` would be raised with a read-only backing array (:issue:`33530`)
- Bug in ``NaT`` comparisons failing to raise ``TypeError`` on invalid inequality comparisons (:issue:`35046`)
- Bug in :class:`DateOffset` where attributes reconstructed from pickle files differ from original objects when input values exceed normal ranges (e.g months=12) (:issue:`34511`)
- Bug in :meth:`DatetimeIndex.get_slice_bound` where ``datetime.date`` objects were not accepted or naive :class:`Timestamp` with a tz-aware :class:`DatetimeIndex` (:issue:`35690`)
- Bug in :meth:`DatetimeIndex.slice_locs` where ``datetime.date`` objects were not accepted (:issue:`34077`)
- Bug in :meth:`DatetimeIndex.searchsorted`, :meth:`TimedeltaIndex.searchsorted`, :meth:`PeriodIndex.searchsorted`, and :meth:`Series.searchsorted` with ``datetime64``, ``timedelta64`` or ``Period`` dtype placement of ``NaT`` values being inconsistent with ``NumPy`` (:issue:`36176`, :issue:`36254`)
- Inconsistency in :class:`DatetimeArray`, :class:`TimedeltaArray`, and :class:`PeriodArray`  setitem casting arrays of strings to datetimelike scalars but not scalar strings (:issue:`36261`)
- Bug in :class:`DatetimeIndex.shift` incorrectly raising when shifting empty indexes (:issue:`14811`)
- :class:`Timestamp` and :class:`DatetimeIndex` comparisons between timezone-aware and timezone-naive objects now follow the standard library ``datetime`` behavior, returning ``True``/``False`` for ``!=``/``==`` and raising for inequality comparisons (:issue:`28507`)
- Bug in :meth:`DatetimeIndex.equals` and :meth:`TimedeltaIndex.equals` incorrectly considering ``int64`` indexes as equal (:issue:`36744`)

Timedelta
^^^^^^^^^
- Bug in :class:`TimedeltaIndex`, :class:`Series`, and :class:`DataFrame` floor-division with ``timedelta64`` dtypes and ``NaT`` in the denominator (:issue:`35529`)
-
-

Timezones
^^^^^^^^^

- Bug in :func:`date_range` was raising AmbiguousTimeError for valid input with ``ambiguous=False`` (:issue:`35297`)
-


Numeric
^^^^^^^
- Bug in :func:`to_numeric` where float precision was incorrect (:issue:`31364`)
- Bug in :meth:`DataFrame.any` with ``axis=1`` and ``bool_only=True`` ignoring the ``bool_only`` keyword (:issue:`32432`)
- Bug in :meth:`Series.equals` where a ``ValueError`` was raised when numpy arrays were compared to scalars (:issue:`35267`)
- Bug in :class:`Series` where two :class:`Series` each have a :class:`DatetimeIndex` with different timezones having those indexes incorrectly changed when performing arithmetic operations (:issue:`33671`)
- Bug in :meth:`pd._testing.assert_almost_equal` was incorrect for complex numeric types (:issue:`28235`)
- Bug in :meth:`DataFrame.__rmatmul__` error handling reporting transposed shapes (:issue:`21581`)
- Bug in :class:`Series` flex arithmetic methods where the result when operating with a ``list``, ``tuple`` or ``np.ndarray`` would have an incorrect name (:issue:`36760`)
- Bug in :class:`IntegerArray` multiplication with ``timedelta`` and ``np.timedelta64`` objects (:issue:`36870`)
- Bug in :meth:`DataFrame.diff` with ``datetime64`` dtypes including ``NaT`` values failing to fill ``NaT`` results correctly (:issue:`32441`)
- Bug in :class:`DataFrame` arithmetic ops incorrectly accepting keyword arguments (:issue:`36843`)
- Bug in :class:`IntervalArray` comparisons with :class:`Series` not returning :class:`Series` (:issue:`36908`)

Conversion
^^^^^^^^^^

-
-

Strings
^^^^^^^
- Bug in :meth:`Series.to_string`, :meth:`DataFrame.to_string`, and :meth:`DataFrame.to_latex` adding a leading space when ``index=False`` (:issue:`24980`)
-


Interval
^^^^^^^^

-
-

Indexing
^^^^^^^^

- Bug in :meth:`PeriodIndex.get_loc` incorrectly raising ``ValueError`` on non-datelike strings instead of ``KeyError``, causing similar errors in :meth:`Series.__geitem__`, :meth:`Series.__contains__`, and :meth:`Series.loc.__getitem__` (:issue:`34240`)
- Bug in :meth:`Index.sort_values` where, when empty values were passed, the method would break by trying to compare missing values instead of pushing them to the end of the sort order. (:issue:`35584`)
- Bug in :meth:`Index.get_indexer` and :meth:`Index.get_indexer_non_unique` where int64 arrays are returned instead of intp. (:issue:`36359`)
- Bug in :meth:`DataFrame.sort_index` where parameter ascending passed as a list on a single level index gives wrong result. (:issue:`32334`)
- Bug in :meth:`DataFrame.reset_index` was incorrectly raising a ``ValueError`` for input with a :class:`MultiIndex` with missing values in a level with ``Categorical`` dtype (:issue:`24206`)
- Bug in indexing with boolean masks on datetime-like values sometimes returning a view instead of a copy (:issue:`36210`)

Missing
^^^^^^^

- Bug in :meth:`SeriesGroupBy.transform` now correctly handles missing values for ``dropna=False`` (:issue:`35014`)
-

MultiIndex
^^^^^^^^^^

- Bug in :meth:`DataFrame.xs` when used with :class:`IndexSlice` raises ``TypeError`` with message ``"Expected label or tuple of labels"`` (:issue:`35301`)
- Bug in :meth:`DataFrame.reset_index` with ``NaT`` values in index raises ``ValueError`` with message ``"cannot convert float NaN to integer"`` (:issue:`36541`)
-

I/O
^^^

- :func:`read_sas` no longer leaks resources on failure (:issue:`35566`)
- Bug in :meth:`to_csv` caused a ``ValueError`` when it was called with a filename in combination with ``mode`` containing a ``b`` (:issue:`35058`)
- In :meth:`read_csv` ``float_precision='round_trip'`` now handles ``decimal`` and ``thousands`` parameters (:issue:`35365`)
- :meth:`to_pickle` and :meth:`read_pickle` were closing user-provided file objects (:issue:`35679`)
- :meth:`to_csv` passes compression arguments for ``'gzip'`` always to ``gzip.GzipFile`` (:issue:`28103`)
- :meth:`to_csv` did not support zip compression for binary file object not having a filename (:issue:`35058`)
- :meth:`to_csv` and :meth:`read_csv` did not honor ``compression`` and ``encoding`` for path-like objects that are internally converted to file-like objects (:issue:`35677`, :issue:`26124`, and :issue:`32392`)
- :meth:`to_picke` and :meth:`read_pickle` did not support compression for file-objects (:issue:`26237`, :issue:`29054`, and :issue:`29570`)
- Bug in :func:`LongTableBuilder.middle_separator` was duplicating LaTeX longtable entries in the List of Tables of a LaTeX document (:issue:`34360`)
- Bug in :meth:`read_csv` with ``engine='python'`` truncating data if multiple items present in first row and first element started with BOM (:issue:`36343`)
- Removed ``private_key`` and ``verbose`` from :func:`read_gbq` as they are no longer supported in ``pandas-gbq`` (:issue:`34654`, :issue:`30200`)
- Bumped minimum pytables version to 3.5.1 to avoid a ``ValueError`` in :meth:`read_hdf` (:issue:`24839`)
- Bug in :func:`read_table` and :func:`read_csv` when ``delim_whitespace=True`` and ``sep=default`` (:issue:`36583`)
- Bug in :meth:`to_json` with ``lines=True`` and ``orient='records'`` the last line of the record is not appended with 'new line character' (:issue:`36888`)
- Bug in :meth:`read_parquet` with fixed offset timezones. String representation of timezones was not recognized (:issue:`35997`, :issue:`36004`)
<<<<<<< HEAD
- Bug in :meth:`DataFrame.to_html`, :meth:`DataFrame.to_string`, and :meth:`DataFrame.to_latex` ignoring the ``na_rep`` argument when ``float_format`` was also specified (:issue:`9046`, :issue:`13828`)
=======
- Bug in output rendering of complex numbers showing too many trailing zeros (:issue:`36799`)
>>>>>>> 44ab7a1f

Plotting
^^^^^^^^

- Bug in :meth:`DataFrame.plot` was rotating xticklabels when ``subplots=True``, even if the x-axis wasn't an irregular time series (:issue:`29460`)
- Bug in :meth:`DataFrame.plot` where a marker letter in the ``style`` keyword sometimes causes a ``ValueError`` (:issue:`21003`)
- Twinned axes were losing their tick labels which should only happen to all but the last row or column of 'externally' shared axes (:issue:`33819`)

Groupby/resample/rolling
^^^^^^^^^^^^^^^^^^^^^^^^

- Bug in :meth:`DataFrameGroupBy.count` and :meth:`SeriesGroupBy.sum` returning ``NaN`` for missing categories when grouped on multiple ``Categoricals``. Now returning ``0`` (:issue:`35028`)
- Bug in :meth:`DataFrameGroupBy.apply` that would some times throw an erroneous ``ValueError`` if the grouping axis had duplicate entries (:issue:`16646`)
- Bug in :meth:`DataFrame.resample(...)` that would throw a ``ValueError`` when resampling from "D" to "24H" over a transition into daylight savings time (DST) (:issue:`35219`)
- Bug when combining methods :meth:`DataFrame.groupby` with :meth:`DataFrame.resample` and :meth:`DataFrame.interpolate` raising an ``TypeError`` (:issue:`35325`)
- Bug in :meth:`DataFrameGroupBy.apply` where a non-nuisance grouping column would be dropped from the output columns if another groupby method was called before ``.apply()`` (:issue:`34656`)
- Bug in :meth:`DataFrameGroupby.apply` would drop a :class:`CategoricalIndex` when grouped on. (:issue:`35792`)
- Bug when subsetting columns on a :class:`~pandas.core.groupby.DataFrameGroupBy` (e.g. ``df.groupby('a')[['b']])``) would reset the attributes ``axis``, ``dropna``, ``group_keys``, ``level``, ``mutated``, ``sort``, and ``squeeze`` to their default values. (:issue:`9959`)
- Bug in :meth:`DataFrameGroupby.tshift` failing to raise ``ValueError`` when a frequency cannot be inferred for the index of a group (:issue:`35937`)
- Bug in :meth:`DataFrame.groupby` does not always maintain column index name for ``any``, ``all``, ``bfill``, ``ffill``, ``shift`` (:issue:`29764`)
- Bug in :meth:`DataFrameGroupBy.apply` raising error with ``np.nan`` group(s) when ``dropna=False`` (:issue:`35889`)
- Bug in :meth:`Rolling.sum()` returned wrong values when dtypes where mixed between float and integer and axis was equal to one (:issue:`20649`, :issue:`35596`)
- Bug in :meth:`Rolling.count` returned ``np.nan`` with :class:`pandas.api.indexers.FixedForwardWindowIndexer` as window, ``min_periods=0`` and only missing values in window (:issue:`35579`)
- Bug where :class:`pandas.core.window.Rolling` produces incorrect window sizes when using a ``PeriodIndex`` (:issue:`34225`)
- Bug in :meth:`DataFrameGroupBy.ffill` and :meth:`DataFrameGroupBy.bfill` where a ``NaN`` group would return filled values instead of ``NaN`` when ``dropna=True`` (:issue:`34725`)
- Bug in :meth:`RollingGroupby.count` where a ``ValueError`` was raised when specifying the ``closed`` parameter (:issue:`35869`)
- Bug in :meth:`DataFrame.groupby.rolling` returning wrong values with partial centered window (:issue:`36040`).

Reshaping
^^^^^^^^^

- Bug in :meth:`DataFrame.pivot_table` with ``aggfunc='count'`` or ``aggfunc='sum'`` returning ``NaN`` for missing categories when pivoted on a ``Categorical``. Now returning ``0`` (:issue:`31422`)
- Bug in :func:`union_indexes` where input index names are not preserved in some cases. Affects :func:`concat` and :class:`DataFrame` constructor (:issue:`13475`)
- Bug in func :meth:`crosstab` when using multiple columns with ``margins=True`` and ``normalize=True`` (:issue:`35144`)
- Bug in :meth:`DataFrame.agg` with ``func={'name':<FUNC>}`` incorrectly raising ``TypeError`` when ``DataFrame.columns==['Name']`` (:issue:`36212`)
- Bug in :meth:`Series.transform` would give incorrect results or raise when the argument ``func`` was dictionary (:issue:`35811`)
-

Sparse
^^^^^^

-
-

ExtensionArray
^^^^^^^^^^^^^^

- Fixed Bug where :class:`DataFrame` column set to scalar extension type via a dict instantion was considered an object type rather than the extension type (:issue:`35965`)
- Fixed bug where ``astype()`` with equal dtype and ``copy=False`` would return a new object (:issue:`284881`)
- Fixed bug when applying a NumPy ufunc with multiple outputs to a :class:`pandas.arrays.IntegerArray` returning None (:issue:`36913`)


Other
^^^^^

- Bug in :meth:`DataFrame.replace` and :meth:`Series.replace` incorrectly raising ``AssertionError`` instead of ``ValueError`` when invalid parameter combinations are passed (:issue:`36045`)
- Bug in :meth:`DataFrame.replace` and :meth:`Series.replace` with numeric values and string ``to_replace`` (:issue:`34789`)
- Fixed metadata propagation in the :class:`Series.dt` and :class:`Series.str` accessors (:issue:`28283`)
- Bug in :meth:`Index.union` behaving differently depending on whether operand is a :class:`Index` or other list-like (:issue:`36384`)
- Passing an array with 2 or more dimensions to the :class:`Series` constructor now raises the more specific ``ValueError``, from a bare ``Exception`` previously (:issue:`35744`)

.. ---------------------------------------------------------------------------

.. _whatsnew_120.contributors:

Contributors
~~~~~~~~~~~~<|MERGE_RESOLUTION|>--- conflicted
+++ resolved
@@ -430,11 +430,8 @@
 - Bug in :func:`read_table` and :func:`read_csv` when ``delim_whitespace=True`` and ``sep=default`` (:issue:`36583`)
 - Bug in :meth:`to_json` with ``lines=True`` and ``orient='records'`` the last line of the record is not appended with 'new line character' (:issue:`36888`)
 - Bug in :meth:`read_parquet` with fixed offset timezones. String representation of timezones was not recognized (:issue:`35997`, :issue:`36004`)
-<<<<<<< HEAD
 - Bug in :meth:`DataFrame.to_html`, :meth:`DataFrame.to_string`, and :meth:`DataFrame.to_latex` ignoring the ``na_rep`` argument when ``float_format`` was also specified (:issue:`9046`, :issue:`13828`)
-=======
 - Bug in output rendering of complex numbers showing too many trailing zeros (:issue:`36799`)
->>>>>>> 44ab7a1f
 
 Plotting
 ^^^^^^^^
