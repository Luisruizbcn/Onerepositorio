.. _whatsnew_120:

What's new in 1.2.0 (??)
------------------------

These are the changes in pandas 1.2.0. See :ref:`release` for a full changelog
including other versions of pandas.

{{ header }}

.. ---------------------------------------------------------------------------

Enhancements
~~~~~~~~~~~~

.. _whatsnew_120.duplicate_labels:

Optionally disallow duplicate labels
^^^^^^^^^^^^^^^^^^^^^^^^^^^^^^^^^^^^

:class:`Series` and :class:`DataFrame` can now be created with ``allows_duplicate_labels=False`` flag to
control whether the index or columns can contain duplicate labels (:issue:`28394`). This can be used to
prevent accidental introduction of duplicate labels, which can affect downstream operations.

By default, duplicates continue to be allowed

.. ipython:: python

   pd.Series([1, 2], index=['a', 'a'])

.. ipython:: python
   :okexcept:

   pd.Series([1, 2], index=['a', 'a']).set_flags(allows_duplicate_labels=False)

pandas will propagate the ``allows_duplicate_labels`` property through many operations.

.. ipython:: python
   :okexcept:

   a = (
       pd.Series([1, 2], index=['a', 'b'])
         .set_flags(allows_duplicate_labels=False)
   )
   a
   # An operation introducing duplicates
   a.reindex(['a', 'b', 'a'])

.. warning::

   This is an experimental feature. Currently, many methods fail to
   propagate the ``allows_duplicate_labels`` value. In future versions
   it is expected that every method taking or returning one or more
   DataFrame or Series objects will propagate ``allows_duplicate_labels``.

See :ref:`duplicates` for more.

The ``allows_duplicate_labels`` flag is stored in the new :attr:`DataFrame.flags`
attribute. This stores global attributes that apply to the *pandas object*. This
differs from :attr:`DataFrame.attrs`, which stores information that applies to
the dataset.

Passing arguments to fsspec backends
^^^^^^^^^^^^^^^^^^^^^^^^^^^^^^^^^^^^

Many read/write functions have acquired the ``storage_options`` optional argument,
to pass a dictionary of parameters to the storage backend. This allows, for
example, for passing credentials to S3 and GCS storage. The details of what
parameters can be passed to which backends can be found in the documentation
of the individual storage backends (detailed from the fsspec docs for
`builtin implementations`_ and linked to `external ones`_). See
Section :ref:`io.remote`.

:issue:`35655` added fsspec support (including ``storage_options``)
for reading excel files.

.. _builtin implementations: https://filesystem-spec.readthedocs.io/en/latest/api.html#built-in-implementations
.. _external ones: https://filesystem-spec.readthedocs.io/en/latest/api.html#other-known-implementations

.. _whatsnew_120.binary_handle_to_csv:

Support for binary file handles in ``to_csv``
^^^^^^^^^^^^^^^^^^^^^^^^^^^^^^^^^^^^^^^^^^^^^

:meth:`to_csv` supports file handles in binary mode (:issue:`19827` and :issue:`35058`)
with ``encoding`` (:issue:`13068` and :issue:`23854`) and ``compression`` (:issue:`22555`).
``mode`` has to contain a ``b`` for binary handles to be supported.

For example:

.. ipython:: python

   import io

   data = pd.DataFrame([0, 1, 2])
   buffer = io.BytesIO()
   data.to_csv(buffer, mode="w+b", encoding="utf-8", compression="gzip")

Support for short caption and table position in ``to_latex``
^^^^^^^^^^^^^^^^^^^^^^^^^^^^^^^^^^^^^^^^^^^^^^^^^^^^^^^^^^^^

:meth:`DataFrame.to_latex` now allows one to specify
a floating table position (:issue:`35281`)
and a short caption (:issue:`36267`).

New keyword ``position`` is implemented to set the position.

.. ipython:: python

   data = pd.DataFrame({'a': [1, 2], 'b': [3, 4]})
   table = data.to_latex(position='ht')
   print(table)

Usage of keyword ``caption`` is extended.
Besides taking a single string as an argument,
one can optionally provide a tuple of ``(full_caption, short_caption)``
to add a short caption macro.

.. ipython:: python

   data = pd.DataFrame({'a': [1, 2], 'b': [3, 4]})
   table = data.to_latex(caption=('the full long caption', 'short caption'))
   print(table)

.. _whatsnew_120.read_csv_table_precision_default:

Change in default floating precision for ``read_csv`` and ``read_table``
^^^^^^^^^^^^^^^^^^^^^^^^^^^^^^^^^^^^^^^^^^^^^^^^^^^^^^^^^^^^^^^^^^^^^^^^

For the C parsing engine, the methods :meth:`read_csv` and :meth:`read_table` previously defaulted to a parser that
could read floating point numbers slightly incorrectly with respect to the last bit in precision.
The option ``floating_precision="high"`` has always been available to avoid this issue.
Beginning with this version, the default is now to use the more accurate parser by making
``floating_precision=None`` correspond to the high precision parser, and the new option
``floating_precision="legacy"`` to use the legacy parser. The change to using the higher precision
parser by default should have no impact on performance. (:issue:`17154`)

.. _whatsnew_120.floating:

Experimental nullable data types for float data
^^^^^^^^^^^^^^^^^^^^^^^^^^^^^^^^^^^^^^^^^^^^^^^

We've added :class:`Float32Dtype` / :class:`Float64Dtype` and :class:`~arrays.FloatingArray`,
an extension data type dedicated to floating point data that can hold the
``pd.NA`` missing value indicator (:issue:`32265`, :issue:`34307`).

While the default float data type already supports missing values using ``np.nan``,
this new data type uses ``pd.NA`` (and its corresponding behaviour) as missing
value indicator, in line with the already existing nullable :ref:`integer <integer_na>`
and :ref:`boolean <boolean>` data types.

One example where the behaviour of ``np.nan`` and ``pd.NA`` is different is
comparison operations:

.. ipython:: python

  # the default numpy float64 dtype
  s1 = pd.Series([1.5, None])
  s1
  s1 > 1

.. ipython:: python

  # the new nullable float64 dtype
  s2 = pd.Series([1.5, None], dtype="Float64")
  s2
  s2 > 1

See the :ref:`missing_data.NA` doc section for more details on the behaviour
when using the ``pd.NA`` missing value indicator.

As shown above, the dtype can be specified using the "Float64" or "Float32"
string (capitalized to distinguish it from the default "float64" data type).
Alternatively, you can also use the dtype object:

.. ipython:: python

   pd.Series([1.5, None], dtype=pd.Float32Dtype())

.. warning::

   Experimental: the new floating data types are currently experimental, and its
   behaviour or API may still change without warning. Especially the behaviour
   regarding NaN (distinct from NA missing values) is subject to change.

.. _whatsnew_120.index_name_preservation:

Index/column name preservation when aggregating
^^^^^^^^^^^^^^^^^^^^^^^^^^^^^^^^^^^^^^^^^^^^^^^

When aggregating using :meth:`concat` or the :class:`DataFrame` constructor, Pandas
will attempt to preserve index (and column) names whenever possible (:issue:`35847`).
In the case where all inputs share a common name, this name will be assigned to the
result. When the input names do not all agree, the result will be unnamed. Here is an
example where the index name is preserved:

.. ipython:: python

    idx = pd.Index(range(5), name='abc')
    ser = pd.Series(range(5, 10), index=idx)
    pd.concat({'x': ser[1:], 'y': ser[:-1]}, axis=1)

The same is true for :class:`MultiIndex`, but the logic is applied separately on a
level-by-level basis.

.. _whatsnew_120.enhancements.other:

Other enhancements
^^^^^^^^^^^^^^^^^^
- Added ``day_of_week``(compatibility alias ``dayofweek``) property to ``Timestamp``, ``DatetimeIndex``, ``Period``, ``PeriodIndex`` (:issue:`9605`)
- Added ``day_of_year`` (compatibility alias ``dayofyear``) property to ``Timestamp``, ``DatetimeIndex``, ``Period``, ``PeriodIndex`` (:issue:`9605`)
- Added :meth:`~DataFrame.set_flags` for setting table-wide flags on a ``Series`` or ``DataFrame`` (:issue:`28394`)
- :meth:`DataFrame.applymap` now supports ``na_action`` (:issue:`23803`)
- :class:`Index` with object dtype supports division and multiplication (:issue:`34160`)
- :meth:`DataFrame.explode` and :meth:`Series.explode` now support exploding of sets (:issue:`35614`)
- :meth:`DataFrame.hist` now supports time series (datetime) data (:issue:`32590`)
- ``Styler`` now allows direct CSS class name addition to individual data cells (:issue:`36159`)
- :meth:`Rolling.mean()` and :meth:`Rolling.sum()` use Kahan summation to calculate the mean to avoid numerical problems (:issue:`10319`, :issue:`11645`, :issue:`13254`, :issue:`32761`, :issue:`36031`)
- :meth:`DatetimeIndex.searchsorted`, :meth:`TimedeltaIndex.searchsorted`, :meth:`PeriodIndex.searchsorted`, and :meth:`Series.searchsorted` with datetimelike dtypes will now try to cast string arguments (listlike and scalar) to the matching datetimelike type (:issue:`36346`)
- Added methods :meth:`IntegerArray.prod`, :meth:`IntegerArray.min`, and :meth:`IntegerArray.max` (:issue:`33790`)
- Where possible :meth:`RangeIndex.difference` and :meth:`RangeIndex.symmetric_difference` will return :class:`RangeIndex` instead of :class:`Int64Index` (:issue:`36564`)
- Added :meth:`Rolling.sem()` and :meth:`Expanding.sem()` to compute the standard error of mean (:issue:`26476`).
- :meth:`Rolling.var()` and :meth:`Rolling.std()` use Kahan summation and Welfords Method to avoid numerical issues (:issue:`37051`)
- :meth:`DataFrame.corr` and :meth:`DataFrame.cov` use Welfords Method to avoid numerical issues (:issue:`37448`)
- :meth:`DataFrame.plot` now recognizes ``xlabel`` and ``ylabel`` arguments for plots of type ``scatter`` and ``hexbin`` (:issue:`37001`)
- :class:`DataFrame` now supports ``divmod`` operation (:issue:`37165`)
- :meth:`DataFrame.to_parquet` now returns a ``bytes`` object when no ``path`` argument is passed (:issue:`37105`)
- :class:`Rolling` now supports the ``closed`` argument for fixed windows (:issue:`34315`)
- :class:`DatetimeIndex` and :class:`Series` with ``datetime64`` or ``datetime64tz`` dtypes now support ``std`` (:issue:`37436`)
- :class:`Window` now supports all Scipy window types in ``win_type`` with flexible keyword argument support (:issue:`34556`)
- :meth:`testing.assert_index_equal` now has a ``check_order`` parameter that allows indexes to be checked in an order-insensitive manner (:issue:`37478`)

.. _whatsnew_120.api_breaking.python:

Increased minimum version for Python
^^^^^^^^^^^^^^^^^^^^^^^^^^^^^^^^^^^^

pandas 1.2.0 supports Python 3.7.1 and higher (:issue:`35214`).

.. _whatsnew_120.api_breaking.deps:

Increased minimum versions for dependencies
^^^^^^^^^^^^^^^^^^^^^^^^^^^^^^^^^^^^^^^^^^^

Some minimum supported versions of dependencies were updated (:issue:`35214`).
If installed, we now require:

+-----------------+-----------------+----------+---------+
| Package         | Minimum Version | Required | Changed |
+=================+=================+==========+=========+
| numpy           | 1.16.5          |    X     |    X    |
+-----------------+-----------------+----------+---------+
| pytz            | 2017.3          |    X     |    X    |
+-----------------+-----------------+----------+---------+
| python-dateutil | 2.7.3           |    X     |         |
+-----------------+-----------------+----------+---------+
| bottleneck      | 1.2.1           |          |         |
+-----------------+-----------------+----------+---------+
| numexpr         | 2.6.8           |          |    X    |
+-----------------+-----------------+----------+---------+
| pytest (dev)    | 5.0.1           |          |    X    |
+-----------------+-----------------+----------+---------+
| mypy (dev)      | 0.782           |          |    X    |
+-----------------+-----------------+----------+---------+

For `optional libraries <https://dev.pandas.io/docs/install.html#dependencies>`_ the general recommendation is to use the latest version.
The following table lists the lowest version per library that is currently being tested throughout the development of pandas.
Optional libraries below the lowest tested version may still work, but are not considered supported.

+-----------------+-----------------+---------+
| Package         | Minimum Version | Changed |
+=================+=================+=========+
| beautifulsoup4  | 4.6.0           |         |
+-----------------+-----------------+---------+
| fastparquet     | 0.3.2           |         |
+-----------------+-----------------+---------+
| fsspec          | 0.7.4           |         |
+-----------------+-----------------+---------+
| gcsfs           | 0.6.0           |         |
+-----------------+-----------------+---------+
| lxml            | 4.3.0           |    X    |
+-----------------+-----------------+---------+
| matplotlib      | 2.2.3           |    X    |
+-----------------+-----------------+---------+
| numba           | 0.46.0          |         |
+-----------------+-----------------+---------+
| openpyxl        | 2.6.0           |    X    |
+-----------------+-----------------+---------+
| pyarrow         | 0.15.0          |    X    |
+-----------------+-----------------+---------+
| pymysql         | 0.7.11          |    X    |
+-----------------+-----------------+---------+
| pytables        | 3.5.1           |    X    |
+-----------------+-----------------+---------+
| s3fs            | 0.4.0           |         |
+-----------------+-----------------+---------+
| scipy           | 1.2.0           |         |
+-----------------+-----------------+---------+
| sqlalchemy      | 1.2.8           |    X    |
+-----------------+-----------------+---------+
| xarray          | 0.12.0          |    X    |
+-----------------+-----------------+---------+
| xlrd            | 1.2.0           |    X    |
+-----------------+-----------------+---------+
| xlsxwriter      | 1.0.2           |    X    |
+-----------------+-----------------+---------+
| xlwt            | 1.3.0           |    X    |
+-----------------+-----------------+---------+
| pandas-gbq      | 0.12.0          |         |
+-----------------+-----------------+---------+

See :ref:`install.dependencies` and :ref:`install.optional_dependencies` for more.

.. _whatsnew_200.api.other:

Other API changes
^^^^^^^^^^^^^^^^^

- Sorting in descending order is now stable for :meth:`Series.sort_values` and :meth:`Index.sort_values` for DateTime-like :class:`Index` subclasses. This will affect sort order when sorting :class:`DataFrame` on multiple columns, sorting with a key function that produces duplicates, or requesting the sorting index when using :meth:`Index.sort_values`. When using :meth:`Series.value_counts`, count of missing values is no longer the last in the list of duplicate counts, and its position corresponds to the position in the original :class:`Series`. When using :meth:`Index.sort_values` for DateTime-like :class:`Index` subclasses, NaTs ignored the ``na_position`` argument and were sorted to the beggining. Now they respect ``na_position``, the default being ``last``, same as other :class:`Index` subclasses. (:issue:`35992`)

.. ---------------------------------------------------------------------------

.. _whatsnew_120.deprecations:

Deprecations
~~~~~~~~~~~~
- Deprecated parameter ``inplace`` in :meth:`MultiIndex.set_codes` and :meth:`MultiIndex.set_levels` (:issue:`35626`)
- Deprecated parameter ``dtype`` in :meth:`~Index.copy` on method all index classes. Use the :meth:`~Index.astype` method instead for changing dtype (:issue:`35853`)
- Deprecated parameters ``levels`` and ``codes`` in :meth:`~MultiIndex.copy`. Use the :meth:`~MultiIndex.set_levels` and :meth:`~MultiIndex.set_codes` methods instead (:issue:`36685`)
- Date parser functions :func:`~pandas.io.date_converters.parse_date_time`, :func:`~pandas.io.date_converters.parse_date_fields`, :func:`~pandas.io.date_converters.parse_all_fields` and :func:`~pandas.io.date_converters.generic_parser` from ``pandas.io.date_converters`` are deprecated and will be removed in a future version; use :func:`to_datetime` instead (:issue:`35741`)
- :meth:`DataFrame.lookup` is deprecated and will be removed in a future version, use :meth:`DataFrame.melt` and :meth:`DataFrame.loc` instead (:issue:`18682`)
- The :meth:`Index.to_native_types` is deprecated. Use ``.astype(str)`` instead (:issue:`28867`)
- Deprecated indexing :class:`DataFrame` rows with datetime-like strings ``df[string]``, use ``df.loc[string]`` instead (:issue:`36179`)
- Deprecated casting an object-dtype index of ``datetime`` objects to :class:`DatetimeIndex` in the :class:`Series` constructor (:issue:`23598`)
- Deprecated :meth:`Index.is_all_dates` (:issue:`27744`)
- The default value of ``regex`` for :meth:`Series.str.replace` will change from ``True`` to ``False`` in a future release. In addition, single character regular expressions will *not* be treated as literal strings when ``regex=True`` is set. (:issue:`24804`)
- Deprecated automatic alignment on comparison operations between :class:`DataFrame` and :class:`Series`, do ``frame, ser = frame.align(ser, axis=1, copy=False)`` before e.g. ``frame == ser`` (:issue:`28759`)
- :meth:`Rolling.count` with ``min_periods=None`` will default to the size of the window in a future version (:issue:`31302`)
- Deprecated slice-indexing on timezone-aware :class:`DatetimeIndex` with naive ``datetime`` objects, to match scalar indexing behavior (:issue:`36148`)
- :meth:`Index.ravel` returning a ``np.ndarray`` is deprecated, in the future this will return a view on the same index (:issue:`19956`)
- Deprecate use of strings denoting units with 'M', 'Y' or 'y' in :func:`~pandas.to_timedelta` (:issue:`36666`)
- :class:`Index` methods ``&``, ``|``, and ``^`` behaving as the set operations :meth:`Index.intersection`, :meth:`Index.union`, and :meth:`Index.symmetric_difference`, respectively, are deprecated and in the future will behave as pointwise boolean operations matching :class:`Series` behavior.  Use the named set methods instead (:issue:`36758`)
- :meth:`Categorical.is_dtype_equal` and :meth:`CategoricalIndex.is_dtype_equal` are deprecated, will be removed in a future version (:issue:`37545`)

.. ---------------------------------------------------------------------------


.. _whatsnew_120.performance:

Performance improvements
~~~~~~~~~~~~~~~~~~~~~~~~

- Performance improvements when creating DataFrame or Series with dtype ``str`` or :class:`StringDtype` from array with many string elements (:issue:`36304`, :issue:`36317`, :issue:`36325`, :issue:`36432`, :issue:`37371`)
- Performance improvement in :meth:`GroupBy.agg` with the ``numba`` engine (:issue:`35759`)
- Performance improvements when creating :meth:`pd.Series.map` from a huge dictionary (:issue:`34717`)
- Performance improvement in :meth:`GroupBy.transform` with the ``numba`` engine (:issue:`36240`)
- ``Styler`` uuid method altered to compress data transmission over web whilst maintaining reasonably low table collision probability (:issue:`36345`)
- Performance improvement in :meth:`pd.to_datetime` with non-ns time unit for ``float`` ``dtype`` columns (:issue:`20445`)
- Performance improvement in setting values on a :class:`IntervalArray` (:issue:`36310`)
- The internal index method :meth:`~Index._shallow_copy` now makes the new index and original index share cached attributes,
  avoiding creating these again, if created on either. This can speed up operations that depend on creating copies of existing indexes (:issue:`36840`)
- Performance improvement in :meth:`RollingGroupby.count` (:issue:`35625`)
- Small performance decrease to :meth:`Rolling.min` and :meth:`Rolling.max` for fixed windows (:issue:`36567`)
- Reduced peak memory usage in :meth:`DataFrame.to_pickle` when using ``protocol=5`` in python 3.8+ (:issue:`34244`)
- faster ``dir`` calls when many index labels, e.g. ``dir(ser)`` (:issue:`37450`)
- Performance improvement in :class:`ExpandingGroupby` (:issue:`37064`)

.. ---------------------------------------------------------------------------

.. _whatsnew_120.bug_fixes:

Bug fixes
~~~~~~~~~

Categorical
^^^^^^^^^^^
- :meth:`Categorical.fillna` will always return a copy, will validate a passed fill value regardless of whether there are any NAs to fill, and will disallow a ``NaT`` as a fill value for numeric categories (:issue:`36530`)
- Bug in :meth:`Categorical.__setitem__` that incorrectly raised when trying to set a tuple value (:issue:`20439`)
-

Datetimelike
^^^^^^^^^^^^
- Bug in :attr:`DatetimeArray.date` where a ``ValueError`` would be raised with a read-only backing array (:issue:`33530`)
- Bug in ``NaT`` comparisons failing to raise ``TypeError`` on invalid inequality comparisons (:issue:`35046`)
- Bug in :class:`DateOffset` where attributes reconstructed from pickle files differ from original objects when input values exceed normal ranges (e.g months=12) (:issue:`34511`)
- Bug in :meth:`DatetimeIndex.get_slice_bound` where ``datetime.date`` objects were not accepted or naive :class:`Timestamp` with a tz-aware :class:`DatetimeIndex` (:issue:`35690`)
- Bug in :meth:`DatetimeIndex.slice_locs` where ``datetime.date`` objects were not accepted (:issue:`34077`)
- Bug in :meth:`DatetimeIndex.searchsorted`, :meth:`TimedeltaIndex.searchsorted`, :meth:`PeriodIndex.searchsorted`, and :meth:`Series.searchsorted` with ``datetime64``, ``timedelta64`` or ``Period`` dtype placement of ``NaT`` values being inconsistent with ``NumPy`` (:issue:`36176`, :issue:`36254`)
- Inconsistency in :class:`DatetimeArray`, :class:`TimedeltaArray`, and :class:`PeriodArray`  setitem casting arrays of strings to datetimelike scalars but not scalar strings (:issue:`36261`)
- Bug in :meth:`DatetimeArray.take` incorrectly allowing ``fill_value`` with a mismatched timezone (:issue:`37356`)
- Bug in :class:`DatetimeIndex.shift` incorrectly raising when shifting empty indexes (:issue:`14811`)
- :class:`Timestamp` and :class:`DatetimeIndex` comparisons between timezone-aware and timezone-naive objects now follow the standard library ``datetime`` behavior, returning ``True``/``False`` for ``!=``/``==`` and raising for inequality comparisons (:issue:`28507`)
- Bug in :meth:`DatetimeIndex.equals` and :meth:`TimedeltaIndex.equals` incorrectly considering ``int64`` indexes as equal (:issue:`36744`)
- Bug in :meth:`TimedeltaIndex.sum` and :meth:`Series.sum` with ``timedelta64`` dtype on an empty index or series returning ``NaT`` instead of ``Timedelta(0)`` (:issue:`31751`)
- Bug in :meth:`DatetimeArray.shift` incorrectly allowing ``fill_value`` with a mismatched timezone (:issue:`37299`)
- Bug in adding a :class:`BusinessDay` with nonzero ``offset`` to a non-scalar other (:issue:`37457`)

Timedelta
^^^^^^^^^
- Bug in :class:`TimedeltaIndex`, :class:`Series`, and :class:`DataFrame` floor-division with ``timedelta64`` dtypes and ``NaT`` in the denominator (:issue:`35529`)
- Bug in parsing of ISO 8601 durations in :class:`Timedelta`, :meth:`pd.to_datetime` (:issue:`37159`, fixes :issue:`29773` and :issue:`36204`)

Timezones
^^^^^^^^^

- Bug in :func:`date_range` was raising AmbiguousTimeError for valid input with ``ambiguous=False`` (:issue:`35297`)
-


Numeric
^^^^^^^
- Bug in :func:`to_numeric` where float precision was incorrect (:issue:`31364`)
- Bug in :meth:`DataFrame.any` with ``axis=1`` and ``bool_only=True`` ignoring the ``bool_only`` keyword (:issue:`32432`)
- Bug in :meth:`Series.equals` where a ``ValueError`` was raised when numpy arrays were compared to scalars (:issue:`35267`)
- Bug in :class:`Series` where two :class:`Series` each have a :class:`DatetimeIndex` with different timezones having those indexes incorrectly changed when performing arithmetic operations (:issue:`33671`)
- Bug in :meth:`pd._testing.assert_almost_equal` was incorrect for complex numeric types (:issue:`28235`)
- Bug in :meth:`DataFrame.__rmatmul__` error handling reporting transposed shapes (:issue:`21581`)
- Bug in :class:`Series` flex arithmetic methods where the result when operating with a ``list``, ``tuple`` or ``np.ndarray`` would have an incorrect name (:issue:`36760`)
- Bug in :class:`IntegerArray` multiplication with ``timedelta`` and ``np.timedelta64`` objects (:issue:`36870`)
- Bug in :class:`MultiIndex` comparison with tuple incorrectly treating tuple as array-like (:issue:`21517`)
- Bug in :meth:`DataFrame.diff` with ``datetime64`` dtypes including ``NaT`` values failing to fill ``NaT`` results correctly (:issue:`32441`)
- Bug in :class:`DataFrame` arithmetic ops incorrectly accepting keyword arguments (:issue:`36843`)
- Bug in :class:`IntervalArray` comparisons with :class:`Series` not returning :class:`Series` (:issue:`36908`)
- Bug in :class:`DataFrame` allowing arithmetic operations with list of array-likes with undefined results. Behavior changed to raising ``ValueError`` (:issue:`36702`)
- Bug in :meth:`DataFrame.std`` with ``timedelta64`` dtype and ``skipna=False`` (:issue:`37392`)
- Bug in :meth:`DataFrame.min` and :meth:`DataFrame.max` with ``datetime64`` dtype and ``skipna=False`` (:issue:`36907`)

Conversion
^^^^^^^^^^

-
-

Strings
^^^^^^^
- Bug in :meth:`Series.to_string`, :meth:`DataFrame.to_string`, and :meth:`DataFrame.to_latex` adding a leading space when ``index=False`` (:issue:`24980`)
- Bug in :func:`to_numeric` raising a ``TypeError`` when attempting to convert a string dtype :class:`Series` containing only numeric strings and ``NA`` (:issue:`37262`)
-

Interval
^^^^^^^^
- Bug in :meth:`IntervalIndex.take` with negative indices and ``fill_value=None`` (:issue:`37330`)
-
-

Indexing
^^^^^^^^

- Bug in :meth:`PeriodIndex.get_loc` incorrectly raising ``ValueError`` on non-datelike strings instead of ``KeyError``, causing similar errors in :meth:`Series.__geitem__`, :meth:`Series.__contains__`, and :meth:`Series.loc.__getitem__` (:issue:`34240`)
- Bug in :meth:`Index.sort_values` where, when empty values were passed, the method would break by trying to compare missing values instead of pushing them to the end of the sort order. (:issue:`35584`)
- Bug in :meth:`Index.get_indexer` and :meth:`Index.get_indexer_non_unique` where int64 arrays are returned instead of intp. (:issue:`36359`)
- Bug in :meth:`DataFrame.sort_index` where parameter ascending passed as a list on a single level index gives wrong result. (:issue:`32334`)
- Bug in :meth:`DataFrame.reset_index` was incorrectly raising a ``ValueError`` for input with a :class:`MultiIndex` with missing values in a level with ``Categorical`` dtype (:issue:`24206`)
- Bug in indexing with boolean masks on datetime-like values sometimes returning a view instead of a copy (:issue:`36210`)
- Bug in :meth:`DataFrame.__getitem__` and :meth:`DataFrame.loc.__getitem__` with :class:`IntervalIndex` columns and a numeric indexer (:issue:`26490`)
- Bug in :meth:`Series.loc.__getitem__` with a non-unique :class:`MultiIndex` and an empty-list indexer (:issue:`13691`)
- Bug in indexing on a :class:`Series` or :class:`DataFrame` with a :class:`MultiIndex` with a level named "0" (:issue:`37194`)
- Bug in :meth:`Series.__getitem__` when using an unsigned integer array as an indexer giving incorrect results or segfaulting instead of raising ``KeyError`` (:issue:`37218`)
- Bug in :meth:`Index.where` incorrectly casting numeric values to strings (:issue:`37591`)

Missing
^^^^^^^

- Bug in :meth:`SeriesGroupBy.transform` now correctly handles missing values for ``dropna=False`` (:issue:`35014`)
-

MultiIndex
^^^^^^^^^^

- Bug in :meth:`DataFrame.xs` when used with :class:`IndexSlice` raises ``TypeError`` with message ``"Expected label or tuple of labels"`` (:issue:`35301`)
- Bug in :meth:`DataFrame.reset_index` with ``NaT`` values in index raises ``ValueError`` with message ``"cannot convert float NaN to integer"`` (:issue:`36541`)
<<<<<<< HEAD
- Bug in :meth:`DataFrame.combine_first` when used with :class:`MultiIndex` containing string and ``NaN`` values raises ``TypeError`` (:issue:`36562`)
-
=======
>>>>>>> 7d40d3ea

I/O
^^^

- :func:`read_sas` no longer leaks resources on failure (:issue:`35566`)
- Bug in :meth:`to_csv` caused a ``ValueError`` when it was called with a filename in combination with ``mode`` containing a ``b`` (:issue:`35058`)
- In :meth:`read_csv` ``float_precision='round_trip'`` now handles ``decimal`` and ``thousands`` parameters (:issue:`35365`)
- :meth:`to_pickle` and :meth:`read_pickle` were closing user-provided file objects (:issue:`35679`)
- :meth:`to_csv` passes compression arguments for ``'gzip'`` always to ``gzip.GzipFile`` (:issue:`28103`)
- :meth:`to_csv` did not support zip compression for binary file object not having a filename (:issue:`35058`)
- :meth:`to_csv` and :meth:`read_csv` did not honor ``compression`` and ``encoding`` for path-like objects that are internally converted to file-like objects (:issue:`35677`, :issue:`26124`, and :issue:`32392`)
- :meth:`to_picke` and :meth:`read_pickle` did not support compression for file-objects (:issue:`26237`, :issue:`29054`, and :issue:`29570`)
- Bug in :func:`LongTableBuilder.middle_separator` was duplicating LaTeX longtable entries in the List of Tables of a LaTeX document (:issue:`34360`)
- Bug in :meth:`read_csv` with ``engine='python'`` truncating data if multiple items present in first row and first element started with BOM (:issue:`36343`)
- Removed ``private_key`` and ``verbose`` from :func:`read_gbq` as they are no longer supported in ``pandas-gbq`` (:issue:`34654`, :issue:`30200`)
- Bumped minimum pytables version to 3.5.1 to avoid a ``ValueError`` in :meth:`read_hdf` (:issue:`24839`)
- Bug in :func:`read_table` and :func:`read_csv` when ``delim_whitespace=True`` and ``sep=default`` (:issue:`36583`)
- Bug in :meth:`to_json` with ``lines=True`` and ``orient='records'`` the last line of the record is not appended with 'new line character' (:issue:`36888`)
- Bug in :meth:`read_parquet` with fixed offset timezones. String representation of timezones was not recognized (:issue:`35997`, :issue:`36004`)
- Bug in :meth:`DataFrame.to_html`, :meth:`DataFrame.to_string`, and :meth:`DataFrame.to_latex` ignoring the ``na_rep`` argument when ``float_format`` was also specified (:issue:`9046`, :issue:`13828`)
- Bug in output rendering of complex numbers showing too many trailing zeros (:issue:`36799`)
- Bug in :class:`HDFStore` threw a ``TypeError`` when exporting an empty :class:`DataFrame` with ``datetime64[ns, tz]`` dtypes with a fixed HDF5 store (:issue:`20594`)
- Bug in :class:`HDFStore` was dropping timezone information when exporting :class:`Series` with ``datetime64[ns, tz]`` dtypes with a fixed HDF5 store (:issue:`20594`)

Plotting
^^^^^^^^

- Bug in :meth:`DataFrame.plot` was rotating xticklabels when ``subplots=True``, even if the x-axis wasn't an irregular time series (:issue:`29460`)
- Bug in :meth:`DataFrame.plot` where a marker letter in the ``style`` keyword sometimes causes a ``ValueError`` (:issue:`21003`)
- Twinned axes were losing their tick labels which should only happen to all but the last row or column of 'externally' shared axes (:issue:`33819`)

Groupby/resample/rolling
^^^^^^^^^^^^^^^^^^^^^^^^

- Bug in :meth:`DataFrameGroupBy.count` and :meth:`SeriesGroupBy.sum` returning ``NaN`` for missing categories when grouped on multiple ``Categoricals``. Now returning ``0`` (:issue:`35028`)
- Bug in :meth:`DataFrameGroupBy.apply` that would some times throw an erroneous ``ValueError`` if the grouping axis had duplicate entries (:issue:`16646`)
- Bug in :meth:`DataFrame.resample(...)` that would throw a ``ValueError`` when resampling from "D" to "24H" over a transition into daylight savings time (DST) (:issue:`35219`)
- Bug when combining methods :meth:`DataFrame.groupby` with :meth:`DataFrame.resample` and :meth:`DataFrame.interpolate` raising an ``TypeError`` (:issue:`35325`)
- Bug in :meth:`DataFrameGroupBy.apply` where a non-nuisance grouping column would be dropped from the output columns if another groupby method was called before ``.apply()`` (:issue:`34656`)
- Bug when subsetting columns on a :class:`~pandas.core.groupby.DataFrameGroupBy` (e.g. ``df.groupby('a')[['b']])``) would reset the attributes ``axis``, ``dropna``, ``group_keys``, ``level``, ``mutated``, ``sort``, and ``squeeze`` to their default values. (:issue:`9959`)
- Bug in :meth:`DataFrameGroupby.tshift` failing to raise ``ValueError`` when a frequency cannot be inferred for the index of a group (:issue:`35937`)
- Bug in :meth:`DataFrame.groupby` does not always maintain column index name for ``any``, ``all``, ``bfill``, ``ffill``, ``shift`` (:issue:`29764`)
- Bug in :meth:`DataFrameGroupBy.apply` raising error with ``np.nan`` group(s) when ``dropna=False`` (:issue:`35889`)
- Bug in :meth:`Rolling.sum()` returned wrong values when dtypes where mixed between float and integer and axis was equal to one (:issue:`20649`, :issue:`35596`)
- Bug in :meth:`Rolling.count` returned ``np.nan`` with :class:`pandas.api.indexers.FixedForwardWindowIndexer` as window, ``min_periods=0`` and only missing values in window (:issue:`35579`)
- Bug where :class:`pandas.core.window.Rolling` produces incorrect window sizes when using a ``PeriodIndex`` (:issue:`34225`)
- Bug in :meth:`DataFrameGroupBy.ffill` and :meth:`DataFrameGroupBy.bfill` where a ``NaN`` group would return filled values instead of ``NaN`` when ``dropna=True`` (:issue:`34725`)
- Bug in :meth:`RollingGroupby.count` where a ``ValueError`` was raised when specifying the ``closed`` parameter (:issue:`35869`)
- Bug in :meth:`DataFrame.groupby.rolling` returning wrong values with partial centered window (:issue:`36040`).
- Bug in :meth:`DataFrameGroupBy.rolling` returned wrong values with timeaware window containing ``NaN``. Raises ``ValueError`` because windows are not monotonic now (:issue:`34617`)
- Bug in :meth:`Rolling.__iter__` where a ``ValueError`` was not raised when ``min_periods`` was larger than ``window`` (:issue:`37156`)
- Using :meth:`Rolling.var()` instead of :meth:`Rolling.std()` avoids numerical issues for :meth:`Rolling.corr()` when :meth:`Rolling.var()` is still within floating point precision while :meth:`Rolling.std()` is not (:issue:`31286`)
- Bug in :meth:`df.groupby(..).quantile() <pandas.core.groupby.DataFrameGroupBy.quantile>` and :meth:`df.resample(..).quantile() <pandas.core.resample.Resampler.quantile>` raised ``TypeError`` when values were of type ``Timedelta`` (:issue:`29485`)
- Bug in :meth:`Rolling.median` and :meth:`Rolling.quantile` returned wrong values for :class:`BaseIndexer` subclasses with non-monotonic starting or ending points for windows (:issue:`37153`)

Reshaping
^^^^^^^^^

- Bug in :meth:`DataFrame.pivot_table` with ``aggfunc='count'`` or ``aggfunc='sum'`` returning ``NaN`` for missing categories when pivoted on a ``Categorical``. Now returning ``0`` (:issue:`31422`)
- Bug in :func:`union_indexes` where input index names are not preserved in some cases. Affects :func:`concat` and :class:`DataFrame` constructor (:issue:`13475`)
- Bug in func :meth:`crosstab` when using multiple columns with ``margins=True`` and ``normalize=True`` (:issue:`35144`)
- Bug in :meth:`DataFrame.agg` with ``func={'name':<FUNC>}`` incorrectly raising ``TypeError`` when ``DataFrame.columns==['Name']`` (:issue:`36212`)
- Bug in :meth:`Series.transform` would give incorrect results or raise when the argument ``func`` was dictionary (:issue:`35811`)
- Bug in :meth:`DataFrame.pivot` did not preserve :class:`MultiIndex` level names for columns when rows and columns both multiindexed (:issue:`36360`)
- Bug in :func:`join` returned a non deterministic level-order for the resulting :class:`MultiIndex` (:issue:`36910`)
- Bug in :meth:`DataFrame.combine_first()` caused wrong alignment with dtype ``string`` and one level of ``MultiIndex`` containing only ``NA`` (:issue:`37591`)
- Fixed regression in :func:`merge` on merging DatetimeIndex with empty DataFrame (:issue:`36895`)

Sparse
^^^^^^

-
-

ExtensionArray
^^^^^^^^^^^^^^

- Fixed Bug where :class:`DataFrame` column set to scalar extension type via a dict instantion was considered an object type rather than the extension type (:issue:`35965`)
- Fixed bug where ``astype()`` with equal dtype and ``copy=False`` would return a new object (:issue:`284881`)
- Fixed bug when applying a NumPy ufunc with multiple outputs to a :class:`pandas.arrays.IntegerArray` returning None (:issue:`36913`)
- Fixed an inconsistency in :class:`PeriodArray`'s ``__init__`` signature to those of :class:`DatetimeArray` and :class:`TimedeltaArray` (:issue:`37289`)
- Reductions for :class:`BooleanArray`, :class:`Categorical`, :class:`DatetimeArray`, :class:`FloatingArray`, :class:`IntegerArray`, :class:`PeriodArray`, :class:`TimedeltaArray`, and :class:`PandasArray` are now keyword-only methods (:issue:`37541`)

Other
^^^^^

- Bug in :meth:`DataFrame.replace` and :meth:`Series.replace` incorrectly raising ``AssertionError`` instead of ``ValueError`` when invalid parameter combinations are passed (:issue:`36045`)
- Bug in :meth:`DataFrame.replace` and :meth:`Series.replace` with numeric values and string ``to_replace`` (:issue:`34789`)
- Fixed bug in metadata propagation incorrectly copying DataFrame columns as metadata when the column name overlaps with the metadata name (:issue:`37037`)
- Fixed metadata propagation in the :class:`Series.dt` and :class:`Series.str` accessors and :class:`DataFrame.duplicated` and :class:`DataFrame.stack` and :class:`DataFrame.unstack` and :class:`DataFrame.pivot` methods (:issue:`28283`)
- Bug in :meth:`Index.union` behaving differently depending on whether operand is a :class:`Index` or other list-like (:issue:`36384`)
- Passing an array with 2 or more dimensions to the :class:`Series` constructor now raises the more specific ``ValueError``, from a bare ``Exception`` previously (:issue:`35744`)
- Bug in ``accessor.DirNamesMixin``, where ``dir(obj)`` wouldn't show attributes defined on the instance (:issue:`37173`).

.. ---------------------------------------------------------------------------

.. _whatsnew_120.contributors:

Contributors
~~~~~~~~~~~~<|MERGE_RESOLUTION|>--- conflicted
+++ resolved
@@ -469,11 +469,7 @@
 
 - Bug in :meth:`DataFrame.xs` when used with :class:`IndexSlice` raises ``TypeError`` with message ``"Expected label or tuple of labels"`` (:issue:`35301`)
 - Bug in :meth:`DataFrame.reset_index` with ``NaT`` values in index raises ``ValueError`` with message ``"cannot convert float NaN to integer"`` (:issue:`36541`)
-<<<<<<< HEAD
 - Bug in :meth:`DataFrame.combine_first` when used with :class:`MultiIndex` containing string and ``NaN`` values raises ``TypeError`` (:issue:`36562`)
--
-=======
->>>>>>> 7d40d3ea
 
 I/O
 ^^^
