.. _whatsnew_120:

What's new in 1.2.0 (December 26, 2020)
---------------------------------------

These are the changes in pandas 1.2.0. See :ref:`release` for a full changelog
including other versions of pandas.

{{ header }}

.. warning::

   The `xlwt <https://xlwt.readthedocs.io/en/latest/>`_ package for writing old-style ``.xls``
   excel files is no longer maintained.
   The `xlrd <https://xlrd.readthedocs.io/en/latest/>`_ package is now only for reading
   old-style ``.xls`` files.

   Previously, the default argument ``engine=None`` to :func:`~pandas.read_excel`
   would result in using the ``xlrd`` engine in many cases, including new
   Excel 2007+ (``.xlsx``) files.
   If `openpyxl <https://openpyxl.readthedocs.io/en/stable/>`_  is installed,
   many of these cases will now default to using the ``openpyxl`` engine.
   See the :func:`read_excel` documentation for more details.

   Thus, it is strongly encouraged to install ``openpyxl`` to read Excel 2007+
   (``.xlsx``) files.
   **Please do not report issues when using ``xlrd`` to read ``.xlsx`` files.**
   This is no longer supported, switch to using ``openpyxl`` instead.

   Attempting to use the ``xlwt`` engine will raise a ``FutureWarning``
   unless the option :attr:`io.excel.xls.writer` is set to ``"xlwt"``.
   While this option is now deprecated and will also raise a ``FutureWarning``,
   it can be globally set and the warning suppressed. Users are recommended to
   write ``.xlsx`` files using the ``openpyxl`` engine instead.

.. ---------------------------------------------------------------------------

Enhancements
~~~~~~~~~~~~

.. _whatsnew_120.duplicate_labels:

Optionally disallow duplicate labels
^^^^^^^^^^^^^^^^^^^^^^^^^^^^^^^^^^^^

:class:`Series` and :class:`DataFrame` can now be created with ``allows_duplicate_labels=False`` flag to
control whether the index or columns can contain duplicate labels (:issue:`28394`). This can be used to
prevent accidental introduction of duplicate labels, which can affect downstream operations.

By default, duplicates continue to be allowed.

.. code-block:: ipython

    In [1]: pd.Series([1, 2], index=['a', 'a'])
    Out[1]:
    a    1
    a    2
    Length: 2, dtype: int64

    In [2]: pd.Series([1, 2], index=['a', 'a']).set_flags(allows_duplicate_labels=False)
    ...
    DuplicateLabelError: Index has duplicates.
          positions
    label
    a        [0, 1]

pandas will propagate the ``allows_duplicate_labels`` property through many operations.

.. code-block:: ipython

    In [3]: a = (
       ...:     pd.Series([1, 2], index=['a', 'b'])
       ...:       .set_flags(allows_duplicate_labels=False)
       ...: )

    In [4]: a
    Out[4]:
    a    1
    b    2
    Length: 2, dtype: int64

    # An operation introducing duplicates
    In [5]: a.reindex(['a', 'b', 'a'])
    ...
    DuplicateLabelError: Index has duplicates.
          positions
    label
    a        [0, 2]

    [1 rows x 1 columns]

.. warning::

   This is an experimental feature. Currently, many methods fail to
   propagate the ``allows_duplicate_labels`` value. In future versions
   it is expected that every method taking or returning one or more
   DataFrame or Series objects will propagate ``allows_duplicate_labels``.

See :ref:`duplicates` for more.

The ``allows_duplicate_labels`` flag is stored in the new :attr:`DataFrame.flags`
attribute. This stores global attributes that apply to the *pandas object*. This
differs from :attr:`DataFrame.attrs`, which stores information that applies to
the dataset.

Passing arguments to fsspec backends
^^^^^^^^^^^^^^^^^^^^^^^^^^^^^^^^^^^^

Many read/write functions have acquired the ``storage_options`` optional argument,
to pass a dictionary of parameters to the storage backend. This allows, for
example, for passing credentials to S3 and GCS storage. The details of what
parameters can be passed to which backends can be found in the documentation
of the individual storage backends (detailed from the fsspec docs for
`builtin implementations`_ and linked to `external ones`_). See
Section :ref:`io.remote`.

:issue:`35655` added fsspec support (including ``storage_options``)
for reading excel files.

.. _builtin implementations: https://filesystem-spec.readthedocs.io/en/latest/api.html#built-in-implementations
.. _external ones: https://filesystem-spec.readthedocs.io/en/latest/api.html#other-known-implementations

.. _whatsnew_120.binary_handle_to_csv:

Support for binary file handles in ``to_csv``
^^^^^^^^^^^^^^^^^^^^^^^^^^^^^^^^^^^^^^^^^^^^^

:meth:`to_csv` supports file handles in binary mode (:issue:`19827` and :issue:`35058`)
with ``encoding`` (:issue:`13068` and :issue:`23854`) and ``compression`` (:issue:`22555`).
If pandas does not automatically detect whether the file handle is opened in binary or text mode,
it is necessary to provide ``mode="wb"``.

For example:

.. ipython:: python

   import io

   data = pd.DataFrame([0, 1, 2])
   buffer = io.BytesIO()
   data.to_csv(buffer, encoding="utf-8", compression="gzip")

Support for short caption and table position in ``to_latex``
^^^^^^^^^^^^^^^^^^^^^^^^^^^^^^^^^^^^^^^^^^^^^^^^^^^^^^^^^^^^

:meth:`DataFrame.to_latex` now allows one to specify
a floating table position (:issue:`35281`)
and a short caption (:issue:`36267`).

The keyword ``position`` has been added to set the position.

.. ipython:: python

   data = pd.DataFrame({'a': [1, 2], 'b': [3, 4]})
   table = data.to_latex(position='ht')
   print(table)

Usage of the keyword ``caption`` has been extended.
Besides taking a single string as an argument,
one can optionally provide a tuple ``(full_caption, short_caption)``
to add a short caption macro.

.. ipython:: python

   data = pd.DataFrame({'a': [1, 2], 'b': [3, 4]})
   table = data.to_latex(caption=('the full long caption', 'short caption'))
   print(table)

.. _whatsnew_120.read_csv_table_precision_default:

Change in default floating precision for ``read_csv`` and ``read_table``
^^^^^^^^^^^^^^^^^^^^^^^^^^^^^^^^^^^^^^^^^^^^^^^^^^^^^^^^^^^^^^^^^^^^^^^^

For the C parsing engine, the methods :meth:`read_csv` and :meth:`read_table` previously defaulted to a parser that
could read floating point numbers slightly incorrectly with respect to the last bit in precision.
The option ``floating_precision="high"`` has always been available to avoid this issue.
Beginning with this version, the default is now to use the more accurate parser by making
``floating_precision=None`` correspond to the high precision parser, and the new option
``floating_precision="legacy"`` to use the legacy parser. The change to using the higher precision
parser by default should have no impact on performance. (:issue:`17154`)

.. _whatsnew_120.floating:

Experimental nullable data types for float data
^^^^^^^^^^^^^^^^^^^^^^^^^^^^^^^^^^^^^^^^^^^^^^^

We've added :class:`Float32Dtype` / :class:`Float64Dtype` and :class:`~arrays.FloatingArray`.
These are extension data types dedicated to floating point data that can hold the
``pd.NA`` missing value indicator (:issue:`32265`, :issue:`34307`).

While the default float data type already supports missing values using ``np.nan``,
these new data types use ``pd.NA`` (and its corresponding behavior) as the missing
value indicator, in line with the already existing nullable :ref:`integer <integer_na>`
and :ref:`boolean <boolean>` data types.

One example where the behavior of ``np.nan`` and ``pd.NA`` is different is
comparison operations:

.. ipython:: python

  # the default NumPy float64 dtype
  s1 = pd.Series([1.5, None])
  s1
  s1 > 1

.. ipython:: python

  # the new nullable float64 dtype
  s2 = pd.Series([1.5, None], dtype="Float64")
  s2
  s2 > 1

See the :ref:`missing_data.NA` doc section for more details on the behavior
when using the ``pd.NA`` missing value indicator.

As shown above, the dtype can be specified using the "Float64" or "Float32"
string (capitalized to distinguish it from the default "float64" data type).
Alternatively, you can also use the dtype object:

.. ipython:: python

   pd.Series([1.5, None], dtype=pd.Float32Dtype())

Operations with the existing integer or boolean nullable data types that
give float results will now also use the nullable floating data types (:issue:`38178`).

.. warning::

   Experimental: the new floating data types are currently experimental, and their
   behavior or API may still change without warning. Especially the behavior
   regarding NaN (distinct from NA missing values) is subject to change.

.. _whatsnew_120.index_name_preservation:

Index/column name preservation when aggregating
^^^^^^^^^^^^^^^^^^^^^^^^^^^^^^^^^^^^^^^^^^^^^^^

When aggregating using :meth:`concat` or the :class:`DataFrame` constructor, pandas
will now attempt to preserve index and column names whenever possible (:issue:`35847`).
In the case where all inputs share a common name, this name will be assigned to the
result. When the input names do not all agree, the result will be unnamed. Here is an
example where the index name is preserved:

.. ipython:: python

    idx = pd.Index(range(5), name='abc')
    ser = pd.Series(range(5, 10), index=idx)
    pd.concat({'x': ser[1:], 'y': ser[:-1]}, axis=1)

The same is true for :class:`MultiIndex`, but the logic is applied separately on a
level-by-level basis.

.. _whatsnew_120.groupby_ewm:

GroupBy supports EWM operations directly
^^^^^^^^^^^^^^^^^^^^^^^^^^^^^^^^^^^^^^^^

:class:`.DataFrameGroupBy` now supports exponentially weighted window operations directly (:issue:`16037`).

.. ipython:: python

    df = pd.DataFrame({'A': ['a', 'b', 'a', 'b'], 'B': range(4)})
    df
    df.groupby('A').ewm(com=1.0).mean()

Additionally ``mean`` supports execution via `Numba <https://numba.pydata.org/>`__ with
the  ``engine`` and ``engine_kwargs`` arguments. Numba must be installed as an optional dependency
to use this feature.

.. _whatsnew_120.enhancements.other:

Other enhancements
^^^^^^^^^^^^^^^^^^
- Added ``day_of_week`` (compatibility alias ``dayofweek``) property to :class:`Timestamp`, :class:`.DatetimeIndex`, :class:`Period`, :class:`PeriodIndex` (:issue:`9605`)
- Added ``day_of_year`` (compatibility alias ``dayofyear``) property to :class:`Timestamp`, :class:`.DatetimeIndex`, :class:`Period`, :class:`PeriodIndex` (:issue:`9605`)
- Added :meth:`~DataFrame.set_flags` for setting table-wide flags on a Series or DataFrame (:issue:`28394`)
- :meth:`DataFrame.applymap` now supports ``na_action`` (:issue:`23803`)
- :class:`Index` with object dtype supports division and multiplication (:issue:`34160`)
<<<<<<< HEAD
- :meth:`DataFrame.plot` will now allow the ``subplots`` parameter to be a list of iterables specifying column groups, so that columns may be grouped together in the same subplot (:issue:`29688`).
=======
- :meth:`io.sql.get_schema` now supports a ``schema`` keyword argument that will add a schema into the create table statement (:issue:`28486`)
>>>>>>> c5b4272e
- :meth:`DataFrame.explode` and :meth:`Series.explode` now support exploding of sets (:issue:`35614`)
- :meth:`DataFrame.hist` now supports time series (datetime) data (:issue:`32590`)
- :meth:`.Styler.set_table_styles` now allows the direct styling of rows and columns and can be chained (:issue:`35607`)
- :class:`.Styler` now allows direct CSS class name addition to individual data cells (:issue:`36159`)
- :meth:`.Rolling.mean` and :meth:`.Rolling.sum` use Kahan summation to calculate the mean to avoid numerical problems (:issue:`10319`, :issue:`11645`, :issue:`13254`, :issue:`32761`, :issue:`36031`)
- :meth:`.DatetimeIndex.searchsorted`, :meth:`.TimedeltaIndex.searchsorted`, :meth:`PeriodIndex.searchsorted`, and :meth:`Series.searchsorted` with datetime-like dtypes will now try to cast string arguments (list-like and scalar) to the matching datetime-like type (:issue:`36346`)
- Added methods :meth:`IntegerArray.prod`, :meth:`IntegerArray.min`, and :meth:`IntegerArray.max` (:issue:`33790`)
- Calling a NumPy ufunc on a ``DataFrame`` with extension types now preserves the extension types when possible (:issue:`23743`)
- Calling a binary-input NumPy ufunc on multiple ``DataFrame`` objects now aligns, matching the behavior of binary operations and ufuncs on ``Series`` (:issue:`23743`).
- Where possible :meth:`RangeIndex.difference` and :meth:`RangeIndex.symmetric_difference` will return :class:`RangeIndex` instead of :class:`Int64Index` (:issue:`36564`)
- :meth:`DataFrame.to_parquet` now supports :class:`MultiIndex` for columns in parquet format (:issue:`34777`)
- :func:`read_parquet` gained a ``use_nullable_dtypes=True`` option to use nullable dtypes that use ``pd.NA`` as missing value indicator where possible for the resulting DataFrame (default is ``False``, and only applicable for ``engine="pyarrow"``) (:issue:`31242`)
- Added :meth:`.Rolling.sem` and :meth:`Expanding.sem` to compute the standard error of the mean (:issue:`26476`)
- :meth:`.Rolling.var` and :meth:`.Rolling.std` use Kahan summation and Welford's Method to avoid numerical issues (:issue:`37051`)
- :meth:`DataFrame.corr` and :meth:`DataFrame.cov` use Welford's Method to avoid numerical issues (:issue:`37448`)
- :meth:`DataFrame.plot` now recognizes ``xlabel`` and ``ylabel`` arguments for plots of type ``scatter`` and ``hexbin`` (:issue:`37001`)
- :class:`DataFrame` now supports the ``divmod`` operation (:issue:`37165`)
- :meth:`DataFrame.to_parquet` now returns a ``bytes`` object when no ``path`` argument is passed (:issue:`37105`)
- :class:`.Rolling` now supports the ``closed`` argument for fixed windows (:issue:`34315`)
- :class:`.DatetimeIndex` and :class:`Series` with ``datetime64`` or ``datetime64tz`` dtypes now support ``std`` (:issue:`37436`)
- :class:`Window` now supports all Scipy window types in ``win_type`` with flexible keyword argument support (:issue:`34556`)
- :meth:`testing.assert_index_equal` now has a ``check_order`` parameter that allows indexes to be checked in an order-insensitive manner (:issue:`37478`)
- :func:`read_csv` supports memory-mapping for compressed files (:issue:`37621`)
- Add support for ``min_count`` keyword for :meth:`DataFrame.groupby` and :meth:`DataFrame.resample` for functions ``min``, ``max``, ``first`` and ``last`` (:issue:`37821`, :issue:`37768`)
- Improve error reporting for :meth:`DataFrame.merge` when invalid merge column definitions were given (:issue:`16228`)
- Improve numerical stability for :meth:`.Rolling.skew`, :meth:`.Rolling.kurt`, :meth:`Expanding.skew` and :meth:`Expanding.kurt` through implementation of Kahan summation (:issue:`6929`)
- Improved error reporting for subsetting columns of a :class:`.DataFrameGroupBy` with ``axis=1`` (:issue:`37725`)
- Implement method ``cross`` for :meth:`DataFrame.merge` and :meth:`DataFrame.join` (:issue:`5401`)
- When :func:`read_csv`, :func:`read_sas` and :func:`read_json` are called with ``chunksize``/``iterator`` they can be used in a ``with`` statement as they return context-managers (:issue:`38225`)
- Augmented the list of named colors available for styling Excel exports, enabling all of CSS4 colors (:issue:`38247`)

.. ---------------------------------------------------------------------------

.. _whatsnew_120.notable_bug_fixes:

Notable bug fixes
~~~~~~~~~~~~~~~~~

These are bug fixes that might have notable behavior changes.

Consistency of DataFrame Reductions
^^^^^^^^^^^^^^^^^^^^^^^^^^^^^^^^^^^
:meth:`DataFrame.any` and :meth:`DataFrame.all` with ``bool_only=True`` now
determines whether to exclude object-dtype columns on a column-by-column basis,
instead of checking if *all* object-dtype columns can be considered boolean.

This prevents pathological behavior where applying the reduction on a subset
of columns could result in a larger Series result. See (:issue:`37799`).

.. ipython:: python

    df = pd.DataFrame({"A": ["foo", "bar"], "B": [True, False]}, dtype=object)
    df["C"] = pd.Series([True, True])


*Previous behavior*:

.. code-block:: ipython

    In [5]: df.all(bool_only=True)
    Out[5]:
    C    True
    dtype: bool

    In [6]: df[["B", "C"]].all(bool_only=True)
    Out[6]:
    B    False
    C    True
    dtype: bool

*New behavior*:

.. ipython:: python

    In [5]: df.all(bool_only=True)

    In [6]: df[["B", "C"]].all(bool_only=True)


Other DataFrame reductions with ``numeric_only=None`` will also avoid
this pathological behavior (:issue:`37827`):

.. ipython:: python

    df = pd.DataFrame({"A": [0, 1, 2], "B": ["a", "b", "c"]}, dtype=object)


*Previous behavior*:

.. code-block:: ipython

    In [3]: df.mean()
    Out[3]: Series([], dtype: float64)

    In [4]: df[["A"]].mean()
    Out[4]:
    A    1.0
    dtype: float64

*New behavior*:

.. ipython:: python

    df.mean()

    df[["A"]].mean()

Moreover, DataFrame reductions with ``numeric_only=None`` will now be
consistent with their Series counterparts.  In particular, for
reductions where the Series method raises ``TypeError``, the
DataFrame reduction will now consider that column non-numeric
instead of casting to a NumPy array which may have different semantics (:issue:`36076`,
:issue:`28949`, :issue:`21020`).

.. ipython:: python

    ser = pd.Series([0, 1], dtype="category", name="A")
    df = ser.to_frame()


*Previous behavior*:

.. code-block:: ipython

    In [5]: df.any()
    Out[5]:
    A    True
    dtype: bool

*New behavior*:

.. ipython:: python

    df.any()


.. _whatsnew_120.api_breaking.python:

Increased minimum version for Python
^^^^^^^^^^^^^^^^^^^^^^^^^^^^^^^^^^^^

pandas 1.2.0 supports Python 3.7.1 and higher (:issue:`35214`).

.. _whatsnew_120.api_breaking.deps:

Increased minimum versions for dependencies
^^^^^^^^^^^^^^^^^^^^^^^^^^^^^^^^^^^^^^^^^^^

Some minimum supported versions of dependencies were updated (:issue:`35214`).
If installed, we now require:

+-----------------+-----------------+----------+---------+
| Package         | Minimum Version | Required | Changed |
+=================+=================+==========+=========+
| numpy           | 1.16.5          |    X     |    X    |
+-----------------+-----------------+----------+---------+
| pytz            | 2017.3          |    X     |    X    |
+-----------------+-----------------+----------+---------+
| python-dateutil | 2.7.3           |    X     |         |
+-----------------+-----------------+----------+---------+
| bottleneck      | 1.2.1           |          |         |
+-----------------+-----------------+----------+---------+
| numexpr         | 2.6.8           |          |    X    |
+-----------------+-----------------+----------+---------+
| pytest (dev)    | 5.0.1           |          |    X    |
+-----------------+-----------------+----------+---------+
| mypy (dev)      | 0.782           |          |    X    |
+-----------------+-----------------+----------+---------+

For `optional libraries <https://dev.pandas.io/docs/install.html#dependencies>`_ the general recommendation is to use the latest version.
The following table lists the lowest version per library that is currently being tested throughout the development of pandas.
Optional libraries below the lowest tested version may still work, but are not considered supported.

+-----------------+-----------------+---------+
| Package         | Minimum Version | Changed |
+=================+=================+=========+
| beautifulsoup4  | 4.6.0           |         |
+-----------------+-----------------+---------+
| fastparquet     | 0.3.2           |         |
+-----------------+-----------------+---------+
| fsspec          | 0.7.4           |         |
+-----------------+-----------------+---------+
| gcsfs           | 0.6.0           |         |
+-----------------+-----------------+---------+
| lxml            | 4.3.0           |    X    |
+-----------------+-----------------+---------+
| matplotlib      | 2.2.3           |    X    |
+-----------------+-----------------+---------+
| numba           | 0.46.0          |         |
+-----------------+-----------------+---------+
| openpyxl        | 2.6.0           |    X    |
+-----------------+-----------------+---------+
| pyarrow         | 0.15.0          |    X    |
+-----------------+-----------------+---------+
| pymysql         | 0.7.11          |    X    |
+-----------------+-----------------+---------+
| pytables        | 3.5.1           |    X    |
+-----------------+-----------------+---------+
| s3fs            | 0.4.0           |         |
+-----------------+-----------------+---------+
| scipy           | 1.2.0           |         |
+-----------------+-----------------+---------+
| sqlalchemy      | 1.2.8           |    X    |
+-----------------+-----------------+---------+
| xarray          | 0.12.3          |    X    |
+-----------------+-----------------+---------+
| xlrd            | 1.2.0           |    X    |
+-----------------+-----------------+---------+
| xlsxwriter      | 1.0.2           |    X    |
+-----------------+-----------------+---------+
| xlwt            | 1.3.0           |    X    |
+-----------------+-----------------+---------+
| pandas-gbq      | 0.12.0          |         |
+-----------------+-----------------+---------+

See :ref:`install.dependencies` and :ref:`install.optional_dependencies` for more.

.. _whatsnew_120.api.other:

Other API changes
^^^^^^^^^^^^^^^^^

- Sorting in descending order is now stable for :meth:`Series.sort_values` and :meth:`Index.sort_values` for Datetime-like :class:`Index` subclasses. This will affect sort order when sorting a DataFrame on multiple columns, sorting with a key function that produces duplicates, or requesting the sorting index when using :meth:`Index.sort_values`. When using :meth:`Series.value_counts`, the count of missing values is no longer necessarily last in the list of duplicate counts. Instead, its position corresponds to the position in the original Series. When using :meth:`Index.sort_values` for Datetime-like :class:`Index` subclasses, NaTs ignored the ``na_position`` argument and were sorted to the beginning. Now they respect ``na_position``, the default being ``last``, same as other :class:`Index` subclasses (:issue:`35992`)
- Passing an invalid ``fill_value`` to :meth:`Categorical.take`, :meth:`.DatetimeArray.take`, :meth:`TimedeltaArray.take`, or :meth:`PeriodArray.take` now raises a ``TypeError`` instead of a ``ValueError`` (:issue:`37733`)
- Passing an invalid ``fill_value`` to :meth:`Series.shift` with a ``CategoricalDtype`` now raises a ``TypeError`` instead of a ``ValueError`` (:issue:`37733`)
- Passing an invalid value to :meth:`IntervalIndex.insert` or :meth:`CategoricalIndex.insert` now raises a ``TypeError`` instead of a ``ValueError`` (:issue:`37733`)
- Attempting to reindex a Series with a :class:`CategoricalIndex` with an invalid ``fill_value`` now raises a ``TypeError`` instead of a ``ValueError`` (:issue:`37733`)
- :meth:`CategoricalIndex.append` with an index that contains non-category values will now cast instead of raising ``TypeError`` (:issue:`38098`)

.. ---------------------------------------------------------------------------

.. _whatsnew_120.deprecations:

Deprecations
~~~~~~~~~~~~
- Deprecated parameter ``inplace`` in :meth:`MultiIndex.set_codes` and :meth:`MultiIndex.set_levels` (:issue:`35626`)
- Deprecated parameter ``dtype`` of method :meth:`~Index.copy` for all :class:`Index` subclasses. Use the :meth:`~Index.astype` method instead for changing dtype (:issue:`35853`)
- Deprecated parameters ``levels`` and ``codes`` in :meth:`MultiIndex.copy`. Use the :meth:`~MultiIndex.set_levels` and :meth:`~MultiIndex.set_codes` methods instead (:issue:`36685`)
- Date parser functions :func:`~pandas.io.date_converters.parse_date_time`, :func:`~pandas.io.date_converters.parse_date_fields`, :func:`~pandas.io.date_converters.parse_all_fields` and :func:`~pandas.io.date_converters.generic_parser` from ``pandas.io.date_converters`` are deprecated and will be removed in a future version; use :func:`to_datetime` instead (:issue:`35741`)
- :meth:`DataFrame.lookup` is deprecated and will be removed in a future version, use :meth:`DataFrame.melt` and :meth:`DataFrame.loc` instead (:issue:`18682`)
- The method :meth:`Index.to_native_types` is deprecated. Use ``.astype(str)`` instead (:issue:`28867`)
- Deprecated indexing :class:`DataFrame` rows with a single datetime-like string as ``df[string]`` (given the ambiguity whether it is indexing the rows or selecting a column), use ``df.loc[string]`` instead (:issue:`36179`)
- Deprecated :meth:`Index.is_all_dates` (:issue:`27744`)
- The default value of ``regex`` for :meth:`Series.str.replace` will change from ``True`` to ``False`` in a future release. In addition, single character regular expressions will *not* be treated as literal strings when ``regex=True`` is set (:issue:`24804`)
- Deprecated automatic alignment on comparison operations between :class:`DataFrame` and :class:`Series`, do ``frame, ser = frame.align(ser, axis=1, copy=False)`` before e.g. ``frame == ser`` (:issue:`28759`)
- :meth:`Rolling.count` with ``min_periods=None`` will default to the size of the window in a future version (:issue:`31302`)
- Using "outer" ufuncs on DataFrames to return 4d ndarray is now deprecated. Convert to an ndarray first (:issue:`23743`)
- Deprecated slice-indexing on tz-aware :class:`DatetimeIndex` with naive ``datetime`` objects, to match scalar indexing behavior (:issue:`36148`)
- :meth:`Index.ravel` returning a ``np.ndarray`` is deprecated, in the future this will return a view on the same index (:issue:`19956`)
- Deprecate use of strings denoting units with 'M', 'Y' or 'y' in :func:`~pandas.to_timedelta` (:issue:`36666`)
- :class:`Index` methods ``&``, ``|``, and ``^`` behaving as the set operations :meth:`Index.intersection`, :meth:`Index.union`, and :meth:`Index.symmetric_difference`, respectively, are deprecated and in the future will behave as pointwise boolean operations matching :class:`Series` behavior.  Use the named set methods instead (:issue:`36758`)
- :meth:`Categorical.is_dtype_equal` and :meth:`CategoricalIndex.is_dtype_equal` are deprecated, will be removed in a future version (:issue:`37545`)
- :meth:`Series.slice_shift` and :meth:`DataFrame.slice_shift` are deprecated, use :meth:`Series.shift` or :meth:`DataFrame.shift` instead (:issue:`37601`)
- Partial slicing on unordered :class:`.DatetimeIndex` objects with keys that are not in the index is deprecated and will be removed in a future version (:issue:`18531`)
- The ``how`` keyword in :meth:`PeriodIndex.astype` is deprecated and will be removed in a future version, use ``index.to_timestamp(how=how)`` instead (:issue:`37982`)
- Deprecated :meth:`Index.asi8` for :class:`Index` subclasses other than :class:`.DatetimeIndex`, :class:`.TimedeltaIndex`, and :class:`PeriodIndex` (:issue:`37877`)
- The ``inplace`` parameter of :meth:`Categorical.remove_unused_categories` is deprecated and will be removed in a future version (:issue:`37643`)
- The ``null_counts`` parameter of :meth:`DataFrame.info` is deprecated and replaced by ``show_counts``. It will be removed in a future version (:issue:`37999`)

.. ---------------------------------------------------------------------------


.. _whatsnew_120.performance:

Performance improvements
~~~~~~~~~~~~~~~~~~~~~~~~

- Performance improvements when creating DataFrame or Series with dtype ``str`` or :class:`StringDtype` from array with many string elements (:issue:`36304`, :issue:`36317`, :issue:`36325`, :issue:`36432`, :issue:`37371`)
- Performance improvement in :meth:`.GroupBy.agg` with the ``numba`` engine (:issue:`35759`)
- Performance improvements when creating :meth:`Series.map` from a huge dictionary (:issue:`34717`)
- Performance improvement in :meth:`.GroupBy.transform` with the ``numba`` engine (:issue:`36240`)
- :class:`.Styler` uuid method altered to compress data transmission over web whilst maintaining reasonably low table collision probability (:issue:`36345`)
- Performance improvement in :func:`to_datetime` with non-ns time unit for ``float`` ``dtype`` columns (:issue:`20445`)
- Performance improvement in setting values on an :class:`IntervalArray` (:issue:`36310`)
- The internal index method :meth:`~Index._shallow_copy` now makes the new index and original index share cached attributes, avoiding creating these again, if created on either. This can speed up operations that depend on creating copies of existing indexes (:issue:`36840`)
- Performance improvement in :meth:`.RollingGroupby.count` (:issue:`35625`)
- Small performance decrease to :meth:`.Rolling.min` and :meth:`.Rolling.max` for fixed windows (:issue:`36567`)
- Reduced peak memory usage in :meth:`DataFrame.to_pickle` when using ``protocol=5`` in python 3.8+ (:issue:`34244`)
- Faster ``dir`` calls when the object has many index labels, e.g. ``dir(ser)`` (:issue:`37450`)
- Performance improvement in :class:`ExpandingGroupby` (:issue:`37064`)
- Performance improvement in :meth:`Series.astype` and :meth:`DataFrame.astype` for :class:`Categorical` (:issue:`8628`)
- Performance improvement in :meth:`DataFrame.groupby` for ``float`` ``dtype`` (:issue:`28303`), changes of the underlying hash-function can lead to changes in float based indexes sort ordering for ties (e.g. :meth:`Index.value_counts`)
- Performance improvement in :meth:`pd.isin` for inputs with more than 1e6 elements (:issue:`36611`)
- Performance improvement for :meth:`DataFrame.__setitem__` with list-like indexers (:issue:`37954`)
- :meth:`read_json` now avoids reading entire file into memory when chunksize is specified (:issue:`34548`)

.. ---------------------------------------------------------------------------

.. _whatsnew_120.bug_fixes:

Bug fixes
~~~~~~~~~

Categorical
^^^^^^^^^^^
- :meth:`Categorical.fillna` will always return a copy, validate a passed fill value regardless of whether there are any NAs to fill, and disallow an ``NaT`` as a fill value for numeric categories (:issue:`36530`)
- Bug in :meth:`Categorical.__setitem__` that incorrectly raised when trying to set a tuple value (:issue:`20439`)
- Bug in :meth:`CategoricalIndex.equals` incorrectly casting non-category entries to ``np.nan`` (:issue:`37667`)
- Bug in :meth:`CategoricalIndex.where` incorrectly setting non-category entries to ``np.nan`` instead of raising ``TypeError`` (:issue:`37977`)
- Bug in :meth:`Categorical.to_numpy` and ``np.array(categorical)`` with tz-aware ``datetime64`` categories incorrectly dropping the time zone information instead of casting to object dtype (:issue:`38136`)

Datetime-like
^^^^^^^^^^^^^
- Bug in :meth:`DataFrame.combine_first` that would convert datetime-like column on other :class:`DataFrame` to integer when the column is not present in original :class:`DataFrame` (:issue:`28481`)
- Bug in :attr:`.DatetimeArray.date` where a ``ValueError`` would be raised with a read-only backing array (:issue:`33530`)
- Bug in ``NaT`` comparisons failing to raise ``TypeError`` on invalid inequality comparisons (:issue:`35046`)
- Bug in :class:`.DateOffset` where attributes reconstructed from pickle files differ from original objects when input values exceed normal ranges (e.g. months=12) (:issue:`34511`)
- Bug in :meth:`.DatetimeIndex.get_slice_bound` where ``datetime.date`` objects were not accepted or naive :class:`Timestamp` with a tz-aware :class:`.DatetimeIndex` (:issue:`35690`)
- Bug in :meth:`.DatetimeIndex.slice_locs` where ``datetime.date`` objects were not accepted (:issue:`34077`)
- Bug in :meth:`.DatetimeIndex.searchsorted`, :meth:`.TimedeltaIndex.searchsorted`, :meth:`PeriodIndex.searchsorted`, and :meth:`Series.searchsorted` with ``datetime64``, ``timedelta64`` or :class:`Period` dtype placement of ``NaT`` values being inconsistent with NumPy (:issue:`36176`, :issue:`36254`)
- Inconsistency in :class:`.DatetimeArray`, :class:`.TimedeltaArray`, and :class:`.PeriodArray` method ``__setitem__`` casting arrays of strings to datetime-like scalars but not scalar strings (:issue:`36261`)
- Bug in :meth:`.DatetimeArray.take` incorrectly allowing ``fill_value`` with a mismatched time zone (:issue:`37356`)
- Bug in :class:`.DatetimeIndex.shift` incorrectly raising when shifting empty indexes (:issue:`14811`)
- :class:`Timestamp` and :class:`.DatetimeIndex` comparisons between tz-aware and tz-naive objects now follow the standard library ``datetime`` behavior, returning ``True``/``False`` for ``!=``/``==`` and raising for inequality comparisons (:issue:`28507`)
- Bug in :meth:`.DatetimeIndex.equals` and :meth:`.TimedeltaIndex.equals` incorrectly considering ``int64`` indexes as equal (:issue:`36744`)
- :meth:`Series.to_json`, :meth:`DataFrame.to_json`, and :meth:`read_json` now implement time zone parsing when orient structure is ``table`` (:issue:`35973`)
- :meth:`astype` now attempts to convert to ``datetime64[ns, tz]`` directly from ``object`` with inferred time zone from string (:issue:`35973`)
- Bug in :meth:`.TimedeltaIndex.sum` and :meth:`Series.sum` with ``timedelta64`` dtype on an empty index or series returning ``NaT`` instead of ``Timedelta(0)`` (:issue:`31751`)
- Bug in :meth:`.DatetimeArray.shift` incorrectly allowing ``fill_value`` with a mismatched time zone (:issue:`37299`)
- Bug in adding a :class:`.BusinessDay` with nonzero ``offset`` to a non-scalar other (:issue:`37457`)
- Bug in :func:`to_datetime` with a read-only array incorrectly raising (:issue:`34857`)
- Bug in :meth:`Series.isin` with ``datetime64[ns]`` dtype and :meth:`.DatetimeIndex.isin` incorrectly casting integers to datetimes (:issue:`36621`)
- Bug in :meth:`Series.isin` with ``datetime64[ns]`` dtype and :meth:`.DatetimeIndex.isin` failing to consider tz-aware and tz-naive datetimes as always different (:issue:`35728`)
- Bug in :meth:`Series.isin` with ``PeriodDtype`` dtype and :meth:`PeriodIndex.isin` failing to consider arguments with different ``PeriodDtype`` as always different (:issue:`37528`)
- Bug in :class:`Period` constructor now correctly handles nanoseconds in the ``value`` argument (:issue:`34621` and :issue:`17053`)

Timedelta
^^^^^^^^^
- Bug in :class:`.TimedeltaIndex`, :class:`Series`, and :class:`DataFrame` floor-division with ``timedelta64`` dtypes and ``NaT`` in the denominator (:issue:`35529`)
- Bug in parsing of ISO 8601 durations in :class:`Timedelta` and :func:`to_datetime` (:issue:`29773`, :issue:`36204`)
- Bug in :func:`to_timedelta` with a read-only array incorrectly raising (:issue:`34857`)
- Bug in :class:`Timedelta` incorrectly truncating to sub-second portion of a string input when it has precision higher than nanoseconds (:issue:`36738`)

Timezones
^^^^^^^^^

- Bug in :func:`date_range` was raising ``AmbiguousTimeError`` for valid input with ``ambiguous=False`` (:issue:`35297`)
- Bug in :meth:`Timestamp.replace` was losing fold information (:issue:`37610`)


Numeric
^^^^^^^
- Bug in :func:`to_numeric` where float precision was incorrect (:issue:`31364`)
- Bug in :meth:`DataFrame.any` with ``axis=1`` and ``bool_only=True`` ignoring the ``bool_only`` keyword (:issue:`32432`)
- Bug in :meth:`Series.equals` where a ``ValueError`` was raised when NumPy arrays were compared to scalars (:issue:`35267`)
- Bug in :class:`Series` where two Series each have a :class:`.DatetimeIndex` with different time zones having those indexes incorrectly changed when performing arithmetic operations (:issue:`33671`)
- Bug in :mod:`pandas.testing` module functions when used with ``check_exact=False`` on complex numeric types (:issue:`28235`)
- Bug in :meth:`DataFrame.__rmatmul__` error handling reporting transposed shapes (:issue:`21581`)
- Bug in :class:`Series` flex arithmetic methods where the result when operating with a ``list``, ``tuple`` or ``np.ndarray`` would have an incorrect name (:issue:`36760`)
- Bug in :class:`.IntegerArray` multiplication with ``timedelta`` and ``np.timedelta64`` objects (:issue:`36870`)
- Bug in :class:`MultiIndex` comparison with tuple incorrectly treating tuple as array-like (:issue:`21517`)
- Bug in :meth:`DataFrame.diff` with ``datetime64`` dtypes including ``NaT`` values failing to fill ``NaT`` results correctly (:issue:`32441`)
- Bug in :class:`DataFrame` arithmetic ops incorrectly accepting keyword arguments (:issue:`36843`)
- Bug in :class:`.IntervalArray` comparisons with :class:`Series` not returning Series (:issue:`36908`)
- Bug in :class:`DataFrame` allowing arithmetic operations with list of array-likes with undefined results. Behavior changed to raising ``ValueError`` (:issue:`36702`)
- Bug in :meth:`DataFrame.std` with ``timedelta64`` dtype and ``skipna=False`` (:issue:`37392`)
- Bug in :meth:`DataFrame.min` and :meth:`DataFrame.max` with ``datetime64`` dtype and ``skipna=False`` (:issue:`36907`)
- Bug in :meth:`DataFrame.idxmax` and :meth:`DataFrame.idxmin` with mixed dtypes incorrectly raising ``TypeError`` (:issue:`38195`)

Conversion
^^^^^^^^^^

- Bug in :meth:`DataFrame.to_dict` with ``orient='records'`` now returns python native datetime objects for datetime-like columns (:issue:`21256`)
- Bug in :meth:`Series.astype` conversion from ``string`` to ``float`` raised in presence of ``pd.NA`` values (:issue:`37626`)

Strings
^^^^^^^
- Bug in :meth:`Series.to_string`, :meth:`DataFrame.to_string`, and :meth:`DataFrame.to_latex` adding a leading space when ``index=False`` (:issue:`24980`)
- Bug in :func:`to_numeric` raising a ``TypeError`` when attempting to convert a string dtype Series containing only numeric strings and ``NA`` (:issue:`37262`)

Interval
^^^^^^^^

- Bug in :meth:`DataFrame.replace` and :meth:`Series.replace` where :class:`Interval` dtypes would be converted to object dtypes (:issue:`34871`)
- Bug in :meth:`IntervalIndex.take` with negative indices and ``fill_value=None`` (:issue:`37330`)
- Bug in :meth:`IntervalIndex.putmask` with datetime-like dtype incorrectly casting to object dtype (:issue:`37968`)
- Bug in :meth:`IntervalArray.astype` incorrectly dropping dtype information with a :class:`CategoricalDtype` object (:issue:`37984`)

Indexing
^^^^^^^^

- Bug in :meth:`PeriodIndex.get_loc` incorrectly raising ``ValueError`` on non-datelike strings instead of ``KeyError``, causing similar errors in :meth:`Series.__getitem__`, :meth:`Series.__contains__`, and :meth:`Series.loc.__getitem__` (:issue:`34240`)
- Bug in :meth:`Index.sort_values` where, when empty values were passed, the method would break by trying to compare missing values instead of pushing them to the end of the sort order (:issue:`35584`)
- Bug in :meth:`Index.get_indexer` and :meth:`Index.get_indexer_non_unique` where ``int64`` arrays are returned instead of ``intp`` (:issue:`36359`)
- Bug in :meth:`DataFrame.sort_index` where parameter ascending passed as a list on a single level index gives wrong result (:issue:`32334`)
- Bug in :meth:`DataFrame.reset_index` was incorrectly raising a ``ValueError`` for input with a :class:`MultiIndex` with missing values in a level with ``Categorical`` dtype (:issue:`24206`)
- Bug in indexing with boolean masks on datetime-like values sometimes returning a view instead of a copy (:issue:`36210`)
- Bug in :meth:`DataFrame.__getitem__` and :meth:`DataFrame.loc.__getitem__` with :class:`IntervalIndex` columns and a numeric indexer (:issue:`26490`)
- Bug in :meth:`Series.loc.__getitem__` with a non-unique :class:`MultiIndex` and an empty-list indexer (:issue:`13691`)
- Bug in indexing on a :class:`Series` or :class:`DataFrame` with a :class:`MultiIndex` and a level named ``"0"`` (:issue:`37194`)
- Bug in :meth:`Series.__getitem__` when using an unsigned integer array as an indexer giving incorrect results or segfaulting instead of raising ``KeyError`` (:issue:`37218`)
- Bug in :meth:`Index.where` incorrectly casting numeric values to strings (:issue:`37591`)
- Bug in :meth:`DataFrame.loc` returning empty result when indexer is a slice with negative step size (:issue:`38071`)
- Bug in :meth:`Series.loc` and :meth:`DataFrame.loc` raises when the index was of ``object`` dtype and the given numeric label was in the index (:issue:`26491`)
- Bug in :meth:`DataFrame.loc` returned requested key plus missing values when ``loc`` was applied to single level from a :class:`MultiIndex` (:issue:`27104`)
- Bug in indexing on a :class:`Series` or :class:`DataFrame` with a :class:`CategoricalIndex` using a list-like indexer containing NA values (:issue:`37722`)
- Bug in :meth:`DataFrame.loc.__setitem__` expanding an empty :class:`DataFrame` with mixed dtypes (:issue:`37932`)
- Bug in :meth:`DataFrame.xs` ignored ``droplevel=False`` for columns (:issue:`19056`)
- Bug in :meth:`DataFrame.reindex` raising ``IndexingError`` wrongly for empty DataFrame with ``tolerance`` not ``None`` or ``method="nearest"`` (:issue:`27315`)
- Bug in indexing on a :class:`Series` or :class:`DataFrame` with a :class:`CategoricalIndex` using list-like indexer that contains elements that are in the index's ``categories`` but not in the index itself failing to raise ``KeyError`` (:issue:`37901`)
- Bug on inserting a boolean label into a :class:`DataFrame` with a numeric :class:`Index` columns incorrectly casting to integer (:issue:`36319`)
- Bug in :meth:`DataFrame.iloc` and :meth:`Series.iloc` aligning objects in ``__setitem__`` (:issue:`22046`)
- Bug in :meth:`MultiIndex.drop` does not raise if labels are partially found (:issue:`37820`)
- Bug in :meth:`DataFrame.loc` did not raise ``KeyError`` when missing combination was given with ``slice(None)`` for remaining levels (:issue:`19556`)
- Bug in :meth:`DataFrame.loc` raising ``TypeError`` when non-integer slice was given to select values from :class:`MultiIndex` (:issue:`25165`, :issue:`24263`)
- Bug in :meth:`Series.at` returning :class:`Series` with one element instead of scalar when index is a :class:`MultiIndex` with one level (:issue:`38053`)
- Bug in :meth:`DataFrame.loc` returning and assigning elements in wrong order when indexer is differently ordered than the :class:`MultiIndex` to filter (:issue:`31330`, :issue:`34603`)
- Bug in :meth:`DataFrame.loc` and :meth:`DataFrame.__getitem__`  raising ``KeyError`` when columns were :class:`MultiIndex` with only one level (:issue:`29749`)
- Bug in :meth:`Series.__getitem__` and :meth:`DataFrame.__getitem__` raising blank ``KeyError`` without missing keys for :class:`IntervalIndex` (:issue:`27365`)
- Bug in setting a new label on a :class:`DataFrame` or :class:`Series` with a :class:`CategoricalIndex` incorrectly raising ``TypeError`` when the new label is not among the index's categories (:issue:`38098`)
- Bug in :meth:`Series.loc` and :meth:`Series.iloc` raising ``ValueError`` when inserting a list-like ``np.array``, ``list`` or ``tuple`` in an ``object`` Series of equal length (:issue:`37748`, :issue:`37486`)
- Bug in :meth:`Series.loc` and :meth:`Series.iloc` setting all the values of an ``object`` Series with those of a list-like ``ExtensionArray`` instead of inserting it (:issue:`38271`)

Missing
^^^^^^^

- Bug in :meth:`.SeriesGroupBy.transform` now correctly handles missing values for ``dropna=False`` (:issue:`35014`)
- Bug in :meth:`Series.nunique` with ``dropna=True`` was returning incorrect results when both ``NA`` and ``None`` missing values were present (:issue:`37566`)
- Bug in :meth:`Series.interpolate` where kwarg ``limit_area`` and ``limit_direction`` had no effect when using methods ``pad`` and ``backfill`` (:issue:`31048`)

MultiIndex
^^^^^^^^^^

- Bug in :meth:`DataFrame.xs` when used with :class:`IndexSlice` raises ``TypeError`` with message ``"Expected label or tuple of labels"`` (:issue:`35301`)
- Bug in :meth:`DataFrame.reset_index` with ``NaT`` values in index raises ``ValueError`` with message ``"cannot convert float NaN to integer"`` (:issue:`36541`)
- Bug in :meth:`DataFrame.combine_first` when used with :class:`MultiIndex` containing string and ``NaN`` values raises ``TypeError`` (:issue:`36562`)
- Bug in :meth:`MultiIndex.drop` dropped ``NaN`` values when non existing key was given as input (:issue:`18853`)
- Bug in :meth:`MultiIndex.drop` dropping more values than expected when index has duplicates and is not sorted (:issue:`33494`)

I/O
^^^

- :func:`read_sas` no longer leaks resources on failure (:issue:`35566`)
- Bug in :meth:`DataFrame.to_csv` and :meth:`Series.to_csv` caused a ``ValueError`` when it was called with a filename in combination with ``mode`` containing a ``b`` (:issue:`35058`)
- Bug in :meth:`read_csv` with ``float_precision='round_trip'`` did not handle ``decimal`` and ``thousands`` parameters (:issue:`35365`)
- :meth:`to_pickle` and :meth:`read_pickle` were closing user-provided file objects (:issue:`35679`)
- :meth:`to_csv` passes compression arguments for ``'gzip'`` always to ``gzip.GzipFile`` (:issue:`28103`)
- :meth:`to_csv` did not support zip compression for binary file object not having a filename (:issue:`35058`)
- :meth:`to_csv` and :meth:`read_csv` did not honor ``compression`` and ``encoding`` for path-like objects that are internally converted to file-like objects (:issue:`35677`, :issue:`26124`, :issue:`32392`)
- :meth:`DataFrame.to_pickle`, :meth:`Series.to_pickle`, and :meth:`read_pickle` did not support compression for file-objects (:issue:`26237`, :issue:`29054`, :issue:`29570`)
- Bug in :func:`LongTableBuilder.middle_separator` was duplicating LaTeX longtable entries in the List of Tables of a LaTeX document (:issue:`34360`)
- Bug in :meth:`read_csv` with ``engine='python'`` truncating data if multiple items present in first row and first element started with BOM (:issue:`36343`)
- Removed ``private_key`` and ``verbose`` from :func:`read_gbq` as they are no longer supported in ``pandas-gbq`` (:issue:`34654`, :issue:`30200`)
- Bumped minimum pytables version to 3.5.1 to avoid a ``ValueError`` in :meth:`read_hdf` (:issue:`24839`)
- Bug in :func:`read_table` and :func:`read_csv` when ``delim_whitespace=True`` and ``sep=default`` (:issue:`36583`)
- Bug in :meth:`DataFrame.to_json` and :meth:`Series.to_json` when used with ``lines=True`` and ``orient='records'`` the last line of the record is not appended with 'new line character' (:issue:`36888`)
- Bug in :meth:`read_parquet` with fixed offset time zones. String representation of time zones was not recognized (:issue:`35997`, :issue:`36004`)
- Bug in :meth:`DataFrame.to_html`, :meth:`DataFrame.to_string`, and :meth:`DataFrame.to_latex` ignoring the ``na_rep`` argument when ``float_format`` was also specified (:issue:`9046`, :issue:`13828`)
- Bug in output rendering of complex numbers showing too many trailing zeros (:issue:`36799`)
- Bug in :class:`HDFStore` threw a ``TypeError`` when exporting an empty DataFrame with ``datetime64[ns, tz]`` dtypes with a fixed HDF5 store (:issue:`20594`)
- Bug in :class:`HDFStore` was dropping time zone information when exporting a Series with ``datetime64[ns, tz]`` dtypes with a fixed HDF5 store (:issue:`20594`)
- :func:`read_csv` was closing user-provided binary file handles when ``engine="c"`` and an ``encoding`` was requested (:issue:`36980`)
- Bug in :meth:`DataFrame.to_hdf` was not dropping missing rows with ``dropna=True`` (:issue:`35719`)
- Bug in :func:`read_html` was raising a ``TypeError`` when supplying a ``pathlib.Path`` argument to the ``io`` parameter (:issue:`37705`)
- :meth:`DataFrame.to_excel`, :meth:`Series.to_excel`, :meth:`DataFrame.to_markdown`, and :meth:`Series.to_markdown` now support writing to fsspec URLs such as S3 and Google Cloud Storage (:issue:`33987`)
- Bug in :func:`read_fwf` with ``skip_blank_lines=True`` was not skipping blank lines (:issue:`37758`)
- Parse missing values using :func:`read_json` with ``dtype=False`` to ``NaN`` instead of ``None`` (:issue:`28501`)
- :meth:`read_fwf` was inferring compression with ``compression=None`` which was not consistent with the other ``read_*`` functions (:issue:`37909`)
- :meth:`DataFrame.to_html` was ignoring ``formatters`` argument for ``ExtensionDtype`` columns (:issue:`36525`)
- Bumped minimum xarray version to 0.12.3 to avoid reference to the removed ``Panel`` class (:issue:`27101`)
- :meth:`DataFrame.to_csv` was re-opening file-like handles that also implement ``os.PathLike`` (:issue:`38125`)
- Bug in the conversion of a sliced ``pyarrow.Table`` with missing values to a DataFrame (:issue:`38525`)
- Bug in :func:`read_sql_table` raising a ``sqlalchemy.exc.OperationalError`` when column names contained a percentage sign (:issue:`37517`)

Period
^^^^^^

- Bug in :meth:`DataFrame.replace` and :meth:`Series.replace` where :class:`Period` dtypes would be converted to object dtypes (:issue:`34871`)

Plotting
^^^^^^^^

- Bug in :meth:`DataFrame.plot` was rotating xticklabels when ``subplots=True``, even if the x-axis wasn't an irregular time series (:issue:`29460`)
- Bug in :meth:`DataFrame.plot` where a marker letter in the ``style`` keyword sometimes caused a ``ValueError`` (:issue:`21003`)
- Bug in :meth:`DataFrame.plot.bar` and :meth:`Series.plot.bar` where ticks positions were assigned by value order instead of using the actual value for numeric or a smart ordering for string (:issue:`26186`, :issue:`11465`)
- Twinned axes were losing their tick labels which should only happen to all but the last row or column of 'externally' shared axes (:issue:`33819`)
- Bug in :meth:`Series.plot` and :meth:`DataFrame.plot` was throwing a :exc:`ValueError` when the Series or DataFrame was
  indexed by a :class:`.TimedeltaIndex` with a fixed frequency and the x-axis lower limit was greater than the upper limit (:issue:`37454`)
- Bug in :meth:`.DataFrameGroupBy.boxplot` when ``subplots=False`` would raise a ``KeyError`` (:issue:`16748`)
- Bug in :meth:`DataFrame.plot` and :meth:`Series.plot` was overwriting matplotlib's shared y axes behavior when no ``sharey`` parameter was passed (:issue:`37942`)
- Bug in :meth:`DataFrame.plot` was raising a ``TypeError`` with ``ExtensionDtype`` columns (:issue:`32073`)

Styler
^^^^^^

- Bug in :meth:`Styler.render` HTML was generated incorrectly because of formatting error in ``rowspan`` attribute, it now matches with w3 syntax (:issue:`38234`)

Groupby/resample/rolling
^^^^^^^^^^^^^^^^^^^^^^^^

- Bug in :meth:`.DataFrameGroupBy.count` and :meth:`SeriesGroupBy.sum` returning ``NaN`` for missing categories when grouped on multiple ``Categoricals``. Now returning ``0`` (:issue:`35028`)
- Bug in :meth:`.DataFrameGroupBy.apply` that would sometimes throw an erroneous ``ValueError`` if the grouping axis had duplicate entries (:issue:`16646`)
- Bug in :meth:`DataFrame.resample` that would throw a ``ValueError`` when resampling from ``"D"`` to ``"24H"`` over a transition into daylight savings time (DST) (:issue:`35219`)
- Bug when combining methods :meth:`DataFrame.groupby` with :meth:`DataFrame.resample` and :meth:`DataFrame.interpolate` raising a ``TypeError`` (:issue:`35325`)
- Bug in :meth:`.DataFrameGroupBy.apply` where a non-nuisance grouping column would be dropped from the output columns if another groupby method was called before ``.apply`` (:issue:`34656`)
- Bug when subsetting columns on a :class:`~pandas.core.groupby.DataFrameGroupBy` (e.g. ``df.groupby('a')[['b']])``) would reset the attributes ``axis``, ``dropna``, ``group_keys``, ``level``, ``mutated``, ``sort``, and ``squeeze`` to their default values (:issue:`9959`)
- Bug in :meth:`.DataFrameGroupBy.tshift` failing to raise ``ValueError`` when a frequency cannot be inferred for the index of a group (:issue:`35937`)
- Bug in :meth:`DataFrame.groupby` does not always maintain column index name for ``any``, ``all``, ``bfill``, ``ffill``, ``shift`` (:issue:`29764`)
- Bug in :meth:`.DataFrameGroupBy.apply` raising error with ``np.nan`` group(s) when ``dropna=False`` (:issue:`35889`)
- Bug in :meth:`.Rolling.sum` returned wrong values when dtypes where mixed between float and integer and ``axis=1`` (:issue:`20649`, :issue:`35596`)
- Bug in :meth:`.Rolling.count` returned ``np.nan`` with :class:`~pandas.api.indexers.FixedForwardWindowIndexer` as window, ``min_periods=0`` and only missing values in the window (:issue:`35579`)
- Bug where :class:`pandas.core.window.Rolling` produces incorrect window sizes when using a ``PeriodIndex`` (:issue:`34225`)
- Bug in :meth:`.DataFrameGroupBy.ffill` and :meth:`.DataFrameGroupBy.bfill` where a ``NaN`` group would return filled values instead of ``NaN`` when ``dropna=True`` (:issue:`34725`)
- Bug in :meth:`.RollingGroupby.count` where a ``ValueError`` was raised when specifying the ``closed`` parameter (:issue:`35869`)
- Bug in :meth:`.DataFrameGroupBy.rolling` returning wrong values with partial centered window (:issue:`36040`)
- Bug in :meth:`.DataFrameGroupBy.rolling` returned wrong values with time aware window containing ``NaN``. Raises ``ValueError`` because windows are not monotonic now (:issue:`34617`)
- Bug in :meth:`.Rolling.__iter__` where a ``ValueError`` was not raised when ``min_periods`` was larger than ``window`` (:issue:`37156`)
- Using :meth:`.Rolling.var` instead of :meth:`.Rolling.std` avoids numerical issues for :meth:`.Rolling.corr` when :meth:`.Rolling.var` is still within floating point precision while :meth:`.Rolling.std` is not (:issue:`31286`)
- Bug in :meth:`.DataFrameGroupBy.quantile` and :meth:`.Resampler.quantile` raised ``TypeError`` when values were of type ``Timedelta`` (:issue:`29485`)
- Bug in :meth:`.Rolling.median` and :meth:`.Rolling.quantile` returned wrong values for :class:`.BaseIndexer` subclasses with non-monotonic starting or ending points for windows (:issue:`37153`)
- Bug in :meth:`DataFrame.groupby` dropped ``nan`` groups from result with ``dropna=False`` when grouping over a single column (:issue:`35646`, :issue:`35542`)
- Bug in :meth:`.DataFrameGroupBy.head`, :meth:`DataFrameGroupBy.tail`, :meth:`SeriesGroupBy.head`, and :meth:`SeriesGroupBy.tail` would raise when used with ``axis=1`` (:issue:`9772`)
- Bug in :meth:`.DataFrameGroupBy.transform` would raise when used with ``axis=1`` and a transformation kernel (e.g. "shift") (:issue:`36308`)
- Bug in :meth:`.DataFrameGroupBy.resample` using ``.agg`` with sum produced different result than just calling ``.sum`` (:issue:`33548`)
- Bug in :meth:`.DataFrameGroupBy.apply` dropped values on ``nan`` group when returning the same axes with the original frame (:issue:`38227`)
- Bug in :meth:`.DataFrameGroupBy.quantile` couldn't handle with arraylike ``q`` when grouping by columns (:issue:`33795`)
- Bug in :meth:`DataFrameGroupBy.rank` with ``datetime64tz`` or period dtype incorrectly casting results to those dtypes instead of returning ``float64`` dtype (:issue:`38187`)

Reshaping
^^^^^^^^^

- Bug in :meth:`DataFrame.crosstab` was returning incorrect results on inputs with duplicate row names, duplicate column names or duplicate names between row and column labels (:issue:`22529`)
- Bug in :meth:`DataFrame.pivot_table` with ``aggfunc='count'`` or ``aggfunc='sum'`` returning ``NaN`` for missing categories when pivoted on a ``Categorical``. Now returning ``0`` (:issue:`31422`)
- Bug in :func:`concat` and :class:`DataFrame` constructor where input index names are not preserved in some cases (:issue:`13475`)
- Bug in func :meth:`crosstab` when using multiple columns with ``margins=True`` and ``normalize=True`` (:issue:`35144`)
- Bug in :meth:`DataFrame.stack` where an empty DataFrame.stack would raise an error (:issue:`36113`). Now returning an empty Series with empty MultiIndex.
- Bug in :meth:`Series.unstack`. Now a Series with single level of Index trying to unstack would raise a ``ValueError`` (:issue:`36113`)
- Bug in :meth:`DataFrame.agg` with ``func={'name':<FUNC>}`` incorrectly raising ``TypeError`` when ``DataFrame.columns==['Name']`` (:issue:`36212`)
- Bug in :meth:`Series.transform` would give incorrect results or raise when the argument ``func`` was a dictionary (:issue:`35811`)
- Bug in :meth:`DataFrame.pivot` did not preserve :class:`MultiIndex` level names for columns when rows and columns are both multiindexed (:issue:`36360`)
- Bug in :meth:`DataFrame.pivot` modified ``index`` argument when ``columns`` was passed but ``values`` was not (:issue:`37635`)
- Bug in :meth:`DataFrame.join` returned a non deterministic level-order for the resulting :class:`MultiIndex` (:issue:`36910`)
- Bug in :meth:`DataFrame.combine_first` caused wrong alignment with dtype ``string`` and one level of ``MultiIndex`` containing only ``NA`` (:issue:`37591`)
- Fixed regression in :func:`merge` on merging :class:`.DatetimeIndex` with empty DataFrame (:issue:`36895`)
- Bug in :meth:`DataFrame.apply` not setting index of return value when ``func`` return type is ``dict`` (:issue:`37544`)
- Bug in :meth:`DataFrame.merge` and :meth:`pandas.merge` returning inconsistent ordering in result for ``how=right`` and ``how=left`` (:issue:`35382`)
- Bug in :func:`merge_ordered` couldn't handle list-like ``left_by`` or ``right_by`` (:issue:`35269`)
- Bug in :func:`merge_ordered` returned wrong join result when length of ``left_by`` or ``right_by`` equals to the rows of ``left`` or ``right`` (:issue:`38166`)
- Bug in :func:`merge_ordered` didn't raise when elements in ``left_by`` or ``right_by`` not exist in ``left`` columns or ``right`` columns (:issue:`38167`)
- Bug in :func:`DataFrame.drop_duplicates` not validating bool dtype for ``ignore_index`` keyword (:issue:`38274`)

ExtensionArray
^^^^^^^^^^^^^^

- Fixed bug where :class:`DataFrame` column set to scalar extension type via a dict instantiation was considered an object type rather than the extension type (:issue:`35965`)
- Fixed bug where ``astype()`` with equal dtype and ``copy=False`` would return a new object (:issue:`28488`)
- Fixed bug when applying a NumPy ufunc with multiple outputs to an :class:`.IntegerArray` returning ``None`` (:issue:`36913`)
- Fixed an inconsistency in :class:`.PeriodArray`'s ``__init__`` signature to those of :class:`.DatetimeArray` and :class:`.TimedeltaArray` (:issue:`37289`)
- Reductions for :class:`.BooleanArray`, :class:`.Categorical`, :class:`.DatetimeArray`, :class:`.FloatingArray`, :class:`.IntegerArray`, :class:`.PeriodArray`, :class:`.TimedeltaArray`, and :class:`.PandasArray` are now keyword-only methods (:issue:`37541`)
- Fixed a bug where a  ``TypeError`` was wrongly raised if a membership check was made on an ``ExtensionArray`` containing nan-like values (:issue:`37867`)

Other
^^^^^

- Bug in :meth:`DataFrame.replace` and :meth:`Series.replace` incorrectly raising an ``AssertionError`` instead of a ``ValueError`` when invalid parameter combinations are passed (:issue:`36045`)
- Bug in :meth:`DataFrame.replace` and :meth:`Series.replace` with numeric values and string ``to_replace`` (:issue:`34789`)
- Fixed metadata propagation in :meth:`Series.abs` and ufuncs called on Series and DataFrames (:issue:`28283`)
- Bug in :meth:`DataFrame.replace` and :meth:`Series.replace` incorrectly casting from ``PeriodDtype`` to object dtype (:issue:`34871`)
- Fixed bug in metadata propagation incorrectly copying DataFrame columns as metadata when the column name overlaps with the metadata name (:issue:`37037`)
- Fixed metadata propagation in the :class:`Series.dt`, :class:`Series.str` accessors, :class:`DataFrame.duplicated`, :class:`DataFrame.stack`, :class:`DataFrame.unstack`, :class:`DataFrame.pivot`, :class:`DataFrame.append`, :class:`DataFrame.diff`, :class:`DataFrame.applymap` and :class:`DataFrame.update` methods (:issue:`28283`, :issue:`37381`)
- Fixed metadata propagation when selecting columns with ``DataFrame.__getitem__`` (:issue:`28283`)
- Bug in :meth:`Index.intersection` with non-:class:`Index` failing to set the correct name on the returned :class:`Index` (:issue:`38111`)
- Bug in :meth:`RangeIndex.intersection` failing to set the correct name on the returned :class:`Index` in some corner cases (:issue:`38197`)
- Bug in :meth:`Index.difference` failing to set the correct name on the returned :class:`Index` in some corner cases (:issue:`38268`)
- Bug in :meth:`Index.union` behaving differently depending on whether operand is an :class:`Index` or other list-like (:issue:`36384`)
- Bug in :meth:`Index.intersection` with non-matching numeric dtypes casting to ``object`` dtype instead of minimal common dtype (:issue:`38122`)
- Bug in :meth:`IntervalIndex.union` returning an incorrectly-typed :class:`Index` when empty (:issue:`38282`)
- Passing an array with 2 or more dimensions to the :class:`Series` constructor now raises the more specific ``ValueError`` rather than a bare ``Exception`` (:issue:`35744`)
- Bug in ``dir`` where ``dir(obj)`` wouldn't show attributes defined on the instance for pandas objects (:issue:`37173`)
- Bug in :meth:`Index.drop` raising ``InvalidIndexError`` when index has duplicates (:issue:`38051`)
- Bug in :meth:`RangeIndex.difference` returning :class:`Int64Index` in some cases where it should return :class:`RangeIndex` (:issue:`38028`)
- Fixed bug in :func:`assert_series_equal` when comparing a datetime-like array with an equivalent non extension dtype array (:issue:`37609`)
- Bug in :func:`.is_bool_dtype` would raise when passed a valid string such as ``"boolean"`` (:issue:`38386`)
- Fixed regression in logical operators raising ``ValueError`` when columns of :class:`DataFrame` are a :class:`CategoricalIndex` with unused categories (:issue:`38367`)

.. ---------------------------------------------------------------------------

.. _whatsnew_120.contributors:

Contributors
~~~~~~~~~~~~

.. contributors:: v1.1.5..v1.2.0<|MERGE_RESOLUTION|>--- conflicted
+++ resolved
@@ -276,11 +276,7 @@
 - Added :meth:`~DataFrame.set_flags` for setting table-wide flags on a Series or DataFrame (:issue:`28394`)
 - :meth:`DataFrame.applymap` now supports ``na_action`` (:issue:`23803`)
 - :class:`Index` with object dtype supports division and multiplication (:issue:`34160`)
-<<<<<<< HEAD
-- :meth:`DataFrame.plot` will now allow the ``subplots`` parameter to be a list of iterables specifying column groups, so that columns may be grouped together in the same subplot (:issue:`29688`).
-=======
 - :meth:`io.sql.get_schema` now supports a ``schema`` keyword argument that will add a schema into the create table statement (:issue:`28486`)
->>>>>>> c5b4272e
 - :meth:`DataFrame.explode` and :meth:`Series.explode` now support exploding of sets (:issue:`35614`)
 - :meth:`DataFrame.hist` now supports time series (datetime) data (:issue:`32590`)
 - :meth:`.Styler.set_table_styles` now allows the direct styling of rows and columns and can be chained (:issue:`35607`)
