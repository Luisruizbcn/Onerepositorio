.. _whatsnew_120:

What's new in 1.2.0 (??)
------------------------

These are the changes in pandas 1.2.0. See :ref:`release` for a full changelog
including other versions of pandas.

{{ header }}

.. warning::

   Previously, the default argument ``engine=None`` to ``pd.read_excel``
   would result in using the `xlrd <https://xlrd.readthedocs.io/en/latest/>`_ engine in
   many cases. The engine ``xlrd`` is no longer maintained, and is not supported with
   python >= 3.9. If `openpyxl <https://pypi.org/project/openpyxl/>`_  is installed,
   many of these  cases will now default to using the ``openpyxl`` engine. See the
   :func:`read_excel` documentation for more details.

.. ---------------------------------------------------------------------------

Enhancements
~~~~~~~~~~~~

.. _whatsnew_120.duplicate_labels:

Optionally disallow duplicate labels
^^^^^^^^^^^^^^^^^^^^^^^^^^^^^^^^^^^^

:class:`Series` and :class:`DataFrame` can now be created with ``allows_duplicate_labels=False`` flag to
control whether the index or columns can contain duplicate labels (:issue:`28394`). This can be used to
prevent accidental introduction of duplicate labels, which can affect downstream operations.

By default, duplicates continue to be allowed.

.. code-block:: ipython

    In [1]: pd.Series([1, 2], index=['a', 'a'])
    Out[1]:
    a    1
    a    2
    Length: 2, dtype: int64

    In [2]: pd.Series([1, 2], index=['a', 'a']).set_flags(allows_duplicate_labels=False)
    ...
    DuplicateLabelError: Index has duplicates.
          positions
    label
    a        [0, 1]

pandas will propagate the ``allows_duplicate_labels`` property through many operations.

.. code-block:: ipython

    In [3]: a = (
       ...:     pd.Series([1, 2], index=['a', 'b'])
       ...:       .set_flags(allows_duplicate_labels=False)
       ...: )

    In [4]: a
    Out[4]:
    a    1
    b    2
    Length: 2, dtype: int64

    # An operation introducing duplicates
    In [5]: a.reindex(['a', 'b', 'a'])
    ...
    DuplicateLabelError: Index has duplicates.
          positions
    label
    a        [0, 2]

    [1 rows x 1 columns]

.. warning::

   This is an experimental feature. Currently, many methods fail to
   propagate the ``allows_duplicate_labels`` value. In future versions
   it is expected that every method taking or returning one or more
   DataFrame or Series objects will propagate ``allows_duplicate_labels``.

See :ref:`duplicates` for more.

The ``allows_duplicate_labels`` flag is stored in the new :attr:`DataFrame.flags`
attribute. This stores global attributes that apply to the *pandas object*. This
differs from :attr:`DataFrame.attrs`, which stores information that applies to
the dataset.

Passing arguments to fsspec backends
^^^^^^^^^^^^^^^^^^^^^^^^^^^^^^^^^^^^

Many read/write functions have acquired the ``storage_options`` optional argument,
to pass a dictionary of parameters to the storage backend. This allows, for
example, for passing credentials to S3 and GCS storage. The details of what
parameters can be passed to which backends can be found in the documentation
of the individual storage backends (detailed from the fsspec docs for
`builtin implementations`_ and linked to `external ones`_). See
Section :ref:`io.remote`.

:issue:`35655` added fsspec support (including ``storage_options``)
for reading excel files.

.. _builtin implementations: https://filesystem-spec.readthedocs.io/en/latest/api.html#built-in-implementations
.. _external ones: https://filesystem-spec.readthedocs.io/en/latest/api.html#other-known-implementations

.. _whatsnew_120.binary_handle_to_csv:

Support for binary file handles in ``to_csv``
^^^^^^^^^^^^^^^^^^^^^^^^^^^^^^^^^^^^^^^^^^^^^

:meth:`to_csv` supports file handles in binary mode (:issue:`19827` and :issue:`35058`)
with ``encoding`` (:issue:`13068` and :issue:`23854`) and ``compression`` (:issue:`22555`).
If pandas does not automatically detect whether the file handle is opened in binary or text mode,
it is necessary to provide ``mode="wb"``.

For example:

.. ipython:: python

   import io

   data = pd.DataFrame([0, 1, 2])
   buffer = io.BytesIO()
   data.to_csv(buffer, encoding="utf-8", compression="gzip")

Support for short caption and table position in ``to_latex``
^^^^^^^^^^^^^^^^^^^^^^^^^^^^^^^^^^^^^^^^^^^^^^^^^^^^^^^^^^^^

:meth:`DataFrame.to_latex` now allows one to specify
a floating table position (:issue:`35281`)
and a short caption (:issue:`36267`).

The keyword ``position`` has been added to set the position.

.. ipython:: python

   data = pd.DataFrame({'a': [1, 2], 'b': [3, 4]})
   table = data.to_latex(position='ht')
   print(table)

Usage of the keyword ``caption`` has been extended.
Besides taking a single string as an argument,
one can optionally provide a tuple ``(full_caption, short_caption)``
to add a short caption macro.

.. ipython:: python

   data = pd.DataFrame({'a': [1, 2], 'b': [3, 4]})
   table = data.to_latex(caption=('the full long caption', 'short caption'))
   print(table)

.. _whatsnew_120.read_csv_table_precision_default:

Change in default floating precision for ``read_csv`` and ``read_table``
^^^^^^^^^^^^^^^^^^^^^^^^^^^^^^^^^^^^^^^^^^^^^^^^^^^^^^^^^^^^^^^^^^^^^^^^

For the C parsing engine, the methods :meth:`read_csv` and :meth:`read_table` previously defaulted to a parser that
could read floating point numbers slightly incorrectly with respect to the last bit in precision.
The option ``floating_precision="high"`` has always been available to avoid this issue.
Beginning with this version, the default is now to use the more accurate parser by making
``floating_precision=None`` correspond to the high precision parser, and the new option
``floating_precision="legacy"`` to use the legacy parser. The change to using the higher precision
parser by default should have no impact on performance. (:issue:`17154`)

.. _whatsnew_120.floating:

Experimental nullable data types for float data
^^^^^^^^^^^^^^^^^^^^^^^^^^^^^^^^^^^^^^^^^^^^^^^

We've added :class:`Float32Dtype` / :class:`Float64Dtype` and :class:`~arrays.FloatingArray`.
These are extension data types dedicated to floating point data that can hold the
``pd.NA`` missing value indicator (:issue:`32265`, :issue:`34307`).

While the default float data type already supports missing values using ``np.nan``,
these new data types use ``pd.NA`` (and its corresponding behaviour) as the missing
value indicator, in line with the already existing nullable :ref:`integer <integer_na>`
and :ref:`boolean <boolean>` data types.

One example where the behaviour of ``np.nan`` and ``pd.NA`` is different is
comparison operations:

.. ipython:: python

  # the default numpy float64 dtype
  s1 = pd.Series([1.5, None])
  s1
  s1 > 1

.. ipython:: python

  # the new nullable float64 dtype
  s2 = pd.Series([1.5, None], dtype="Float64")
  s2
  s2 > 1

See the :ref:`missing_data.NA` doc section for more details on the behaviour
when using the ``pd.NA`` missing value indicator.

As shown above, the dtype can be specified using the "Float64" or "Float32"
string (capitalized to distinguish it from the default "float64" data type).
Alternatively, you can also use the dtype object:

.. ipython:: python

   pd.Series([1.5, None], dtype=pd.Float32Dtype())

Operations with the existing integer or boolean nullable data types that
give float results will now also use the nullable floating data types (:issue:`38178`).

.. warning::

   Experimental: the new floating data types are currently experimental, and their
   behaviour or API may still change without warning. Especially the behaviour
   regarding NaN (distinct from NA missing values) is subject to change.

.. _whatsnew_120.index_name_preservation:

Index/column name preservation when aggregating
^^^^^^^^^^^^^^^^^^^^^^^^^^^^^^^^^^^^^^^^^^^^^^^

When aggregating using :meth:`concat` or the :class:`DataFrame` constructor, pandas
will now attempt to preserve index and column names whenever possible (:issue:`35847`).
In the case where all inputs share a common name, this name will be assigned to the
result. When the input names do not all agree, the result will be unnamed. Here is an
example where the index name is preserved:

.. ipython:: python

    idx = pd.Index(range(5), name='abc')
    ser = pd.Series(range(5, 10), index=idx)
    pd.concat({'x': ser[1:], 'y': ser[:-1]}, axis=1)

The same is true for :class:`MultiIndex`, but the logic is applied separately on a
level-by-level basis.

.. _whatsnew_120.groupby_ewm:

Groupby supports EWM operations directly
^^^^^^^^^^^^^^^^^^^^^^^^^^^^^^^^^^^^^^^^

:class:`.DataFrameGroupBy` now supports exponentially weighted window operations directly (:issue:`16037`).

.. ipython:: python

    df = pd.DataFrame({'A': ['a', 'b', 'a', 'b'], 'B': range(4)})
    df
    df.groupby('A').ewm(com=1.0).mean()

Additionally ``mean`` supports execution via `Numba <https://numba.pydata.org/>`__ with
the  ``engine`` and ``engine_kwargs`` arguments. Numba must be installed as an optional dependency
to use this feature.

.. _whatsnew_120.enhancements.other:

Other enhancements
^^^^^^^^^^^^^^^^^^
- Added ``day_of_week`` (compatibility alias ``dayofweek``) property to :class:`Timestamp`, :class:`.DatetimeIndex`, :class:`Period`, :class:`PeriodIndex` (:issue:`9605`)
- Added ``day_of_year`` (compatibility alias ``dayofyear``) property to :class:`Timestamp`, :class:`.DatetimeIndex`, :class:`Period`, :class:`PeriodIndex` (:issue:`9605`)
- Added :meth:`~DataFrame.set_flags` for setting table-wide flags on a Series or DataFrame (:issue:`28394`)
- :meth:`DataFrame.applymap` now supports ``na_action`` (:issue:`23803`)
- :class:`Index` with object dtype supports division and multiplication (:issue:`34160`)
- :meth:`DataFrame.explode` and :meth:`Series.explode` now support exploding of sets (:issue:`35614`)
- :meth:`DataFrame.hist` now supports time series (datetime) data (:issue:`32590`)
- :meth:`.Styler.set_table_styles` now allows the direct styling of rows and columns and can be chained (:issue:`35607`)
- :class:`.Styler` now allows direct CSS class name addition to individual data cells (:issue:`36159`)
- :meth:`.Rolling.mean` and :meth:`.Rolling.sum` use Kahan summation to calculate the mean to avoid numerical problems (:issue:`10319`, :issue:`11645`, :issue:`13254`, :issue:`32761`, :issue:`36031`)
- :meth:`.DatetimeIndex.searchsorted`, :meth:`.TimedeltaIndex.searchsorted`, :meth:`PeriodIndex.searchsorted`, and :meth:`Series.searchsorted` with datetimelike dtypes will now try to cast string arguments (listlike and scalar) to the matching datetimelike type (:issue:`36346`)
- Added methods :meth:`IntegerArray.prod`, :meth:`IntegerArray.min`, and :meth:`IntegerArray.max` (:issue:`33790`)
- Calling a NumPy ufunc on a ``DataFrame`` with extension types now preserves the extension types when possible (:issue:`23743`).
- Calling a binary-input NumPy ufunc on multiple ``DataFrame`` objects now aligns, matching the behavior of binary operations and ufuncs on ``Series`` (:issue:`23743`).
- Where possible :meth:`RangeIndex.difference` and :meth:`RangeIndex.symmetric_difference` will return :class:`RangeIndex` instead of :class:`Int64Index` (:issue:`36564`)
- :meth:`DataFrame.to_parquet` now supports :class:`MultiIndex` for columns in parquet format (:issue:`34777`)
- :func:`read_parquet` gained a ``use_nullable_dtypes=True`` option to use
  nullable dtypes that use ``pd.NA`` as missing value indicator where possible
  for the resulting DataFrame (default is False, and only applicable for
  ``engine="pyarrow"``) (:issue:`31242`)
- Added :meth:`.Rolling.sem` and :meth:`Expanding.sem` to compute the standard error of the mean (:issue:`26476`)
- :meth:`.Rolling.var` and :meth:`.Rolling.std` use Kahan summation and Welford's Method to avoid numerical issues (:issue:`37051`)
- :meth:`DataFrame.corr` and :meth:`DataFrame.cov` use Welford's Method to avoid numerical issues (:issue:`37448`)
- :meth:`DataFrame.plot` now recognizes ``xlabel`` and ``ylabel`` arguments for plots of type ``scatter`` and ``hexbin`` (:issue:`37001`)
- :class:`DataFrame` now supports the ``divmod`` operation (:issue:`37165`)
- :meth:`DataFrame.to_parquet` now returns a ``bytes`` object when no ``path`` argument is passed (:issue:`37105`)
- :class:`.Rolling` now supports the ``closed`` argument for fixed windows (:issue:`34315`)
- :class:`.DatetimeIndex` and :class:`Series` with ``datetime64`` or ``datetime64tz`` dtypes now support ``std`` (:issue:`37436`)
- :class:`Window` now supports all Scipy window types in ``win_type`` with flexible keyword argument support (:issue:`34556`)
- :meth:`testing.assert_index_equal` now has a ``check_order`` parameter that allows indexes to be checked in an order-insensitive manner (:issue:`37478`)
- :func:`read_csv` supports memory-mapping for compressed files (:issue:`37621`)
- Add support for ``min_count`` keyword for :meth:`DataFrame.groupby` and :meth:`DataFrame.resample` for functions ``min``, ``max``, ``first`` and ``last`` (:issue:`37821`, :issue:`37768`)
- Improve error reporting for :meth:`DataFrame.merge` when invalid merge column definitions were given (:issue:`16228`)
- Improve numerical stability for :meth:`.Rolling.skew`, :meth:`.Rolling.kurt`, :meth:`Expanding.skew` and :meth:`Expanding.kurt` through implementation of Kahan summation (:issue:`6929`)
- Improved error reporting for subsetting columns of a :class:`.DataFrameGroupBy` with ``axis=1`` (:issue:`37725`)
- Implement method ``cross`` for :meth:`DataFrame.merge` and :meth:`DataFrame.join` (:issue:`5401`)

.. ---------------------------------------------------------------------------

.. _whatsnew_120.notable_bug_fixes:

Notable bug fixes
~~~~~~~~~~~~~~~~~

These are bug fixes that might have notable behavior changes.

Consistency of DataFrame Reductions
^^^^^^^^^^^^^^^^^^^^^^^^^^^^^^^^^^^
:meth:`DataFrame.any` and :meth:`DataFrame.all` with ``bool_only=True`` now
determines whether to exclude object-dtype columns on a column-by-column basis,
instead of checking if *all* object-dtype columns can be considered boolean.

This prevents pathological behavior where applying the reduction on a subset
of columns could result in a larger Series result. See (:issue:`37799`).

.. ipython:: python

    df = pd.DataFrame({"A": ["foo", "bar"], "B": [True, False]}, dtype=object)
    df["C"] = pd.Series([True, True])


*Previous behavior*:

.. code-block:: ipython

    In [5]: df.all(bool_only=True)
    Out[5]:
    C    True
    dtype: bool

    In [6]: df[["B", "C"]].all(bool_only=True)
    Out[6]:
    B    False
    C    True
    dtype: bool

*New behavior*:

.. ipython:: python

    In [5]: df.all(bool_only=True)

    In [6]: df[["B", "C"]].all(bool_only=True)


Other DataFrame reductions with ``numeric_only=None`` will also avoid
this pathological behavior (:issue:`37827`):

.. ipython:: python

    df = pd.DataFrame({"A": [0, 1, 2], "B": ["a", "b", "c"]}, dtype=object)


*Previous behavior*:

.. code-block:: ipython

    In [3]: df.mean()
    Out[3]: Series([], dtype: float64)

    In [4]: df[["A"]].mean()
    Out[4]:
    A    1.0
    dtype: float64

*New behavior*:

.. ipython:: python

    df.mean()

    df[["A"]].mean()

Moreover, DataFrame reductions with ``numeric_only=None`` will now be
consistent with their Series counterparts.  In particular, for
reductions where the Series method raises ``TypeError``, the
DataFrame reduction will now consider that column non-numeric
instead of casting to a NumPy array which may have different semantics (:issue:`36076`,
:issue:`28949`, :issue:`21020`).

.. ipython:: python

    ser = pd.Series([0, 1], dtype="category", name="A")
    df = ser.to_frame()


*Previous behavior*:

.. code-block:: ipython

    In [5]: df.any()
    Out[5]:
    A    True
    dtype: bool

*New behavior*:

.. ipython:: python

    df.any()


.. _whatsnew_120.api_breaking.python:

Increased minimum version for Python
^^^^^^^^^^^^^^^^^^^^^^^^^^^^^^^^^^^^

pandas 1.2.0 supports Python 3.7.1 and higher (:issue:`35214`).

.. _whatsnew_120.api_breaking.deps:

Increased minimum versions for dependencies
^^^^^^^^^^^^^^^^^^^^^^^^^^^^^^^^^^^^^^^^^^^

Some minimum supported versions of dependencies were updated (:issue:`35214`).
If installed, we now require:

+-----------------+-----------------+----------+---------+
| Package         | Minimum Version | Required | Changed |
+=================+=================+==========+=========+
| numpy           | 1.16.5          |    X     |    X    |
+-----------------+-----------------+----------+---------+
| pytz            | 2017.3          |    X     |    X    |
+-----------------+-----------------+----------+---------+
| python-dateutil | 2.7.3           |    X     |         |
+-----------------+-----------------+----------+---------+
| bottleneck      | 1.2.1           |          |         |
+-----------------+-----------------+----------+---------+
| numexpr         | 2.6.8           |          |    X    |
+-----------------+-----------------+----------+---------+
| pytest (dev)    | 5.0.1           |          |    X    |
+-----------------+-----------------+----------+---------+
| mypy (dev)      | 0.782           |          |    X    |
+-----------------+-----------------+----------+---------+

For `optional libraries <https://dev.pandas.io/docs/install.html#dependencies>`_ the general recommendation is to use the latest version.
The following table lists the lowest version per library that is currently being tested throughout the development of pandas.
Optional libraries below the lowest tested version may still work, but are not considered supported.

+-----------------+-----------------+---------+
| Package         | Minimum Version | Changed |
+=================+=================+=========+
| beautifulsoup4  | 4.6.0           |         |
+-----------------+-----------------+---------+
| fastparquet     | 0.3.2           |         |
+-----------------+-----------------+---------+
| fsspec          | 0.7.4           |         |
+-----------------+-----------------+---------+
| gcsfs           | 0.6.0           |         |
+-----------------+-----------------+---------+
| lxml            | 4.3.0           |    X    |
+-----------------+-----------------+---------+
| matplotlib      | 2.2.3           |    X    |
+-----------------+-----------------+---------+
| numba           | 0.46.0          |         |
+-----------------+-----------------+---------+
| openpyxl        | 2.6.0           |    X    |
+-----------------+-----------------+---------+
| pyarrow         | 0.15.0          |    X    |
+-----------------+-----------------+---------+
| pymysql         | 0.7.11          |    X    |
+-----------------+-----------------+---------+
| pytables        | 3.5.1           |    X    |
+-----------------+-----------------+---------+
| s3fs            | 0.4.0           |         |
+-----------------+-----------------+---------+
| scipy           | 1.2.0           |         |
+-----------------+-----------------+---------+
| sqlalchemy      | 1.2.8           |    X    |
+-----------------+-----------------+---------+
| xarray          | 0.12.0          |    X    |
+-----------------+-----------------+---------+
| xlrd            | 1.2.0           |    X    |
+-----------------+-----------------+---------+
| xlsxwriter      | 1.0.2           |    X    |
+-----------------+-----------------+---------+
| xlwt            | 1.3.0           |    X    |
+-----------------+-----------------+---------+
| pandas-gbq      | 0.12.0          |         |
+-----------------+-----------------+---------+

See :ref:`install.dependencies` and :ref:`install.optional_dependencies` for more.

.. _whatsnew_200.api.other:

Other API changes
^^^^^^^^^^^^^^^^^

- Sorting in descending order is now stable for :meth:`Series.sort_values` and :meth:`Index.sort_values` for DateTime-like :class:`Index` subclasses. This will affect sort order when sorting a DataFrame on multiple columns, sorting with a key function that produces duplicates, or requesting the sorting index when using :meth:`Index.sort_values`. When using :meth:`Series.value_counts`, the count of missing values is no longer necessarily last in the list of duplicate counts. Instead, its position corresponds to the position in the original Series. When using :meth:`Index.sort_values` for DateTime-like :class:`Index` subclasses, NaTs ignored the ``na_position`` argument and were sorted to the beginning. Now they respect ``na_position``, the default being ``last``, same as other :class:`Index` subclasses. (:issue:`35992`)
- Passing an invalid ``fill_value`` to :meth:`Categorical.take`, :meth:`.DatetimeArray.take`, :meth:`TimedeltaArray.take`, or :meth:`PeriodArray.take` now raises a ``TypeError`` instead of a ``ValueError`` (:issue:`37733`)
- Passing an invalid ``fill_value`` to :meth:`Series.shift` with a ``CategoricalDtype`` now raises a ``TypeError`` instead of a ``ValueError`` (:issue:`37733`)
- Passing an invalid value to :meth:`IntervalIndex.insert` or :meth:`CategoricalIndex.insert` now raises a ``TypeError`` instead of a ``ValueError`` (:issue:`37733`)
- Attempting to reindex a Series with a :class:`CategoricalIndex` with an invalid ``fill_value`` now raises a ``TypeError`` instead of a ``ValueError`` (:issue:`37733`)
- :meth:`CategoricalIndex.append` with an index that contains non-category values will now cast instead of raising ``TypeError`` (:issue:`38098`)

.. ---------------------------------------------------------------------------

.. _whatsnew_120.deprecations:

Deprecations
~~~~~~~~~~~~
- Deprecated parameter ``inplace`` in :meth:`MultiIndex.set_codes` and :meth:`MultiIndex.set_levels` (:issue:`35626`)
- Deprecated parameter ``dtype`` of method :meth:`~Index.copy` for all :class:`Index` subclasses. Use the :meth:`~Index.astype` method instead for changing dtype (:issue:`35853`)
- Deprecated parameters ``levels`` and ``codes`` in :meth:`MultiIndex.copy`. Use the :meth:`~MultiIndex.set_levels` and :meth:`~MultiIndex.set_codes` methods instead (:issue:`36685`)
- Date parser functions :func:`~pandas.io.date_converters.parse_date_time`, :func:`~pandas.io.date_converters.parse_date_fields`, :func:`~pandas.io.date_converters.parse_all_fields` and :func:`~pandas.io.date_converters.generic_parser` from ``pandas.io.date_converters`` are deprecated and will be removed in a future version; use :func:`to_datetime` instead (:issue:`35741`)
- :meth:`DataFrame.lookup` is deprecated and will be removed in a future version, use :meth:`DataFrame.melt` and :meth:`DataFrame.loc` instead (:issue:`18682`)
- The method :meth:`Index.to_native_types` is deprecated. Use ``.astype(str)`` instead (:issue:`28867`)
- Deprecated indexing :class:`DataFrame` rows with a single datetime-like string as ``df[string]``
  (given the ambiguity whether it is indexing the rows or selecting a column), use
  ``df.loc[string]`` instead (:issue:`36179`)
- Deprecated casting an object-dtype index of ``datetime`` objects to :class:`.DatetimeIndex` in the :class:`Series` constructor (:issue:`23598`)
- Deprecated :meth:`Index.is_all_dates` (:issue:`27744`)
- The default value of ``regex`` for :meth:`Series.str.replace` will change from ``True`` to ``False`` in a future release. In addition, single character regular expressions will *not* be treated as literal strings when ``regex=True`` is set. (:issue:`24804`)
- Deprecated automatic alignment on comparison operations between :class:`DataFrame` and :class:`Series`, do ``frame, ser = frame.align(ser, axis=1, copy=False)`` before e.g. ``frame == ser`` (:issue:`28759`)
- :meth:`Rolling.count` with ``min_periods=None`` will default to the size of the window in a future version (:issue:`31302`)
- Using "outer" ufuncs on DataFrames to return 4d ndarray is now deprecated. Convert to an ndarray first (:issue:`23743`)
- Deprecated slice-indexing on timezone-aware :class:`DatetimeIndex` with naive ``datetime`` objects, to match scalar indexing behavior (:issue:`36148`)
- :meth:`Index.ravel` returning a ``np.ndarray`` is deprecated, in the future this will return a view on the same index (:issue:`19956`)
- Deprecate use of strings denoting units with 'M', 'Y' or 'y' in :func:`~pandas.to_timedelta` (:issue:`36666`)
- :class:`Index` methods ``&``, ``|``, and ``^`` behaving as the set operations :meth:`Index.intersection`, :meth:`Index.union`, and :meth:`Index.symmetric_difference`, respectively, are deprecated and in the future will behave as pointwise boolean operations matching :class:`Series` behavior.  Use the named set methods instead (:issue:`36758`)
- :meth:`Categorical.is_dtype_equal` and :meth:`CategoricalIndex.is_dtype_equal` are deprecated, will be removed in a future version (:issue:`37545`)
- :meth:`Series.slice_shift` and :meth:`DataFrame.slice_shift` are deprecated, use :meth:`Series.shift` or :meth:`DataFrame.shift` instead (:issue:`37601`)
- Partial slicing on unordered :class:`.DatetimeIndex` objects with keys that are not in the index is deprecated and will be removed in a future version (:issue:`18531`)
- The ``how`` keyword in :meth:`PeriodIndex.astype` is deprecated and will be removed in a future version, use ``index.to_timestamp(how=how)`` instead (:issue:`37982`)
- Deprecated :meth:`Index.asi8` for :class:`Index` subclasses other than :class:`.DatetimeIndex`, :class:`.TimedeltaIndex`, and :class:`PeriodIndex` (:issue:`37877`)
- The ``inplace`` parameter of :meth:`Categorical.remove_unused_categories` is deprecated and will be removed in a future version (:issue:`37643`)
- The ``null_counts`` parameter of :meth:`DataFrame.info` is deprecated and replaced by ``show_counts``. It will be removed in a future version (:issue:`37999`)

.. ---------------------------------------------------------------------------


.. _whatsnew_120.performance:

Performance improvements
~~~~~~~~~~~~~~~~~~~~~~~~

- Performance improvements when creating DataFrame or Series with dtype ``str`` or :class:`StringDtype` from array with many string elements (:issue:`36304`, :issue:`36317`, :issue:`36325`, :issue:`36432`, :issue:`37371`)
- Performance improvement in :meth:`.GroupBy.agg` with the ``numba`` engine (:issue:`35759`)
- Performance improvements when creating :meth:`Series.map` from a huge dictionary (:issue:`34717`)
- Performance improvement in :meth:`.GroupBy.transform` with the ``numba`` engine (:issue:`36240`)
- :class:`.Styler` uuid method altered to compress data transmission over web whilst maintaining reasonably low table collision probability (:issue:`36345`)
- Performance improvement in :func:`to_datetime` with non-ns time unit for ``float`` ``dtype`` columns (:issue:`20445`)
- Performance improvement in setting values on an :class:`IntervalArray` (:issue:`36310`)
- The internal index method :meth:`~Index._shallow_copy` now makes the new index and original index share cached attributes,
  avoiding creating these again, if created on either. This can speed up operations that depend on creating copies of existing indexes (:issue:`36840`)
- Performance improvement in :meth:`.RollingGroupby.count` (:issue:`35625`)
- Small performance decrease to :meth:`.Rolling.min` and :meth:`.Rolling.max` for fixed windows (:issue:`36567`)
- Reduced peak memory usage in :meth:`DataFrame.to_pickle` when using ``protocol=5`` in python 3.8+ (:issue:`34244`)
- Faster ``dir`` calls when the object has many index labels, e.g. ``dir(ser)`` (:issue:`37450`)
- Performance improvement in :class:`ExpandingGroupby` (:issue:`37064`)
- Performance improvement in :meth:`Series.astype` and :meth:`DataFrame.astype` for :class:`Categorical` (:issue:`8628`)
- Performance improvement in :meth:`DataFrame.groupby` for ``float`` ``dtype`` (:issue:`28303`), changes of the underlying hash-function can lead to changes in float based indexes sort ordering for ties (e.g. :meth:`Index.value_counts`)
- Performance improvement in :meth:`pd.isin` for inputs with more than 1e6 elements (:issue:`36611`)
- Performance improvement for :meth:`DataFrame.__setitem__` with list-like indexers (:issue:`37954`)

.. ---------------------------------------------------------------------------

.. _whatsnew_120.bug_fixes:

Bug fixes
~~~~~~~~~

Categorical
^^^^^^^^^^^
- :meth:`Categorical.fillna` will always return a copy, validate a passed fill value regardless of whether there are any NAs to fill, and disallow an ``NaT`` as a fill value for numeric categories (:issue:`36530`)
- Bug in :meth:`Categorical.__setitem__` that incorrectly raised when trying to set a tuple value (:issue:`20439`)
- Bug in :meth:`CategoricalIndex.equals` incorrectly casting non-category entries to ``np.nan`` (:issue:`37667`)
- Bug in :meth:`CategoricalIndex.where` incorrectly setting non-category entries to ``np.nan`` instead of raising ``TypeError`` (:issue:`37977`)
- Bug in :meth:`Categorical.to_numpy` and ``np.array(categorical)`` with timezone-aware ``datetime64`` categories incorrectly dropping the timezone information instead of casting to object dtype (:issue:`38136`)

Datetimelike
^^^^^^^^^^^^
- Bug in :meth:`DataFrame.combine_first` that would convert datetime-like column on other :class:`DataFrame` to integer when the column is not present in original :class:`DataFrame` (:issue:`28481`)
- Bug in :attr:`.DatetimeArray.date` where a ``ValueError`` would be raised with a read-only backing array (:issue:`33530`)
- Bug in ``NaT`` comparisons failing to raise ``TypeError`` on invalid inequality comparisons (:issue:`35046`)
- Bug in :class:`.DateOffset` where attributes reconstructed from pickle files differ from original objects when input values exceed normal ranges (e.g months=12) (:issue:`34511`)
- Bug in :meth:`.DatetimeIndex.get_slice_bound` where ``datetime.date`` objects were not accepted or naive :class:`Timestamp` with a tz-aware :class:`.DatetimeIndex` (:issue:`35690`)
- Bug in :meth:`.DatetimeIndex.slice_locs` where ``datetime.date`` objects were not accepted (:issue:`34077`)
- Bug in :meth:`.DatetimeIndex.searchsorted`, :meth:`.TimedeltaIndex.searchsorted`, :meth:`PeriodIndex.searchsorted`, and :meth:`Series.searchsorted` with ``datetime64``, ``timedelta64`` or :class:`Period` dtype placement of ``NaT`` values being inconsistent with NumPy (:issue:`36176`, :issue:`36254`)
- Inconsistency in :class:`.DatetimeArray`, :class:`.TimedeltaArray`, and :class:`.PeriodArray` method ``__setitem__`` casting arrays of strings to datetimelike scalars but not scalar strings (:issue:`36261`)
- Bug in :meth:`.DatetimeArray.take` incorrectly allowing ``fill_value`` with a mismatched timezone (:issue:`37356`)
- Bug in :class:`.DatetimeIndex.shift` incorrectly raising when shifting empty indexes (:issue:`14811`)
- :class:`Timestamp` and :class:`.DatetimeIndex` comparisons between timezone-aware and timezone-naive objects now follow the standard library ``datetime`` behavior, returning ``True``/``False`` for ``!=``/``==`` and raising for inequality comparisons (:issue:`28507`)
- Bug in :meth:`.DatetimeIndex.equals` and :meth:`.TimedeltaIndex.equals` incorrectly considering ``int64`` indexes as equal (:issue:`36744`)
- :meth:`Series.to_json`, :meth:`DataFrame.to_json`, and :meth:`read_json` now implement timezone parsing when orient structure is ``table`` (:issue:`35973`)
- :meth:`astype` now attempts to convert to ``datetime64[ns, tz]`` directly from ``object`` with inferred timezone from string (:issue:`35973`)
- Bug in :meth:`.TimedeltaIndex.sum` and :meth:`Series.sum` with ``timedelta64`` dtype on an empty index or series returning ``NaT`` instead of ``Timedelta(0)`` (:issue:`31751`)
- Bug in :meth:`.DatetimeArray.shift` incorrectly allowing ``fill_value`` with a mismatched timezone (:issue:`37299`)
- Bug in adding a :class:`.BusinessDay` with nonzero ``offset`` to a non-scalar other (:issue:`37457`)
- Bug in :func:`to_datetime` with a read-only array incorrectly raising (:issue:`34857`)
- Bug in :meth:`Series.isin` with ``datetime64[ns]`` dtype and :meth:`.DatetimeIndex.isin` incorrectly casting integers to datetimes (:issue:`36621`)
- Bug in :meth:`Series.isin` with ``datetime64[ns]`` dtype and :meth:`.DatetimeIndex.isin` failing to consider timezone-aware and timezone-naive datetimes as always different (:issue:`35728`)
- Bug in :meth:`Series.isin` with ``PeriodDtype`` dtype and :meth:`PeriodIndex.isin` failing to consider arguments with different ``PeriodDtype`` as always different (:issue:`37528`)
<<<<<<< HEAD
- Bug in :meth:`Series.where` incorrectly casting ``datetime64`` values to ``int64`` (:issue:`37682`)
=======
- Bug in :class:`Period` constructor now correctly handles nanoseconds in the ``value`` argument (:issue:`34621` and :issue:`17053`)
>>>>>>> 70abd647

Timedelta
^^^^^^^^^
- Bug in :class:`.TimedeltaIndex`, :class:`Series`, and :class:`DataFrame` floor-division with ``timedelta64`` dtypes and ``NaT`` in the denominator (:issue:`35529`)
- Bug in parsing of ISO 8601 durations in :class:`Timedelta` and :func:`to_datetime` (:issue:`29773`, :issue:`36204`)
- Bug in :func:`to_timedelta` with a read-only array incorrectly raising (:issue:`34857`)
- Bug in :class:`Timedelta` incorrectly truncating to sub-second portion of a string input when it has precision higher than nanoseconds (:issue:`36738`)

Timezones
^^^^^^^^^

- Bug in :func:`date_range` was raising AmbiguousTimeError for valid input with ``ambiguous=False`` (:issue:`35297`)
- Bug in :meth:`Timestamp.replace` was losing fold information (:issue:`37610`)


Numeric
^^^^^^^
- Bug in :func:`to_numeric` where float precision was incorrect (:issue:`31364`)
- Bug in :meth:`DataFrame.any` with ``axis=1`` and ``bool_only=True`` ignoring the ``bool_only`` keyword (:issue:`32432`)
- Bug in :meth:`Series.equals` where a ``ValueError`` was raised when numpy arrays were compared to scalars (:issue:`35267`)
- Bug in :class:`Series` where two Series each have a :class:`.DatetimeIndex` with different timezones having those indexes incorrectly changed when performing arithmetic operations (:issue:`33671`)
- Bug in :mod:`pandas.testing` module functions when used with ``check_exact=False`` on complex numeric types (:issue:`28235`)
- Bug in :meth:`DataFrame.__rmatmul__` error handling reporting transposed shapes (:issue:`21581`)
- Bug in :class:`Series` flex arithmetic methods where the result when operating with a ``list``, ``tuple`` or ``np.ndarray`` would have an incorrect name (:issue:`36760`)
- Bug in :class:`.IntegerArray` multiplication with ``timedelta`` and ``np.timedelta64`` objects (:issue:`36870`)
- Bug in :class:`MultiIndex` comparison with tuple incorrectly treating tuple as array-like (:issue:`21517`)
- Bug in :meth:`DataFrame.diff` with ``datetime64`` dtypes including ``NaT`` values failing to fill ``NaT`` results correctly (:issue:`32441`)
- Bug in :class:`DataFrame` arithmetic ops incorrectly accepting keyword arguments (:issue:`36843`)
- Bug in :class:`.IntervalArray` comparisons with :class:`Series` not returning Series (:issue:`36908`)
- Bug in :class:`DataFrame` allowing arithmetic operations with list of array-likes with undefined results. Behavior changed to raising ``ValueError`` (:issue:`36702`)
- Bug in :meth:`DataFrame.std` with ``timedelta64`` dtype and ``skipna=False`` (:issue:`37392`)
- Bug in :meth:`DataFrame.min` and :meth:`DataFrame.max` with ``datetime64`` dtype and ``skipna=False`` (:issue:`36907`)
- Bug in :meth:`DataFrame.idxmax` and :meth:`DataFrame.idxmin` with mixed dtypes incorrectly raising ``TypeError`` (:issue:`38195`)

Conversion
^^^^^^^^^^

- Bug in :meth:`DataFrame.to_dict` with ``orient='records'`` now returns python native datetime objects for datetimelike columns (:issue:`21256`)
- Bug in :meth:`Series.astype` conversion from ``string`` to ``float`` raised in presence of ``pd.NA`` values (:issue:`37626`)
-

Strings
^^^^^^^
- Bug in :meth:`Series.to_string`, :meth:`DataFrame.to_string`, and :meth:`DataFrame.to_latex` adding a leading space when ``index=False`` (:issue:`24980`)
- Bug in :func:`to_numeric` raising a ``TypeError`` when attempting to convert a string dtype Series containing only numeric strings and ``NA`` (:issue:`37262`)
-

Interval
^^^^^^^^

- Bug in :meth:`DataFrame.replace` and :meth:`Series.replace` where :class:`Interval` dtypes would be converted to object dtypes (:issue:`34871`)
- Bug in :meth:`IntervalIndex.take` with negative indices and ``fill_value=None`` (:issue:`37330`)
- Bug in :meth:`IntervalIndex.putmask` with datetime-like dtype incorrectly casting to object dtype (:issue:`37968`)
- Bug in :meth:`IntervalArray.astype` incorrectly dropping dtype information with a :class:`CategoricalDtype` object (:issue:`37984`)
-

Indexing
^^^^^^^^

- Bug in :meth:`PeriodIndex.get_loc` incorrectly raising ``ValueError`` on non-datelike strings instead of ``KeyError``, causing similar errors in :meth:`Series.__getitem__`, :meth:`Series.__contains__`, and :meth:`Series.loc.__getitem__` (:issue:`34240`)
- Bug in :meth:`Index.sort_values` where, when empty values were passed, the method would break by trying to compare missing values instead of pushing them to the end of the sort order. (:issue:`35584`)
- Bug in :meth:`Index.get_indexer` and :meth:`Index.get_indexer_non_unique` where ``int64`` arrays are returned instead of ``intp``. (:issue:`36359`)
- Bug in :meth:`DataFrame.sort_index` where parameter ascending passed as a list on a single level index gives wrong result. (:issue:`32334`)
- Bug in :meth:`DataFrame.reset_index` was incorrectly raising a ``ValueError`` for input with a :class:`MultiIndex` with missing values in a level with ``Categorical`` dtype (:issue:`24206`)
- Bug in indexing with boolean masks on datetime-like values sometimes returning a view instead of a copy (:issue:`36210`)
- Bug in :meth:`DataFrame.__getitem__` and :meth:`DataFrame.loc.__getitem__` with :class:`IntervalIndex` columns and a numeric indexer (:issue:`26490`)
- Bug in :meth:`Series.loc.__getitem__` with a non-unique :class:`MultiIndex` and an empty-list indexer (:issue:`13691`)
- Bug in indexing on a :class:`Series` or :class:`DataFrame` with a :class:`MultiIndex` and a level named ``"0"`` (:issue:`37194`)
- Bug in :meth:`Series.__getitem__` when using an unsigned integer array as an indexer giving incorrect results or segfaulting instead of raising ``KeyError`` (:issue:`37218`)
- Bug in :meth:`Index.where` incorrectly casting numeric values to strings (:issue:`37591`)
- Bug in :meth:`DataFrame.loc` returning empty result when indexer is a slice with negative step size (:issue:`38071`)
- Bug in :meth:`Series.loc` and :meth:`DataFrame.loc` raises when the index was of ``object`` dtype and the given numeric label was in the index (:issue:`26491`)
- Bug in :meth:`DataFrame.loc` returned requested key plus missing values when ``loc`` was applied to single level from a :class:`MultiIndex` (:issue:`27104`)
- Bug in indexing on a :class:`Series` or :class:`DataFrame` with a :class:`CategoricalIndex` using a listlike indexer containing NA values (:issue:`37722`)
- Bug in :meth:`DataFrame.loc.__setitem__` expanding an empty :class:`DataFrame` with mixed dtypes (:issue:`37932`)
- Bug in :meth:`DataFrame.xs` ignored ``droplevel=False`` for columns (:issue:`19056`)
- Bug in :meth:`DataFrame.reindex` raising ``IndexingError`` wrongly for empty DataFrame with ``tolerance`` not None or ``method="nearest"`` (:issue:`27315`)
- Bug in indexing on a :class:`Series` or :class:`DataFrame` with a :class:`CategoricalIndex` using listlike indexer that contains elements that are in the index's ``categories`` but not in the index itself failing to raise ``KeyError`` (:issue:`37901`)
- Bug on inserting a boolean label into a :class:`DataFrame` with a numeric :class:`Index` columns incorrectly casting to integer (:issue:`36319`)
- Bug in :meth:`DataFrame.iloc` and :meth:`Series.iloc` aligning objects in ``__setitem__`` (:issue:`22046`)
- Bug in :meth:`MultiIndex.drop` does not raise if labels are partially found (:issue:`37820`)
- Bug in :meth:`DataFrame.loc` did not raise ``KeyError`` when missing combination was given with ``slice(None)`` for remaining levels (:issue:`19556`)
- Bug in :meth:`DataFrame.loc` raising ``TypeError`` when non-integer slice was given to select values from :class:`MultiIndex` (:issue:`25165`, :issue:`24263`)
- Bug in :meth:`Series.at` returning :class:`Series` with one element instead of scalar when index is a :class:`MultiIndex` with one level (:issue:`38053`)
- Bug in :meth:`DataFrame.loc` returning and assigning elements in wrong order when indexer is differently ordered than the :class:`MultiIndex` to filter (:issue:`31330`, :issue:`34603`)
- Bug in :meth:`DataFrame.loc` and :meth:`DataFrame.__getitem__`  raising ``KeyError`` when columns were :class:`MultiIndex` with only one level (:issue:`29749`)
- Bug in :meth:`Series.__getitem__` and :meth:`DataFrame.__getitem__` raising blank ``KeyError`` without missing keys for :class:`IntervalIndex` (:issue:`27365`)
- Bug in setting a new label on a :class:`DataFrame` or :class:`Series` with a :class:`CategoricalIndex` incorrectly raising ``TypeError`` when the new label is not among the index's categories (:issue:`38098`)

Missing
^^^^^^^

- Bug in :meth:`.SeriesGroupBy.transform` now correctly handles missing values for ``dropna=False`` (:issue:`35014`)
- Bug in :meth:`Series.nunique` with ``dropna=True`` was returning incorrect results when both ``NA`` and ``None`` missing values were present (:issue:`37566`)
- Bug in :meth:`Series.interpolate` where kwarg ``limit_area`` and ``limit_direction`` had no effect when using methods ``pad`` and ``backfill`` (:issue:`31048`)
-

MultiIndex
^^^^^^^^^^

- Bug in :meth:`DataFrame.xs` when used with :class:`IndexSlice` raises ``TypeError`` with message ``"Expected label or tuple of labels"`` (:issue:`35301`)
- Bug in :meth:`DataFrame.reset_index` with ``NaT`` values in index raises ``ValueError`` with message ``"cannot convert float NaN to integer"`` (:issue:`36541`)
- Bug in :meth:`DataFrame.combine_first` when used with :class:`MultiIndex` containing string and ``NaN`` values raises ``TypeError`` (:issue:`36562`)
- Bug in :meth:`MultiIndex.drop` dropped ``NaN`` values when non existing key was given as input (:issue:`18853`)
- Bug in :meth:`MultiIndex.drop` dropping more values than expected when index has duplicates and is not sorted (:issue:`33494`)

I/O
^^^

- :func:`read_sas` no longer leaks resources on failure (:issue:`35566`)
- Bug in :meth:`DataFrame.to_csv` and :meth:`Series.to_csv` caused a ``ValueError`` when it was called with a filename in combination with ``mode`` containing a ``b`` (:issue:`35058`)
- Bug in :meth:`read_csv` with ``float_precision='round_trip'`` did not handle ``decimal`` and ``thousands`` parameters (:issue:`35365`)
- :meth:`to_pickle` and :meth:`read_pickle` were closing user-provided file objects (:issue:`35679`)
- :meth:`to_csv` passes compression arguments for ``'gzip'`` always to ``gzip.GzipFile`` (:issue:`28103`)
- :meth:`to_csv` did not support zip compression for binary file object not having a filename (:issue:`35058`)
- :meth:`to_csv` and :meth:`read_csv` did not honor ``compression`` and ``encoding`` for path-like objects that are internally converted to file-like objects (:issue:`35677`, :issue:`26124`, :issue:`32392`)
- :meth:`DataFrame.to_pickle`, :meth:`Series.to_pickle`, and :meth:`read_pickle` did not support compression for file-objects (:issue:`26237`, :issue:`29054`, :issue:`29570`)
- Bug in :func:`LongTableBuilder.middle_separator` was duplicating LaTeX longtable entries in the List of Tables of a LaTeX document (:issue:`34360`)
- Bug in :meth:`read_csv` with ``engine='python'`` truncating data if multiple items present in first row and first element started with BOM (:issue:`36343`)
- Removed ``private_key`` and ``verbose`` from :func:`read_gbq` as they are no longer supported in ``pandas-gbq`` (:issue:`34654`, :issue:`30200`)
- Bumped minimum pytables version to 3.5.1 to avoid a ``ValueError`` in :meth:`read_hdf` (:issue:`24839`)
- Bug in :func:`read_table` and :func:`read_csv` when ``delim_whitespace=True`` and ``sep=default`` (:issue:`36583`)
- Bug in :meth:`DataFrame.to_json` and :meth:`Series.to_json` when used with ``lines=True`` and ``orient='records'`` the last line of the record is not appended with 'new line character' (:issue:`36888`)
- Bug in :meth:`read_parquet` with fixed offset timezones. String representation of timezones was not recognized (:issue:`35997`, :issue:`36004`)
- Bug in :meth:`DataFrame.to_html`, :meth:`DataFrame.to_string`, and :meth:`DataFrame.to_latex` ignoring the ``na_rep`` argument when ``float_format`` was also specified (:issue:`9046`, :issue:`13828`)
- Bug in output rendering of complex numbers showing too many trailing zeros (:issue:`36799`)
- Bug in :class:`HDFStore` threw a ``TypeError`` when exporting an empty DataFrame with ``datetime64[ns, tz]`` dtypes with a fixed HDF5 store (:issue:`20594`)
- Bug in :class:`HDFStore` was dropping timezone information when exporting a Series with ``datetime64[ns, tz]`` dtypes with a fixed HDF5 store (:issue:`20594`)
- :func:`read_csv` was closing user-provided binary file handles when ``engine="c"`` and an ``encoding`` was requested (:issue:`36980`)
- Bug in :meth:`DataFrame.to_hdf` was not dropping missing rows with ``dropna=True`` (:issue:`35719`)
- Bug in :func:`read_html` was raising a ``TypeError`` when supplying a ``pathlib.Path`` argument to the ``io`` parameter (:issue:`37705`)
- :meth:`DataFrame.to_excel`, :meth:`Series.to_excel`, :meth:`DataFrame.to_markdown`, and :meth:`Series.to_markdown` now support writing to fsspec URLs such as S3 and Google Cloud Storage (:issue:`33987`)
- Bug in :func:`read_fwf` with ``skip_blank_lines=True`` was not skipping blank lines (:issue:`37758`)
- Parse missing values using :func:`read_json` with ``dtype=False`` to ``NaN`` instead of ``None`` (:issue:`28501`)
- :meth:`read_fwf` was inferring compression with ``compression=None`` which was not consistent with the other :meth:``read_*`` functions (:issue:`37909`)
- :meth:`DataFrame.to_html` was ignoring ``formatters`` argument for ``ExtensionDtype`` columns (:issue:`36525`)
- Bumped minimum xarray version to 0.12.3 to avoid reference to the removed ``Panel`` class (:issue:`27101`)

Period
^^^^^^

- Bug in :meth:`DataFrame.replace` and :meth:`Series.replace` where :class:`Period` dtypes would be converted to object dtypes (:issue:`34871`)

Plotting
^^^^^^^^

- Bug in :meth:`DataFrame.plot` was rotating xticklabels when ``subplots=True``, even if the x-axis wasn't an irregular time series (:issue:`29460`)
- Bug in :meth:`DataFrame.plot` where a marker letter in the ``style`` keyword sometimes caused a ``ValueError`` (:issue:`21003`)
- Bug in :meth:`DataFrame.plot.bar` and :meth:`Series.plot.bar` where ticks positions were assigned by value order instead of using the actual value for numeric or a smart ordering for string (:issue:`26186`, :issue:`11465`)
- Twinned axes were losing their tick labels which should only happen to all but the last row or column of 'externally' shared axes (:issue:`33819`)
- Bug in :meth:`Series.plot` and :meth:`DataFrame.plot` was throwing a :exc:`ValueError` when the Series or DataFrame was
  indexed by a :class:`.TimedeltaIndex` with a fixed frequency and the x-axis lower limit was greater than the upper limit (:issue:`37454`)
- Bug in :meth:`.DataFrameGroupBy.boxplot` when ``subplots=False`` would raise a ``KeyError`` (:issue:`16748`)
- Bug in :meth:`DataFrame.plot` and :meth:`Series.plot` was overwriting matplotlib's shared y axes behaviour when no ``sharey`` parameter was passed (:issue:`37942`)


Groupby/resample/rolling
^^^^^^^^^^^^^^^^^^^^^^^^

- Bug in :meth:`.DataFrameGroupBy.count` and :meth:`SeriesGroupBy.sum` returning ``NaN`` for missing categories when grouped on multiple ``Categoricals``. Now returning ``0`` (:issue:`35028`)
- Bug in :meth:`.DataFrameGroupBy.apply` that would sometimes throw an erroneous ``ValueError`` if the grouping axis had duplicate entries (:issue:`16646`)
- Bug in :meth:`DataFrame.resample` that would throw a ``ValueError`` when resampling from ``"D"`` to ``"24H"`` over a transition into daylight savings time (DST) (:issue:`35219`)
- Bug when combining methods :meth:`DataFrame.groupby` with :meth:`DataFrame.resample` and :meth:`DataFrame.interpolate` raising a ``TypeError`` (:issue:`35325`)
- Bug in :meth:`.DataFrameGroupBy.apply` where a non-nuisance grouping column would be dropped from the output columns if another groupby method was called before ``.apply`` (:issue:`34656`)
- Bug when subsetting columns on a :class:`~pandas.core.groupby.DataFrameGroupBy` (e.g. ``df.groupby('a')[['b']])``) would reset the attributes ``axis``, ``dropna``, ``group_keys``, ``level``, ``mutated``, ``sort``, and ``squeeze`` to their default values. (:issue:`9959`)
- Bug in :meth:`.DataFrameGroupBy.tshift` failing to raise ``ValueError`` when a frequency cannot be inferred for the index of a group (:issue:`35937`)
- Bug in :meth:`DataFrame.groupby` does not always maintain column index name for ``any``, ``all``, ``bfill``, ``ffill``, ``shift`` (:issue:`29764`)
- Bug in :meth:`.DataFrameGroupBy.apply` raising error with ``np.nan`` group(s) when ``dropna=False`` (:issue:`35889`)
- Bug in :meth:`.Rolling.sum` returned wrong values when dtypes where mixed between float and integer and ``axis=1`` (:issue:`20649`, :issue:`35596`)
- Bug in :meth:`.Rolling.count` returned ``np.nan`` with :class:`~pandas.api.indexers.FixedForwardWindowIndexer` as window, ``min_periods=0`` and only missing values in the window (:issue:`35579`)
- Bug where :class:`pandas.core.window.Rolling` produces incorrect window sizes when using a ``PeriodIndex`` (:issue:`34225`)
- Bug in :meth:`.DataFrameGroupBy.ffill` and :meth:`.DataFrameGroupBy.bfill` where a ``NaN`` group would return filled values instead of ``NaN`` when ``dropna=True`` (:issue:`34725`)
- Bug in :meth:`.RollingGroupby.count` where a ``ValueError`` was raised when specifying the ``closed`` parameter (:issue:`35869`)
- Bug in :meth:`.DataFrameGroupBy.rolling` returning wrong values with partial centered window (:issue:`36040`)
- Bug in :meth:`.DataFrameGroupBy.rolling` returned wrong values with timeaware window containing ``NaN``. Raises ``ValueError`` because windows are not monotonic now (:issue:`34617`)
- Bug in :meth:`.Rolling.__iter__` where a ``ValueError`` was not raised when ``min_periods`` was larger than ``window`` (:issue:`37156`)
- Using :meth:`.Rolling.var` instead of :meth:`.Rolling.std` avoids numerical issues for :meth:`.Rolling.corr` when :meth:`.Rolling.var` is still within floating point precision while :meth:`.Rolling.std` is not (:issue:`31286`)
- Bug in :meth:`.DataFrameGroupBy.quantile` and :meth:`.Resampler.quantile` raised ``TypeError`` when values were of type ``Timedelta`` (:issue:`29485`)
- Bug in :meth:`.Rolling.median` and :meth:`.Rolling.quantile` returned wrong values for :class:`.BaseIndexer` subclasses with non-monotonic starting or ending points for windows (:issue:`37153`)
- Bug in :meth:`DataFrame.groupby` dropped ``nan`` groups from result with ``dropna=False`` when grouping over a single column (:issue:`35646`, :issue:`35542`)
- Bug in :meth:`.DataFrameGroupBy.head`, :meth:`.DataFrameGroupBy.tail`, :meth:`SeriesGroupBy.head`, and :meth:`SeriesGroupBy.tail` would raise when used with ``axis=1`` (:issue:`9772`)
- Bug in :meth:`.DataFrameGroupBy.transform` would raise when used with ``axis=1`` and a transformation kernel (e.g. "shift") (:issue:`36308`)
- Bug in :meth:`.DataFrameGroupBy.quantile` couldn't handle with arraylike ``q`` when grouping by columns (:issue:`33795`)
- Bug in :meth:`DataFrameGroupBy.rank` with ``datetime64tz`` or period dtype incorrectly casting results to those dtypes instead of returning ``float64`` dtype (:issue:`38187`)

Reshaping
^^^^^^^^^

- Bug in :meth:`DataFrame.crosstab` was returning incorrect results on inputs with duplicate row names, duplicate column names or duplicate names between row and column labels (:issue:`22529`)
- Bug in :meth:`DataFrame.pivot_table` with ``aggfunc='count'`` or ``aggfunc='sum'`` returning ``NaN`` for missing categories when pivoted on a ``Categorical``. Now returning ``0`` (:issue:`31422`)
- Bug in :func:`concat` and :class:`DataFrame` constructor where input index names are not preserved in some cases (:issue:`13475`)
- Bug in func :meth:`crosstab` when using multiple columns with ``margins=True`` and ``normalize=True`` (:issue:`35144`)
- Bug in :meth:`DataFrame.stack` where an empty DataFrame.stack would raise an error (:issue:`36113`). Now returning an empty Series with empty MultiIndex.
- Bug in :meth:`Series.unstack`. Now a Series with single level of Index trying to unstack would raise a ValueError. (:issue:`36113`)
- Bug in :meth:`DataFrame.agg` with ``func={'name':<FUNC>}`` incorrectly raising ``TypeError`` when ``DataFrame.columns==['Name']`` (:issue:`36212`)
- Bug in :meth:`Series.transform` would give incorrect results or raise when the argument ``func`` was a dictionary (:issue:`35811`)
- Bug in :meth:`DataFrame.pivot` did not preserve :class:`MultiIndex` level names for columns when rows and columns are both multiindexed (:issue:`36360`)
- Bug in :meth:`DataFrame.pivot` modified ``index`` argument when ``columns`` was passed but ``values`` was not (:issue:`37635`)
- Bug in :meth:`DataFrame.join` returned a non deterministic level-order for the resulting :class:`MultiIndex` (:issue:`36910`)
- Bug in :meth:`DataFrame.combine_first` caused wrong alignment with dtype ``string`` and one level of ``MultiIndex`` containing only ``NA`` (:issue:`37591`)
- Fixed regression in :func:`merge` on merging :class:`.DatetimeIndex` with empty DataFrame (:issue:`36895`)
- Bug in :meth:`DataFrame.apply` not setting index of return value when ``func`` return type is ``dict`` (:issue:`37544`)
- Bug in :func:`concat` resulting in a ``ValueError`` when at least one of both inputs had a non-unique index (:issue:`36263`)
- Bug in :meth:`DataFrame.merge` and :meth:`pandas.merge` returning inconsistent ordering in result for ``how=right`` and ``how=left`` (:issue:`35382`)
- Bug in :func:`merge_ordered` couldn't handle list-like ``left_by`` or ``right_by`` (:issue:`35269`)
- Bug in :func:`merge_ordered` returned wrong join result when length of ``left_by`` or ``right_by`` equals to the rows of ``left`` or ``right`` (:issue:`38166`)
- Bug in :func:`merge_ordered` didn't raise when elements in ``left_by`` or ``right_by`` not exist in ``left`` columns or ``right`` columns (:issue:`38167`)

Sparse
^^^^^^

-
-

ExtensionArray
^^^^^^^^^^^^^^

- Fixed bug where :class:`DataFrame` column set to scalar extension type via a dict instantiation was considered an object type rather than the extension type (:issue:`35965`)
- Fixed bug where ``astype()`` with equal dtype and ``copy=False`` would return a new object (:issue:`28488`)
- Fixed bug when applying a NumPy ufunc with multiple outputs to an :class:`.IntegerArray` returning None (:issue:`36913`)
- Fixed an inconsistency in :class:`.PeriodArray`'s ``__init__`` signature to those of :class:`.DatetimeArray` and :class:`.TimedeltaArray` (:issue:`37289`)
- Reductions for :class:`.BooleanArray`, :class:`.Categorical`, :class:`.DatetimeArray`, :class:`.FloatingArray`, :class:`.IntegerArray`, :class:`.PeriodArray`, :class:`.TimedeltaArray`, and :class:`.PandasArray` are now keyword-only methods (:issue:`37541`)
- Fixed a bug where a  ``TypeError`` was wrongly raised if a membership check was made on an ``ExtensionArray`` containing nan-like values (:issue:`37867`)

Other
^^^^^

- Bug in :meth:`DataFrame.replace` and :meth:`Series.replace` incorrectly raising an ``AssertionError`` instead of a ``ValueError`` when invalid parameter combinations are passed (:issue:`36045`)
- Bug in :meth:`DataFrame.replace` and :meth:`Series.replace` with numeric values and string ``to_replace`` (:issue:`34789`)
- Fixed metadata propagation in :meth:`Series.abs` and ufuncs called on Series and DataFrames (:issue:`28283`)
- Bug in :meth:`DataFrame.replace` and :meth:`Series.replace` incorrectly casting from ``PeriodDtype`` to object dtype (:issue:`34871`)
- Fixed bug in metadata propagation incorrectly copying DataFrame columns as metadata when the column name overlaps with the metadata name (:issue:`37037`)
- Fixed metadata propagation in the :class:`Series.dt`, :class:`Series.str` accessors, :class:`DataFrame.duplicated`, :class:`DataFrame.stack`, :class:`DataFrame.unstack`, :class:`DataFrame.pivot`, :class:`DataFrame.append`, :class:`DataFrame.diff`, :class:`DataFrame.applymap` and :class:`DataFrame.update` methods (:issue:`28283`, :issue:`37381`)
- Fixed metadata propagation when selecting columns with ``DataFrame.__getitem__`` (:issue:`28283`)
- Bug in :meth:`Index.intersection` with non-:class:`Index` failing to set the correct name on the returned :class:`Index` (:issue:`38111`)
- Bug in :meth:`RangeIndex.intersection` failing to set the correct name on the returned :class:`Index` in some corner cases (:issue:`38197`)
- Bug in :meth:`Index.union` behaving differently depending on whether operand is an :class:`Index` or other list-like (:issue:`36384`)
- Bug in :meth:`Index.intersection` with non-matching numeric dtypes casting to ``object`` dtype instead of minimal common dtype (:issue:`38122`)
- Passing an array with 2 or more dimensions to the :class:`Series` constructor now raises the more specific ``ValueError`` rather than a bare ``Exception`` (:issue:`35744`)
- Bug in ``dir`` where ``dir(obj)`` wouldn't show attributes defined on the instance for pandas objects (:issue:`37173`)
- Bug in :meth:`Index.drop` raising ``InvalidIndexError`` when index has duplicates (:issue:`38051`)
- Bug in :meth:`RangeIndex.difference` returning :class:`Int64Index` in some cases where it should return :class:`RangeIndex` (:issue:`38028`)
- Fixed bug in :func:`assert_series_equal` when comparing a datetime-like array with an equivalent non extension dtype array (:issue:`37609`)



.. ---------------------------------------------------------------------------

.. _whatsnew_120.contributors:

Contributors
~~~~~~~~~~~~

.. contributors:: v1.1.4..v1.2.0|HEAD<|MERGE_RESOLUTION|>--- conflicted
+++ resolved
@@ -588,11 +588,8 @@
 - Bug in :meth:`Series.isin` with ``datetime64[ns]`` dtype and :meth:`.DatetimeIndex.isin` incorrectly casting integers to datetimes (:issue:`36621`)
 - Bug in :meth:`Series.isin` with ``datetime64[ns]`` dtype and :meth:`.DatetimeIndex.isin` failing to consider timezone-aware and timezone-naive datetimes as always different (:issue:`35728`)
 - Bug in :meth:`Series.isin` with ``PeriodDtype`` dtype and :meth:`PeriodIndex.isin` failing to consider arguments with different ``PeriodDtype`` as always different (:issue:`37528`)
-<<<<<<< HEAD
+- Bug in :class:`Period` constructor now correctly handles nanoseconds in the ``value`` argument (:issue:`34621` and :issue:`17053`)
 - Bug in :meth:`Series.where` incorrectly casting ``datetime64`` values to ``int64`` (:issue:`37682`)
-=======
-- Bug in :class:`Period` constructor now correctly handles nanoseconds in the ``value`` argument (:issue:`34621` and :issue:`17053`)
->>>>>>> 70abd647
 
 Timedelta
 ^^^^^^^^^
