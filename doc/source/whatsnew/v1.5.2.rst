--- conflicted
+++ resolved
@@ -13,15 +13,10 @@
 
 Fixed regressions
 ~~~~~~~~~~~~~~~~~
-<<<<<<< HEAD
-+- Fixed regression in :meth:`MultiIndex.join` for extension array dtypes (:issue:`49277`)
-+- Fixed regression in :meth:`Series.replace` raising ``RecursionError`` with numeric dtype and when specifying ``value=None`` (:issue:`45725`)
-
-=======
+- Fixed regression in :meth:`MultiIndex.join` for extension array dtypes (:issue:`49277`)
 - Fixed regression in :meth:`Series.replace` raising ``RecursionError`` with numeric dtype and when specifying ``value=None`` (:issue:`45725`)
 - Fixed regression in :meth:`DataFrame.plot` preventing :class:`~matplotlib.colors.Colormap` instance
   from being passed using the ``colormap`` argument if Matplotlib 3.6+ is used (:issue:`49374`)
->>>>>>> b8bcf50d
 -
 
 .. ---------------------------------------------------------------------------
