--- conflicted
+++ resolved
@@ -13,11 +13,9 @@
 
 Fixed regressions
 ~~~~~~~~~~~~~~~~~
-<<<<<<< HEAD
-- Fixed regression in :meth:`MultiIndex.join` for extension array dtypes (:issue:`49277`)
-=======
-- Fixed regression in :meth:`Series.replace` raising ``RecursionError`` with numeric dtype and when specifying ``value=None`` (:issue:`45725`)
->>>>>>> cb57af0e
++- Fixed regression in :meth:`MultiIndex.join` for extension array dtypes (:issue:`49277`)
++- Fixed regression in :meth:`Series.replace` raising ``RecursionError`` with numeric dtype and when specifying ``value=None`` (:issue:`45725`)
+
 -
 
 .. ---------------------------------------------------------------------------
