.. _whatsnew_114:

What's new in 1.1.4 (??)
------------------------

These are the changes in pandas 1.1.4. See :ref:`release` for a full changelog
including other versions of pandas.

{{ header }}

.. ---------------------------------------------------------------------------

.. _whatsnew_114.regressions:

Fixed regressions
~~~~~~~~~~~~~~~~~
- Fixed regression in :func:`read_csv` raising a ``ValueError`` when ``names`` was of type ``dict_keys`` (:issue:`36928`)
- Fixed regression where attempting to mutate a :class:`DateOffset` object would no longer raise an ``AttributeError`` (:issue:`36940`)
- Fixed regression where :meth:`DataFrame.agg` would fail with :exc:`TypeError` when passed positional arguments to be passed on to the aggregation function (:issue:`36948`).
- Fixed regression in :class:`RollingGroupby` with ``sort=False`` not being respected (:issue:`36889`)
- Fixed regression in :meth:`Series.astype` converting ``None`` to ``"nan"`` when casting to string (:issue:`36904`)
- Fixed regression in :class:`RollingGroupby` causing a segmentation fault with Index of dtype object (:issue:`36727`)

.. ---------------------------------------------------------------------------

.. _whatsnew_114.bug_fixes:

Bug fixes
~~~~~~~~~
- Bug causing ``groupby(...).sum()`` and similar to not preserve metadata (:issue:`29442`)
<<<<<<< HEAD
- Bug in :meth:`GroupBy.fillna` that introduced a performance regression after 1.0.5 (:issue:`36757`)
=======
- Bug in :meth:`Series.isin` and :meth:`DataFrame.isin` raising a ``ValueError`` when the target was read-only (:issue:`37174`)
>>>>>>> 85793fb8

.. ---------------------------------------------------------------------------

.. _whatsnew_114.other:

Other
~~~~~
-

.. ---------------------------------------------------------------------------

.. _whatsnew_114.contributors:

Contributors
~~~~~~~~~~~~

.. contributors:: v1.1.3..v1.1.4|HEAD<|MERGE_RESOLUTION|>--- conflicted
+++ resolved
@@ -28,11 +28,8 @@
 Bug fixes
 ~~~~~~~~~
 - Bug causing ``groupby(...).sum()`` and similar to not preserve metadata (:issue:`29442`)
-<<<<<<< HEAD
+- Bug in :meth:`Series.isin` and :meth:`DataFrame.isin` raising a ``ValueError`` when the target was read-only (:issue:`37174`)
 - Bug in :meth:`GroupBy.fillna` that introduced a performance regression after 1.0.5 (:issue:`36757`)
-=======
-- Bug in :meth:`Series.isin` and :meth:`DataFrame.isin` raising a ``ValueError`` when the target was read-only (:issue:`37174`)
->>>>>>> 85793fb8
 
 .. ---------------------------------------------------------------------------
 
