--- conflicted
+++ resolved
@@ -14,11 +14,8 @@
 
 Fixed regressions
 ~~~~~~~~~~~~~~~~~
-<<<<<<< HEAD
 - Fixed regression in :func:`read_csv` raising a ``ValueError`` when ``names`` was of type ``dict_keys`` (:issue:`36928`)
-=======
 - Fixed regression where attempting to mutate a :class:`DateOffset` object would no longer raise an ``AttributeError`` (:issue:`36940`)
->>>>>>> 41ec93a5
 
 .. ---------------------------------------------------------------------------
 
