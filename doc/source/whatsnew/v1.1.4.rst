.. _whatsnew_114:

What's new in 1.1.4 (??)
------------------------

These are the changes in pandas 1.1.4. See :ref:`release` for a full changelog
including other versions of pandas.

{{ header }}

.. ---------------------------------------------------------------------------

.. _whatsnew_114.regressions:

Fixed regressions
~~~~~~~~~~~~~~~~~
- Fixed regression where attempting to mutate a :class:`DateOffset` object would no longer raise an ``AttributeError`` (:issue:`36940`)
<<<<<<< HEAD
- Fixed regression where :meth:`DataFrame.agg` would fail with :exc:`TypeError` when passed positional arguments to be passed on to the aggregation function (:issue:`36948`).
=======
- Fixed regression in :class:`RollingGroupby` with ``sort=False`` not being respected (:issue:`36889`)
>>>>>>> a313f7ff

.. ---------------------------------------------------------------------------

.. _whatsnew_114.bug_fixes:

Bug fixes
~~~~~~~~~
-

.. ---------------------------------------------------------------------------

.. _whatsnew_114.other:

Other
~~~~~
-

.. ---------------------------------------------------------------------------

.. _whatsnew_114.contributors:

Contributors
~~~~~~~~~~~~

.. contributors:: v1.1.3..v1.1.4|HEAD<|MERGE_RESOLUTION|>--- conflicted
+++ resolved
@@ -15,11 +15,8 @@
 Fixed regressions
 ~~~~~~~~~~~~~~~~~
 - Fixed regression where attempting to mutate a :class:`DateOffset` object would no longer raise an ``AttributeError`` (:issue:`36940`)
-<<<<<<< HEAD
 - Fixed regression where :meth:`DataFrame.agg` would fail with :exc:`TypeError` when passed positional arguments to be passed on to the aggregation function (:issue:`36948`).
-=======
 - Fixed regression in :class:`RollingGroupby` with ``sort=False`` not being respected (:issue:`36889`)
->>>>>>> a313f7ff
 
 .. ---------------------------------------------------------------------------
 
