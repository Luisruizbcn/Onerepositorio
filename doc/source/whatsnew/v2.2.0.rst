--- conflicted
+++ resolved
@@ -797,11 +797,7 @@
 - Bug in :meth:`DataFrame.astype` when called with ``str`` on unpickled array - the array might change in-place (:issue:`54654`)
 - Bug in :meth:`DataFrame.astype` where ``errors="ignore"`` had no effect for extension types (:issue:`54654`)
 - Bug in :meth:`Series.convert_dtypes` not converting all NA column to ``null[pyarrow]`` (:issue:`55346`)
-<<<<<<< HEAD
 - Bug in ``DataFrame.loc`` was not throwing "incompatible dtype warning" (see `PDEP6 <https://pandas.pydata.org/pdeps/0006-ban-upcasting.html>`_) when assigning a ``Series`` with a different dtype using a full column setter (e.g. ``df.loc[:, 'a'] = incompatible_value``) (:issue:`39584`)
--
-=======
->>>>>>> f0cdc7c2
 
 Strings
 ^^^^^^^
