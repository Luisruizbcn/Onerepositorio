--- conflicted
+++ resolved
@@ -481,13 +481,10 @@
 - Deprecated strings ``H``, ``S``, ``U``, and ``N`` denoting units in :func:`to_timedelta` (:issue:`52536`)
 - Deprecated strings ``H``, ``T``, ``S``, ``L``, ``U``, and ``N`` denoting units in :class:`Timedelta` (:issue:`52536`)
 - Deprecated strings ``T``, ``S``, ``L``, ``U``, and ``N`` denoting frequencies in :class:`Minute`, :class:`Second`, :class:`Milli`, :class:`Micro`, :class:`Nano` (:issue:`52536`)
-<<<<<<< HEAD
-- Deprecated the ``delim_whitespace`` keyword in :func:`read_csv` and :func:`read_table`, use ``sep="\\s+"`` instead (:issue:`55569`)
-=======
 - Deprecated support for combining parsed datetime columns in :func:`read_csv` along with the ``keep_date_col`` keyword (:issue:`55569`)
->>>>>>> 98e1d2f8
 - Deprecated the :attr:`.DataFrameGroupBy.grouper` and :attr:`SeriesGroupBy.grouper`; these attributes will be removed in a future version of pandas (:issue:`56521`)
 - Deprecated the :class:`.Grouping` attributes ``group_index``, ``result_index``, and ``group_arraylike``; these will be removed in a future version of pandas (:issue:`56148`)
+- Deprecated the ``delim_whitespace`` keyword in :func:`read_csv` and :func:`read_table`, use ``sep="\\s+"`` instead (:issue:`55569`)
 - Deprecated the ``errors="ignore"`` option in :func:`to_datetime`, :func:`to_timedelta`, and :func:`to_numeric`; explicitly catch exceptions instead (:issue:`54467`)
 - Deprecated the ``fastpath`` keyword in the :class:`Series` constructor (:issue:`20110`)
 - Deprecated the ``kind`` keyword in :meth:`Series.resample` and :meth:`DataFrame.resample`, explicitly cast the object's ``index`` instead (:issue:`55895`)
