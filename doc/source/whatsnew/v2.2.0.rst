.. _whatsnew_220:

What's new in 2.2.0 (Month XX, 2024)
------------------------------------

These are the changes in pandas 2.2.0. See :ref:`release` for a full changelog
including other versions of pandas.

{{ header }}

.. ---------------------------------------------------------------------------
.. _whatsnew_220.enhancements:

Enhancements
~~~~~~~~~~~~

.. _whatsnew_220.enhancements.adbc_support:

ADBC Driver support in to_sql and read_sql
^^^^^^^^^^^^^^^^^^^^^^^^^^^^^^^^^^^^^^^^^^

:func:`read_sql` and :meth:`~DataFrame.to_sql` now work with `Apache Arrow ADBC
<https://arrow.apache.org/adbc/current/index.html>`_ drivers. Compared to
traditional drivers used via SQLAlchemy, ADBC drivers should provide
significant performance improvements, better type support and cleaner
nullability handling.

.. code-block:: ipython

   import adbc_driver_postgresql.dbapi as pg_dbapi

   df = pd.DataFrame(
       [
           [1, 2, 3],
           [4, 5, 6],
       ],
       columns=['a', 'b', 'c']
   )
   uri = "postgresql://postgres:postgres@localhost/postgres"
   with pg_dbapi.connect(uri) as conn:
       df.to_sql("pandas_table", conn, index=False)

   # for roundtripping
   with pg_dbapi.connect(uri) as conn:
       df2 = pd.read_sql("pandas_table", conn)

The Arrow type system offers a wider array of types that can more closely match
what databases like PostgreSQL can offer. To illustrate, note this (non-exhaustive)
listing of types available in different databases and pandas backends:

+-----------------+-----------------------+----------------+---------+
|numpy/pandas     |arrow                  |postgres        |sqlite   |
+=================+=======================+================+=========+
|int16/Int16      |int16                  |SMALLINT        |INTEGER  |
+-----------------+-----------------------+----------------+---------+
|int32/Int32      |int32                  |INTEGER         |INTEGER  |
+-----------------+-----------------------+----------------+---------+
|int64/Int64      |int64                  |BIGINT          |INTEGER  |
+-----------------+-----------------------+----------------+---------+
|float32          |float32                |REAL            |REAL     |
+-----------------+-----------------------+----------------+---------+
|float64          |float64                |DOUBLE PRECISION|REAL     |
+-----------------+-----------------------+----------------+---------+
|object           |string                 |TEXT            |TEXT     |
+-----------------+-----------------------+----------------+---------+
|bool             |``bool_``              |BOOLEAN         |         |
+-----------------+-----------------------+----------------+---------+
|datetime64[ns]   |timestamp(us)          |TIMESTAMP       |         |
+-----------------+-----------------------+----------------+---------+
|datetime64[ns,tz]|timestamp(us,tz)       |TIMESTAMPTZ     |         |
+-----------------+-----------------------+----------------+---------+
|                 |date32                 |DATE            |         |
+-----------------+-----------------------+----------------+---------+
|                 |month_day_nano_interval|INTERVAL        |         |
+-----------------+-----------------------+----------------+---------+
|                 |binary                 |BINARY          |BLOB     |
+-----------------+-----------------------+----------------+---------+
|                 |decimal128             |DECIMAL [#f1]_  |         |
+-----------------+-----------------------+----------------+---------+
|                 |list                   |ARRAY [#f1]_    |         |
+-----------------+-----------------------+----------------+---------+
|                 |struct                 |COMPOSITE TYPE  |         |
|                 |                       | [#f1]_         |         |
+-----------------+-----------------------+----------------+---------+

.. rubric:: Footnotes

.. [#f1] Not implemented as of writing, but theoretically possible

If you are interested in preserving database types as best as possible
throughout the lifecycle of your DataFrame, users are encouraged to
leverage the ``dtype_backend="pyarrow"`` argument of :func:`~pandas.read_sql`

.. code-block:: ipython

   # for roundtripping
   with pg_dbapi.connect(uri) as conn:
       df2 = pd.read_sql("pandas_table", conn, dtype_backend="pyarrow")

This will prevent your data from being converted to the traditional pandas/NumPy
type system, which often converts SQL types in ways that make them impossible to
round-trip.

For a full list of ADBC drivers and their development status, see the `ADBC Driver
Implementation Status <https://arrow.apache.org/adbc/current/driver/status.html>`_
documentation.

.. _whatsnew_220.enhancements.to_numpy_ea:

``to_numpy`` for NumPy nullable and Arrow types converts to suitable NumPy dtype
^^^^^^^^^^^^^^^^^^^^^^^^^^^^^^^^^^^^^^^^^^^^^^^^^^^^^^^^^^^^^^^^^^^^^^^^^^^^^^^^

``to_numpy`` for NumPy nullable and Arrow types will now convert to a
suitable NumPy dtype instead of ``object`` dtype for nullable extension dtypes.

*Old behavior:*

.. code-block:: ipython

    In [1]: ser = pd.Series([1, 2, 3], dtype="Int64")
    In [2]: ser.to_numpy()
    Out[2]: array([1, 2, 3], dtype=object)

*New behavior:*

.. ipython:: python

    ser = pd.Series([1, 2, 3], dtype="Int64")
    ser.to_numpy()

    ser = pd.Series([1, 2, 3], dtype="timestamp[ns][pyarrow]")
    ser.to_numpy()

The default NumPy dtype (without any arguments) is determined as follows:

- float dtypes are cast to NumPy floats
- integer dtypes without missing values are cast to NumPy integer dtypes
- integer dtypes with missing values are cast to NumPy float dtypes and ``NaN`` is used as missing value indicator
- boolean dtypes without missing values are cast to NumPy bool dtype
- boolean dtypes with missing values keep object dtype
- datetime and timedelta types are cast to Numpy datetime64 and timedelta64 types respectively and ``NaT`` is used as missing value indicator

.. _whatsnew_220.enhancements.struct_accessor:

Series.struct accessor for PyArrow structured data
^^^^^^^^^^^^^^^^^^^^^^^^^^^^^^^^^^^^^^^^^^^^^^^^^^

The ``Series.struct`` accessor provides attributes and methods for processing
data with ``struct[pyarrow]`` dtype Series. For example,
:meth:`Series.struct.explode` converts PyArrow structured data to a pandas
DataFrame. (:issue:`54938`)

.. ipython:: python

    import pyarrow as pa
    series = pd.Series(
        [
            {"project": "pandas", "version": "2.2.0"},
            {"project": "numpy", "version": "1.25.2"},
            {"project": "pyarrow", "version": "13.0.0"},
        ],
        dtype=pd.ArrowDtype(
            pa.struct([
                ("project", pa.string()),
                ("version", pa.string()),
            ])
        ),
    )
    series.struct.explode()

.. _whatsnew_220.enhancements.list_accessor:

Series.list accessor for PyArrow list data
^^^^^^^^^^^^^^^^^^^^^^^^^^^^^^^^^^^^^^^^^^

The ``Series.list`` accessor provides attributes and methods for processing
data with ``list[pyarrow]`` dtype Series. For example,
:meth:`Series.list.__getitem__` allows indexing pyarrow lists in
a Series. (:issue:`55323`)

.. ipython:: python

    import pyarrow as pa
    series = pd.Series(
        [
            [1, 2, 3],
            [4, 5],
            [6],
        ],
        dtype=pd.ArrowDtype(
            pa.list_(pa.int64())
        ),
    )
    series.list[0]

.. _whatsnew_220.enhancements.calamine:

Calamine engine for :func:`read_excel`
^^^^^^^^^^^^^^^^^^^^^^^^^^^^^^^^^^^^^^

The ``calamine`` engine was added to :func:`read_excel`.
It uses ``python-calamine``, which provides Python bindings for the Rust library `calamine <https://crates.io/crates/calamine>`__.
This engine supports Excel files (``.xlsx``, ``.xlsm``, ``.xls``, ``.xlsb``) and OpenDocument spreadsheets (``.ods``) (:issue:`50395`).

There are two advantages of this engine:

1. Calamine is often faster than other engines, some benchmarks show results up to 5x faster than 'openpyxl', 20x - 'odf', 4x - 'pyxlsb', and 1.5x - 'xlrd'.
   But, 'openpyxl' and 'pyxlsb' are faster in reading a few rows from large files because of lazy iteration over rows.
2. Calamine supports the recognition of datetime in ``.xlsb`` files, unlike 'pyxlsb' which is the only other engine in pandas that can read ``.xlsb`` files.

.. code-block:: python

   pd.read_excel("path_to_file.xlsb", engine="calamine")


For more, see :ref:`io.calamine` in the user guide on IO tools.

.. _whatsnew_220.enhancements.other:

Other enhancements
^^^^^^^^^^^^^^^^^^

- :meth:`~DataFrame.to_sql` with method parameter set to ``multi`` works with Oracle on the backend
- :attr:`Series.attrs` / :attr:`DataFrame.attrs` now uses a deepcopy for propagating ``attrs`` (:issue:`54134`).
- :func:`get_dummies` now returning  extension dtypes ``boolean`` or ``bool[pyarrow]`` that are compatible with the input dtype (:issue:`56273`)
- :func:`read_csv` now supports ``on_bad_lines`` parameter with ``engine="pyarrow"``. (:issue:`54480`)
- :func:`read_sas` returns ``datetime64`` dtypes with resolutions better matching those stored natively in SAS, and avoids returning object-dtype in cases that cannot be stored with ``datetime64[ns]`` dtype (:issue:`56127`)
- :func:`read_spss` now returns a :class:`DataFrame` that stores the metadata in :attr:`DataFrame.attrs`. (:issue:`54264`)
- :func:`tseries.api.guess_datetime_format` is now part of the public API (:issue:`54727`)
- :meth:`ExtensionArray._explode` interface method added to allow extension type implementations of the ``explode`` method (:issue:`54833`)
- :meth:`ExtensionArray.duplicated` added to allow extension type implementations of the ``duplicated`` method (:issue:`55255`)
- Allow passing ``read_only``, ``data_only`` and ``keep_links`` arguments to openpyxl using ``engine_kwargs`` of :func:`read_excel` (:issue:`55027`)
- DataFrame.apply now allows the usage of numba (via ``engine="numba"``) to JIT compile the passed function, allowing for potential speedups (:issue:`54666`)
- Implement masked algorithms for :meth:`Series.value_counts` (:issue:`54984`)
- Implemented :meth:`Series.str.extract` for :class:`ArrowDtype` (:issue:`56268`)
- Improved error message that appears in :meth:`DatetimeIndex.to_period` with frequencies which are not supported as period frequencies, such as "BMS" (:issue:`56243`)
- Improved error message when constructing :class:`Period` with invalid offsets such as "QS" (:issue:`55785`)

.. ---------------------------------------------------------------------------
.. _whatsnew_220.notable_bug_fixes:

Notable bug fixes
~~~~~~~~~~~~~~~~~

These are bug fixes that might have notable behavior changes.

.. _whatsnew_220.notable_bug_fixes.merge_sort_behavior:

:func:`merge` and :meth:`DataFrame.join` now consistently follow documented sort behavior
^^^^^^^^^^^^^^^^^^^^^^^^^^^^^^^^^^^^^^^^^^^^^^^^^^^^^^^^^^^^^^^^^^^^^^^^^^^^^^^^^^^^^^^^^

In previous versions of pandas, :func:`merge` and :meth:`DataFrame.join` did not
always return a result that followed the documented sort behavior. pandas now
follows the documented sort behavior in merge and join operations (:issue:`54611`, :issue:`56426`, :issue:`56443`).

As documented, ``sort=True`` sorts the join keys lexicographically in the resulting
:class:`DataFrame`. With ``sort=False``, the order of the join keys depends on the
join type (``how`` keyword):

- ``how="left"``: preserve the order of the left keys
- ``how="right"``: preserve the order of the right keys
- ``how="inner"``: preserve the order of the left keys
- ``how="outer"``: sort keys lexicographically

One example with changing behavior is inner joins with non-unique left join keys
and ``sort=False``:

.. ipython:: python

    left = pd.DataFrame({"a": [1, 2, 1]})
    right = pd.DataFrame({"a": [1, 2]})
    result = pd.merge(left, right, how="inner", on="a", sort=False)

*Old Behavior*

.. code-block:: ipython

    In [5]: result
    Out[5]:
       a
    0  1
    1  1
    2  2

*New Behavior*

.. ipython:: python

    result

.. _whatsnew_220.notable_bug_fixes.multiindex_join_different_levels:

:func:`merge` and :meth:`DataFrame.join` no longer reorder levels when levels differ
^^^^^^^^^^^^^^^^^^^^^^^^^^^^^^^^^^^^^^^^^^^^^^^^^^^^^^^^^^^^^^^^^^^^^^^^^^^^^^^^^^^^

In previous versions of pandas, :func:`merge` and :meth:`DataFrame.join` would reorder
index levels when joining on two indexes with different levels (:issue:`34133`).

.. ipython:: python

    left = pd.DataFrame({"left": 1}, index=pd.MultiIndex.from_tuples([("x", 1), ("x", 2)], names=["A", "B"]))
    right = pd.DataFrame({"right": 2}, index=pd.MultiIndex.from_tuples([(1, 1), (2, 2)], names=["B", "C"]))
    result = left.join(right)

*Old Behavior*

.. code-block:: ipython

    In [5]: result
    Out[5]:
           left  right
    B A C
    1 x 1     1      2
    2 x 2     1      2

*New Behavior*

.. ipython:: python

    result

.. ---------------------------------------------------------------------------
.. _whatsnew_220.api_breaking:

Backwards incompatible API changes
~~~~~~~~~~~~~~~~~~~~~~~~~~~~~~~~~~

.. _whatsnew_220.api_breaking.deps:

Increased minimum versions for dependencies
^^^^^^^^^^^^^^^^^^^^^^^^^^^^^^^^^^^^^^^^^^^
Some minimum supported versions of dependencies were updated.
If installed, we now require:

+-----------------+-----------------+----------+---------+
| Package         | Minimum Version | Required | Changed |
+=================+=================+==========+=========+
|                 |                 |    X     |    X    |
+-----------------+-----------------+----------+---------+

For `optional libraries <https://pandas.pydata.org/docs/getting_started/install.html>`_ the general recommendation is to use the latest version.
The following table lists the lowest version per library that is currently being tested throughout the development of pandas.
Optional libraries below the lowest tested version may still work, but are not considered supported.

+-----------------+-----------------+---------+
| Package         | Minimum Version | Changed |
+=================+=================+=========+
|                 |                 |    X    |
+-----------------+-----------------+---------+

See :ref:`install.dependencies` and :ref:`install.optional_dependencies` for more.

.. _whatsnew_220.api_breaking.other:

Other API changes
^^^^^^^^^^^^^^^^^
<<<<<<< HEAD
- Made ``dtype`` a required argument in :meth:`ExtensionArray._from_sequence_of_strings` (:issue:`56519`)
=======
- The hash values of nullable extension dtypes changed to improve the performance of the hashing operation (:issue:`56507`)
>>>>>>> 6ee9ad02
- ``check_exact`` now only takes effect for floating-point dtypes in :func:`testing.assert_frame_equal` and :func:`testing.assert_series_equal`. In particular, integer dtypes are always checked exactly (:issue:`55882`)

.. ---------------------------------------------------------------------------
.. _whatsnew_220.deprecations:

Deprecations
~~~~~~~~~~~~

Deprecate aliases ``M``, ``Q``, ``Y``, etc. in favour of ``ME``, ``QE``, ``YE``, etc. for offsets
^^^^^^^^^^^^^^^^^^^^^^^^^^^^^^^^^^^^^^^^^^^^^^^^^^^^^^^^^^^^^^^^^^^^^^^^^^^^^^^^^^^^^^^^^^^^^^^^^

Deprecated the following frequency aliases (:issue:`9586`):

+-------------------------------+------------------+------------------+
|offsets                        |deprecated aliases|new aliases       |
+===============================+==================+==================+
|:class:`MonthEnd`              |      ``M``       |     ``ME``       |
+-------------------------------+------------------+------------------+
|:class:`BusinessMonthEnd`      |      ``BM``      |     ``BME``      |
+-------------------------------+------------------+------------------+
|:class:`SemiMonthEnd`          |      ``SM``      |     ``SME``      |
+-------------------------------+------------------+------------------+
|:class:`CustomBusinessMonthEnd`|      ``CBM``     |     ``CBME``     |
+-------------------------------+------------------+------------------+
|:class:`QuarterEnd`            |      ``Q``       |     ``QE``       |
+-------------------------------+------------------+------------------+
|:class:`BQuarterEnd`           |      ``BQ``      |     ``BQE``      |
+-------------------------------+------------------+------------------+
|:class:`YearEnd`               |      ``Y``       |     ``YE``       |
+-------------------------------+------------------+------------------+
|:class:`BYearEnd`              |      ``BY``      |     ``BYE``      |
+-------------------------------+------------------+------------------+

For example:

*Previous behavior*:

.. code-block:: ipython

    In [8]: pd.date_range('2020-01-01', periods=3, freq='Q-NOV')
    Out[8]:
    DatetimeIndex(['2020-02-29', '2020-05-31', '2020-08-31'],
                  dtype='datetime64[ns]', freq='Q-NOV')

*Future behavior*:

.. ipython:: python

    pd.date_range('2020-01-01', periods=3, freq='QE-NOV')

Deprecated automatic downcasting
^^^^^^^^^^^^^^^^^^^^^^^^^^^^^^^^

Deprecated the automatic downcasting of object dtype results in a number of
methods. These would silently change the dtype in a hard to predict manner since the
behavior was value dependent. Additionally, pandas is moving away from silent dtype
changes (:issue:`54710`, :issue:`54261`).

These methods are:

- :meth:`Series.replace` and :meth:`DataFrame.replace`
- :meth:`DataFrame.fillna`, :meth:`Series.fillna`
- :meth:`DataFrame.ffill`, :meth:`Series.ffill`
- :meth:`DataFrame.bfill`, :meth:`Series.bfill`

Explicitly call :meth:`DataFrame.infer_objects` to replicate the current behavior in the future.

.. code-block:: ipython

    result = result.infer_objects(copy=False)

Set the following option to opt into the future behavior:

.. code-block:: ipython

    In [9]: pd.set_option("future.no_silent_downcasting", True)

Other Deprecations
^^^^^^^^^^^^^^^^^^
- Changed :meth:`Timedelta.resolution_string` to return ``h``, ``min``, ``s``, ``ms``, ``us``, and ``ns`` instead of ``H``, ``T``, ``S``, ``L``, ``U``, and ``N``, for compatibility with respective deprecations in frequency aliases (:issue:`52536`)
- Deprecated :func:`pandas.api.types.is_interval` and :func:`pandas.api.types.is_period`, use ``isinstance(obj, pd.Interval)`` and ``isinstance(obj, pd.Period)`` instead (:issue:`55264`)
- Deprecated :func:`pd.core.internals.api.make_block`, use public APIs instead (:issue:`40226`)
- Deprecated :func:`read_gbq` and :meth:`DataFrame.to_gbq`. Use ``pandas_gbq.read_gbq`` and ``pandas_gbq.to_gbq`` instead https://pandas-gbq.readthedocs.io/en/latest/api.html (:issue:`55525`)
- Deprecated :meth:`.DataFrameGroupBy.fillna` and :meth:`.SeriesGroupBy.fillna`; use :meth:`.DataFrameGroupBy.ffill`, :meth:`.DataFrameGroupBy.bfill` for forward and backward filling or :meth:`.DataFrame.fillna` to fill with a single value (or the Series equivalents) (:issue:`55718`)
- Deprecated :meth:`Index.format`, use ``index.astype(str)`` or ``index.map(formatter)`` instead (:issue:`55413`)
- Deprecated :meth:`Series.ravel`, the underlying array is already 1D, so ravel is not necessary (:issue:`52511`)
- Deprecated :meth:`Series.resample` and :meth:`DataFrame.resample` with a :class:`PeriodIndex` (and the 'convention' keyword), convert to :class:`DatetimeIndex` (with ``.to_timestamp()``) before resampling instead (:issue:`53481`)
- Deprecated :meth:`Series.view`, use :meth:`Series.astype` instead to change the dtype (:issue:`20251`)
- Deprecated ``core.internals`` members ``Block``, ``ExtensionBlock``, and ``DatetimeTZBlock``, use public APIs instead (:issue:`55139`)
- Deprecated ``year``, ``month``, ``quarter``, ``day``, ``hour``, ``minute``, and ``second`` keywords in the :class:`PeriodIndex` constructor, use :meth:`PeriodIndex.from_fields` instead (:issue:`55960`)
- Deprecated accepting a type as an argument in :meth:`Index.view`, call without any arguments instead (:issue:`55709`)
- Deprecated allowing non-integer ``periods`` argument in :func:`date_range`, :func:`timedelta_range`, :func:`period_range`, and :func:`interval_range` (:issue:`56036`)
- Deprecated allowing non-keyword arguments in :meth:`DataFrame.to_clipboard`. (:issue:`54229`)
- Deprecated allowing non-keyword arguments in :meth:`DataFrame.to_csv` except ``path_or_buf``. (:issue:`54229`)
- Deprecated allowing non-keyword arguments in :meth:`DataFrame.to_dict`. (:issue:`54229`)
- Deprecated allowing non-keyword arguments in :meth:`DataFrame.to_excel` except ``excel_writer``. (:issue:`54229`)
- Deprecated allowing non-keyword arguments in :meth:`DataFrame.to_gbq` except ``destination_table``. (:issue:`54229`)
- Deprecated allowing non-keyword arguments in :meth:`DataFrame.to_hdf` except ``path_or_buf``. (:issue:`54229`)
- Deprecated allowing non-keyword arguments in :meth:`DataFrame.to_html` except ``buf``. (:issue:`54229`)
- Deprecated allowing non-keyword arguments in :meth:`DataFrame.to_json` except ``path_or_buf``. (:issue:`54229`)
- Deprecated allowing non-keyword arguments in :meth:`DataFrame.to_latex` except ``buf``. (:issue:`54229`)
- Deprecated allowing non-keyword arguments in :meth:`DataFrame.to_markdown` except ``buf``. (:issue:`54229`)
- Deprecated allowing non-keyword arguments in :meth:`DataFrame.to_parquet` except ``path``. (:issue:`54229`)
- Deprecated allowing non-keyword arguments in :meth:`DataFrame.to_pickle` except ``path``. (:issue:`54229`)
- Deprecated allowing non-keyword arguments in :meth:`DataFrame.to_string` except ``buf``. (:issue:`54229`)
- Deprecated allowing non-keyword arguments in :meth:`DataFrame.to_xml` except ``path_or_buffer``. (:issue:`54229`)
- Deprecated allowing passing :class:`BlockManager` objects to :class:`DataFrame` or :class:`SingleBlockManager` objects to :class:`Series` (:issue:`52419`)
- Deprecated behavior of :meth:`Index.insert` with an object-dtype index silently performing type inference on the result, explicitly call ``result.infer_objects(copy=False)`` for the old behavior instead (:issue:`51363`)
- Deprecated casting non-datetimelike values (mainly strings) in :meth:`Series.isin` and :meth:`Index.isin` with ``datetime64``, ``timedelta64``, and :class:`PeriodDtype` dtypes (:issue:`53111`)
- Deprecated downcasting behavior in :meth:`Series.where`, :meth:`DataFrame.where`, :meth:`Series.mask`, :meth:`DataFrame.mask`, :meth:`Series.clip`, :meth:`DataFrame.clip`; in a future version these will not infer object-dtype columns to non-object dtype, or all-round floats to integer dtype. Call ``result.infer_objects(copy=False)`` on the result for object inference, or explicitly cast floats to ints. To opt in to the future version, use ``pd.set_option("future.no_silent_downcasting", True)`` (:issue:`53656`)
- Deprecated dtype inference when setting a :class:`Index` into a :class:`DataFrame`, cast explicitly instead (:issue:`56102`)
- Deprecated including the groups in computations when using :meth:`.DataFrameGroupBy.apply` and :meth:`.DataFrameGroupBy.resample`; pass ``include_groups=False`` to exclude the groups (:issue:`7155`)
- Deprecated indexing an :class:`Index`  with a boolean indexer of length zero (:issue:`55820`)
- Deprecated not passing a tuple to :class:`.DataFrameGroupBy.get_group` or :class:`.SeriesGroupBy.get_group` when grouping by a length-1 list-like (:issue:`25971`)
- Deprecated string ``AS`` denoting frequency in :class:`YearBegin` and strings ``AS-DEC``, ``AS-JAN``, etc. denoting annual frequencies with various fiscal year starts (:issue:`54275`)
- Deprecated string ``A`` denoting frequency in :class:`YearEnd` and strings ``A-DEC``, ``A-JAN``, etc. denoting annual frequencies with various fiscal year ends (:issue:`54275`)
- Deprecated string ``BAS`` denoting frequency in :class:`BYearBegin` and strings ``BAS-DEC``, ``BAS-JAN``, etc. denoting annual frequencies with various fiscal year starts (:issue:`54275`)
- Deprecated string ``BA`` denoting frequency in :class:`BYearEnd` and strings ``BA-DEC``, ``BA-JAN``, etc. denoting annual frequencies with various fiscal year ends (:issue:`54275`)
- Deprecated strings ``H``, ``BH``, and ``CBH`` denoting frequencies in :class:`Hour`, :class:`BusinessHour`, :class:`CustomBusinessHour` (:issue:`52536`)
- Deprecated strings ``H``, ``S``, ``U``, and ``N`` denoting units in :func:`to_timedelta` (:issue:`52536`)
- Deprecated strings ``H``, ``T``, ``S``, ``L``, ``U``, and ``N`` denoting units in :class:`Timedelta` (:issue:`52536`)
- Deprecated strings ``T``, ``S``, ``L``, ``U``, and ``N`` denoting frequencies in :class:`Minute`, :class:`Second`, :class:`Milli`, :class:`Micro`, :class:`Nano` (:issue:`52536`)
- Deprecated the :class:`.BaseGrouper` attributes ``group_keys_seq`` and ``reconstructed_codes``; these will be removed in a future version of pandas (:issue:`56148`)
- Deprecated the :class:`.Grouping` attributes ``group_index``, ``result_index``, and ``group_arraylike``; these will be removed in a future version of pandas (:issue:`56148`)
- Deprecated the ``errors="ignore"`` option in :func:`to_datetime`, :func:`to_timedelta`, and :func:`to_numeric`; explicitly catch exceptions instead (:issue:`54467`)
- Deprecated the ``fastpath`` keyword in the :class:`Series` constructor (:issue:`20110`)
- Deprecated the ``kind`` keyword in :meth:`Series.resample` and :meth:`DataFrame.resample`, explicitly cast the object's ``index`` instead (:issue:`55895`)
- Deprecated the ``ordinal`` keyword in :class:`PeriodIndex`, use :meth:`PeriodIndex.from_ordinals` instead (:issue:`55960`)
- Deprecated the ``unit`` keyword in :class:`TimedeltaIndex` construction, use :func:`to_timedelta` instead (:issue:`55499`)
- Deprecated the behavior of :meth:`DataFrame.replace` and :meth:`Series.replace` with :class:`CategoricalDtype`; in a future version replace will change the values while preserving the categories. To change the categories, use ``ser.cat.rename_categories`` instead (:issue:`55147`)
- Deprecated the behavior of :meth:`Series.value_counts` and :meth:`Index.value_counts` with object dtype; in a future version these will not perform dtype inference on the resulting :class:`Index`, do ``result.index = result.index.infer_objects()`` to retain the old behavior (:issue:`56161`)
- Deprecated the default of ``observed=False`` in :meth:`DataFrame.pivot_table`; will be ``True`` in a future version (:issue:`56236`)
- Deprecated the extension test classes ``BaseNoReduceTests``, ``BaseBooleanReduceTests``, and ``BaseNumericReduceTests``, use ``BaseReduceTests`` instead (:issue:`54663`)
- Deprecated the option ``mode.data_manager`` and the ``ArrayManager``; only the ``BlockManager`` will be available in future versions (:issue:`55043`)
- Deprecated the previous implementation of :class:`DataFrame.stack`; specify ``future_stack=True`` to adopt the future version (:issue:`53515`)

.. ---------------------------------------------------------------------------
.. _whatsnew_220.performance:

Performance improvements
~~~~~~~~~~~~~~~~~~~~~~~~
- Performance improvement in :func:`.testing.assert_frame_equal` and :func:`.testing.assert_series_equal` (:issue:`55949`, :issue:`55971`)
- Performance improvement in :func:`concat` with ``axis=1`` and objects with unaligned indexes (:issue:`55084`)
- Performance improvement in :func:`get_dummies` (:issue:`56089`)
- Performance improvement in :func:`merge` and :func:`merge_ordered` when joining on sorted ascending keys (:issue:`56115`)
- Performance improvement in :func:`merge_asof` when ``by`` is not ``None`` (:issue:`55580`, :issue:`55678`)
- Performance improvement in :func:`read_stata` for files with many variables (:issue:`55515`)
- Performance improvement in :meth:`DataFrame.groupby` when aggregating pyarrow timestamp and duration dtypes (:issue:`55031`)
- Performance improvement in :meth:`DataFrame.join` when joining on unordered categorical indexes (:issue:`56345`)
- Performance improvement in :meth:`DataFrame.loc` and :meth:`Series.loc` when indexing with a :class:`MultiIndex` (:issue:`56062`)
- Performance improvement in :meth:`DataFrame.sort_index` and :meth:`Series.sort_index` when indexed by a :class:`MultiIndex` (:issue:`54835`)
- Performance improvement in :meth:`DataFrame.to_dict` on converting DataFrame to dictionary (:issue:`50990`)
- Performance improvement in :meth:`Index.difference` (:issue:`55108`)
- Performance improvement in :meth:`Index.sort_values` when index is already sorted (:issue:`56128`)
- Performance improvement in :meth:`MultiIndex.get_indexer` when ``method`` is not ``None`` (:issue:`55839`)
- Performance improvement in :meth:`Series.duplicated` for pyarrow dtypes (:issue:`55255`)
- Performance improvement in :meth:`Series.str.get_dummies` when dtype is ``"string[pyarrow]"`` or ``"string[pyarrow_numpy]"`` (:issue:`56110`)
- Performance improvement in :meth:`Series.str` methods (:issue:`55736`)
- Performance improvement in :meth:`Series.value_counts` and :meth:`Series.mode` for masked dtypes (:issue:`54984`, :issue:`55340`)
- Performance improvement in :meth:`.DataFrameGroupBy.nunique` and :meth:`.SeriesGroupBy.nunique` (:issue:`55972`)
- Performance improvement in :meth:`.SeriesGroupBy.idxmax`, :meth:`.SeriesGroupBy.idxmin`, :meth:`.DataFrameGroupBy.idxmax`, :meth:`.DataFrameGroupBy.idxmin` (:issue:`54234`)
- Performance improvement when hashing a nullable extension array (:issue:`56507`)
- Performance improvement when indexing into a non-unique index (:issue:`55816`)
- Performance improvement when indexing with more than 4 keys (:issue:`54550`)
- Performance improvement when localizing time to UTC (:issue:`55241`)

.. ---------------------------------------------------------------------------
.. _whatsnew_220.bug_fixes:

Bug fixes
~~~~~~~~~

Categorical
^^^^^^^^^^^
- :meth:`Categorical.isin` raising ``InvalidIndexError`` for categorical containing overlapping :class:`Interval` values (:issue:`34974`)
- Bug in :meth:`CategoricalDtype.__eq__` returning false for unordered categorical data with mixed types (:issue:`55468`)
-

Datetimelike
^^^^^^^^^^^^
- Bug in :class:`DatetimeIndex` construction when passing both a ``tz`` and either ``dayfirst`` or ``yearfirst`` ignoring dayfirst/yearfirst (:issue:`55813`)
- Bug in :class:`DatetimeIndex` when passing an object-dtype ndarray of float objects and a ``tz`` incorrectly localizing the result (:issue:`55780`)
- Bug in :func:`Series.isin` with :class:`DatetimeTZDtype` dtype and comparison values that are all ``NaT`` incorrectly returning all-``False`` even if the series contains ``NaT`` entries (:issue:`56427`)
- Bug in :func:`concat` raising ``AttributeError`` when concatenating all-NA DataFrame with :class:`DatetimeTZDtype` dtype DataFrame. (:issue:`52093`)
- Bug in :func:`testing.assert_extension_array_equal` that could use the wrong unit when comparing resolutions (:issue:`55730`)
- Bug in :func:`to_datetime` and :class:`DatetimeIndex` when passing a list of mixed-string-and-numeric types incorrectly raising (:issue:`55780`)
- Bug in :func:`to_datetime` and :class:`DatetimeIndex` when passing mixed-type objects with a mix of timezones or mix of timezone-awareness failing to raise ``ValueError`` (:issue:`55693`)
- Bug in :meth:`DatetimeIndex.shift` with non-nanosecond resolution incorrectly returning with nanosecond resolution (:issue:`56117`)
- Bug in :meth:`DatetimeIndex.union` returning object dtype for tz-aware indexes with the same timezone but different units (:issue:`55238`)
- Bug in :meth:`Index.is_monotonic_increasing` and :meth:`Index.is_monotonic_decreasing` always caching :meth:`Index.is_unique` as ``True`` when first value in index is ``NaT`` (:issue:`55755`)
- Bug in :meth:`Index.view` to a datetime64 dtype with non-supported resolution incorrectly raising (:issue:`55710`)
- Bug in :meth:`Series.dt.round` with non-nanosecond resolution and ``NaT`` entries incorrectly raising ``OverflowError`` (:issue:`56158`)
- Bug in :meth:`Series.fillna` with non-nanosecond resolution dtypes and higher-resolution vector values returning incorrect (internally-corrupted) results (:issue:`56410`)
- Bug in :meth:`Tick.delta` with very large ticks raising ``OverflowError`` instead of ``OutOfBoundsTimedelta`` (:issue:`55503`)
- Bug in :meth:`Timestamp.unit` being inferred incorrectly from an ISO8601 format string with minute or hour resolution and a timezone offset (:issue:`56208`)
- Bug in ``.astype`` converting from a higher-resolution ``datetime64`` dtype to a lower-resolution ``datetime64`` dtype (e.g. ``datetime64[us]->datetim64[ms]``) silently overflowing with values near the lower implementation bound (:issue:`55979`)
- Bug in adding or subtracting a :class:`Week` offset to a ``datetime64`` :class:`Series`, :class:`Index`, or :class:`DataFrame` column with non-nanosecond resolution returning incorrect results (:issue:`55583`)
- Bug in addition or subtraction of :class:`BusinessDay` offset with ``offset`` attribute to non-nanosecond :class:`Index`, :class:`Series`, or :class:`DataFrame` column giving incorrect results (:issue:`55608`)
- Bug in addition or subtraction of :class:`DateOffset` objects with microsecond components to ``datetime64`` :class:`Index`, :class:`Series`, or :class:`DataFrame` columns with non-nanosecond resolution (:issue:`55595`)
- Bug in addition or subtraction of very large :class:`Tick` objects with :class:`Timestamp` or :class:`Timedelta` objects raising ``OverflowError`` instead of ``OutOfBoundsTimedelta`` (:issue:`55503`)
- Bug in creating a :class:`Index`, :class:`Series`, or :class:`DataFrame` with a non-nanosecond :class:`DatetimeTZDtype` and inputs that would be out of bounds with nanosecond resolution incorrectly raising ``OutOfBoundsDatetime`` (:issue:`54620`)
- Bug in creating a :class:`Index`, :class:`Series`, or :class:`DataFrame` with a non-nanosecond ``datetime64`` (or :class:`DatetimeTZDtype`) from mixed-numeric inputs treating those as nanoseconds instead of as multiples of the dtype's unit (which would happen with non-mixed numeric inputs) (:issue:`56004`)
- Bug in creating a :class:`Index`, :class:`Series`, or :class:`DataFrame` with a non-nanosecond ``datetime64`` dtype and inputs that would be out of bounds for a ``datetime64[ns]`` incorrectly raising ``OutOfBoundsDatetime`` (:issue:`55756`)
- Bug in parsing datetime strings with nanosecond resolution with non-ISO8601 formats incorrectly truncating sub-microsecond components (:issue:`56051`)
- Bug in parsing datetime strings with sub-second resolution and trailing zeros incorrectly inferring second or millisecond resolution (:issue:`55737`)
- Bug in the results of :func:`to_datetime` with an floating-dtype argument with ``unit`` not matching the pointwise results of :class:`Timestamp` (:issue:`56037`)

Timedelta
^^^^^^^^^
- Bug in :class:`Timedelta` construction raising ``OverflowError`` instead of ``OutOfBoundsTimedelta`` (:issue:`55503`)
- Bug in rendering (``__repr__``) of :class:`TimedeltaIndex` and :class:`Series` with timedelta64 values with non-nanosecond resolution entries that are all multiples of 24 hours failing to use the compact representation used in the nanosecond cases (:issue:`55405`)

Timezones
^^^^^^^^^
- Bug in :class:`AbstractHolidayCalendar` where timezone data was not propagated when computing holiday observances (:issue:`54580`)
- Bug in :class:`Timestamp` construction with an ambiguous value and a ``pytz`` timezone failing to raise ``pytz.AmbiguousTimeError`` (:issue:`55657`)
- Bug in :meth:`Timestamp.tz_localize` with ``nonexistent="shift_forward`` around UTC+0 during DST (:issue:`51501`)

Numeric
^^^^^^^
- Bug in :func:`read_csv` with ``engine="pyarrow"`` causing rounding errors for large integers (:issue:`52505`)
- Bug in :meth:`Series.pow` not filling missing values correctly (:issue:`55512`)
-

Conversion
^^^^^^^^^^
- Bug in :meth:`DataFrame.astype` when called with ``str`` on unpickled array - the array might change in-place (:issue:`54654`)
- Bug in :meth:`DataFrame.astype` where ``errors="ignore"`` had no effect for extension types (:issue:`54654`)
- Bug in :meth:`Series.convert_dtypes` not converting all NA column to ``null[pyarrow]`` (:issue:`55346`)
-

Strings
^^^^^^^
- Bug in :func:`pandas.api.types.is_string_dtype` while checking object array with no elements is of the string dtype (:issue:`54661`)
- Bug in :meth:`DataFrame.apply` failing when ``engine="numba"`` and columns or index have ``StringDtype`` (:issue:`56189`)
- Bug in :meth:`DataFrame.reindex` not matching :class:`Index` with ``string[pyarrow_numpy]`` dtype (:issue:`56106`)
- Bug in :meth:`Index.str.cat` always casting result to object dtype (:issue:`56157`)
- Bug in :meth:`Series.__mul__` for :class:`ArrowDtype` with ``pyarrow.string`` dtype and ``string[pyarrow]`` for the pyarrow backend (:issue:`51970`)
- Bug in :meth:`Series.str.find` when ``start < 0`` for :class:`ArrowDtype` with ``pyarrow.string`` (:issue:`56411`)
- Bug in :meth:`Series.str.replace` when ``n < 0`` for :class:`ArrowDtype` with ``pyarrow.string`` (:issue:`56404`)
- Bug in :meth:`Series.str.startswith` and :meth:`Series.str.endswith` with arguments of type ``tuple[str, ...]`` for ``string[pyarrow]`` (:issue:`54942`)

Interval
^^^^^^^^
- Bug in :class:`Interval` ``__repr__`` not displaying UTC offsets for :class:`Timestamp` bounds. Additionally the hour, minute and second components will now be shown. (:issue:`55015`)
- Bug in :meth:`IntervalIndex.factorize` and :meth:`Series.factorize` with :class:`IntervalDtype` with datetime64 or timedelta64 intervals not preserving non-nanosecond units (:issue:`56099`)
- Bug in :meth:`IntervalIndex.from_arrays` when passed ``datetime64`` or ``timedelta64`` arrays with mismatched resolutions constructing an invalid ``IntervalArray`` object (:issue:`55714`)
- Bug in :meth:`IntervalIndex.get_indexer` with datetime or timedelta intervals incorrectly matching on integer targets (:issue:`47772`)
- Bug in :meth:`IntervalIndex.get_indexer` with timezone-aware datetime intervals incorrectly matching on a sequence of timezone-naive targets (:issue:`47772`)
- Bug in setting values on a :class:`Series` with an :class:`IntervalIndex` using a slice incorrectly raising (:issue:`54722`)
-

Indexing
^^^^^^^^
- Bug in :meth:`DataFrame.loc` when setting :class:`Series` with extension dtype into NumPy dtype (:issue:`55604`)
- Bug in :meth:`Index.difference` not returning a unique set of values when ``other`` is empty or ``other`` is considered non-comparable (:issue:`55113`)
- Bug in setting :class:`Categorical` values into a :class:`DataFrame` with numpy dtypes raising ``RecursionError`` (:issue:`52927`)

Missing
^^^^^^^
- Bug in :meth:`DataFrame.update` wasn't updating in-place for tz-aware datetime64 dtypes (:issue:`56227`)
-

MultiIndex
^^^^^^^^^^
- Bug in :meth:`MultiIndex.get_indexer` not raising ``ValueError`` when ``method`` provided and index is non-monotonic (:issue:`53452`)
-

I/O
^^^
- Bug in :func:`read_csv` where ``engine="python"`` did not respect ``chunksize`` arg when ``skiprows`` was specified. (:issue:`56323`)
- Bug in :func:`read_csv` where ``engine="python"`` was causing a ``TypeError`` when a callable ``skiprows`` and a chunk size was specified. (:issue:`55677`)
- Bug in :func:`read_csv` where ``on_bad_lines="warn"`` would write to ``stderr`` instead of raise a Python warning. This now yields a :class:`.errors.ParserWarning` (:issue:`54296`)
- Bug in :func:`read_csv` with ``engine="pyarrow"`` where ``quotechar`` was ignored (:issue:`52266`)
- Bug in :func:`read_csv` with ``engine="pyarrow"`` where ``usecols`` wasn't working with a csv with no headers (:issue:`54459`)
- Bug in :func:`read_excel`, with ``engine="xlrd"`` (``xls`` files) erroring when file contains NaNs/Infs (:issue:`54564`)
- Bug in :func:`read_json` not handling dtype conversion properly if ``infer_string`` is set (:issue:`56195`)
- Bug in :meth:`DataFrame.to_excel`, with ``OdsWriter`` (``ods`` files) writing boolean/string value (:issue:`54994`)
- Bug in :meth:`DataFrame.to_hdf` and :func:`read_hdf` with ``datetime64`` dtypes with non-nanosecond resolution failing to round-trip correctly (:issue:`55622`)
- Bug in :meth:`~pandas.read_excel` with ``engine="odf"`` (``ods`` files) when string contains annotation (:issue:`55200`)
- Bug in :meth:`~pandas.read_excel` with an ODS file without cached formatted cell for float values (:issue:`55219`)
- Bug where :meth:`DataFrame.to_json` would raise an ``OverflowError`` instead of a ``TypeError`` with unsupported NumPy types (:issue:`55403`)

Period
^^^^^^
- Bug in :class:`PeriodIndex` construction when more than one of ``data``, ``ordinal`` and ``**fields`` are passed failing to raise ``ValueError`` (:issue:`55961`)
- Bug in :class:`Period` addition silently wrapping around instead of raising ``OverflowError`` (:issue:`55503`)
- Bug in casting from :class:`PeriodDtype` with ``astype`` to ``datetime64`` or :class:`DatetimeTZDtype` with non-nanosecond unit incorrectly returning with nanosecond unit (:issue:`55958`)
-

Plotting
^^^^^^^^
- Bug in :meth:`DataFrame.plot.box` with ``vert=False`` and a matplotlib ``Axes`` created with ``sharey=True`` (:issue:`54941`)
- Bug in :meth:`DataFrame.plot.scatter` discaring string columns (:issue:`56142`)
- Bug in :meth:`Series.plot` when reusing an ``ax`` object failing to raise when a ``how`` keyword is passed (:issue:`55953`)

Groupby/resample/rolling
^^^^^^^^^^^^^^^^^^^^^^^^
- Bug in :class:`.Rolling` where duplicate datetimelike indexes are treated as consecutive rather than equal with ``closed='left'`` and ``closed='neither'`` (:issue:`20712`)
- Bug in :meth:`.DataFrameGroupBy.idxmin`, :meth:`.DataFrameGroupBy.idxmax`, :meth:`.SeriesGroupBy.idxmin`, and :meth:`.SeriesGroupBy.idxmax` would not retain :class:`.Categorical` dtype when the index was a :class:`.CategoricalIndex` that contained NA values (:issue:`54234`)
- Bug in :meth:`.DataFrameGroupBy.transform` and :meth:`.SeriesGroupBy.transform` when ``observed=False`` and ``f="idxmin"`` or ``f="idxmax"`` would incorrectly raise on unobserved categories (:issue:`54234`)
- Bug in :meth:`.DataFrameGroupBy.value_counts` and :meth:`.SeriesGroupBy.value_count` could result in incorrect sorting if the columns of the DataFrame or name of the Series are integers (:issue:`55951`)
- Bug in :meth:`.DataFrameGroupBy.value_counts` and :meth:`.SeriesGroupBy.value_count` would not respect ``sort=False`` in :meth:`DataFrame.groupby` and :meth:`Series.groupby` (:issue:`55951`)
- Bug in :meth:`.DataFrameGroupBy.value_counts` and :meth:`.SeriesGroupBy.value_count` would sort by proportions rather than frequencies when ``sort=True`` and ``normalize=True`` (:issue:`55951`)
- Bug in :meth:`DataFrame.asfreq` and :meth:`Series.asfreq` with a :class:`DatetimeIndex` with non-nanosecond resolution incorrectly converting to nanosecond resolution (:issue:`55958`)
- Bug in :meth:`DataFrame.ewm` when passed ``times`` with non-nanosecond ``datetime64`` or :class:`DatetimeTZDtype` dtype (:issue:`56262`)
- Bug in :meth:`DataFrame.groupby` and :meth:`Series.groupby` where grouping by a combination of ``Decimal`` and NA values would fail when ``sort=True`` (:issue:`54847`)
- Bug in :meth:`DataFrame.resample` not respecting ``closed`` and ``label`` arguments for :class:`~pandas.tseries.offsets.BusinessDay` (:issue:`55282`)
- Bug in :meth:`DataFrame.resample` when resampling on a :class:`ArrowDtype` of ``pyarrow.timestamp`` or ``pyarrow.duration`` type (:issue:`55989`)
- Bug in :meth:`DataFrame.resample` where bin edges were not correct for :class:`~pandas.tseries.offsets.BusinessDay` (:issue:`55281`)
- Bug in :meth:`DataFrame.resample` where bin edges were not correct for :class:`~pandas.tseries.offsets.MonthBegin` (:issue:`55271`)

Reshaping
^^^^^^^^^
- Bug in :func:`concat` ignoring ``sort`` parameter when passed :class:`DatetimeIndex` indexes (:issue:`54769`)
- Bug in :func:`concat` renaming :class:`Series` when ``ignore_index=False`` (:issue:`15047`)
- Bug in :func:`merge_asof` raising ``TypeError`` when ``by`` dtype is not ``object``, ``int64``, or ``uint64`` (:issue:`22794`)
- Bug in :func:`merge_asof` raising incorrect error for string dtype (:issue:`56444`)
- Bug in :func:`merge_asof` when using a :class:`Timedelta` tolerance on a :class:`ArrowDtype` column (:issue:`56486`)
- Bug in :func:`merge` not raising when merging string columns with numeric columns (:issue:`56441`)
- Bug in :func:`merge` returning columns in incorrect order when left and/or right is empty (:issue:`51929`)
- Bug in :meth:`DataFrame.melt` where an exception was raised if ``var_name`` was not a string (:issue:`55948`)
- Bug in :meth:`DataFrame.melt` where it would not preserve the datetime (:issue:`55254`)
- Bug in :meth:`DataFrame.pivot_table` where the row margin is incorrect when the columns have numeric names (:issue:`26568`)
- Bug in :meth:`DataFrame.pivot` with numeric columns and extension dtype for data (:issue:`56528`)

Sparse
^^^^^^
- Bug in :meth:`SparseArray.take` when using a different fill value than the array's fill value (:issue:`55181`)
-

ExtensionArray
^^^^^^^^^^^^^^
-
-

Styler
^^^^^^
-
-

Other
^^^^^
- Bug in :func:`DataFrame.describe` when formatting percentiles in the resulting percentile 99.999% is rounded to 100% (:issue:`55765`)
- Bug in :func:`cut` and :func:`qcut` with ``datetime64`` dtype values with non-nanosecond units incorrectly returning nanosecond-unit bins (:issue:`56101`)
- Bug in :func:`cut` incorrectly allowing cutting of timezone-aware datetimes with timezone-naive bins (:issue:`54964`)
- Bug in :func:`infer_freq` and :meth:`DatetimeIndex.inferred_freq` with weekly frequencies and non-nanosecond resolutions (:issue:`55609`)
- Bug in :meth:`DataFrame.apply` where passing ``raw=True`` ignored ``args`` passed to the applied function (:issue:`55009`)
- Bug in :meth:`DataFrame.from_dict` which would always sort the rows of the created :class:`DataFrame`.  (:issue:`55683`)
- Bug in :meth:`DataFrame.sort_index` when passing ``axis="columns"`` and ``ignore_index=True`` raising a ``ValueError`` (:issue:`56478`)
- Bug in rendering ``inf`` values inside a a :class:`DataFrame` with the ``use_inf_as_na`` option enabled (:issue:`55483`)
- Bug in rendering a :class:`Series` with a :class:`MultiIndex` when one of the index level's names is 0 not having that name displayed (:issue:`55415`)
- Bug in the error message when assigning an empty :class:`DataFrame` to a column (:issue:`55956`)
- Bug when time-like strings were being cast to :class:`ArrowDtype` with ``pyarrow.time64`` type (:issue:`56463`)

.. ***DO NOT USE THIS SECTION***

-
-

.. ---------------------------------------------------------------------------
.. _whatsnew_220.contributors:

Contributors
~~~~~~~~~~~~<|MERGE_RESOLUTION|>--- conflicted
+++ resolved
@@ -354,11 +354,8 @@
 
 Other API changes
 ^^^^^^^^^^^^^^^^^
-<<<<<<< HEAD
 - Made ``dtype`` a required argument in :meth:`ExtensionArray._from_sequence_of_strings` (:issue:`56519`)
-=======
 - The hash values of nullable extension dtypes changed to improve the performance of the hashing operation (:issue:`56507`)
->>>>>>> 6ee9ad02
 - ``check_exact`` now only takes effect for floating-point dtypes in :func:`testing.assert_frame_equal` and :func:`testing.assert_series_equal`. In particular, integer dtypes are always checked exactly (:issue:`55882`)
 
 .. ---------------------------------------------------------------------------
