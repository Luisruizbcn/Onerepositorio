--- conflicted
+++ resolved
@@ -189,11 +189,9 @@
 ~~~~~~~~~
 - Bug in :class:`AbstractHolidayCalendar` where timezone data was not propagated when computing holiday observances (:issue:`54580`)
 - Bug in :class:`pandas.core.window.Rolling` where duplicate datetimelike indexes are treated as consecutive rather than equal with ``closed='left'`` and ``closed='neither'`` (:issue:`20712`)
-<<<<<<< HEAD
 - Bug in :class:`pandas.io.parsers.ArrowParserWrapper` where ``usecols`` wasn't working when using pyarrow to read a csv with no headers (:issue:`54459`)
-=======
 - Bug in :meth:`DataFrame.apply` where passing ``raw=True`` ignored ``args`` passed to the applied function (:issue:`55009`)
->>>>>>> 4e289257
+
 
 Categorical
 ^^^^^^^^^^^
