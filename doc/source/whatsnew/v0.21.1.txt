--- conflicted
+++ resolved
@@ -72,12 +72,8 @@
 
 - Bug in a boolean comparison of a ``datetime.datetime`` and a ``datetime64[ns]`` dtype Series (:issue:`17965`)
 - Bug where a ``MultiIndex`` with more than a million records was not raising ``AttributeError`` when trying to access a missing attribute (:issue:`18165`)
-<<<<<<< HEAD
+- Bug in :class:`IntervalIndex` constructor when a list of intervals is passed with non-default ``closed`` (:issue:`18334`)
 - Bug in ``Index.putmask`` when an invalid mask passed (:issue:`18368`)
-=======
-- Bug in :class:`IntervalIndex` constructor when a list of intervals is passed with non-default ``closed`` (:issue:`18334`)
--
->>>>>>> 412988ed
 -
 
 I/O
