--- conflicted
+++ resolved
@@ -122,11 +122,7 @@
 - Bug in :meth:`DataFrame.astype` where casting to 'category' on an empty ``DataFrame`` causes a segmentation fault (:issue:`18004`)
 - Error messages in the testing module have been improved when items have
   different ``CategoricalDtype`` (:issue:`18069`)
-<<<<<<< HEAD
--
-=======
 - ``CategoricalIndex`` can now correctly take a ``pd.api.types.CategoricalDtype`` as its dtype (:issue:`18116`)
->>>>>>> 58c2f098
 
 Other
 ^^^^^
