.. _whatsnew_115:

What's new in 1.1.5 (??)
------------------------

These are the changes in pandas 1.1.5. See :ref:`release` for a full changelog
including other versions of pandas.

{{ header }}

.. ---------------------------------------------------------------------------

.. _whatsnew_115.regressions:

Fixed regressions
~~~~~~~~~~~~~~~~~
- Fixed regression in addition of a timedelta-like scalar to a :class:`DatetimeIndex` raising incorrectly (:issue:`37295`)
- Fixed regression in :meth:`Series.groupby` raising when the :class:`Index` of the :class:`Series` had a tuple as its name (:issue:`37755`)
- Fixed regression in :meth:`DataFrame.loc` and :meth:`Series.loc` for ``__setitem__`` when one-dimensional tuple was given to select from :class:`MultiIndex` (:issue:`37711`)
- Fixed regression in inplace operations on :class:`Series` with ``ExtensionDtype`` with NumPy dtyped operand (:issue:`37910`)
- Fixed regression in metadata propagation for ``groupby`` iterator (:issue:`37343`)
- Fixed regression in :class:`MultiIndex` constructed from a :class:`DatetimeIndex` not retaining frequency (:issue:`35563`)
- Fixed regression in indexing on a :class:`Series` with ``CategoricalDtype`` after unpickling (:issue:`37631`)
- Fixed regression in :meth:`DataFrame.groupby` aggregation with out-of-bounds datetime objects in an object-dtype column (:issue:`36003`)
- Fixed regression in ``df.groupby(..).rolling(..)`` with the resulting :class:`MultiIndex` when grouping by a label that is in the index (:issue:`37641`)
- Fixed regression in :meth:`DataFrame.fillna` not filling ``NaN`` after other operations such as :meth:`DataFrame.pivot` (:issue:`36495`).
- Fixed regression in :meth:`MultiIndex.intersection` returning duplicates when at least one of the indexes had duplicates (:issue:`36915`)

.. ---------------------------------------------------------------------------

.. _whatsnew_115.bug_fixes:

Bug fixes
~~~~~~~~~
<<<<<<< HEAD
- Bug in metadata propagation for ``groupby`` iterator (:issue:`37343`)
- Bug in :func:`to_datetime` and :func:`to_timedelta` with a read-only array incorrectly raising (:issue:`34857`)
-
=======
- Bug in pytables methods in python 3.9 (:issue:`38041`)

.. ---------------------------------------------------------------------------

.. _whatsnew_115.other:

Other
~~~~~
- Only set ``-Werror`` as a compiler flag in the CI jobs (:issue:`33315`, :issue:`33314`)
>>>>>>> ec30ff71

.. ---------------------------------------------------------------------------

.. _whatsnew_115.contributors:

Contributors
~~~~~~~~~~~~

.. contributors:: v1.1.4..v1.1.5|HEAD<|MERGE_RESOLUTION|>--- conflicted
+++ resolved
@@ -32,12 +32,8 @@
 
 Bug fixes
 ~~~~~~~~~
-<<<<<<< HEAD
-- Bug in metadata propagation for ``groupby`` iterator (:issue:`37343`)
+- Bug in pytables methods in python 3.9 (:issue:`38041`)
 - Bug in :func:`to_datetime` and :func:`to_timedelta` with a read-only array incorrectly raising (:issue:`34857`)
--
-=======
-- Bug in pytables methods in python 3.9 (:issue:`38041`)
 
 .. ---------------------------------------------------------------------------
 
@@ -46,7 +42,6 @@
 Other
 ~~~~~
 - Only set ``-Werror`` as a compiler flag in the CI jobs (:issue:`33315`, :issue:`33314`)
->>>>>>> ec30ff71
 
 .. ---------------------------------------------------------------------------
 
