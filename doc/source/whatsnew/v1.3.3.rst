.. _whatsnew_133:

What's new in 1.3.3 (September ??, 2021)
----------------------------------------

These are the changes in pandas 1.3.3. See :ref:`release` for a full changelog
including other versions of pandas.

{{ header }}

.. ---------------------------------------------------------------------------

.. _whatsnew_133.regressions:

Fixed regressions
~~~~~~~~~~~~~~~~~
- Fixed regression in :class:`DataFrame` constructor failing to broadcast for defined :class:`Index` and len one list of :class:`Timestamp` (:issue:`42810`)
- Performance regression in :meth:`core.window.ewm.ExponentialMovingWindow.mean` (:issue:`42333`)
- Fixed regression in :meth:`.GroupBy.agg` incorrectly raising in some cases (:issue:`42390`)
<<<<<<< HEAD
- Fixed regression in :meth:`read_parquet` where the ``fastparquet`` engine would not work properly with fastparquet 0.7.0 (:issue:`43075`)
=======
- Fixed regression in :meth:`RangeIndex.where` and :meth:`RangeIndex.putmask` raising ``AssertionError`` when result did not represent a :class:`RangeIndex` (:issue:`43240`)

.. ---------------------------------------------------------------------------

.. _whatsnew_133.performance:

Performance improvements
~~~~~~~~~~~~~~~~~~~~~~~~
- Performance improvement for :meth:`DataFrame.__setitem__` when the key or value is not a :class:`DataFrame`, or key is not list-like (:issue:`43274`)
-
-
>>>>>>> a6943ae4

.. ---------------------------------------------------------------------------

.. _whatsnew_133.bug_fixes:

Bug fixes
~~~~~~~~~
- Bug in :meth:`.DataFrameGroupBy.agg` and :meth:`.DataFrameGroupBy.transform` with ``engine="numba"`` where ``index`` data was not being correctly passed into ``func`` (:issue:`43133`)
-

.. ---------------------------------------------------------------------------

.. _whatsnew_133.other:

Other
~~~~~
-
-

.. ---------------------------------------------------------------------------

.. _whatsnew_133.contributors:

Contributors
~~~~~~~~~~~~

.. contributors:: v1.3.2..v1.3.3|HEAD<|MERGE_RESOLUTION|>--- conflicted
+++ resolved
@@ -17,11 +17,8 @@
 - Fixed regression in :class:`DataFrame` constructor failing to broadcast for defined :class:`Index` and len one list of :class:`Timestamp` (:issue:`42810`)
 - Performance regression in :meth:`core.window.ewm.ExponentialMovingWindow.mean` (:issue:`42333`)
 - Fixed regression in :meth:`.GroupBy.agg` incorrectly raising in some cases (:issue:`42390`)
-<<<<<<< HEAD
+- Fixed regression in :meth:`RangeIndex.where` and :meth:`RangeIndex.putmask` raising ``AssertionError`` when result did not represent a :class:`RangeIndex` (:issue:`43240`)
 - Fixed regression in :meth:`read_parquet` where the ``fastparquet`` engine would not work properly with fastparquet 0.7.0 (:issue:`43075`)
-=======
-- Fixed regression in :meth:`RangeIndex.where` and :meth:`RangeIndex.putmask` raising ``AssertionError`` when result did not represent a :class:`RangeIndex` (:issue:`43240`)
-
 .. ---------------------------------------------------------------------------
 
 .. _whatsnew_133.performance:
@@ -31,7 +28,6 @@
 - Performance improvement for :meth:`DataFrame.__setitem__` when the key or value is not a :class:`DataFrame`, or key is not list-like (:issue:`43274`)
 -
 -
->>>>>>> a6943ae4
 
 .. ---------------------------------------------------------------------------
 
