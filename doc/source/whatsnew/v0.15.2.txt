.. _whatsnew_0152:

v0.15.2 (December ??, 2014)
---------------------------

This is a minor release from 0.15.1 and includes a small number of API changes, several new features,
enhancements, and performance improvements along with a large number of bug fixes. We recommend that all
users upgrade to this version.

- Highlights include:

- :ref:`Enhancements <whatsnew_0152.enhancements>`
- :ref:`API Changes <whatsnew_0152.api>`
- :ref:`Performance Improvements <whatsnew_0152.performance>`
- :ref:`Experimental Changes <whatsnew_0152.experimental>`
- :ref:`Bug Fixes <whatsnew_0152.bug_fixes>`

.. _whatsnew_0152.api:

API changes
~~~~~~~~~~~

- Bug in concat of Series with ``category`` dtype which were coercing to ``object``. (:issue:`8641`)

- ``Series.all`` and ``Series.any`` now support the ``level`` and ``skipna`` parameters. ``Series.all``, ``Series.any``, ``Index.all``, and ``Index.any`` no longer support the ``out`` and ``keepdims`` parameters, which existed for compatibility with ndarray. Various index types no longer support the ``all`` and ``any`` aggregation functions and will now raise ``TypeError``. (:issue:`8302`):

  .. ipython:: python

     s = pd.Series([False, True, False], index=[0, 0, 1])
     s.any(level=0)

- ``Panel`` now supports the ``all`` and ``any`` aggregation functions. (:issue:`8302`):

  .. ipython:: python

     p = pd.Panel(np.random.rand(2, 5, 4) > 0.1)
     p.all()

.. _whatsnew_0152.enhancements:

Enhancements
~~~~~~~~~~~~

- Added ability to export Categorical data to Stata (:issue:`8633`).

.. _whatsnew_0152.performance:

Performance
~~~~~~~~~~~

.. _whatsnew_0152.experimental:

Experimental
~~~~~~~~~~~~


.. _whatsnew_0152.bug_fixes:

Bug Fixes
~~~~~~~~~
- Bug in ``groupby`` signatures that didn't include \*args or \*\*kwargs (:issue:`8733`).
- ``io.data.Options`` now raises ``RemoteDataError`` when no expiry dates are available from Yahoo and when it receives no data from Yahoo (:issue:`8761`), (:issue:`8783`).
- Bug in slicing a multi-index with an empty list and at least one boolean indexer (:issue:`8781`)
- ``io.data.Options`` now raises ``RemoteDataError`` when no expiry dates are available from Yahoo (:issue:`8761`).
- ``Timedelta`` kwargs may now be numpy ints and floats (:issue:`8757`).










- Skip testing of histogram plots for matplotlib <= 1.2 (:issue:`8648`).
<<<<<<< HEAD






- Bug where ``get_data_google``returned object dtypes (:issue:`3995`)










- Bug in `pd.infer_freq`/`DataFrame.inferred_freq` that prevented proper sub-daily frequency inference
  when the index contained DST days (:issue:`8772`).
=======
- Bug where ``get_data_google``returned object dtypes (:issue:`3995`)
- Regression in ``Timestamp`` does not parse 'Z' zone designator for UTC (:issue:`8771`)
>>>>>>> 0e02d5f2
<|MERGE_RESOLUTION|>--- conflicted
+++ resolved
@@ -74,7 +74,6 @@
 
 
 - Skip testing of histogram plots for matplotlib <= 1.2 (:issue:`8648`).
-<<<<<<< HEAD
 
 
 
@@ -94,7 +93,4 @@
 
 - Bug in `pd.infer_freq`/`DataFrame.inferred_freq` that prevented proper sub-daily frequency inference
   when the index contained DST days (:issue:`8772`).
-=======
-- Bug where ``get_data_google``returned object dtypes (:issue:`3995`)
-- Regression in ``Timestamp`` does not parse 'Z' zone designator for UTC (:issue:`8771`)
->>>>>>> 0e02d5f2
+- Regression in ``Timestamp`` does not parse 'Z' zone designator for UTC (:issue:`8771`)