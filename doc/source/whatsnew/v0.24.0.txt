--- conflicted
+++ resolved
@@ -229,14 +229,11 @@
 ^^^^^^^^^^^^^^^^^
 
 - :class:`DatetimeIndex` now accepts :class:`Int64Index` arguments as epoch timestamps (:issue:`20997`)
-<<<<<<< HEAD
 - Accessing a level of a ``MultiIndex`` with a duplicate name (e.g. in
   :meth:~MultiIndex.get_level_values) now raises a ValueError instead of
   a KeyError (:issue:`21678`).
-=======
 - Invalid construction of ``IntervalDtype`` will now always raise a ``TypeError`` rather than a ``ValueError`` if the subdtype is invalid (:issue:`21185`)
 - Trying to reindex a ``DataFrame`` with a non unique ``MultiIndex`` now raises a ``ValueError`` instead of an ``Exception`` (:issue:`21770`)
->>>>>>> 1986dbe0
 -
 
 .. _whatsnew_0240.deprecations:
