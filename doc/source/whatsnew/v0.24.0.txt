.. _whatsnew_0240:

v0.24.0 (Month XX, 2018)
------------------------

.. warning::

   Starting January 1, 2019, pandas feature releases will support Python 3 only.
   See :ref:`install.dropping-27` for more.

.. _whatsnew_0240.enhancements:

New features
~~~~~~~~~~~~
- :func:`merge` now directly allows merge between objects of type ``DataFrame`` and named ``Series``, without the need to convert the ``Series`` object into a ``DataFrame`` beforehand (:issue:`21220`)


- ``ExcelWriter`` now accepts ``mode`` as a keyword argument, enabling append to existing workbooks when using the ``openpyxl`` engine (:issue:`3441`)

.. _whatsnew_0240.enhancements.extension_array_operators:

``ExtensionArray`` operator support
^^^^^^^^^^^^^^^^^^^^^^^^^^^^^^^^^^^

A ``Series`` based on an ``ExtensionArray`` now supports arithmetic and comparison
operators (:issue:`19577`). There are two approaches for providing operator support for an ``ExtensionArray``:

1. Define each of the operators on your ``ExtensionArray`` subclass.
2. Use an operator implementation from pandas that depends on operators that are already defined
   on the underlying elements (scalars) of the ``ExtensionArray``.

See the :ref:`ExtensionArray Operator Support
<extending.extension.operator>` documentation section for details on both
ways of adding operator support.

.. _whatsnew_0240.enhancements.intna:

Optional Integer NA Support
^^^^^^^^^^^^^^^^^^^^^^^^^^^

Pandas has gained the ability to hold integer dtypes with missing values. This long requested feature is enabled through the use of :ref:`extension types <extending.extension-types>`.
Here is an example of the usage.

We can construct a ``Series`` with the specified dtype. The dtype string ``Int64`` is a pandas ``ExtensionDtype``. Specifying a list or array using the traditional missing value
marker of ``np.nan`` will infer to integer dtype. The display of the ``Series`` will also use the ``NaN`` to indicate missing values in string outputs. (:issue:`20700`, :issue:`20747`, :issue:`22441`)

.. ipython:: python

   s = pd.Series([1, 2, np.nan], dtype='Int64')
   s


Operations on these dtypes will propagate ``NaN`` as other pandas operations.

.. ipython:: python

   # arithmetic
   s + 1

   # comparison
   s == 1

   # indexing
   s.iloc[1:3]

   # operate with other dtypes
   s + s.iloc[1:3].astype('Int8')

   # coerce when needed
   s + 0.01

These dtypes can operate as part of of ``DataFrame``.

.. ipython:: python

   df = pd.DataFrame({'A': s, 'B': [1, 1, 3], 'C': list('aab')})
   df
   df.dtypes


These dtypes can be merged & reshaped & casted.

.. ipython:: python

   pd.concat([df[['A']], df[['B', 'C']]], axis=1).dtypes
   df['A'].astype(float)

.. warning::

   The Integer NA support currently uses the captilized dtype version, e.g. ``Int8`` as compared to the traditional ``int8``. This may be changed at a future date.

.. _whatsnew_0240.enhancements.read_html:

``read_html`` Enhancements
^^^^^^^^^^^^^^^^^^^^^^^^^^

:func:`read_html` previously ignored ``colspan`` and ``rowspan`` attributes.
Now it understands them, treating them as sequences of cells with the same
value. (:issue:`17054`)

.. ipython:: python

    result = pd.read_html("""
      <table>
        <thead>
          <tr>
            <th>A</th><th>B</th><th>C</th>
          </tr>
        </thead>
        <tbody>
          <tr>
            <td colspan="2">1</td><td>2</td>
          </tr>
        </tbody>
      </table>""")

Previous Behavior:

.. code-block:: ipython

    In [13]: result
    Out [13]:
    [   A  B   C
     0  1  2 NaN]

Current Behavior:

.. ipython:: python

    result


.. _whatsnew_0240.enhancements.interval:

Storing Interval Data in Series and DataFrame
^^^^^^^^^^^^^^^^^^^^^^^^^^^^^^^^^^^^^^^^^^^^^

Interval data may now be stored in a ``Series`` or ``DataFrame``, in addition to an
:class:`IntervalIndex` like previously (:issue:`19453`).

.. ipython:: python

   ser = pd.Series(pd.interval_range(0, 5))
   ser
   ser.dtype

Previously, these would be cast to a NumPy array of ``Interval`` objects. In general,
this should result in better performance when storing an array of intervals in
a :class:`Series`.

Note that the ``.values`` of a ``Series`` containing intervals is no longer a NumPy
array, but rather an ``ExtensionArray``:

.. ipython:: python

   ser.values

This is the same behavior as ``Series.values`` for categorical data. See
:ref:`whatsnew_0240.api_breaking.interval_values` for more.


.. _whatsnew_0240.enhancements.other:

Other Enhancements
^^^^^^^^^^^^^^^^^^
- :func:`to_datetime` now supports the ``%Z`` and ``%z`` directive when passed into ``format`` (:issue:`13486`)
- :func:`Series.mode` and :func:`DataFrame.mode` now support the ``dropna`` parameter which can be used to specify whether ``NaN``/``NaT`` values should be considered (:issue:`17534`)
- :func:`to_csv` now supports ``compression`` keyword when a file handle is passed. (:issue:`21227`)
- :meth:`Index.droplevel` is now implemented also for flat indexes, for compatibility with :class:`MultiIndex` (:issue:`21115`)
- :meth:`Series.droplevel` and :meth:`DataFrame.droplevel` are now implemented (:issue:`20342`)
- Added support for reading from Google Cloud Storage via the ``gcsfs`` library (:issue:`19454`)
- :func:`to_gbq` and :func:`read_gbq` signature and documentation updated to
  reflect changes from the `Pandas-GBQ library version 0.6.0
  <https://pandas-gbq.readthedocs.io/en/latest/changelog.html#changelog-0-6-0>`__.
  (:issue:`21627`, :issue:`22557`)
- New method :meth:`HDFStore.walk` will recursively walk the group hierarchy of an HDF5 file (:issue:`10932`)
- :func:`read_html` copies cell data across ``colspan`` and ``rowspan``, and it treats all-``th`` table rows as headers if ``header`` kwarg is not given and there is no ``thead`` (:issue:`17054`)
- :meth:`Series.nlargest`, :meth:`Series.nsmallest`, :meth:`DataFrame.nlargest`, and :meth:`DataFrame.nsmallest` now accept the value ``"all"`` for the ``keep`` argument. This keeps all ties for the nth largest/smallest value (:issue:`16818`)
- :class:`IntervalIndex` has gained the :meth:`~IntervalIndex.set_closed` method to change the existing ``closed`` value (:issue:`21670`)
- :func:`~DataFrame.to_csv`, :func:`~Series.to_csv`, :func:`~DataFrame.to_json`, and :func:`~Series.to_json` now support ``compression='infer'`` to infer compression based on filename extension (:issue:`15008`).
  The default compression for ``to_csv``, ``to_json``, and ``to_pickle`` methods has been updated to ``'infer'`` (:issue:`22004`).
- :func:`to_timedelta` now supports iso-formated timedelta strings (:issue:`21877`)
- :class:`Series` and :class:`DataFrame` now support :class:`Iterable` in constructor (:issue:`2193`)
- :class:`DatetimeIndex` gained :attr:`DatetimeIndex.timetz` attribute. Returns local time with timezone information. (:issue:`21358`)
- :class:`Resampler` now is iterable like :class:`GroupBy` (:issue:`15314`).
- :meth:`Series.resample` and :meth:`DataFrame.resample` have gained the :meth:`Resampler.quantile` (:issue:`15023`).
- :meth:`Index.to_frame` now supports overriding column name(s) (:issue:`22580`).

.. _whatsnew_0240.api_breaking:

Backwards incompatible API changes
~~~~~~~~~~~~~~~~~~~~~~~~~~~~~~~~~~


.. _whatsnew_0240.api_breaking.interval_values:

``IntervalIndex.values`` is now an ``IntervalArray``
^^^^^^^^^^^^^^^^^^^^^^^^^^^^^^^^^^^^^^^^^^^^^^^^^^^^

The :attr:`~Interval.values` attribute of an :class:`IntervalIndex` now returns an
``IntervalArray``, rather than a NumPy array of :class:`Interval` objects (:issue:`19453`).

Previous Behavior:

.. code-block:: ipython

   In [1]: idx = pd.interval_range(0, 4)

   In [2]: idx.values
   Out[2]:
   array([Interval(0, 1, closed='right'), Interval(1, 2, closed='right'),
          Interval(2, 3, closed='right'), Interval(3, 4, closed='right')],
         dtype=object)

New Behavior:

.. ipython:: python

   idx = pd.interval_range(0, 4)
   idx.values

This mirrors ``CategoricalIndex.values``, which returns a ``Categorical``.

For situations where you need an ``ndarray`` of ``Interval`` objects, use
:meth:`numpy.asarray` or ``idx.astype(object)``.

.. ipython:: python

   np.asarray(idx)
   idx.values.astype(object)

.. _whatsnew_0240.api.timezone_offset_parsing:

Parsing Datetime Strings with Timezone Offsets
^^^^^^^^^^^^^^^^^^^^^^^^^^^^^^^^^^^^^^^^^^^^^^

Previously, parsing datetime strings with UTC offsets with :func:`to_datetime`
or :class:`DatetimeIndex` would automatically convert the datetime to UTC
without timezone localization. This is inconsistent from parsing the same
datetime string with :class:`Timestamp` which would preserve the UTC
offset in the ``tz`` attribute. Now, :func:`to_datetime` preserves the UTC
offset in the ``tz`` attribute when all the datetime strings have the same
UTC offset (:issue:`17697`, :issue:`11736`, :issue:`22457`)

*Previous Behavior*:

.. code-block:: ipython


    In [2]: pd.to_datetime("2015-11-18 15:30:00+05:30")
    Out[2]: Timestamp('2015-11-18 10:00:00')

    In [3]: pd.Timestamp("2015-11-18 15:30:00+05:30")
    Out[3]: Timestamp('2015-11-18 15:30:00+0530', tz='pytz.FixedOffset(330)')

    # Different UTC offsets would automatically convert the datetimes to UTC (without a UTC timezone)
    In [4]: pd.to_datetime(["2015-11-18 15:30:00+05:30", "2015-11-18 16:30:00+06:30"])
    Out[4]: DatetimeIndex(['2015-11-18 10:00:00', '2015-11-18 10:00:00'], dtype='datetime64[ns]', freq=None)

*Current Behavior*:

.. ipython:: python

    pd.to_datetime("2015-11-18 15:30:00+05:30")
    pd.Timestamp("2015-11-18 15:30:00+05:30")

Parsing datetime strings with the same UTC offset will preserve the UTC offset in the ``tz``

.. ipython:: python

    pd.to_datetime(["2015-11-18 15:30:00+05:30"] * 2)

Parsing datetime strings with different UTC offsets will now create an Index of
``datetime.datetime`` objects with different UTC offsets

.. ipython:: python

    idx = pd.to_datetime(["2015-11-18 15:30:00+05:30", "2015-11-18 16:30:00+06:30"])
    idx
    idx[0]
    idx[1]

Passing ``utc=True`` will mimic the previous behavior but will correctly indicate
that the dates have been converted to UTC

.. ipython:: python
    pd.to_datetime(["2015-11-18 15:30:00+05:30", "2015-11-18 16:30:00+06:30"], utc=True)

.. _whatsnew_0240.api_breaking.calendarday:

CalendarDay Offset
^^^^^^^^^^^^^^^^^^

:class:`Day` and associated frequency alias ``'D'`` were documented to represent
a calendar day; however, arithmetic and operations with :class:`Day` sometimes
respected absolute time instead (i.e. ``Day(n)`` and acted identically to ``Timedelta(days=n)``).

*Previous Behavior*:

.. code-block:: ipython


    In [2]: ts = pd.Timestamp('2016-10-30 00:00:00', tz='Europe/Helsinki')

    # Respects calendar arithmetic
    In [3]: pd.date_range(start=ts, freq='D', periods=3)
    Out[3]:
    DatetimeIndex(['2016-10-30 00:00:00+03:00', '2016-10-31 00:00:00+02:00',
                   '2016-11-01 00:00:00+02:00'],
                  dtype='datetime64[ns, Europe/Helsinki]', freq='D')

    # Respects absolute arithmetic
    In [4]: ts + pd.tseries.frequencies.to_offset('D')
    Out[4]: Timestamp('2016-10-30 23:00:00+0200', tz='Europe/Helsinki')

:class:`CalendarDay` and associated frequency alias ``'CD'`` are now available
and respect calendar day arithmetic while :class:`Day` and frequency alias ``'D'``
will now respect absolute time (:issue:`22274`, :issue:`20596`, :issue:`16980`, :issue:`8774`)
See the :ref:`documentation here <timeseries.dayvscalendarday>` for more information.

Addition with :class:`CalendarDay` across a daylight savings time transition:

.. ipython:: python

   ts = pd.Timestamp('2016-10-30 00:00:00', tz='Europe/Helsinki')
   ts + pd.offsets.Day(1)
   ts + pd.offsets.CalendarDay(1)

.. _whatsnew_0240.api_breaking.period_end_time:

Time values in ``dt.end_time`` and ``to_timestamp(how='end')``
^^^^^^^^^^^^^^^^^^^^^^^^^^^^^^^^^^^^^^^^^^^^^^^^^^^^^^^^^^^^^^

The time values in :class:`Period` and :class:`PeriodIndex` objects are now set
to '23:59:59.999999999' when calling :attr:`Series.dt.end_time`, :attr:`Period.end_time`,
:attr:`PeriodIndex.end_time`, :func:`Period.to_timestamp()` with ``how='end'``,
or :func:`PeriodIndex.to_timestamp()` with ``how='end'`` (:issue:`17157`)

Previous Behavior:

.. code-block:: ipython

   In [2]: p = pd.Period('2017-01-01', 'D')
   In [3]: pi = pd.PeriodIndex([p])

   In [4]: pd.Series(pi).dt.end_time[0]
   Out[4]: Timestamp(2017-01-01 00:00:00)

   In [5]: p.end_time
   Out[5]: Timestamp(2017-01-01 23:59:59.999999999)

Current Behavior:

Calling :attr:`Series.dt.end_time` will now result in a time of '23:59:59.999999999' as
is the case with :attr:`Period.end_time`, for example

.. ipython:: python

   p = pd.Period('2017-01-01', 'D')
   pi = pd.PeriodIndex([p])

   pd.Series(pi).dt.end_time[0]

   p.end_time

.. _whatsnew_0240.api.datetimelike.normalize:

Tick DateOffset Normalize Restrictions
^^^^^^^^^^^^^^^^^^^^^^^^^^^^^^^^^^^^^^

Creating a ``Tick`` object (:class:`Day`, :class:`Hour`, :class:`Minute`,
:class:`Second`, :class:`Milli`, :class:`Micro`, :class:`Nano`) with
``normalize=True`` is no longer supported.  This prevents unexpected behavior
where addition could fail to be monotone or associative.  (:issue:`21427`)

*Previous Behavior*:

.. code-block:: ipython


   In [2]: ts = pd.Timestamp('2018-06-11 18:01:14')

   In [3]: ts
   Out[3]: Timestamp('2018-06-11 18:01:14')

   In [4]: tic = pd.offsets.Hour(n=2, normalize=True)
      ...:

   In [5]: tic
   Out[5]: <2 * Hours>

   In [6]: ts + tic
   Out[6]: Timestamp('2018-06-11 00:00:00')

   In [7]: ts + tic + tic + tic == ts + (tic + tic + tic)
   Out[7]: False

*Current Behavior*:

.. ipython:: python

    ts = pd.Timestamp('2018-06-11 18:01:14')
    tic = pd.offsets.Hour(n=2)
    ts + tic + tic + tic == ts + (tic + tic + tic)


.. _whatsnew_0240.api.datetimelike:


.. _whatsnew_0240.api.period_subtraction:

Period Subtraction
^^^^^^^^^^^^^^^^^^

Subtraction of a ``Period`` from another ``Period`` will give a ``DateOffset``.
instead of an integer (:issue:`21314`)

.. ipython:: python

    june = pd.Period('June 2018')
    april = pd.Period('April 2018')
    june - april

Previous Behavior:

.. code-block:: ipython

    In [2]: june = pd.Period('June 2018')

    In [3]: april = pd.Period('April 2018')

    In [4]: june - april
    Out [4]: 2

Similarly, subtraction of a ``Period`` from a ``PeriodIndex`` will now return
an ``Index`` of ``DateOffset`` objects instead of an ``Int64Index``

.. ipython:: python

    pi = pd.period_range('June 2018', freq='M', periods=3)
    pi - pi[0]

Previous Behavior:

.. code-block:: ipython

    In [2]: pi = pd.period_range('June 2018', freq='M', periods=3)

    In [3]: pi - pi[0]
    Out[3]: Int64Index([0, 1, 2], dtype='int64')


.. _whatsnew_0240.api.timedelta64_subtract_nan

Addition/Subtraction of ``NaN`` from :class:`DataFrame`
^^^^^^^^^^^^^^^^^^^^^^^^^^^^^^^^^^^^^^^^^^^^^^^^^^^^^^^

Adding or subtracting ``NaN`` from a :class:`DataFrame` column with
``timedelta64[ns]`` dtype will now raise a ``TypeError`` instead of returning
all-``NaT``.  This is for compatibility with ``TimedeltaIndex`` and
``Series`` behavior (:issue:`22163`)

.. ipython:: python

    df = pd.DataFrame([pd.Timedelta(days=1)])
    df - np.nan

Previous Behavior:

.. code-block:: ipython

    In [4]: df = pd.DataFrame([pd.Timedelta(days=1)])

    In [5]: df - np.nan
    Out[5]:
        0
    0 NaT


.. _whatsnew_0240.api.extension:

ExtensionType Changes
^^^^^^^^^^^^^^^^^^^^^

- ``ExtensionArray`` has gained the abstract methods ``.dropna()`` (:issue:`21185`)
- ``ExtensionDtype`` has gained the ability to instantiate from string dtypes, e.g. ``decimal`` would instantiate a registered ``DecimalDtype``; furthermore
  the ``ExtensionDtype`` has gained the method ``construct_array_type`` (:issue:`21185`)
- Added ``ExtensionDtype._is_numeric`` for controlling whether an extension dtype is considered numeric (:issue:`22290`).
- The ``ExtensionArray`` constructor, ``_from_sequence`` now take the keyword arg ``copy=False`` (:issue:`21185`)
- Bug in :meth:`Series.get` for ``Series`` using ``ExtensionArray`` and integer index (:issue:`21257`)
- :meth:`~Series.shift` now dispatches to :meth:`ExtensionArray.shift` (:issue:`22386`)
- :meth:`Series.combine()` works correctly with :class:`~pandas.api.extensions.ExtensionArray` inside of :class:`Series` (:issue:`20825`)
- :meth:`Series.combine()` with scalar argument now works for any function type (:issue:`21248`)
- :meth:`Series.astype` and :meth:`DataFrame.astype` now dispatch to :meth:`ExtensionArray.astype` (:issue:`21185:`).
- Added :meth:`pandas.api.types.register_extension_dtype` to register an extension type with pandas (:issue:`22664`)

.. _whatsnew_0240.api.incompatibilities:

Series and Index Data-Dtype Incompatibilities
^^^^^^^^^^^^^^^^^^^^^^^^^^^^^^^^^^^^^^^^^^^^^

``Series`` and ``Index`` constructors now raise when the
data is incompatible with a passed ``dtype=`` (:issue:`15832`)

Previous Behavior:

.. code-block:: ipython

    In [4]: pd.Series([-1], dtype="uint64")
    Out [4]:
    0    18446744073709551615
    dtype: uint64

Current Behavior:

.. code-block:: ipython

    In [4]: pd.Series([-1], dtype="uint64")
    Out [4]:
    ...
    OverflowError: Trying to coerce negative values to unsigned integers

Datetimelike API Changes
^^^^^^^^^^^^^^^^^^^^^^^^

- For :class:`DatetimeIndex` and :class:`TimedeltaIndex` with non-``None`` ``freq`` attribute, addition or subtraction of integer-dtyped array or ``Index`` will return an object of the same class (:issue:`19959`)
- :class:`DateOffset` objects are now immutable. Attempting to alter one of these will now raise ``AttributeError`` (:issue:`21341`)
- :class:`PeriodIndex` subtraction of another ``PeriodIndex`` will now return an object-dtype :class:`Index` of :class:`DateOffset` objects instead of raising a ``TypeError`` (:issue:`20049`)
- :func:`cut` and :func:`qcut` now returns a :class:`DatetimeIndex` or :class:`TimedeltaIndex` bins when the input is datetime or timedelta dtype respectively and ``retbins=True`` (:issue:`19891`)
- :meth:`DatetimeIndex.to_period` and :meth:`Timestamp.to_period` will issue a warning when timezone information will be lost (:issue:`21333`)

.. _whatsnew_0240.api.other:

Other API Changes
^^^^^^^^^^^^^^^^^

- :class:`DatetimeIndex` now accepts :class:`Int64Index` arguments as epoch timestamps (:issue:`20997`)
- Accessing a level of a ``MultiIndex`` with a duplicate name (e.g. in
  :meth:`~MultiIndex.get_level_values`) now raises a ``ValueError`` instead of
  a ``KeyError`` (:issue:`21678`).
- Invalid construction of ``IntervalDtype`` will now always raise a ``TypeError`` rather than a ``ValueError`` if the subdtype is invalid (:issue:`21185`)
- Trying to reindex a ``DataFrame`` with a non unique ``MultiIndex`` now raises a ``ValueError`` instead of an ``Exception`` (:issue:`21770`)
- :meth:`PeriodIndex.tz_convert` and :meth:`PeriodIndex.tz_localize` have been removed (:issue:`21781`)
- :class:`Index` subtraction will attempt to operate element-wise instead of raising ``TypeError`` (:issue:`19369`)
- :class:`pandas.io.formats.style.Styler` supports a ``number-format`` property when using :meth:`~pandas.io.formats.style.Styler.to_excel` (:issue:`22015`)
- :meth:`DataFrame.corr` and :meth:`Series.corr` now raise a ``ValueError`` along with a helpful error message instead of a ``KeyError`` when supplied with an invalid method (:issue:`22298`)
- :meth:`shift` will now always return a copy, instead of the previous behaviour of returning self when shifting by 0 (:issue:`22397`)

.. _whatsnew_0240.deprecations:

Deprecations
~~~~~~~~~~~~

- :meth:`DataFrame.to_stata`, :meth:`read_stata`, :class:`StataReader` and :class:`StataWriter` have deprecated the ``encoding`` argument. The encoding of a Stata dta file is determined by the file type and cannot be changed (:issue:`21244`)
- :meth:`MultiIndex.to_hierarchical` is deprecated and will be removed in a future version (:issue:`21613`)
- :meth:`Series.ptp` is deprecated. Use ``numpy.ptp`` instead (:issue:`21614`)
- :meth:`Series.compress` is deprecated. Use ``Series[condition]`` instead (:issue:`18262`)
- The signature of :meth:`Series.to_csv` has been uniformed to that of :meth:`DataFrame.to_csv`: the name of the first argument is now ``path_or_buf``, the order of subsequent arguments has changed, the ``header`` argument now defaults to ``True``. (:issue:`19715`)
- :meth:`Categorical.from_codes` has deprecated providing float values for the ``codes`` argument. (:issue:`21767`)
- :func:`pandas.read_table` is deprecated. Instead, use :func:`pandas.read_csv` passing ``sep='\t'`` if necessary (:issue:`21948`)
- :meth:`Series.str.cat` has deprecated using arbitrary list-likes *within* list-likes. A list-like container may still contain
  many ``Series``, ``Index`` or 1-dimensional ``np.ndarray``, or alternatively, only scalar values. (:issue:`21950`)
- :meth:`FrozenNDArray.searchsorted` has deprecated the ``v`` parameter in favor of ``value`` (:issue:`14645`)

.. _whatsnew_0240.prior_deprecations:

Removal of prior version deprecations/changes
~~~~~~~~~~~~~~~~~~~~~~~~~~~~~~~~~~~~~~~~~~~~~

- The ``LongPanel`` and ``WidePanel`` classes have been removed (:issue:`10892`)
- :meth:`Series.repeat` has renamed the ``reps`` argument to ``repeats`` (:issue:`14645`)
- Several private functions were removed from the (non-public) module ``pandas.core.common`` (:issue:`22001`)
- Removal of the previously deprecated module ``pandas.core.datetools`` (:issue:`14105`, :issue:`14094`)
- Strings passed into :meth:`DataFrame.groupby` that refer to both column and index levels will raise a ``ValueError`` (:issue:`14432`)
- :meth:`Index.repeat` and :meth:`MultiIndex.repeat` have renamed the ``n`` argument to ``repeats`` (:issue:`14645`)
- Removal of the previously deprecated ``as_indexer`` keyword completely from ``str.match()`` (:issue:`22356`, :issue:`6581`)
- Removed the ``pandas.formats.style`` shim for :class:`pandas.io.formats.style.Styler` (:issue:`16059`)
- :meth:`Categorical.searchsorted` and :meth:`Series.searchsorted` have renamed the ``v`` argument to ``value`` (:issue:`14645`)
- :meth:`TimedeltaIndex.searchsorted`, :meth:`DatetimeIndex.searchsorted`, and :meth:`PeriodIndex.searchsorted` have renamed the ``key`` argument to ``value`` (:issue:`14645`)
- Removal of the previously deprecated module ``pandas.json`` (:issue:`19944`)

.. _whatsnew_0240.performance:

Performance Improvements
~~~~~~~~~~~~~~~~~~~~~~~~

- Very large improvement in performance of slicing when the index is a :class:`CategoricalIndex`,
  both when indexing by label (using .loc) and position(.iloc).
  Likewise, slicing a ``CategoricalIndex`` itself (i.e. ``ci[100:200]``) shows similar speed improvements (:issue:`21659`)
- Improved performance of :func:`Series.describe` in case of numeric dtpyes (:issue:`21274`)
- Improved performance of :func:`pandas.core.groupby.GroupBy.rank` when dealing with tied rankings (:issue:`21237`)
- Improved performance of :func:`DataFrame.set_index` with columns consisting of :class:`Period` objects (:issue:`21582`, :issue:`21606`)
- Improved performance of membership checks in :class:`Categorical` and :class:`CategoricalIndex`
  (i.e. ``x in cat``-style checks are much faster). :meth:`CategoricalIndex.contains`
  is likewise much faster (:issue:`21369`, :issue:`21508`)
- Improved performance of :meth:`HDFStore.groups` (and dependent functions like
  :meth:`~HDFStore.keys`.  (i.e. ``x in store`` checks are much faster)
  (:issue:`21372`)
- Improved the performance of :func:`pandas.get_dummies` with ``sparse=True`` (:issue:`21997`)

.. _whatsnew_0240.docs:

Documentation Changes
~~~~~~~~~~~~~~~~~~~~~

- Added sphinx spelling extension, updated documentation on how to use the spell check (:issue:`21079`)
-
-

.. _whatsnew_0240.bug_fixes:

Bug Fixes
~~~~~~~~~

Categorical
^^^^^^^^^^^

- Bug in :meth:`Categorical.from_codes` where ``NaN`` values in ``codes`` were silently converted to ``0`` (:issue:`21767`). In the future this will raise a ``ValueError``. Also changes the behavior of ``.from_codes([1.1, 2.0])``.

Datetimelike
^^^^^^^^^^^^

- Fixed bug where two :class:`DateOffset` objects with different ``normalize`` attributes could evaluate as equal (:issue:`21404`)
- Fixed bug where :meth:`Timestamp.resolution` incorrectly returned 1-microsecond ``timedelta`` instead of 1-nanosecond :class:`Timedelta` (:issue:`21336`, :issue:`21365`)
- Bug in :func:`to_datetime` that did not consistently return an :class:`Index` when ``box=True`` was specified (:issue:`21864`)
- Bug in :class:`DatetimeIndex` comparisons where string comparisons incorrectly raises ``TypeError`` (:issue:`22074`)
- Bug in :class:`DatetimeIndex` comparisons when comparing against ``timedelta64[ns]`` dtyped arrays; in some cases ``TypeError`` was incorrectly raised, in others it incorrectly failed to raise (:issue:`22074`)
- Bug in :class:`DatetimeIndex` comparisons when comparing against object-dtyped arrays (:issue:`22074`)
- Bug in :class:`DataFrame` with ``datetime64[ns]`` dtype addition and subtraction with ``Timedelta``-like objects (:issue:`22005`, :issue:`22163`)
- Bug in :class:`DataFrame` with ``datetime64[ns]`` dtype addition and subtraction with ``DateOffset`` objects returning an ``object`` dtype instead of ``datetime64[ns]`` dtype (:issue:`21610`, :issue:`22163`)
- Bug in :class:`DataFrame` with ``datetime64[ns]`` dtype comparing against ``NaT`` incorrectly (:issue:`22242`, :issue:`22163`)
- Bug in :class:`DataFrame` with ``datetime64[ns]`` dtype subtracting ``Timestamp``-like object incorrectly returned ``datetime64[ns]`` dtype instead of ``timedelta64[ns]`` dtype (:issue:`8554`, :issue:`22163`)
- Bug in :class:`DataFrame` with ``datetime64[ns]`` dtype subtracting ``np.datetime64`` object with non-nanosecond unit failing to convert to nanoseconds (:issue:`18874`, :issue:`22163`)
- Bug in :class:`DataFrame` comparisons against ``Timestamp``-like objects failing to raise ``TypeError`` for inequality checks with mismatched types (:issue:`8932`, :issue:`22163`)
- Bug in :class:`DataFrame` with mixed dtypes including ``datetime64[ns]`` incorrectly raising ``TypeError`` on equality comparisons (:issue:`13128`, :issue:`22163`)
- Bug in :meth:`DataFrame.eq` comparison against ``NaT`` incorrectly returning ``True`` or ``NaN`` (:issue:`15697`, :issue:`22163`)
- Bug in :class:`DatetimeIndex` subtraction that incorrectly failed to raise ``OverflowError`` (:issue:`22492`, :issue:`22508`)
- Bug in :class:`DatetimeIndex` incorrectly allowing indexing with ``Timedelta`` object (:issue:`20464`)
- Bug in :class:`DatetimeIndex` where frequency was being set if original frequency was ``None`` (:issue:`22150`)

Timedelta
^^^^^^^^^
- Bug in :class:`DataFrame` with ``timedelta64[ns]`` dtype division by ``Timedelta``-like scalar incorrectly returning ``timedelta64[ns]`` dtype instead of ``float64`` dtype (:issue:`20088`, :issue:`22163`)
- Bug in adding a :class:`Index` with object dtype to a :class:`Series` with ``timedelta64[ns]`` dtype incorrectly raising (:issue:`22390`)
- Bug in multiplying a :class:`Series` with numeric dtype against a ``timedelta`` object (:issue:`22390`)
- Bug in :class:`Series` with numeric dtype when adding or subtracting an an array or ``Series`` with ``timedelta64`` dtype (:issue:`22390`)
- Bug in :class:`Index` with numeric dtype when multiplying or dividing an array with dtype ``timedelta64`` (:issue:`22390`)
- Bug in :class:`TimedeltaIndex` incorrectly allowing indexing with ``Timestamp`` object (:issue:`20464`)
- Fixed bug where subtracting :class:`Timedelta` from an object-dtyped array would raise ``TypeError`` (:issue:`21980`)
-
-

Timezones
^^^^^^^^^

- Bug in :meth:`DatetimeIndex.shift` where an ``AssertionError`` would raise when shifting across DST (:issue:`8616`)
- Bug in :class:`Timestamp` constructor where passing an invalid timezone offset designator (``Z``) would not raise a ``ValueError`` (:issue:`8910`)
- Bug in :meth:`Timestamp.replace` where replacing at a DST boundary would retain an incorrect offset (:issue:`7825`)
- Bug in :meth:`Series.replace` with ``datetime64[ns, tz]`` data when replacing ``NaT`` (:issue:`11792`)
- Bug in :class:`Timestamp` when passing different string date formats with a timezone offset would produce different timezone offsets (:issue:`12064`)
- Bug when comparing a tz-naive :class:`Timestamp` to a tz-aware :class:`DatetimeIndex` which would coerce the :class:`DatetimeIndex` to tz-naive (:issue:`12601`)
- Bug in :meth:`Series.truncate` with a tz-aware :class:`DatetimeIndex` which would cause a core dump (:issue:`9243`)
- Bug in :class:`Series` constructor which would coerce tz-aware and tz-naive :class:`Timestamp` to tz-aware (:issue:`13051`)
- Bug in :class:`Index` with ``datetime64[ns, tz]`` dtype that did not localize integer data correctly (:issue:`20964`)
- Bug in :class:`DatetimeIndex` where constructing with an integer and tz would not localize correctly (:issue:`12619`)
- Fixed bug where :meth:`DataFrame.describe` and :meth:`Series.describe` on tz-aware datetimes did not show `first` and `last` result (:issue:`21328`)
- Bug in :class:`DatetimeIndex` comparisons failing to raise ``TypeError`` when comparing timezone-aware ``DatetimeIndex`` against ``np.datetime64`` (:issue:`22074`)
- Bug in ``DataFrame`` assignment with a timezone-aware scalar (:issue:`19843`)
- Bug in :func:`Dataframe.asof` that raised a ``TypeError`` when attempting to compare tz-naive and tz-aware timestamps (:issue:`21194`)
- Bug when constructing a :class:`DatetimeIndex` with :class:`Timestamp`s constructed with the ``replace`` method across DST (:issue:`18785`)
- Bug when setting a new value with :meth:`DataFrame.loc` with a :class:`DatetimeIndex` with a DST transition (:issue:`18308`, :issue:`20724`)
- Bug in :meth:`DatetimeIndex.unique` that did not re-localize tz-aware dates correctly (:issue:`21737`)
- Bug when indexing a :class:`Series` with a DST transition (:issue:`21846`)

Offsets
^^^^^^^

- Bug in :class:`FY5253` where date offsets could incorrectly raise an ``AssertionError`` in arithmetic operatons (:issue:`14774`)
- Bug in :class:`DateOffset` where keyword arguments ``week`` and ``milliseconds`` were accepted and ignored.  Passing these will now raise ``ValueError`` (:issue:`19398`)
-

Numeric
^^^^^^^

- Bug in :class:`Series` ``__rmatmul__`` doesn't support matrix vector multiplication (:issue:`21530`)
- Bug in :func:`factorize` fails with read-only array (:issue:`12813`)
- Fixed bug in :func:`unique` handled signed zeros inconsistently: for some inputs 0.0 and -0.0 were treated as equal and for some inputs as different. Now they are treated as equal for all inputs (:issue:`21866`)
- Bug in :meth:`DataFrame.agg`, :meth:`DataFrame.transform` and :meth:`DataFrame.apply` where,
  when supplied with a list of functions and ``axis=1`` (e.g. ``df.apply(['sum', 'mean'], axis=1)``),
  a ``TypeError`` was wrongly raised. For all three methods such calculation are now done correctly. (:issue:`16679`).
- Bug in :class:`Series` comparison against datetime-like scalars and arrays (:issue:`22074`)
- Bug in :class:`DataFrame` multiplication between boolean dtype and integer returning ``object`` dtype instead of integer dtype (:issue:`22047`, :issue:`22163`)
- Bug in :meth:`DataFrame.apply` where, when supplied with a string argument and additional positional or keyword arguments (e.g. ``df.apply('sum', min_count=1)``), a ``TypeError`` was wrongly raised (:issue:`22376`)
-

Strings
^^^^^^^

-
-
-

Interval
^^^^^^^^

- Bug in the :class:`IntervalIndex` constructor where the ``closed`` parameter did not always override the inferred ``closed`` (:issue:`19370`)
- Bug in the ``IntervalIndex`` repr where a trailing comma was missing after the list of intervals (:issue:`20611`)
- Bug in :class:`Interval` where scalar arithmetic operations did not retain the ``closed`` value (:issue:`22313`)
-

Indexing
^^^^^^^^

- The traceback from a ``KeyError`` when asking ``.loc`` for a single missing label is now shorter and more clear (:issue:`21557`)
- When ``.ix`` is asked for a missing integer label in a :class:`MultiIndex` with a first level of integer type, it now raises a ``KeyError``, consistently with the case of a flat :class:`Int64Index`, rather than falling back to positional indexing (:issue:`21593`)
- Bug in :meth:`DatetimeIndex.reindex` when reindexing a tz-naive and tz-aware :class:`DatetimeIndex` (:issue:`8306`)
- Bug in :class:`DataFrame` when setting values with ``.loc`` and a timezone aware :class:`DatetimeIndex` (:issue:`11365`)
- ``DataFrame.__getitem__`` now accepts dictionaries and dictionary keys as list-likes of labels, consistently with ``Series.__getitem__`` (:issue:`21294`)
- Fixed ``DataFrame[np.nan]`` when columns are non-unique (:issue:`21428`)
- Bug when indexing :class:`DatetimeIndex` with nanosecond resolution dates and timezones (:issue:`11679`)
- Bug where indexing with a Numpy array containing negative values would mutate the indexer (:issue:`21867`)
- Bug where mixed indexes wouldn't allow integers for ``.at`` (:issue:`19860`)
- ``Float64Index.get_loc`` now raises ``KeyError`` when boolean key passed. (:issue:`19087`)
- Bug in :meth:`DataFrame.loc` when indexing with an :class:`IntervalIndex` (:issue:`19977`)
- :class:`Index` no longer mangles ``None``, ``NaN`` and ``NaT``, i.e. they are treated as three different keys. However, for numeric Index all three are still coerced to a ``NaN`` (:issue:`22332`)

Missing
^^^^^^^

- Bug in :func:`DataFrame.fillna` where a ``ValueError`` would raise when one column contained a ``datetime64[ns, tz]`` dtype (:issue:`15522`)
- Bug in :func:`Series.hasnans` that could be incorrectly cached and return incorrect answers if null elements are introduced after an initial call (:issue:`19700`)
- :func:`Series.isin` now treats all NaN-floats as equal also for `np.object`-dtype. This behavior is consistent with the behavior for float64 (:issue:`22119`)
- :func:`unique` no longer mangles NaN-floats and the ``NaT``-object for `np.object`-dtype, i.e. ``NaT`` is no longer coerced to a NaN-value and is treated as a different entity. (:issue:`22295`)


MultiIndex
^^^^^^^^^^

- Removed compatibility for :class:`MultiIndex` pickles prior to version 0.8.0; compatibility with :class:`MultiIndex` pickles from version 0.13 forward is maintained (:issue:`21654`)
- :meth:`MultiIndex.get_loc_level` (and as a consequence, ``.loc`` on a :class:`MultiIndex`ed object) will now raise a ``KeyError``, rather than returning an empty ``slice``, if asked a label which is present in the ``levels`` but is unused (:issue:`22221`)
- Fix ``TypeError`` in Python 3 when creating :class:`MultiIndex` in which some levels have mixed types, e.g. when some labels are tuples (:issue:`15457`)

I/O
^^^

- :func:`read_html()` no longer ignores all-whitespace ``<tr>`` within ``<thead>`` when considering the ``skiprows`` and ``header`` arguments. Previously, users had to decrease their ``header`` and ``skiprows`` values on such tables to work around the issue. (:issue:`21641`)
- :func:`read_excel()` will correctly show the deprecation warning for previously deprecated ``sheetname`` (:issue:`17994`)
<<<<<<< HEAD
- Bug in :meth:`detect_client_encoding` where potential ``IOError`` goes unhandled when importing in a mod_wsgi process due to restricted access to stdout. (:issue:`21552`)
=======
- :func:`read_csv()` will correctly parse timezone-aware datetimes (:issue:`22256`)
- :func:`read_sas()` will parse numbers in sas7bdat-files that have width less than 8 bytes correctly. (:issue:`21616`)
- :func:`read_sas()` will correctly parse sas7bdat files with many columns (:issue:`22628`)
- :func:`read_sas()` will correctly parse sas7bdat files with data page types having also bit 7 set (so page type is 128 + 256 = 384) (:issue:`16615`)
>>>>>>> 4e0b636d

Plotting
^^^^^^^^

- Bug in :func:`DataFrame.plot.scatter` and :func:`DataFrame.plot.hexbin` caused x-axis label and ticklabels to disappear when colorbar was on in IPython inline backend (:issue:`10611`, :issue:`10678`, and :issue:`20455`)
- Bug in plotting a Series with datetimes using :func:`matplotlib.axes.Axes.scatter` (:issue:`22039`)

Groupby/Resample/Rolling
^^^^^^^^^^^^^^^^^^^^^^^^

- Bug in :func:`pandas.core.groupby.GroupBy.first` and :func:`pandas.core.groupby.GroupBy.last` with ``as_index=False`` leading to the loss of timezone information (:issue:`15884`)
- Bug in :meth:`DatetimeIndex.resample` when downsampling across a DST boundary (:issue:`8531`)
- Bug where ``ValueError`` is wrongly raised when calling :func:`~pandas.core.groupby.SeriesGroupBy.count` method of a
  ``SeriesGroupBy`` when the grouping variable only contains NaNs and numpy version < 1.13 (:issue:`21956`).
- Multiple bugs in :func:`pandas.core.Rolling.min` with ``closed='left'`` and a
  datetime-like index leading to incorrect results and also segfault. (:issue:`21704`)
- Bug in :meth:`Resampler.apply` when passing postiional arguments to applied func (:issue:`14615`).
- Bug in :meth:`Series.resample` when passing ``numpy.timedelta64`` to ``loffset`` kwarg (:issue:`7687`).
- Bug in :meth:`Resampler.asfreq` when frequency of ``TimedeltaIndex`` is a subperiod of a new frequency (:issue:`13022`).

Sparse
^^^^^^

-
-
-

Reshaping
^^^^^^^^^

- Bug in :func:`pandas.concat` when joining resampled DataFrames with timezone aware index (:issue:`13783`)
- Bug in :meth:`Series.combine_first` with ``datetime64[ns, tz]`` dtype which would return tz-naive result (:issue:`21469`)
- Bug in :meth:`Series.where` and :meth:`DataFrame.where` with ``datetime64[ns, tz]`` dtype (:issue:`21546`)
- Bug in :meth:`Series.mask` and :meth:`DataFrame.mask` with ``list`` conditionals (:issue:`21891`)
- Bug in :meth:`DataFrame.replace` raises RecursionError when converting OutOfBounds ``datetime64[ns, tz]`` (:issue:`20380`)
- :func:`pandas.core.groupby.GroupBy.rank` now raises a ``ValueError`` when an invalid value is passed for argument ``na_option`` (:issue:`22124`)
- Bug in :func:`get_dummies` with Unicode attributes in Python 2 (:issue:`22084`)
- Bug in :meth:`DataFrame.replace` raises ``RecursionError`` when replacing empty lists (:issue:`22083`)
- Bug in :meth:`Series.replace` and meth:`DataFrame.replace` when dict is used as the ``to_replace`` value and one key in the dict is is another key's value, the results were inconsistent between using integer key and using string key (:issue:`20656`)
- Bug in :meth:`DataFrame.drop_duplicates` for empty ``DataFrame`` which incorrectly raises an error (:issue:`20516`)

Build Changes
^^^^^^^^^^^^^

- Building pandas for development now requires ``cython >= 0.28.2`` (:issue:`21688`)
- Testing pandas now requires ``hypothesis>=3.58``.  You can find `the Hypothesis docs here <https://hypothesis.readthedocs.io/en/latest/index.html>`_, and a pandas-specific introduction :ref:`in the contributing guide <using-hypothesis>`. (:issue:`22280`)
-

Other
^^^^^

- :meth:`~pandas.io.formats.style.Styler.background_gradient` now takes a ``text_color_threshold`` parameter to automatically lighten the text color based on the luminance of the background color. This improves readability with dark background colors without the need to limit the background colormap range. (:issue:`21258`)
- Require at least 0.28.2 version of ``cython`` to support read-only memoryviews (:issue:`21688`)
- :meth:`~pandas.io.formats.style.Styler.background_gradient` now also supports tablewise application (in addition to rowwise and columnwise) with ``axis=None`` (:issue:`15204`)
- :meth:`~pandas.io.formats.style.Styler.bar` now also supports tablewise application (in addition to rowwise and columnwise) with ``axis=None`` and setting clipping range with ``vmin`` and ``vmax`` (:issue:`21548` and :issue:`21526`). ``NaN`` values are also handled properly.
- Logical operations ``&, |, ^`` between :class:`Series` and :class:`Index` will no longer raise ``ValueError`` (:issue:`22092`)
-
-
-<|MERGE_RESOLUTION|>--- conflicted
+++ resolved
@@ -745,14 +745,11 @@
 
 - :func:`read_html()` no longer ignores all-whitespace ``<tr>`` within ``<thead>`` when considering the ``skiprows`` and ``header`` arguments. Previously, users had to decrease their ``header`` and ``skiprows`` values on such tables to work around the issue. (:issue:`21641`)
 - :func:`read_excel()` will correctly show the deprecation warning for previously deprecated ``sheetname`` (:issue:`17994`)
-<<<<<<< HEAD
-- Bug in :meth:`detect_client_encoding` where potential ``IOError`` goes unhandled when importing in a mod_wsgi process due to restricted access to stdout. (:issue:`21552`)
-=======
 - :func:`read_csv()` will correctly parse timezone-aware datetimes (:issue:`22256`)
 - :func:`read_sas()` will parse numbers in sas7bdat-files that have width less than 8 bytes correctly. (:issue:`21616`)
 - :func:`read_sas()` will correctly parse sas7bdat files with many columns (:issue:`22628`)
 - :func:`read_sas()` will correctly parse sas7bdat files with data page types having also bit 7 set (so page type is 128 + 256 = 384) (:issue:`16615`)
->>>>>>> 4e0b636d
+- Bug in :meth:`detect_client_encoding` where potential ``IOError`` goes unhandled when importing in a mod_wsgi process due to restricted access to stdout. (:issue:`21552`)
 
 Plotting
 ^^^^^^^^
