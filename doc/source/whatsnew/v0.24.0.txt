--- conflicted
+++ resolved
@@ -487,8 +487,6 @@
         0
     0 NaT
 
-
-<<<<<<< HEAD
 .. _whatsnew_0240.api.dataframe_cmp_broadcasting:
 
 DataFrame Comparison Operations Broadcasting Changes
@@ -503,15 +501,6 @@
 either 1 row or 1 column, a list or tuple with the same length matching the
 number of rows in the :class:`DataFrame`, and a list or tuple with the
 length matching the number of columns in the :class:`DataFrame`.
-=======
-.. _whatsnew_0240.api.dataframe_arithmetic_broadcasting:
-
-DataFrame Arithmetic Operations Broadcasting Changes
-^^^^^^^^^^^^^^^^^^^^^^^^^^^^^^^^^^^^^^^^^^^^^^^^^^^^
-:class:`DataFrame` arithmetic operations when operating with 2-dimensional
-``np.ndarray`` objects now broadcast in the same way as ``np.ndarray``s
-broadcast.  (:issue:`23000`)
->>>>>>> 904af03c
 
 Previous Behavior:
 
@@ -519,7 +508,6 @@
 
    In [3]: arr = np.arange(6).reshape(3, 2)
    In [4]: df = pd.DataFrame(arr)
-<<<<<<< HEAD
 
    In [5]: df == arr[[0], :]  # comparison used to broadcast where arithmetic would raise
    Out[5]:
@@ -550,19 +538,11 @@
    In [10]: df + (1, 2, 3)
    ...
    ValueError: Unable to coerce to Series, length must be 2: given 3
-=======
-   In [5]: df + arr[[0], :]   # 1 row, 2 columns
-   ...
-   ValueError: Unable to coerce to DataFrame, shape must be (3, 2): given (1, 2)
-   In [6]: df + arr[:, [1]]   # 1 column, 3 rows
-   ...
-   ValueError: Unable to coerce to DataFrame, shape must be (3, 2): given (3, 1)
->>>>>>> 904af03c
 
 *Current Behavior*:
 
 .. ipython:: python
-<<<<<<< HEAD
+
    In [3]: arr = np.arange(6).reshape(3, 2)
    In [4]: df = pd.DataFrame(arr)
    In [5]: df == arr[[0], :]  # raises just like the next arithmetic operation
@@ -571,7 +551,33 @@
    In [8]: df + (1, 2)
    In [9]: df == (1, 2, 3)    # raises just like the next arithmetic operation
    In [10]: df + (1, 2, 3)
-=======
+
+
+.. _whatsnew_0240.api.dataframe_arithmetic_broadcasting:
+
+DataFrame Arithmetic Operations Broadcasting Changes
+^^^^^^^^^^^^^^^^^^^^^^^^^^^^^^^^^^^^^^^^^^^^^^^^^^^^
+:class:`DataFrame` arithmetic operations when operating with 2-dimensional
+``np.ndarray`` objects now broadcast in the same way as ``np.ndarray``s
+broadcast.  (:issue:`23000`)
+
+Previous Behavior:
+
+.. code-block:: ipython
+
+   In [3]: arr = np.arange(6).reshape(3, 2)
+   In [4]: df = pd.DataFrame(arr)
+
+   In [5]: df + arr[[0], :]   # 1 row, 2 columns
+   ...
+   ValueError: Unable to coerce to DataFrame, shape must be (3, 2): given (1, 2)
+   In [6]: df + arr[:, [1]]   # 1 column, 3 rows
+   ...
+   ValueError: Unable to coerce to DataFrame, shape must be (3, 2): given (3, 1)
+
+*Current Behavior*:
+
+.. ipython:: python
    arr = np.arange(6).reshape(3, 2)
    df = pd.DataFrame(arr)
    df
@@ -579,7 +585,6 @@
 .. ipython:: python
    df + arr[[0], :]   # 1 row, 2 columns
    df + arr[:, [1]]   # 1 column, 3 rows
->>>>>>> 904af03c
 
 
 .. _whatsnew_0240.api.extension:
