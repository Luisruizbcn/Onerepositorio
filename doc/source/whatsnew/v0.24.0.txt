.. _whatsnew_0240:

v0.24.0 (Month XX, 2018)
------------------------

.. warning::

   Starting January 1, 2019, pandas feature releases will support Python 3 only.
   See :ref:`install.dropping-27` for more.

.. _whatsnew_0240.enhancements:

New features
~~~~~~~~~~~~
- :func:`merge` now directly allows merge between objects of type ``DataFrame`` and named ``Series``, without the need to convert the ``Series`` object into a ``DataFrame`` beforehand (:issue:`21220`)


- ``ExcelWriter`` now accepts ``mode`` as a keyword argument, enabling append to existing workbooks when using the ``openpyxl`` engine (:issue:`3441`)

.. _whatsnew_0240.enhancements.extension_array_operators:

``ExtensionArray`` operator support
^^^^^^^^^^^^^^^^^^^^^^^^^^^^^^^^^^^

A ``Series`` based on an ``ExtensionArray`` now supports arithmetic and comparison
operators (:issue:`19577`). There are two approaches for providing operator support for an ``ExtensionArray``:

1. Define each of the operators on your ``ExtensionArray`` subclass.
2. Use an operator implementation from pandas that depends on operators that are already defined
   on the underlying elements (scalars) of the ``ExtensionArray``.

See the :ref:`ExtensionArray Operator Support
<extending.extension.operator>` documentation section for details on both
ways of adding operator support.

.. _whatsnew_0240.enhancements.intna:

Optional Integer NA Support
^^^^^^^^^^^^^^^^^^^^^^^^^^^

Pandas has gained the ability to hold integer dtypes with missing values. This long requested feature is enabled through the use of :ref:`extension types <extending.extension-types>`.
Here is an example of the usage.

We can construct a ``Series`` with the specified dtype. The dtype string ``Int64`` is a pandas ``ExtensionDtype``. Specifying a list or array using the traditional missing value
marker of ``np.nan`` will infer to integer dtype. The display of the ``Series`` will also use the ``NaN`` to indicate missing values in string outputs. (:issue:`20700`, :issue:`20747`, :issue:`22441`)

.. ipython:: python

   s = pd.Series([1, 2, np.nan], dtype='Int64')
   s


Operations on these dtypes will propagate ``NaN`` as other pandas operations.

.. ipython:: python

   # arithmetic
   s + 1

   # comparison
   s == 1

   # indexing
   s.iloc[1:3]

   # operate with other dtypes
   s + s.iloc[1:3].astype('Int8')

   # coerce when needed
   s + 0.01

These dtypes can operate as part of of ``DataFrame``.

.. ipython:: python

   df = pd.DataFrame({'A': s, 'B': [1, 1, 3], 'C': list('aab')})
   df
   df.dtypes


These dtypes can be merged & reshaped & casted.

.. ipython:: python

   pd.concat([df[['A']], df[['B', 'C']]], axis=1).dtypes
   df['A'].astype(float)

.. warning::

   The Integer NA support currently uses the captilized dtype version, e.g. ``Int8`` as compared to the traditional ``int8``. This may be changed at a future date.

.. _whatsnew_0240.enhancements.read_html:

``read_html`` Enhancements
^^^^^^^^^^^^^^^^^^^^^^^^^^

:func:`read_html` previously ignored ``colspan`` and ``rowspan`` attributes.
Now it understands them, treating them as sequences of cells with the same
value. (:issue:`17054`)

.. ipython:: python

    result = pd.read_html("""
      <table>
        <thead>
          <tr>
            <th>A</th><th>B</th><th>C</th>
          </tr>
        </thead>
        <tbody>
          <tr>
            <td colspan="2">1</td><td>2</td>
          </tr>
        </tbody>
      </table>""")

Previous Behavior:

.. code-block:: ipython

    In [13]: result
    Out [13]:
    [   A  B   C
     0  1  2 NaN]

Current Behavior:

.. ipython:: python

    result


.. _whatsnew_0240.enhancements.interval:

Storing Interval Data in Series and DataFrame
^^^^^^^^^^^^^^^^^^^^^^^^^^^^^^^^^^^^^^^^^^^^^

Interval data may now be stored in a ``Series`` or ``DataFrame``, in addition to an
:class:`IntervalIndex` like previously (:issue:`19453`).

.. ipython:: python

   ser = pd.Series(pd.interval_range(0, 5))
   ser
   ser.dtype

Previously, these would be cast to a NumPy array of ``Interval`` objects. In general,
this should result in better performance when storing an array of intervals in
a :class:`Series`.

Note that the ``.values`` of a ``Series`` containing intervals is no longer a NumPy
array, but rather an ``ExtensionArray``:

.. ipython:: python

   ser.values

This is the same behavior as ``Series.values`` for categorical data. See
:ref:`whatsnew_0240.api_breaking.interval_values` for more.


.. _whatsnew_0240.enhancements.other:

Other Enhancements
^^^^^^^^^^^^^^^^^^
- :func:`to_datetime` now supports the ``%Z`` and ``%z`` directive when passed into ``format`` (:issue:`13486`)
- :func:`Series.mode` and :func:`DataFrame.mode` now support the ``dropna`` parameter which can be used to specify whether NaN/NaT values should be considered (:issue:`17534`)
- :func:`to_csv` now supports ``compression`` keyword when a file handle is passed. (:issue:`21227`)
- :meth:`Index.droplevel` is now implemented also for flat indexes, for compatibility with :class:`MultiIndex` (:issue:`21115`)
- :meth:`Series.droplevel` and :meth:`DataFrame.droplevel` are now implemented (:issue:`20342`)
- Added support for reading from Google Cloud Storage via the ``gcsfs`` library (:issue:`19454`)
- :func:`to_gbq` and :func:`read_gbq` signature and documentation updated to
  reflect changes from the `Pandas-GBQ library version 0.5.0
  <https://pandas-gbq.readthedocs.io/en/latest/changelog.html#changelog-0-5-0>`__.
  (:issue:`21627`)
- New method :meth:`HDFStore.walk` will recursively walk the group hierarchy of an HDF5 file (:issue:`10932`)
- :func:`read_html` copies cell data across ``colspan`` and ``rowspan``, and it treats all-``th`` table rows as headers if ``header`` kwarg is not given and there is no ``thead`` (:issue:`17054`)
- :meth:`Series.nlargest`, :meth:`Series.nsmallest`, :meth:`DataFrame.nlargest`, and :meth:`DataFrame.nsmallest` now accept the value ``"all"`` for the ``keep`` argument. This keeps all ties for the nth largest/smallest value (:issue:`16818`)
- :class:`IntervalIndex` has gained the :meth:`~IntervalIndex.set_closed` method to change the existing ``closed`` value (:issue:`21670`)
- :func:`~DataFrame.to_csv`, :func:`~Series.to_csv`, :func:`~DataFrame.to_json`, and :func:`~Series.to_json` now support ``compression='infer'`` to infer compression based on filename extension (:issue:`15008`).
  The default compression for ``to_csv``, ``to_json``, and ``to_pickle`` methods has been updated to ``'infer'`` (:issue:`22004`).
- :func:`to_timedelta` now supports iso-formated timedelta strings (:issue:`21877`)
- :class:`Series` and :class:`DataFrame` now support :class:`Iterable` in constructor (:issue:`2193`)
- :class:`DatetimeIndex` gained :attr:`DatetimeIndex.timetz` attribute. Returns local time with timezone information. (:issue:`21358`)
- :class:`Resampler` now is iterable like :class:`GroupBy` (:issue:`15314`).
- :ref:`Series.resample` and :ref:`DataFrame.resample` have gained the :meth:`Resampler.quantile` (:issue:`15023`).

.. _whatsnew_0240.api_breaking:

Backwards incompatible API changes
~~~~~~~~~~~~~~~~~~~~~~~~~~~~~~~~~~


.. _whatsnew_0240.api_breaking.interval_values:

``IntervalIndex.values`` is now an ``IntervalArray``
^^^^^^^^^^^^^^^^^^^^^^^^^^^^^^^^^^^^^^^^^^^^^^^^^^^^

The :attr:`~Interval.values` attribute of an :class:`IntervalIndex` now returns an
``IntervalArray``, rather than a NumPy array of :class:`Interval` objects (:issue:`19453`).

Previous Behavior:

.. code-block:: ipython

   In [1]: idx = pd.interval_range(0, 4)

   In [2]: idx.values
   Out[2]:
   array([Interval(0, 1, closed='right'), Interval(1, 2, closed='right'),
          Interval(2, 3, closed='right'), Interval(3, 4, closed='right')],
         dtype=object)

New Behavior:

.. ipython:: python

   idx = pd.interval_range(0, 4)
   idx.values

This mirrors ``CategoricalIndex.values``, which returns a ``Categorical``.

For situations where you need an ``ndarray`` of ``Interval`` objects, use
:meth:`numpy.asarray` or ``idx.astype(object)``.

.. ipython:: python

   np.asarray(idx)
   idx.values.astype(object)

.. _whatsnew_0240.api.timezone_offset_parsing:

Parsing Datetime Strings with Timezone Offsets
^^^^^^^^^^^^^^^^^^^^^^^^^^^^^^^^^^^^^^^^^^^^^^

Previously, parsing datetime strings with UTC offsets with :func:`to_datetime`
or :class:`DatetimeIndex` would automatically convert the datetime to UTC
without timezone localization. This is inconsistent from parsing the same
datetime string with :class:`Timestamp` which would preserve the UTC
offset in the ``tz`` attribute. Now, :func:`to_datetime` preserves the UTC
offset in the ``tz`` attribute when all the datetime strings have the same
UTC offset (:issue:`17697`, :issue:`11736`, :issue:`22457`)

*Previous Behavior*:

.. code-block:: ipython


    In [2]: pd.to_datetime("2015-11-18 15:30:00+05:30")
    Out[2]: Timestamp('2015-11-18 10:00:00')

    In [3]: pd.Timestamp("2015-11-18 15:30:00+05:30")
    Out[3]: Timestamp('2015-11-18 15:30:00+0530', tz='pytz.FixedOffset(330)')

    # Different UTC offsets would automatically convert the datetimes to UTC (without a UTC timezone)
    In [4]: pd.to_datetime(["2015-11-18 15:30:00+05:30", "2015-11-18 16:30:00+06:30"])
    Out[4]: DatetimeIndex(['2015-11-18 10:00:00', '2015-11-18 10:00:00'], dtype='datetime64[ns]', freq=None)

*Current Behavior*:

.. ipython:: python

    pd.to_datetime("2015-11-18 15:30:00+05:30")
    pd.Timestamp("2015-11-18 15:30:00+05:30")

Parsing datetime strings with the same UTC offset will preserve the UTC offset in the ``tz``

.. ipython:: python

    pd.to_datetime(["2015-11-18 15:30:00+05:30"] * 2)

Parsing datetime strings with different UTC offsets will now create an Index of
``datetime.datetime`` objects with different UTC offsets

.. ipython:: python

    idx = pd.to_datetime(["2015-11-18 15:30:00+05:30", "2015-11-18 16:30:00+06:30"])
    idx
    idx[0]
    idx[1]

Passing ``utc=True`` will mimic the previous behavior but will correctly indicate
that the dates have been converted to UTC

.. ipython:: python
    pd.to_datetime(["2015-11-18 15:30:00+05:30", "2015-11-18 16:30:00+06:30"], utc=True)

.. _whatsnew_0240.api_breaking.calendarday:

CalendarDay Offset
^^^^^^^^^^^^^^^^^^

:class:`Day` and associated frequency alias ``'D'`` were documented to represent
a calendar day; however, arithmetic and operations with :class:`Day` sometimes
respected absolute time instead (i.e. ``Day(n)`` and acted identically to ``Timedelta(days=n)``).

*Previous Behavior*:

.. code-block:: ipython


    In [2]: ts = pd.Timestamp('2016-10-30 00:00:00', tz='Europe/Helsinki')

    # Respects calendar arithmetic
    In [3]: pd.date_range(start=ts, freq='D', periods=3)
    Out[3]:
    DatetimeIndex(['2016-10-30 00:00:00+03:00', '2016-10-31 00:00:00+02:00',
                   '2016-11-01 00:00:00+02:00'],
                  dtype='datetime64[ns, Europe/Helsinki]', freq='D')

    # Respects absolute arithmetic
    In [4]: ts + pd.tseries.frequencies.to_offset('D')
    Out[4]: Timestamp('2016-10-30 23:00:00+0200', tz='Europe/Helsinki')

:class:`CalendarDay` and associated frequency alias ``'CD'`` are now available
and respect calendar day arithmetic while :class:`Day` and frequency alias ``'D'``
will now respect absolute time (:issue:`22274`, :issue:`20596`, :issue:`16980`, :issue:`8774`)
See the :ref:`documentation here <timeseries.dayvscalendarday>` for more information.

Addition with :class:`CalendarDay` across a daylight savings time transition:

.. ipython:: python

   ts = pd.Timestamp('2016-10-30 00:00:00', tz='Europe/Helsinki')
   ts + pd.offsets.Day(1)
   ts + pd.offsets.CalendarDay(1)

.. _whatsnew_0240.api_breaking.period_end_time:

Time values in ``dt.end_time`` and ``to_timestamp(how='end')``
^^^^^^^^^^^^^^^^^^^^^^^^^^^^^^^^^^^^^^^^^^^^^^^^^^^^^^^^^^^^^^

The time values in :class:`Period` and :class:`PeriodIndex` objects are now set
to '23:59:59.999999999' when calling :attr:`Series.dt.end_time`, :attr:`Period.end_time`,
:attr:`PeriodIndex.end_time`, :func:`Period.to_timestamp()` with ``how='end'``,
or :func:`PeriodIndex.to_timestamp()` with ``how='end'`` (:issue:`17157`)

Previous Behavior:

.. code-block:: ipython

   In [2]: p = pd.Period('2017-01-01', 'D')
   In [3]: pi = pd.PeriodIndex([p])

   In [4]: pd.Series(pi).dt.end_time[0]
   Out[4]: Timestamp(2017-01-01 00:00:00)

   In [5]: p.end_time
   Out[5]: Timestamp(2017-01-01 23:59:59.999999999)

Current Behavior:

Calling :attr:`Series.dt.end_time` will now result in a time of '23:59:59.999999999' as
is the case with :attr:`Period.end_time`, for example

.. ipython:: python

   p = pd.Period('2017-01-01', 'D')
   pi = pd.PeriodIndex([p])

   pd.Series(pi).dt.end_time[0]

   p.end_time

.. _whatsnew_0240.api.datetimelike.normalize:

Tick DateOffset Normalize Restrictions
^^^^^^^^^^^^^^^^^^^^^^^^^^^^^^^^^^^^^^

Creating a ``Tick`` object (:class:`Day`, :class:`Hour`, :class:`Minute`,
:class:`Second`, :class:`Milli`, :class:`Micro`, :class:`Nano`) with
`normalize=True` is no longer supported.  This prevents unexpected behavior
where addition could fail to be monotone or associative.  (:issue:`21427`)

*Previous Behavior*:

.. code-block:: ipython


   In [2]: ts = pd.Timestamp('2018-06-11 18:01:14')

   In [3]: ts
   Out[3]: Timestamp('2018-06-11 18:01:14')

   In [4]: tic = pd.offsets.Hour(n=2, normalize=True)
      ...:

   In [5]: tic
   Out[5]: <2 * Hours>

   In [6]: ts + tic
   Out[6]: Timestamp('2018-06-11 00:00:00')

   In [7]: ts + tic + tic + tic == ts + (tic + tic + tic)
   Out[7]: False

*Current Behavior*:

.. ipython:: python

    ts = pd.Timestamp('2018-06-11 18:01:14')
    tic = pd.offsets.Hour(n=2)
    ts + tic + tic + tic == ts + (tic + tic + tic)


.. _whatsnew_0240.api.datetimelike:


.. _whatsnew_0240.api.period_subtraction:

Period Subtraction
^^^^^^^^^^^^^^^^^^

Subtraction of a ``Period`` from another ``Period`` will give a ``DateOffset``.
instead of an integer (:issue:`21314`)

.. ipython:: python

    june = pd.Period('June 2018')
    april = pd.Period('April 2018')
    june - april

Previous Behavior:

.. code-block:: ipython

    In [2]: june = pd.Period('June 2018')

    In [3]: april = pd.Period('April 2018')

    In [4]: june - april
    Out [4]: 2

Similarly, subtraction of a ``Period`` from a ``PeriodIndex`` will now return
an ``Index`` of ``DateOffset`` objects instead of an ``Int64Index``

.. ipython:: python

    pi = pd.period_range('June 2018', freq='M', periods=3)
    pi - pi[0]

Previous Behavior:

.. code-block:: ipython

    In [2]: pi = pd.period_range('June 2018', freq='M', periods=3)

    In [3]: pi - pi[0]
    Out[3]: Int64Index([0, 1, 2], dtype='int64')


.. _whatsnew_0240.api.timedelta64_subtract_nan

Addition/Subtraction of ``NaN`` from :class:``DataFrame``
^^^^^^^^^^^^^^^^^^^^^^^^^^^^^^^^^^^^^^^^^^^^^^^^^^^^^^^^^

Adding or subtracting ``NaN`` from a :class:`DataFrame` column with
`timedelta64[ns]` dtype will now raise a ``TypeError`` instead of returning
all-``NaT``.  This is for compatibility with ``TimedeltaIndex`` and
``Series`` behavior (:issue:`22163`)

.. ipython:: python

    df = pd.DataFrame([pd.Timedelta(days=1)])
    df - np.nan

Previous Behavior:

.. code-block:: ipython

    In [4]: df = pd.DataFrame([pd.Timedelta(days=1)])

    In [5]: df - np.nan
    Out[5]:
        0
    0 NaT


.. _whatsnew_0240.api.extension:

ExtensionType Changes
^^^^^^^^^^^^^^^^^^^^^

- ``ExtensionArray`` has gained the abstract methods ``.dropna()`` (:issue:`21185`)
- ``ExtensionDtype`` has gained the ability to instantiate from string dtypes, e.g. ``decimal`` would instantiate a registered ``DecimalDtype``; furthermore
  the ``ExtensionDtype`` has gained the method ``construct_array_type`` (:issue:`21185`)
- Added ``ExtensionDtype._is_numeric`` for controlling whether an extension dtype is considered numeric (:issue:`22290`).
- The ``ExtensionArray`` constructor, ``_from_sequence`` now take the keyword arg ``copy=False`` (:issue:`21185`)
- Bug in :meth:`Series.get` for ``Series`` using ``ExtensionArray`` and integer index (:issue:`21257`)
- :meth:`~Series.shift` now dispatches to :meth:`ExtensionArray.shift` (:issue:`22386`)
- :meth:`Series.combine()` works correctly with :class:`~pandas.api.extensions.ExtensionArray` inside of :class:`Series` (:issue:`20825`)
- :meth:`Series.combine()` with scalar argument now works for any function type (:issue:`21248`)
- :meth:`Series.astype` and :meth:`DataFrame.astype` now dispatch to :meth:`ExtensionArray.astype` (:issue:`21185:`).

.. _whatsnew_0240.api.incompatibilities:

Series and Index Data-Dtype Incompatibilities
^^^^^^^^^^^^^^^^^^^^^^^^^^^^^^^^^^^^^^^^^^^^^

``Series`` and ``Index`` constructors now raise when the
data is incompatible with a passed ``dtype=`` (:issue:`15832`)

Previous Behavior:

.. code-block:: ipython

    In [4]: pd.Series([-1], dtype="uint64")
    Out [4]:
    0    18446744073709551615
    dtype: uint64

Current Behavior:

.. code-block:: ipython

    In [4]: pd.Series([-1], dtype="uint64")
    Out [4]:
    ...
    OverflowError: Trying to coerce negative values to unsigned integers

Datetimelike API Changes
^^^^^^^^^^^^^^^^^^^^^^^^

- For :class:`DatetimeIndex` and :class:`TimedeltaIndex` with non-``None`` ``freq`` attribute, addition or subtraction of integer-dtyped array or ``Index`` will return an object of the same class (:issue:`19959`)
- :class:`DateOffset` objects are now immutable. Attempting to alter one of these will now raise ``AttributeError`` (:issue:`21341`)
- :class:`PeriodIndex` subtraction of another ``PeriodIndex`` will now return an object-dtype :class:`Index` of :class:`DateOffset` objects instead of raising a ``TypeError`` (:issue:`20049`)
- :func:`cut` and :func:`qcut` now returns a :class:`DatetimeIndex` or :class:`TimedeltaIndex` bins when the input is datetime or timedelta dtype respectively and ``retbins=True`` (:issue:`19891`)
- :meth:`DatetimeIndex.to_period` and :meth:`Timestamp.to_period` will issue a warning when timezone information will be lost (:issue:`21333`)

.. _whatsnew_0240.api.other:

Other API Changes
^^^^^^^^^^^^^^^^^

- :class:`DatetimeIndex` now accepts :class:`Int64Index` arguments as epoch timestamps (:issue:`20997`)
- Accessing a level of a ``MultiIndex`` with a duplicate name (e.g. in
  :meth:~MultiIndex.get_level_values) now raises a ``ValueError`` instead of
  a ``KeyError`` (:issue:`21678`).
- Invalid construction of ``IntervalDtype`` will now always raise a ``TypeError`` rather than a ``ValueError`` if the subdtype is invalid (:issue:`21185`)
- Trying to reindex a ``DataFrame`` with a non unique ``MultiIndex`` now raises a ``ValueError`` instead of an ``Exception`` (:issue:`21770`)
- :meth:`PeriodIndex.tz_convert` and :meth:`PeriodIndex.tz_localize` have been removed (:issue:`21781`)
- :class:`Index` subtraction will attempt to operate element-wise instead of raising ``TypeError`` (:issue:`19369`)
- :class:`pandas.io.formats.style.Styler` supports a ``number-format`` property when using :meth:`~pandas.io.formats.style.Styler.to_excel` (:issue:`22015`)
- :meth:`DataFrame.corr` and :meth:`Series.corr` now raise a ``ValueError`` along with a helpful error message instead of a ``KeyError`` when supplied with an invalid method (:issue:`22298`)

.. _whatsnew_0240.deprecations:

Deprecations
~~~~~~~~~~~~

- :meth:`DataFrame.to_stata`, :meth:`read_stata`, :class:`StataReader` and :class:`StataWriter` have deprecated the ``encoding`` argument. The encoding of a Stata dta file is determined by the file type and cannot be changed (:issue:`21244`)
- :meth:`MultiIndex.to_hierarchical` is deprecated and will be removed in a future version (:issue:`21613`)
- :meth:`Series.ptp` is deprecated. Use ``numpy.ptp`` instead (:issue:`21614`)
- :meth:`Series.compress` is deprecated. Use ``Series[condition]`` instead (:issue:`18262`)
- The signature of :meth:`Series.to_csv` has been uniformed to that of doc:meth:`DataFrame.to_csv`: the name of the first argument is now 'path_or_buf', the order of subsequent arguments has changed, the 'header' argument now defaults to True. (:issue:`19715`)
- :meth:`Categorical.from_codes` has deprecated providing float values for the ``codes`` argument. (:issue:`21767`)
- :func:`pandas.read_table` is deprecated. Instead, use :func:`pandas.read_csv` passing ``sep='\t'`` if necessary (:issue:`21948`)
- :meth:`Series.str.cat` has deprecated using arbitrary list-likes *within* list-likes. A list-like container may still contain
  many ``Series``, ``Index`` or 1-dimensional ``np.ndarray``, or alternatively, only scalar values. (:issue:`21950`)

.. _whatsnew_0240.prior_deprecations:

Removal of prior version deprecations/changes
~~~~~~~~~~~~~~~~~~~~~~~~~~~~~~~~~~~~~~~~~~~~~

- The ``LongPanel`` and ``WidePanel`` classes have been removed (:issue:`10892`)
- :meth:`Series.repeat` has renamed the ``reps`` argument to ``repeats`` (:issue:`14645`)
- Several private functions were removed from the (non-public) module ``pandas.core.common`` (:issue:`22001`)
- Removal of the previously deprecated module ``pandas.core.datetools`` (:issue:`14105`, :issue:`14094`)
- Strings passed into :meth:`DataFrame.groupby` that refer to both column and index levels will raise a ``ValueError`` (:issue:`14432`)
- :meth:`Index.repeat` and :meth:`MultiIndex.repeat` have renamed the ``n`` argument to ``repeats``(:issue:`14645`)
- Removal of the previously deprecated ``as_indexer`` keyword completely from ``str.match()`` (:issue:`22356`,:issue:`6581`)

.. _whatsnew_0240.performance:

Performance Improvements
~~~~~~~~~~~~~~~~~~~~~~~~

- Very large improvement in performance of slicing when the index is a :class:`CategoricalIndex`,
  both when indexing by label (using .loc) and position(.iloc).
  Likewise, slicing a ``CategoricalIndex`` itself (i.e. ``ci[100:200]``) shows similar speed improvements (:issue:`21659`)
- Improved performance of :func:`Series.describe` in case of numeric dtpyes (:issue:`21274`)
- Improved performance of :func:`pandas.core.groupby.GroupBy.rank` when dealing with tied rankings (:issue:`21237`)
- Improved performance of :func:`DataFrame.set_index` with columns consisting of :class:`Period` objects (:issue:`21582`,:issue:`21606`)
- Improved performance of membership checks in :class:`Categorical` and :class:`CategoricalIndex`
  (i.e. ``x in cat``-style checks are much faster). :meth:`CategoricalIndex.contains`
  is likewise much faster (:issue:`21369`, :issue:`21508`)
- Improved performance of :meth:`HDFStore.groups` (and dependent functions like
  :meth:`~HDFStore.keys`.  (i.e. ``x in store`` checks are much faster)
  (:issue:`21372`)
- Improved the performance of :func:`pandas.get_dummies` with ``sparse=True`` (:issue:`21997`)

.. _whatsnew_0240.docs:

Documentation Changes
~~~~~~~~~~~~~~~~~~~~~

- Added sphinx spelling extension, updated documentation on how to use the spell check (:issue:`21079`)
-
-

.. _whatsnew_0240.bug_fixes:

Bug Fixes
~~~~~~~~~

Categorical
^^^^^^^^^^^

- Bug in :meth:`Categorical.from_codes` where ``NaN`` values in `codes` were silently converted to ``0`` (:issue:`21767`). In the future this will raise a ``ValueError``. Also changes the behavior of `.from_codes([1.1, 2.0])`.

Datetimelike
^^^^^^^^^^^^

- Fixed bug where two :class:`DateOffset` objects with different ``normalize`` attributes could evaluate as equal (:issue:`21404`)
- Fixed bug where :meth:`Timestamp.resolution` incorrectly returned 1-microsecond ``timedelta`` instead of 1-nanosecond :class:`Timedelta` (:issue:`21336`,:issue:`21365`)
- Bug in :func:`to_datetime` that did not consistently return an :class:`Index` when ``box=True`` was specified (:issue:`21864`)
- Bug in :class:`DatetimeIndex` comparisons where string comparisons incorrectly raises ``TypeError`` (:issue:`22074`)
- Bug in :class:`DatetimeIndex` comparisons when comparing against ``timedelta64[ns]`` dtyped arrays; in some cases ``TypeError`` was incorrectly raised, in others it incorrectly failed to raise (:issue:`22074`)
- Bug in :class:`DatetimeIndex` comparisons when comparing against object-dtyped arrays (:issue:`22074`)
- Bug in :class:`DataFrame` with ``datetime64[ns]`` dtype addition and subtraction with ``Timedelta``-like objects (:issue:`22005`,:issue:`22163`)
- Bug in :class:`DataFrame` with ``datetime64[ns]`` dtype addition and subtraction with ``DateOffset`` objects returning an ``object`` dtype instead of ``datetime64[ns]`` dtype (:issue:`21610`,:issue:`22163`)
- Bug in :class:`DataFrame` with ``datetime64[ns]`` dtype comparing against ``NaT`` incorrectly (:issue:`22242`,:issue:`22163`)
- Bug in :class:`DataFrame` with ``datetime64[ns]`` dtype subtracting ``Timestamp``-like object incorrectly returned ``datetime64[ns]`` dtype instead of ``timedelta64[ns]`` dtype (:issue:`8554`,:issue:`22163`)
- Bug in :class:`DataFrame` with ``datetime64[ns]`` dtype subtracting ``np.datetime64`` object with non-nanosecond unit failing to convert to nanoseconds (:issue:`18874`,:issue:`22163`)
- Bug in :class:`DataFrame` comparisons against ``Timestamp``-like objects failing to raise ``TypeError`` for inequality checks with mismatched types (:issue:`8932`,:issue:`22163`)
- Bug in :class:`DataFrame` with mixed dtypes including ``datetime64[ns]`` incorrectly raising ``TypeError`` on equality comparisons (:issue:`13128`,:issue:`22163`)
- Bug in :meth:`DataFrame.eq` comparison against ``NaT`` incorrectly returning ``True`` or ``NaN`` (:issue:`15697`,:issue:`22163`)
- Bug in :class:`DatetimeIndex` subtraction that incorrectly failed to raise `OverflowError` (:issue:`22492`, :issue:`22508`)
<<<<<<< HEAD
- Bug in :class:`DatetimeIndex` where frequency was being set if original frequency was 'None' (:issue:`22150`)
=======
- Bug in :class:`DatetimeIndex` incorrectly allowing indexing with ``Timedelta`` object (:issue:`20464`)
-
>>>>>>> 0976e126

Timedelta
^^^^^^^^^
- Bug in :class:`DataFrame` with ``timedelta64[ns]`` dtype division by ``Timedelta``-like scalar incorrectly returning ``timedelta64[ns]`` dtype instead of ``float64`` dtype (:issue:`20088`,:issue:`22163`)
- Bug in adding a :class:`Index` with object dtype to a :class:`Series` with ``timedelta64[ns]`` dtype incorrectly raising (:issue:`22390`)
- Bug in multiplying a :class:`Series` with numeric dtype against a ``timedelta`` object (:issue:`22390`)
- Bug in :class:`Series` with numeric dtype when adding or subtracting an an array or ``Series`` with ``timedelta64`` dtype (:issue:`22390`)
- Bug in :class:`Index` with numeric dtype when multiplying or dividing an array with dtype ``timedelta64`` (:issue:`22390`)
- Bug in :class:`TimedeltaIndex` incorrectly allowing indexing with ``Timestamp`` object (:issue:`20464`)
-
-

Timezones
^^^^^^^^^

- Bug in :meth:`DatetimeIndex.shift` where an ``AssertionError`` would raise when shifting across DST (:issue:`8616`)
- Bug in :class:`Timestamp` constructor where passing an invalid timezone offset designator (``Z``) would not raise a ``ValueError`` (:issue:`8910`)
- Bug in :meth:`Timestamp.replace` where replacing at a DST boundary would retain an incorrect offset (:issue:`7825`)
- Bug in :meth:`Series.replace` with ``datetime64[ns, tz]`` data when replacing ``NaT`` (:issue:`11792`)
- Bug in :class:`Timestamp` when passing different string date formats with a timezone offset would produce different timezone offsets (:issue:`12064`)
- Bug when comparing a tz-naive :class:`Timestamp` to a tz-aware :class:`DatetimeIndex` which would coerce the :class:`DatetimeIndex` to tz-naive (:issue:`12601`)
- Bug in :meth:`Series.truncate` with a tz-aware :class:`DatetimeIndex` which would cause a core dump (:issue:`9243`)
- Bug in :class:`Series` constructor which would coerce tz-aware and tz-naive :class:`Timestamp` to tz-aware (:issue:`13051`)
- Bug in :class:`Index` with ``datetime64[ns, tz]`` dtype that did not localize integer data correctly (:issue:`20964`)
- Bug in :class:`DatetimeIndex` where constructing with an integer and tz would not localize correctly (:issue:`12619`)
- Fixed bug where :meth:`DataFrame.describe` and :meth:`Series.describe` on tz-aware datetimes did not show `first` and `last` result (:issue:`21328`)
- Bug in :class:`DatetimeIndex` comparisons failing to raise ``TypeError`` when comparing timezone-aware ``DatetimeIndex`` against ``np.datetime64`` (:issue:`22074`)
- Bug in ``DataFrame`` assignment with a timezone-aware scalar (:issue:`19843`)
- Bug in :func:`Dataframe.asof` that raised a ``TypeError`` when attempting to compare tz-naive and tz-aware timestamps (:issue:`21194`)
- Bug when constructing a :class:`DatetimeIndex` with :class:`Timestamp`s constructed with the ``replace`` method across DST (:issue:`18785`)
- Bug when setting a new value with :meth:`DataFrame.loc` with a :class:`DatetimeIndex` with a DST transition (:issue:`18308`, :issue:`20724`)
- Bug in :meth:`DatetimeIndex.unique` that did not re-localize tz-aware dates correctly (:issue:`21737`)
- Bug when indexing a :class:`Series` with a DST transition (:issue:`21846`)

Offsets
^^^^^^^

- Bug in :class:`FY5253` where date offsets could incorrectly raise an ``AssertionError`` in arithmetic operatons (:issue:`14774`)
- Bug in :class:`DateOffset` where keyword arguments ``week`` and ``milliseconds`` were accepted and ignored.  Passing these will now raise ``ValueError`` (:issue:`19398`)
-

Numeric
^^^^^^^

- Bug in :class:`Series` ``__rmatmul__`` doesn't support matrix vector multiplication (:issue:`21530`)
- Bug in :func:`factorize` fails with read-only array (:issue:`12813`)
- Fixed bug in :func:`unique` handled signed zeros inconsistently: for some inputs 0.0 and -0.0 were treated as equal and for some inputs as different. Now they are treated as equal for all inputs (:issue:`21866`)
- Bug in :meth:`DataFrame.agg`, :meth:`DataFrame.transform` and :meth:`DataFrame.apply` where,
  when supplied with a list of functions and ``axis=1`` (e.g. ``df.apply(['sum', 'mean'], axis=1)``),
  a ``TypeError`` was wrongly raised. For all three methods such calculation are now done correctly. (:issue:`16679`).
- Bug in :class:`Series` comparison against datetime-like scalars and arrays (:issue:`22074`)
- Bug in :class:`DataFrame` multiplication between boolean dtype and integer returning ``object`` dtype instead of integer dtype (:issue:`22047`,:issue:`22163`)
- Bug in :meth:`DataFrame.apply` where, when supplied with a string argument and additional positional or keyword arguments (e.g. ``df.apply('sum', min_count=1)``), a ``TypeError`` was wrongly raised (:issue:`22376`)
-

Strings
^^^^^^^

-
-
-

Interval
^^^^^^^^

- Bug in the :class:`IntervalIndex` constructor where the ``closed`` parameter did not always override the inferred ``closed`` (:issue:`19370`)
- Bug in the ``IntervalIndex`` repr where a trailing comma was missing after the list of intervals (:issue:`20611`)
- Bug in :class:`Interval` where scalar arithmetic operations did not retain the ``closed`` value (:issue:`22313`)
-

Indexing
^^^^^^^^

- The traceback from a ``KeyError`` when asking ``.loc`` for a single missing label is now shorter and more clear (:issue:`21557`)
- When ``.ix`` is asked for a missing integer label in a :class:`MultiIndex` with a first level of integer type, it now raises a ``KeyError``, consistently with the case of a flat :class:`Int64Index, rather than falling back to positional indexing (:issue:`21593`)
- Bug in :meth:`DatetimeIndex.reindex` when reindexing a tz-naive and tz-aware :class:`DatetimeIndex` (:issue:`8306`)
- Bug in :class:`DataFrame` when setting values with ``.loc`` and a timezone aware :class:`DatetimeIndex` (:issue:`11365`)
- ``DataFrame.__getitem__`` now accepts dictionaries and dictionary keys as list-likes of labels, consistently with ``Series.__getitem__`` (:issue:`21294`)
- Fixed ``DataFrame[np.nan]`` when columns are non-unique (:issue:`21428`)
- Bug when indexing :class:`DatetimeIndex` with nanosecond resolution dates and timezones (:issue:`11679`)
- Bug where indexing with a Numpy array containing negative values would mutate the indexer (:issue:`21867`)
- Bug where mixed indexes wouldn't allow integers for ``.at`` (:issue:`19860`)
- ``Float64Index.get_loc`` now raises ``KeyError`` when boolean key passed. (:issue:`19087`)
- Bug in :meth:`DataFrame.loc` when indexing with an :class:`IntervalIndex` (:issue:`19977`)

Missing
^^^^^^^

- Bug in :func:`DataFrame.fillna` where a ``ValueError`` would raise when one column contained a ``datetime64[ns, tz]`` dtype (:issue:`15522`)
- Bug in :func:`Series.hasnans` that could be incorrectly cached and return incorrect answers if null elements are introduced after an initial call (:issue:`19700`)
- :func:`Series.isin` now treats all nans as equal also for `np.object`-dtype. This behavior is consistent with the behavior for float64 (:issue:`22119`)

MultiIndex
^^^^^^^^^^

- Removed compatibility for :class:`MultiIndex` pickles prior to version 0.8.0; compatibility with :class:`MultiIndex` pickles from version 0.13 forward is maintained (:issue:`21654`)
- :meth:`MultiIndex.get_loc_level` (and as a consequence, ``.loc`` on a :class:``MultiIndex``ed object) will now raise a ``KeyError``, rather than returning an empty ``slice``, if asked a label which is present in the ``levels`` but is unused (:issue:`22221`)
- Fix ``TypeError`` in Python 3 when creating :class:`MultiIndex` in which some levels have mixed types, e.g. when some labels are tuples (:issue:`15457`)

I/O
^^^

- :func:`read_html()` no longer ignores all-whitespace ``<tr>`` within ``<thead>`` when considering the ``skiprows`` and ``header`` arguments. Previously, users had to decrease their ``header`` and ``skiprows`` values on such tables to work around the issue. (:issue:`21641`)
- :func:`read_excel()` will correctly show the deprecation warning for previously deprecated ``sheetname`` (:issue:`17994`)
- :func:`read_csv()` will correctly parse timezone-aware datetimes (:issue:`22256`)
-

Plotting
^^^^^^^^

- Bug in :func:`DataFrame.plot.scatter` and :func:`DataFrame.plot.hexbin` caused x-axis label and ticklabels to disappear when colorbar was on in IPython inline backend (:issue:`10611`, :issue:`10678`, and :issue:`20455`)
- Bug in plotting a Series with datetimes using :func:`matplotlib.axes.Axes.scatter` (:issue:`22039`)

Groupby/Resample/Rolling
^^^^^^^^^^^^^^^^^^^^^^^^

- Bug in :func:`pandas.core.groupby.GroupBy.first` and :func:`pandas.core.groupby.GroupBy.last` with ``as_index=False`` leading to the loss of timezone information (:issue:`15884`)
- Bug in :meth:`DatetimeIndex.resample` when downsampling across a DST boundary (:issue:`8531`)
- Bug where ``ValueError`` is wrongly raised when calling :func:`~pandas.core.groupby.SeriesGroupBy.count` method of a
  ``SeriesGroupBy`` when the grouping variable only contains NaNs and numpy version < 1.13 (:issue:`21956`).
- Multiple bugs in :func:`pandas.core.Rolling.min` with ``closed='left'` and a
  datetime-like index leading to incorrect results and also segfault. (:issue:`21704`)
- Bug in :meth:`Resampler.apply` when passing postiional arguments to applied func (:issue:`14615`).
- Bug in :meth:`Series.resample` when passing ``numpy.timedelta64`` to `loffset` kwarg (:issue:`7687`).
- Bug in :meth:`Resampler.asfreq` when frequency of ``TimedeltaIndex`` is a subperiod of a new frequency (:issue:`13022`).

Sparse
^^^^^^

-
-
-

Reshaping
^^^^^^^^^

- Bug in :func:`pandas.concat` when joining resampled DataFrames with timezone aware index (:issue:`13783`)
- Bug in :meth:`Series.combine_first` with ``datetime64[ns, tz]`` dtype which would return tz-naive result (:issue:`21469`)
- Bug in :meth:`Series.where` and :meth:`DataFrame.where` with ``datetime64[ns, tz]`` dtype (:issue:`21546`)
- Bug in :meth:`Series.mask` and :meth:`DataFrame.mask` with ``list`` conditionals (:issue:`21891`)
- Bug in :meth:`DataFrame.replace` raises RecursionError when converting OutOfBounds ``datetime64[ns, tz]`` (:issue:`20380`)
- :func:`pandas.core.groupby.GroupBy.rank` now raises a ``ValueError`` when an invalid value is passed for argument ``na_option`` (:issue:`22124`)
- Bug in :func:`get_dummies` with Unicode attributes in Python 2 (:issue:`22084`)
- Bug in :meth:`DataFrame.replace` raises ``RecursionError`` when replacing empty lists (:issue:`22083`)
- Bug in :meth:`Series.replace` and meth:`DataFrame.replace` when dict is used as the `to_replace` value and one key in the dict is is another key's value, the results were inconsistent between using integer key and using string key (:issue:`20656`)
- Bug in :meth:`DataFrame.drop_duplicates` for empty ``DataFrame`` which incorrectly raises an error (:issue:`20516`)

Build Changes
^^^^^^^^^^^^^

- Building pandas for development now requires ``cython >= 0.28.2`` (:issue:`21688`)
- Testing pandas now requires ``hypothesis>=3.58`` (:issue:22280).  You can find `the Hypothesis docs here <https://hypothesis.readthedocs.io/en/latest/index.html>`_, and a pandas-specific introduction :ref:`in the contributing guide <using-hypothesis>` .
-

Other
^^^^^

- :meth:`~pandas.io.formats.style.Styler.background_gradient` now takes a ``text_color_threshold`` parameter to automatically lighten the text color based on the luminance of the background color. This improves readability with dark background colors without the need to limit the background colormap range. (:issue:`21258`)
- Require at least 0.28.2 version of ``cython`` to support read-only memoryviews (:issue:`21688`)
- :meth:`~pandas.io.formats.style.Styler.background_gradient` now also supports tablewise application (in addition to rowwise and columnwise) with ``axis=None`` (:issue:`15204`)
- :meth:`~pandas.io.formats.style.Styler.bar` now also supports tablewise application (in addition to rowwise and columnwise) with ``axis=None`` and setting clipping range with ``vmin`` and ``vmax`` (:issue:`21548` and :issue:`21526`). ``NaN`` values are also handled properly.
-
-
-<|MERGE_RESOLUTION|>--- conflicted
+++ resolved
@@ -627,12 +627,8 @@
 - Bug in :class:`DataFrame` with mixed dtypes including ``datetime64[ns]`` incorrectly raising ``TypeError`` on equality comparisons (:issue:`13128`,:issue:`22163`)
 - Bug in :meth:`DataFrame.eq` comparison against ``NaT`` incorrectly returning ``True`` or ``NaN`` (:issue:`15697`,:issue:`22163`)
 - Bug in :class:`DatetimeIndex` subtraction that incorrectly failed to raise `OverflowError` (:issue:`22492`, :issue:`22508`)
-<<<<<<< HEAD
+- Bug in :class:`DatetimeIndex` incorrectly allowing indexing with ``Timedelta`` object (:issue:`20464`)
 - Bug in :class:`DatetimeIndex` where frequency was being set if original frequency was 'None' (:issue:`22150`)
-=======
-- Bug in :class:`DatetimeIndex` incorrectly allowing indexing with ``Timedelta`` object (:issue:`20464`)
--
->>>>>>> 0976e126
 
 Timedelta
 ^^^^^^^^^
