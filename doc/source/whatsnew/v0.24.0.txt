--- conflicted
+++ resolved
@@ -909,11 +909,8 @@
   has an improved ``KeyError`` message, and will not fail on duplicate column names with ``drop=True``. (:issue:`22484`)
 - Slicing a single row of a DataFrame with multiple ExtensionArrays of the same type now preserves the dtype, rather than coercing to object (:issue:`22784`)
 - :class:`DateOffset` attribute `_cacheable` and method `_should_cache` have been removed (:issue:`23118`)
-<<<<<<< HEAD
 - Comparing :class:`Timedelta` to be less or greater than unknown types now raises a ``TypeError`` instead of returning ``False`` (:issue:`20829`)
-=======
 - :meth:`Index.hasnans` and :meth:`Series.hasnans` now always return a python boolean. Previously, a python or a numpy boolean could be returned, depending on circumstances (:issue:`23294`).
->>>>>>> 62a15fa4
 
 .. _whatsnew_0240.deprecations:
 
