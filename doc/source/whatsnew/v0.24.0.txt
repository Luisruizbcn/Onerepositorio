.. _whatsnew_0240:

v0.24.0 (Month XX, 2018)
------------------------

.. warning::

   Starting January 1, 2019, pandas feature releases will support Python 3 only.
   See :ref:`install.dropping-27` for more.

.. _whatsnew_0240.enhancements:

New features
~~~~~~~~~~~~
- :func:`merge` now directly allows merge between objects of type ``DataFrame`` and named ``Series``, without the need to convert the ``Series`` object into a ``DataFrame`` beforehand (:issue:`21220`)


- ``ExcelWriter`` now accepts ``mode`` as a keyword argument, enabling append to existing workbooks when using the ``openpyxl`` engine (:issue:`3441`)

.. _whatsnew_0240.enhancements.extension_array_operators:

``ExtensionArray`` operator support
^^^^^^^^^^^^^^^^^^^^^^^^^^^^^^^^^^^

A ``Series`` based on an ``ExtensionArray`` now supports arithmetic and comparison
operators (:issue:`19577`). There are two approaches for providing operator support for an ``ExtensionArray``:

1. Define each of the operators on your ``ExtensionArray`` subclass.
2. Use an operator implementation from pandas that depends on operators that are already defined
   on the underlying elements (scalars) of the ``ExtensionArray``.

See the :ref:`ExtensionArray Operator Support
<extending.extension.operator>` documentation section for details on both
ways of adding operator support.

.. _whatsnew_0240.enhancements.intna:

Optional Integer NA Support
^^^^^^^^^^^^^^^^^^^^^^^^^^^

Pandas has gained the ability to hold integer dtypes with missing values. This long requested feature is enabled through the use of :ref:`extension types <extending.extension-types>`.
Here is an example of the usage.

We can construct a ``Series`` with the specified dtype. The dtype string ``Int64`` is a pandas ``ExtensionDtype``. Specifying a list or array using the traditional missing value
marker of ``np.nan`` will infer to integer dtype. The display of the ``Series`` will also use the ``NaN`` to indicate missing values in string outputs. (:issue:`20700`, :issue:`20747`, :issue:`22441`)

.. ipython:: python

   s = pd.Series([1, 2, np.nan], dtype='Int64')
   s


Operations on these dtypes will propagate ``NaN`` as other pandas operations.

.. ipython:: python

   # arithmetic
   s + 1

   # comparison
   s == 1

   # indexing
   s.iloc[1:3]

   # operate with other dtypes
   s + s.iloc[1:3].astype('Int8')

   # coerce when needed
   s + 0.01

These dtypes can operate as part of of ``DataFrame``.

.. ipython:: python

   df = pd.DataFrame({'A': s, 'B': [1, 1, 3], 'C': list('aab')})
   df
   df.dtypes


These dtypes can be merged & reshaped & casted.

.. ipython:: python

   pd.concat([df[['A']], df[['B', 'C']]], axis=1).dtypes
   df['A'].astype(float)

.. warning::

   The Integer NA support currently uses the captilized dtype version, e.g. ``Int8`` as compared to the traditional ``int8``. This may be changed at a future date.

.. _whatsnew_0240.enhancements.read_html:

``read_html`` Enhancements
^^^^^^^^^^^^^^^^^^^^^^^^^^

:func:`read_html` previously ignored ``colspan`` and ``rowspan`` attributes.
Now it understands them, treating them as sequences of cells with the same
value. (:issue:`17054`)

.. ipython:: python

    result = pd.read_html("""
      <table>
        <thead>
          <tr>
            <th>A</th><th>B</th><th>C</th>
          </tr>
        </thead>
        <tbody>
          <tr>
            <td colspan="2">1</td><td>2</td>
          </tr>
        </tbody>
      </table>""")

Previous Behavior:

.. code-block:: ipython

    In [13]: result
    Out [13]:
    [   A  B   C
     0  1  2 NaN]

Current Behavior:

.. ipython:: python

    result


.. _whatsnew_0240.enhancements.interval:

Storing Interval Data in Series and DataFrame
^^^^^^^^^^^^^^^^^^^^^^^^^^^^^^^^^^^^^^^^^^^^^

Interval data may now be stored in a ``Series`` or ``DataFrame``, in addition to an
:class:`IntervalIndex` like previously (:issue:`19453`).

.. ipython:: python

   ser = pd.Series(pd.interval_range(0, 5))
   ser
   ser.dtype

Previously, these would be cast to a NumPy array of ``Interval`` objects. In general,
this should result in better performance when storing an array of intervals in
a :class:`Series`.

Note that the ``.values`` of a ``Series`` containing intervals is no longer a NumPy
array, but rather an ``ExtensionArray``:

.. ipython:: python

   ser.values

This is the same behavior as ``Series.values`` for categorical data. See
:ref:`whatsnew_0240.api_breaking.interval_values` for more.


.. _whatsnew_0240.enhancements.other:

Other Enhancements
^^^^^^^^^^^^^^^^^^
- :func:`to_datetime` now supports the ``%Z`` and ``%z`` directive when passed into ``format`` (:issue:`13486`)
- :func:`Series.mode` and :func:`DataFrame.mode` now support the ``dropna`` parameter which can be used to specify whether NaN/NaT values should be considered (:issue:`17534`)
- :func:`to_csv` now supports ``compression`` keyword when a file handle is passed. (:issue:`21227`)
- :meth:`Index.droplevel` is now implemented also for flat indexes, for compatibility with :class:`MultiIndex` (:issue:`21115`)
- :meth:`Series.droplevel` and :meth:`DataFrame.droplevel` are now implemented (:issue:`20342`)
- Added support for reading from Google Cloud Storage via the ``gcsfs`` library (:issue:`19454`)
- :func:`to_gbq` and :func:`read_gbq` signature and documentation updated to
  reflect changes from the `Pandas-GBQ library version 0.5.0
  <https://pandas-gbq.readthedocs.io/en/latest/changelog.html#changelog-0-5-0>`__.
  (:issue:`21627`)
- New method :meth:`HDFStore.walk` will recursively walk the group hierarchy of an HDF5 file (:issue:`10932`)
- :func:`read_html` copies cell data across ``colspan`` and ``rowspan``, and it treats all-``th`` table rows as headers if ``header`` kwarg is not given and there is no ``thead`` (:issue:`17054`)
- :meth:`Series.nlargest`, :meth:`Series.nsmallest`, :meth:`DataFrame.nlargest`, and :meth:`DataFrame.nsmallest` now accept the value ``"all"`` for the ``keep`` argument. This keeps all ties for the nth largest/smallest value (:issue:`16818`)
- :class:`IntervalIndex` has gained the :meth:`~IntervalIndex.set_closed` method to change the existing ``closed`` value (:issue:`21670`)
- :func:`~DataFrame.to_csv`, :func:`~Series.to_csv`, :func:`~DataFrame.to_json`, and :func:`~Series.to_json` now support ``compression='infer'`` to infer compression based on filename extension (:issue:`15008`).
  The default compression for ``to_csv``, ``to_json``, and ``to_pickle`` methods has been updated to ``'infer'`` (:issue:`22004`).
- :func:`to_timedelta` now supports iso-formated timedelta strings (:issue:`21877`)
- :class:`Series` and :class:`DataFrame` now support :class:`Iterable` in constructor (:issue:`2193`)
- :class:`DatetimeIndex` gained :attr:`DatetimeIndex.timetz` attribute. Returns local time with timezone information. (:issue:`21358`)
- :class:`Resampler` now is iterable like :class:`GroupBy` (:issue:`15314`).
- :ref:`Series.resample` and :ref:`DataFrame.resample` have gained the :meth:`Resampler.quantile` (:issue:`15023`).

.. _whatsnew_0240.api_breaking:

Backwards incompatible API changes
~~~~~~~~~~~~~~~~~~~~~~~~~~~~~~~~~~


.. _whatsnew_0240.api_breaking.interval_values:

``IntervalIndex.values`` is now an ``IntervalArray``
^^^^^^^^^^^^^^^^^^^^^^^^^^^^^^^^^^^^^^^^^^^^^^^^^^^^

The :attr:`~Interval.values` attribute of an :class:`IntervalIndex` now returns an
``IntervalArray``, rather than a NumPy array of :class:`Interval` objects (:issue:`19453`).

Previous Behavior:

.. code-block:: ipython

   In [1]: idx = pd.interval_range(0, 4)

   In [2]: idx.values
   Out[2]:
   array([Interval(0, 1, closed='right'), Interval(1, 2, closed='right'),
          Interval(2, 3, closed='right'), Interval(3, 4, closed='right')],
         dtype=object)

New Behavior:

.. ipython:: python

   idx = pd.interval_range(0, 4)
   idx.values

This mirrors ``CategoricalIndex.values``, which returns a ``Categorical``.

For situations where you need an ``ndarray`` of ``Interval`` objects, use
:meth:`numpy.asarray` or ``idx.astype(object)``.

.. ipython:: python

   np.asarray(idx)
   idx.values.astype(object)

.. _whatsnew_0240.api.timezone_offset_parsing:

Parsing Datetime Strings with Timezone Offsets
^^^^^^^^^^^^^^^^^^^^^^^^^^^^^^^^^^^^^^^^^^^^^^

Previously, parsing datetime strings with UTC offsets with :func:`to_datetime`
or :class:`DatetimeIndex` would automatically convert the datetime to UTC
without timezone localization. This is inconsistent from parsing the same
datetime string with :class:`Timestamp` which would preserve the UTC
offset in the ``tz`` attribute. Now, :func:`to_datetime` preserves the UTC
offset in the ``tz`` attribute when all the datetime strings have the same
UTC offset (:issue:`17697`, :issue:`11736`, :issue:`22457`)

*Previous Behavior*:

.. code-block:: ipython


    In [2]: pd.to_datetime("2015-11-18 15:30:00+05:30")
    Out[2]: Timestamp('2015-11-18 10:00:00')

    In [3]: pd.Timestamp("2015-11-18 15:30:00+05:30")
    Out[3]: Timestamp('2015-11-18 15:30:00+0530', tz='pytz.FixedOffset(330)')

    # Different UTC offsets would automatically convert the datetimes to UTC (without a UTC timezone)
    In [4]: pd.to_datetime(["2015-11-18 15:30:00+05:30", "2015-11-18 16:30:00+06:30"])
    Out[4]: DatetimeIndex(['2015-11-18 10:00:00', '2015-11-18 10:00:00'], dtype='datetime64[ns]', freq=None)

*Current Behavior*:

.. ipython:: python

    pd.to_datetime("2015-11-18 15:30:00+05:30")
    pd.Timestamp("2015-11-18 15:30:00+05:30")

Parsing datetime strings with the same UTC offset will preserve the UTC offset in the ``tz``

.. ipython:: python

    pd.to_datetime(["2015-11-18 15:30:00+05:30"] * 2)

Parsing datetime strings with different UTC offsets will now create an Index of
``datetime.datetime`` objects with different UTC offsets

.. ipython:: python

    idx = pd.to_datetime(["2015-11-18 15:30:00+05:30", "2015-11-18 16:30:00+06:30"])
    idx
    idx[0]
    idx[1]

Passing ``utc=True`` will mimic the previous behavior but will correctly indicate
that the dates have been converted to UTC

.. ipython:: python
    pd.to_datetime(["2015-11-18 15:30:00+05:30", "2015-11-18 16:30:00+06:30"], utc=True)

.. _whatsnew_0240.api_breaking.period_end_time:

Time values in ``dt.end_time`` and ``to_timestamp(how='end')``
^^^^^^^^^^^^^^^^^^^^^^^^^^^^^^^^^^^^^^^^^^^^^^^^^^^^^^^^^^^^^^

The time values in :class:`Period` and :class:`PeriodIndex` objects are now set
to '23:59:59.999999999' when calling :attr:`Series.dt.end_time`, :attr:`Period.end_time`,
:attr:`PeriodIndex.end_time`, :func:`Period.to_timestamp()` with ``how='end'``,
or :func:`PeriodIndex.to_timestamp()` with ``how='end'`` (:issue:`17157`)

Previous Behavior:

.. code-block:: ipython

   In [2]: p = pd.Period('2017-01-01', 'D')
   In [3]: pi = pd.PeriodIndex([p])

   In [4]: pd.Series(pi).dt.end_time[0]
   Out[4]: Timestamp(2017-01-01 00:00:00)

   In [5]: p.end_time
   Out[5]: Timestamp(2017-01-01 23:59:59.999999999)

Current Behavior:

Calling :attr:`Series.dt.end_time` will now result in a time of '23:59:59.999999999' as
is the case with :attr:`Period.end_time`, for example

.. ipython:: python

   p = pd.Period('2017-01-01', 'D')
   pi = pd.PeriodIndex([p])

   pd.Series(pi).dt.end_time[0]

   p.end_time

.. _whatsnew_0240.api.datetimelike.normalize:

Tick DateOffset Normalize Restrictions
^^^^^^^^^^^^^^^^^^^^^^^^^^^^^^^^^^^^^^

Creating a ``Tick`` object (:class:`Day`, :class:`Hour`, :class:`Minute`,
:class:`Second`, :class:`Milli`, :class:`Micro`, :class:`Nano`) with
`normalize=True` is no longer supported.  This prevents unexpected behavior
where addition could fail to be monotone or associative.  (:issue:`21427`)

*Previous Behavior*:

.. code-block:: ipython


   In [2]: ts = pd.Timestamp('2018-06-11 18:01:14')

   In [3]: ts
   Out[3]: Timestamp('2018-06-11 18:01:14')

   In [4]: tic = pd.offsets.Hour(n=2, normalize=True)
      ...:

   In [5]: tic
   Out[5]: <2 * Hours>

   In [6]: ts + tic
   Out[6]: Timestamp('2018-06-11 00:00:00')

   In [7]: ts + tic + tic + tic == ts + (tic + tic + tic)
   Out[7]: False

*Current Behavior*:

.. ipython:: python

    ts = pd.Timestamp('2018-06-11 18:01:14')
    tic = pd.offsets.Hour(n=2)
    ts + tic + tic + tic == ts + (tic + tic + tic)


.. _whatsnew_0240.api.datetimelike:


.. _whatsnew_0240.api.period_subtraction:

Period Subtraction
^^^^^^^^^^^^^^^^^^

Subtraction of a ``Period`` from another ``Period`` will give a ``DateOffset``.
instead of an integer (:issue:`21314`)

.. ipython:: python

    june = pd.Period('June 2018')
    april = pd.Period('April 2018')
    june - april

Previous Behavior:

.. code-block:: ipython

    In [2]: june = pd.Period('June 2018')

    In [3]: april = pd.Period('April 2018')

    In [4]: june - april
    Out [4]: 2

Similarly, subtraction of a ``Period`` from a ``PeriodIndex`` will now return
an ``Index`` of ``DateOffset`` objects instead of an ``Int64Index``

.. ipython:: python

    pi = pd.period_range('June 2018', freq='M', periods=3)
    pi - pi[0]

Previous Behavior:

.. code-block:: ipython

    In [2]: pi = pd.period_range('June 2018', freq='M', periods=3)

    In [3]: pi - pi[0]
    Out[3]: Int64Index([0, 1, 2], dtype='int64')


.. _whatsnew_0240.api.timedelta64_subtract_nan

Addition/Subtraction of ``NaN`` from :class:``DataFrame``
^^^^^^^^^^^^^^^^^^^^^^^^^^^^^^^^^^^^^^^^^^^^^^^^^^^^^^^^^

Adding or subtracting ``NaN`` from a :class:`DataFrame` column with
`timedelta64[ns]` dtype will now raise a ``TypeError`` instead of returning
all-``NaT``.  This is for compatibility with ``TimedeltaIndex`` and
``Series`` behavior (:issue:`22163`)

.. ipython:: python

    df = pd.DataFrame([pd.Timedelta(days=1)])
    df - np.nan

Previous Behavior:

.. code-block:: ipython

    In [4]: df = pd.DataFrame([pd.Timedelta(days=1)])

    In [5]: df - np.nan
    Out[5]:
        0
    0 NaT


.. _whatsnew_0240.api.extension:

ExtensionType Changes
^^^^^^^^^^^^^^^^^^^^^

- ``ExtensionArray`` has gained the abstract methods ``.dropna()`` (:issue:`21185`)
- ``ExtensionDtype`` has gained the ability to instantiate from string dtypes, e.g. ``decimal`` would instantiate a registered ``DecimalDtype``; furthermore
  the ``ExtensionDtype`` has gained the method ``construct_array_type`` (:issue:`21185`)
- Added ``ExtensionDtype._is_numeric`` for controlling whether an extension dtype is considered numeric (:issue:`22290`).
- The ``ExtensionArray`` constructor, ``_from_sequence`` now take the keyword arg ``copy=False`` (:issue:`21185`)
- Bug in :meth:`Series.get` for ``Series`` using ``ExtensionArray`` and integer index (:issue:`21257`)
- :meth:`~Series.shift` now dispatches to :meth:`ExtensionArray.shift` (:issue:`22386`)
- :meth:`Series.combine()` works correctly with :class:`~pandas.api.extensions.ExtensionArray` inside of :class:`Series` (:issue:`20825`)
- :meth:`Series.combine()` with scalar argument now works for any function type (:issue:`21248`)
- :meth:`Series.astype` and :meth:`DataFrame.astype` now dispatch to :meth:`ExtensionArray.astype` (:issue:`21185:`).

.. _whatsnew_0240.api.incompatibilities:

Series and Index Data-Dtype Incompatibilities
^^^^^^^^^^^^^^^^^^^^^^^^^^^^^^^^^^^^^^^^^^^^^

``Series`` and ``Index`` constructors now raise when the
data is incompatible with a passed ``dtype=`` (:issue:`15832`)

Previous Behavior:

.. code-block:: ipython

    In [4]: pd.Series([-1], dtype="uint64")
    Out [4]:
    0    18446744073709551615
    dtype: uint64

Current Behavior:

.. code-block:: ipython

    In [4]: pd.Series([-1], dtype="uint64")
    Out [4]:
    ...
    OverflowError: Trying to coerce negative values to unsigned integers

Datetimelike API Changes
^^^^^^^^^^^^^^^^^^^^^^^^

- For :class:`DatetimeIndex` and :class:`TimedeltaIndex` with non-``None`` ``freq`` attribute, addition or subtraction of integer-dtyped array or ``Index`` will return an object of the same class (:issue:`19959`)
- :class:`DateOffset` objects are now immutable. Attempting to alter one of these will now raise ``AttributeError`` (:issue:`21341`)
- :class:`PeriodIndex` subtraction of another ``PeriodIndex`` will now return an object-dtype :class:`Index` of :class:`DateOffset` objects instead of raising a ``TypeError`` (:issue:`20049`)
- :func:`cut` and :func:`qcut` now returns a :class:`DatetimeIndex` or :class:`TimedeltaIndex` bins when the input is datetime or timedelta dtype respectively and ``retbins=True`` (:issue:`19891`)
- :meth:`DatetimeIndex.to_period` and :meth:`Timestamp.to_period` will issue a warning when timezone information will be lost (:issue:`21333`)

.. _whatsnew_0240.api.other:

Other API Changes
^^^^^^^^^^^^^^^^^

- :class:`DatetimeIndex` now accepts :class:`Int64Index` arguments as epoch timestamps (:issue:`20997`)
- Accessing a level of a ``MultiIndex`` with a duplicate name (e.g. in
  :meth:~MultiIndex.get_level_values) now raises a ``ValueError`` instead of
  a ``KeyError`` (:issue:`21678`).
- Invalid construction of ``IntervalDtype`` will now always raise a ``TypeError`` rather than a ``ValueError`` if the subdtype is invalid (:issue:`21185`)
- Trying to reindex a ``DataFrame`` with a non unique ``MultiIndex`` now raises a ``ValueError`` instead of an ``Exception`` (:issue:`21770`)
- :meth:`PeriodIndex.tz_convert` and :meth:`PeriodIndex.tz_localize` have been removed (:issue:`21781`)
- :class:`Index` subtraction will attempt to operate element-wise instead of raising ``TypeError`` (:issue:`19369`)
- :class:`pandas.io.formats.style.Styler` supports a ``number-format`` property when using :meth:`~pandas.io.formats.style.Styler.to_excel` (:issue:`22015`)
- :meth:`DataFrame.corr` and :meth:`Series.corr` now raise a ``ValueError`` along with a helpful error message instead of a ``KeyError`` when supplied with an invalid method (:issue:`22298`)

.. _whatsnew_0240.deprecations:

Deprecations
~~~~~~~~~~~~

- :meth:`DataFrame.to_stata`, :meth:`read_stata`, :class:`StataReader` and :class:`StataWriter` have deprecated the ``encoding`` argument. The encoding of a Stata dta file is determined by the file type and cannot be changed (:issue:`21244`)
- :meth:`MultiIndex.to_hierarchical` is deprecated and will be removed in a future version (:issue:`21613`)
- :meth:`Series.ptp` is deprecated. Use ``numpy.ptp`` instead (:issue:`21614`)
- :meth:`Series.compress` is deprecated. Use ``Series[condition]`` instead (:issue:`18262`)
- The signature of :meth:`Series.to_csv` has been uniformed to that of doc:meth:`DataFrame.to_csv`: the name of the first argument is now 'path_or_buf', the order of subsequent arguments has changed, the 'header' argument now defaults to True. (:issue:`19715`)
- :meth:`Categorical.from_codes` has deprecated providing float values for the ``codes`` argument. (:issue:`21767`)
- :func:`pandas.read_table` is deprecated. Instead, use :func:`pandas.read_csv` passing ``sep='\t'`` if necessary (:issue:`21948`)
- :meth:`Series.str.cat` has deprecated using arbitrary list-likes *within* list-likes. A list-like container may still contain
  many ``Series``, ``Index`` or 1-dimensional ``np.ndarray``, or alternatively, only scalar values. (:issue:`21950`)

.. _whatsnew_0240.prior_deprecations:

Removal of prior version deprecations/changes
~~~~~~~~~~~~~~~~~~~~~~~~~~~~~~~~~~~~~~~~~~~~~

- The ``LongPanel`` and ``WidePanel`` classes have been removed (:issue:`10892`)
- :meth:`Series.repeat` has renamed the ``reps`` argument to ``repeats`` (:issue:`14645`)
- Several private functions were removed from the (non-public) module ``pandas.core.common`` (:issue:`22001`)
- Removal of the previously deprecated module ``pandas.core.datetools`` (:issue:`14105`, :issue:`14094`)
- Strings passed into :meth:`DataFrame.groupby` that refer to both column and index levels will raise a ``ValueError`` (:issue:`14432`)
-

.. _whatsnew_0240.performance:

Performance Improvements
~~~~~~~~~~~~~~~~~~~~~~~~

- Very large improvement in performance of slicing when the index is a :class:`CategoricalIndex`,
  both when indexing by label (using .loc) and position(.iloc).
  Likewise, slicing a ``CategoricalIndex`` itself (i.e. ``ci[100:200]``) shows similar speed improvements (:issue:`21659`)
- Improved performance of :func:`Series.describe` in case of numeric dtpyes (:issue:`21274`)
- Improved performance of :func:`pandas.core.groupby.GroupBy.rank` when dealing with tied rankings (:issue:`21237`)
- Improved performance of :func:`DataFrame.set_index` with columns consisting of :class:`Period` objects (:issue:`21582`,:issue:`21606`)
- Improved performance of membership checks in :class:`Categorical` and :class:`CategoricalIndex`
  (i.e. ``x in cat``-style checks are much faster). :meth:`CategoricalIndex.contains`
  is likewise much faster (:issue:`21369`, :issue:`21508`)
- Improved performance of :meth:`HDFStore.groups` (and dependent functions like
  :meth:`~HDFStore.keys`.  (i.e. ``x in store`` checks are much faster)
  (:issue:`21372`)
- Improved the performance of :func:`pandas.get_dummies` with ``sparse=True`` (:issue:`21997`)

.. _whatsnew_0240.docs:

Documentation Changes
~~~~~~~~~~~~~~~~~~~~~

- Added sphinx spelling extension, updated documentation on how to use the spell check (:issue:`21079`)
-
-

.. _whatsnew_0240.bug_fixes:

Bug Fixes
~~~~~~~~~

Categorical
^^^^^^^^^^^

- Bug in :meth:`Categorical.from_codes` where ``NaN`` values in `codes` were silently converted to ``0`` (:issue:`21767`). In the future this will raise a ``ValueError``. Also changes the behavior of `.from_codes([1.1, 2.0])`.

Datetimelike
^^^^^^^^^^^^

- Fixed bug where two :class:`DateOffset` objects with different ``normalize`` attributes could evaluate as equal (:issue:`21404`)
- Fixed bug where :meth:`Timestamp.resolution` incorrectly returned 1-microsecond ``timedelta`` instead of 1-nanosecond :class:`Timedelta` (:issue:`21336`,:issue:`21365`)
- Bug in :func:`to_datetime` that did not consistently return an :class:`Index` when ``box=True`` was specified (:issue:`21864`)
- Bug in :class:`DatetimeIndex` comparisons where string comparisons incorrectly raises ``TypeError`` (:issue:`22074`)
- Bug in :class:`DatetimeIndex` comparisons when comparing against ``timedelta64[ns]`` dtyped arrays; in some cases ``TypeError`` was incorrectly raised, in others it incorrectly failed to raise (:issue:`22074`)
- Bug in :class:`DatetimeIndex` comparisons when comparing against object-dtyped arrays (:issue:`22074`)
- Bug in :class:`DataFrame` with ``datetime64[ns]`` dtype addition and subtraction with ``Timedelta``-like objects (:issue:`22005`,:issue:`22163`)
- Bug in :class:`DataFrame` with ``datetime64[ns]`` dtype addition and subtraction with ``DateOffset`` objects returning an ``object`` dtype instead of ``datetime64[ns]`` dtype (:issue:`21610`,:issue:`22163`)
- Bug in :class:`DataFrame` with ``datetime64[ns]`` dtype comparing against ``NaT`` incorrectly (:issue:`22242`,:issue:`22163`)
- Bug in :class:`DataFrame` with ``datetime64[ns]`` dtype subtracting ``Timestamp``-like object incorrectly returned ``datetime64[ns]`` dtype instead of ``timedelta64[ns]`` dtype (:issue:`8554`,:issue:`22163`)
- Bug in :class:`DataFrame` with ``datetime64[ns]`` dtype subtracting ``np.datetime64`` object with non-nanosecond unit failing to convert to nanoseconds (:issue:`18874`,:issue:`22163`)
- Bug in :class:`DataFrame` comparisons against ``Timestamp``-like objects failing to raise ``TypeError`` for inequality checks with mismatched types (:issue:`8932`,:issue:`22163`)
- Bug in :class:`DataFrame` with mixed dtypes including ``datetime64[ns]`` incorrectly raising ``TypeError`` on equality comparisons (:issue:`13128`,:issue:`22163`)
- Bug in :meth:`DataFrame.eq` comparison against ``NaT`` incorrectly returning ``True`` or ``NaN`` (:issue:`15697`,:issue:`22163`)
<<<<<<< HEAD
- Bug in :class:`DatetimeIndex` incorrectly allowing indexing with ``Timedelta`` object (:issue:`20464`)
=======
- Bug in :class:`DatetimeIndex` subtraction that incorrectly failed to raise `OverflowError` (:issue:`22492`, :issue:`22508`)
>>>>>>> 98fb53ca

Timedelta
^^^^^^^^^
- Bug in :class:`DataFrame` with ``timedelta64[ns]`` dtype division by ``Timedelta``-like scalar incorrectly returning ``timedelta64[ns]`` dtype instead of ``float64`` dtype (:issue:`20088`,:issue:`22163`)
- Bug in adding a :class:`Index` with object dtype to a :class:`Series` with ``timedelta64[ns]`` dtype incorrectly raising (:issue:`22390`)
- Bug in multiplying a :class:`Series` with numeric dtype against a ``timedelta`` object (:issue:`22390`)
- Bug in :class:`Series` with numeric dtype when adding or subtracting an an array or ``Series`` with ``timedelta64`` dtype (:issue:`22390`)
- Bug in :class:`Index` with numeric dtype when multiplying or dividing an array with dtype ``timedelta64`` (:issue:`22390`)
- Bug in :class:`TimedeltaIndex` incorrectly allowing indexing with ``Timestamp`` object (:issue:`20464`)
-
-

Timezones
^^^^^^^^^

- Bug in :meth:`DatetimeIndex.shift` where an ``AssertionError`` would raise when shifting across DST (:issue:`8616`)
- Bug in :class:`Timestamp` constructor where passing an invalid timezone offset designator (``Z``) would not raise a ``ValueError`` (:issue:`8910`)
- Bug in :meth:`Timestamp.replace` where replacing at a DST boundary would retain an incorrect offset (:issue:`7825`)
- Bug in :meth:`Series.replace` with ``datetime64[ns, tz]`` data when replacing ``NaT`` (:issue:`11792`)
- Bug in :class:`Timestamp` when passing different string date formats with a timezone offset would produce different timezone offsets (:issue:`12064`)
- Bug when comparing a tz-naive :class:`Timestamp` to a tz-aware :class:`DatetimeIndex` which would coerce the :class:`DatetimeIndex` to tz-naive (:issue:`12601`)
- Bug in :meth:`Series.truncate` with a tz-aware :class:`DatetimeIndex` which would cause a core dump (:issue:`9243`)
- Bug in :class:`Series` constructor which would coerce tz-aware and tz-naive :class:`Timestamp` to tz-aware (:issue:`13051`)
- Bug in :class:`Index` with ``datetime64[ns, tz]`` dtype that did not localize integer data correctly (:issue:`20964`)
- Bug in :class:`DatetimeIndex` where constructing with an integer and tz would not localize correctly (:issue:`12619`)
- Fixed bug where :meth:`DataFrame.describe` and :meth:`Series.describe` on tz-aware datetimes did not show `first` and `last` result (:issue:`21328`)
- Bug in :class:`DatetimeIndex` comparisons failing to raise ``TypeError`` when comparing timezone-aware ``DatetimeIndex`` against ``np.datetime64`` (:issue:`22074`)
- Bug in ``DataFrame`` assignment with a timezone-aware scalar (:issue:`19843`)
- Bug in :func:`Dataframe.asof` that raised a ``TypeError`` when attempting to compare tz-naive and tz-aware timestamps (:issue:`21194`)
- Bug when constructing a :class:`DatetimeIndex` with :class:`Timestamp`s constructed with the ``replace`` method across DST (:issue:`18785`)
- Bug when setting a new value with :meth:`DataFrame.loc` with a :class:`DatetimeIndex` with a DST transition (:issue:`18308`, :issue:`20724`)
- Bug in :meth:`DatetimeIndex.unique` that did not re-localize tz-aware dates correctly (:issue:`21737`)
- Bug when indexing a :class:`Series` with a DST transition (:issue:`21846`)

Offsets
^^^^^^^

- Bug in :class:`FY5253` where date offsets could incorrectly raise an ``AssertionError`` in arithmetic operatons (:issue:`14774`)
- Bug in :class:`DateOffset` where keyword arguments ``week`` and ``milliseconds`` were accepted and ignored.  Passing these will now raise ``ValueError`` (:issue:`19398`)
-

Numeric
^^^^^^^

- Bug in :class:`Series` ``__rmatmul__`` doesn't support matrix vector multiplication (:issue:`21530`)
- Bug in :func:`factorize` fails with read-only array (:issue:`12813`)
- Fixed bug in :func:`unique` handled signed zeros inconsistently: for some inputs 0.0 and -0.0 were treated as equal and for some inputs as different. Now they are treated as equal for all inputs (:issue:`21866`)
- Bug in :meth:`DataFrame.agg`, :meth:`DataFrame.transform` and :meth:`DataFrame.apply` where,
  when supplied with a list of functions and ``axis=1`` (e.g. ``df.apply(['sum', 'mean'], axis=1)``),
  a ``TypeError`` was wrongly raised. For all three methods such calculation are now done correctly. (:issue:`16679`).
- Bug in :class:`Series` comparison against datetime-like scalars and arrays (:issue:`22074`)
- Bug in :class:`DataFrame` multiplication between boolean dtype and integer returning ``object`` dtype instead of integer dtype (:issue:`22047`,:issue:`22163`)
- Bug in :meth:`DataFrame.apply` where, when supplied with a string argument and additional positional or keyword arguments (e.g. ``df.apply('sum', min_count=1)``), a ``TypeError`` was wrongly raised (:issue:`22376`)
-

Strings
^^^^^^^

-
-
-

Interval
^^^^^^^^

- Bug in the :class:`IntervalIndex` constructor where the ``closed`` parameter did not always override the inferred ``closed`` (:issue:`19370`)
- Bug in the ``IntervalIndex`` repr where a trailing comma was missing after the list of intervals (:issue:`20611`)
- Bug in :class:`Interval` where scalar arithmetic operations did not retain the ``closed`` value (:issue:`22313`)
-

Indexing
^^^^^^^^

- The traceback from a ``KeyError`` when asking ``.loc`` for a single missing label is now shorter and more clear (:issue:`21557`)
- When ``.ix`` is asked for a missing integer label in a :class:`MultiIndex` with a first level of integer type, it now raises a ``KeyError``, consistently with the case of a flat :class:`Int64Index, rather than falling back to positional indexing (:issue:`21593`)
- Bug in :meth:`DatetimeIndex.reindex` when reindexing a tz-naive and tz-aware :class:`DatetimeIndex` (:issue:`8306`)
- Bug in :class:`DataFrame` when setting values with ``.loc`` and a timezone aware :class:`DatetimeIndex` (:issue:`11365`)
- ``DataFrame.__getitem__`` now accepts dictionaries and dictionary keys as list-likes of labels, consistently with ``Series.__getitem__`` (:issue:`21294`)
- Fixed ``DataFrame[np.nan]`` when columns are non-unique (:issue:`21428`)
- Bug when indexing :class:`DatetimeIndex` with nanosecond resolution dates and timezones (:issue:`11679`)
- Bug where indexing with a Numpy array containing negative values would mutate the indexer (:issue:`21867`)
- Bug where mixed indexes wouldn't allow integers for ``.at`` (:issue:`19860`)
- ``Float64Index.get_loc`` now raises ``KeyError`` when boolean key passed. (:issue:`19087`)

Missing
^^^^^^^

- Bug in :func:`DataFrame.fillna` where a ``ValueError`` would raise when one column contained a ``datetime64[ns, tz]`` dtype (:issue:`15522`)
- Bug in :func:`Series.hasnans` that could be incorrectly cached and return incorrect answers if null elements are introduced after an initial call (:issue:`19700`)
- :func:`Series.isin` now treats all nans as equal also for `np.object`-dtype. This behavior is consistent with the behavior for float64 (:issue:`22119`)

MultiIndex
^^^^^^^^^^

- Removed compatibility for :class:`MultiIndex` pickles prior to version 0.8.0; compatibility with :class:`MultiIndex` pickles from version 0.13 forward is maintained (:issue:`21654`)
- :meth:`MultiIndex.get_loc_level` (and as a consequence, ``.loc`` on a :class:``MultiIndex``ed object) will now raise a ``KeyError``, rather than returning an empty ``slice``, if asked a label which is present in the ``levels`` but is unused (:issue:`22221`)
- Fix ``TypeError`` in Python 3 when creating :class:`MultiIndex` in which some levels have mixed types, e.g. when some labels are tuples (:issue:`15457`)

I/O
^^^

- :func:`read_html()` no longer ignores all-whitespace ``<tr>`` within ``<thead>`` when considering the ``skiprows`` and ``header`` arguments. Previously, users had to decrease their ``header`` and ``skiprows`` values on such tables to work around the issue. (:issue:`21641`)
- :func:`read_excel()` will correctly show the deprecation warning for previously deprecated ``sheetname`` (:issue:`17994`)
- :func:`read_csv()` will correctly parse timezone-aware datetimes (:issue:`22256`)
-

Plotting
^^^^^^^^

- Bug in :func:`DataFrame.plot.scatter` and :func:`DataFrame.plot.hexbin` caused x-axis label and ticklabels to disappear when colorbar was on in IPython inline backend (:issue:`10611`, :issue:`10678`, and :issue:`20455`)
- Bug in plotting a Series with datetimes using :func:`matplotlib.axes.Axes.scatter` (:issue:`22039`)

Groupby/Resample/Rolling
^^^^^^^^^^^^^^^^^^^^^^^^

- Bug in :func:`pandas.core.groupby.GroupBy.first` and :func:`pandas.core.groupby.GroupBy.last` with ``as_index=False`` leading to the loss of timezone information (:issue:`15884`)
- Bug in :meth:`DatetimeIndex.resample` when downsampling across a DST boundary (:issue:`8531`)
- Bug where ``ValueError`` is wrongly raised when calling :func:`~pandas.core.groupby.SeriesGroupBy.count` method of a
  ``SeriesGroupBy`` when the grouping variable only contains NaNs and numpy version < 1.13 (:issue:`21956`).
- Multiple bugs in :func:`pandas.core.Rolling.min` with ``closed='left'` and a
  datetime-like index leading to incorrect results and also segfault. (:issue:`21704`)
- Bug in :meth:`Resampler.apply` when passing postiional arguments to applied func (:issue:`14615`).

Sparse
^^^^^^

-
-
-

Reshaping
^^^^^^^^^

- Bug in :func:`pandas.concat` when joining resampled DataFrames with timezone aware index (:issue:`13783`)
- Bug in :meth:`Series.combine_first` with ``datetime64[ns, tz]`` dtype which would return tz-naive result (:issue:`21469`)
- Bug in :meth:`Series.where` and :meth:`DataFrame.where` with ``datetime64[ns, tz]`` dtype (:issue:`21546`)
- Bug in :meth:`Series.mask` and :meth:`DataFrame.mask` with ``list`` conditionals (:issue:`21891`)
- Bug in :meth:`DataFrame.replace` raises RecursionError when converting OutOfBounds ``datetime64[ns, tz]`` (:issue:`20380`)
- :func:`pandas.core.groupby.GroupBy.rank` now raises a ``ValueError`` when an invalid value is passed for argument ``na_option`` (:issue:`22124`)
- Bug in :func:`get_dummies` with Unicode attributes in Python 2 (:issue:`22084`)
- Bug in :meth:`DataFrame.replace` raises ``RecursionError`` when replacing empty lists (:issue:`22083`)
- Bug in :meth:`Series.replace` and meth:`DataFrame.replace` when dict is used as the `to_replace` value and one key in the dict is is another key's value, the results were inconsistent between using integer key and using string key (:issue:`20656`)
- Bug in :meth:`DataFrame.drop_duplicates` for empty ``DataFrame`` which incorrectly raises an error (:issue:`20516`)

Build Changes
^^^^^^^^^^^^^

- Building pandas for development now requires ``cython >= 0.28.2`` (:issue:`21688`)
- Testing pandas now requires ``hypothesis>=3.58`` (:issue:22280).  You can find `the Hypothesis docs here <https://hypothesis.readthedocs.io/en/latest/index.html>`_, and a pandas-specific introduction :ref:`in the contributing guide <using-hypothesis>` .
-

Other
^^^^^

- :meth:`~pandas.io.formats.style.Styler.background_gradient` now takes a ``text_color_threshold`` parameter to automatically lighten the text color based on the luminance of the background color. This improves readability with dark background colors without the need to limit the background colormap range. (:issue:`21258`)
- Require at least 0.28.2 version of ``cython`` to support read-only memoryviews (:issue:`21688`)
- :meth:`~pandas.io.formats.style.Styler.background_gradient` now also supports tablewise application (in addition to rowwise and columnwise) with ``axis=None`` (:issue:`15204`)
- :meth:`~pandas.io.formats.style.Styler.bar` now also supports tablewise application (in addition to rowwise and columnwise) with ``axis=None`` and setting clipping range with ``vmin`` and ``vmax`` (:issue:`21548` and :issue:`21526`). ``NaN`` values are also handled properly.
-
-
-<|MERGE_RESOLUTION|>--- conflicted
+++ resolved
@@ -585,11 +585,9 @@
 - Bug in :class:`DataFrame` comparisons against ``Timestamp``-like objects failing to raise ``TypeError`` for inequality checks with mismatched types (:issue:`8932`,:issue:`22163`)
 - Bug in :class:`DataFrame` with mixed dtypes including ``datetime64[ns]`` incorrectly raising ``TypeError`` on equality comparisons (:issue:`13128`,:issue:`22163`)
 - Bug in :meth:`DataFrame.eq` comparison against ``NaT`` incorrectly returning ``True`` or ``NaN`` (:issue:`15697`,:issue:`22163`)
-<<<<<<< HEAD
+- Bug in :class:`DatetimeIndex` subtraction that incorrectly failed to raise `OverflowError` (:issue:`22492`, :issue:`22508`)
 - Bug in :class:`DatetimeIndex` incorrectly allowing indexing with ``Timedelta`` object (:issue:`20464`)
-=======
-- Bug in :class:`DatetimeIndex` subtraction that incorrectly failed to raise `OverflowError` (:issue:`22492`, :issue:`22508`)
->>>>>>> 98fb53ca
+-
 
 Timedelta
 ^^^^^^^^^
