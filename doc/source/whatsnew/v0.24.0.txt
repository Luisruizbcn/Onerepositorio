--- conflicted
+++ resolved
@@ -179,7 +179,6 @@
 This is the same behavior as ``Series.values`` for categorical data. See
 :ref:`whatsnew_0240.api_breaking.interval_values` for more.
 
-<<<<<<< HEAD
 
 .. _whatsnew_0240.enhancements.styler_pipe:
 
@@ -204,7 +203,7 @@
 Similar methods already exist for other classes in pandas, including :meth:`DataFrame.pipe`,
 :meth:`Groupby.pipe`, and :meth:`Resampler.pipe`.
 
-=======
+
 .. _whatsnew_0240.enhancements.rename_axis:
 
 Renaming names in a MultiIndex
@@ -227,7 +226,7 @@
     df.rename_axis(index={'CD': 'New'})
 
 See the :ref:`advanced docs on renaming<advanced.index_names>` for more details.
->>>>>>> 1651a10b
+
 
 .. _whatsnew_0240.enhancements.other:
 
