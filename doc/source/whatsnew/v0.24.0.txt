.. _whatsnew_0240:

v0.24.0
-------

.. _whatsnew_0240.enhancements:

New features
~~~~~~~~~~~~

- ``ExcelWriter`` now accepts ``mode`` as a keyword argument, enabling append to existing workbooks when using the ``openpyxl`` engine (:issue:`3441`)

.. _whatsnew_0240.enhancements.extension_array_operators

``ExtensionArray`` operator support
^^^^^^^^^^^^^^^^^^^^^^^^^^^^^^^^^^^

A ``Series`` based on an ``ExtensionArray`` now supports arithmetic and comparison
operators. (:issue:`19577`). There are two approaches for providing operator support for an ``ExtensionArray``:

1. Define each of the operators on your ``ExtensionArray`` subclass.
2. Use an operator implementation from pandas that depends on operators that are already defined
   on the underlying elements (scalars) of the ``ExtensionArray``.

See the :ref:`ExtensionArray Operator Support
<extending.extension.operator>` documentation section for details on both
ways of adding operator support.

.. _whatsnew_0240.enhancements.other:

Other Enhancements
^^^^^^^^^^^^^^^^^^
- :func:`to_datetime` now supports the ``%Z`` and ``%z`` directive when passed into ``format`` (:issue:`13486`)
- :func:`Series.mode` and :func:`DataFrame.mode` now support the ``dropna`` parameter which can be used to specify whether NaN/NaT values should be considered (:issue:`17534`)
- :func:`to_csv` now supports ``compression`` keyword when a file handle is passed. (:issue:`21227`)
- :meth:`Index.droplevel` is now implemented also for flat indexes, for compatibility with :class:`MultiIndex` (:issue:`21115`)
- Added support for reading from Google Cloud Storage via the ``gcsfs`` library (:issue:`19454`)
- :func:`to_gbq` and :func:`read_gbq` signature and documentation updated to
  reflect changes from the `Pandas-GBQ library version 0.5.0
  <https://pandas-gbq.readthedocs.io/en/latest/changelog.html#changelog-0-5-0>`__.
  (:issue:`21627`)
- New method :meth:`HDFStore.walk` will recursively walk the group hierarchy of an HDF5 file (:issue:`10932`)
- :meth:`Series.nlargest`, :meth:`Series.nsmallest`, :meth:`DataFrame.nlargest`, and :meth:`DataFrame.nsmallest` now accept the value ``"all"`` for the ``keep` argument. This keeps all ties for the nth largest/smallest value (:issue:`16818`)
-

.. _whatsnew_0240.api_breaking:


Backwards incompatible API changes
~~~~~~~~~~~~~~~~~~~~~~~~~~~~~~~~~~

.. _whatsnew_0240.api.datetimelike.normalize:

Tick DateOffset Normalize Restrictions
--------------------------------------

Creating a ``Tick`` object (:class:`Day`, :class:`Hour`, :class:`Minute`,
:class:`Second`, :class:`Milli`, :class:`Micro`, :class:`Nano`) with
`normalize=True` is no longer supported.  This prevents unexpected behavior
where addition could fail to be monotone or associative.  (:issue:`21427`)

.. ipython:: python

    ts = pd.Timestamp('2018-06-11 18:01:14')
    ts
    tic = pd.offsets.Hour(n=2, normalize=True)
    tic

Previous Behavior:

.. code-block:: ipython

    In [4]: ts + tic
    Out [4]: Timestamp('2018-06-11 00:00:00')

    In [5]: ts + tic + tic + tic == ts + (tic + tic + tic)
    Out [5]: False

Current Behavior:

.. ipython:: python

    tic = pd.offsets.Hour(n=2)
    ts + tic + tic + tic == ts + (tic + tic + tic)


.. _whatsnew_0240.api.datetimelike:


.. _whatsnew_0240.api.period_subtraction:

Period Subtraction
^^^^^^^^^^^^^^^^^^

Subtraction of a ``Period`` from another ``Period`` will give a ``DateOffset``.
instead of an integer (:issue:`21314`)

.. ipython:: python

    june = pd.Period('June 2018')
    april = pd.Period('April 2018')
    june - april

Previous Behavior:

.. code-block:: ipython

    In [2]: june = pd.Period('June 2018')

    In [3]: april = pd.Period('April 2018')

    In [4]: june - april
    Out [4]: 2

Similarly, subtraction of a ``Period`` from a ``PeriodIndex`` will now return
an ``Index`` of ``DateOffset`` objects instead of an ``Int64Index``

.. ipython:: python

    pi = pd.period_range('June 2018', freq='M', periods=3)
    pi - pi[0]

Previous Behavior:

.. code-block:: ipython

    In [2]: pi = pd.period_range('June 2018', freq='M', periods=3)

    In [3]: pi - pi[0]
    Out[3]: Int64Index([0, 1, 2], dtype='int64')

Datetimelike API Changes
^^^^^^^^^^^^^^^^^^^^^^^^

- For :class:`DatetimeIndex` and :class:`TimedeltaIndex` with non-``None`` ``freq`` attribute, addition or subtraction of integer-dtyped array or ``Index`` will return an object of the same class (:issue:`19959`)
- :class:`DateOffset` objects are now immutable. Attempting to alter one of these will now raise ``AttributeError`` (:issue:`21341`)
<<<<<<< HEAD
- :func:`cut` and :func:`qcut` now returns a :class:`DatetimeIndex` or :class:`TimedeltaIndex` bins when the input is datetime or timedelta dtype respectively and ``retbins=True`` (:issue:`19891`)
=======
- :class:`PeriodIndex` subtraction of another ``PeriodIndex`` will now return an object-dtype :class:`Index` of :class:`DateOffset` objects instead of raising a ``TypeError`` (:issue:`20049`)
>>>>>>> 0b63e81d

.. _whatsnew_0240.api.other:

Other API Changes
^^^^^^^^^^^^^^^^^

.. _whatsnew_0240.api.other.incompatibilities:

Series and Index Data-Dtype Incompatibilities
---------------------------------------------

``Series`` and ``Index`` constructors now raise when the
data is incompatible with a passed ``dtype=`` (:issue:`15832`)

Previous Behavior:

.. code-block:: ipython

    In [4]: pd.Series([-1], dtype="uint64")
    Out [4]:
    0    18446744073709551615
    dtype: uint64

Current Behavior:

.. code-block:: ipython

    In [4]: pd.Series([-1], dtype="uint64")
    Out [4]:
    ...
    OverflowError: Trying to coerce negative values to unsigned integers

- :class:`DatetimeIndex` now accepts :class:`Int64Index` arguments as epoch timestamps (:issue:`20997`)
-
-

.. _whatsnew_0240.deprecations:

Deprecations
~~~~~~~~~~~~

- :meth:`DataFrame.to_stata`, :meth:`read_stata`, :class:`StataReader` and :class:`StataWriter` have deprecated the ``encoding`` argument.  The encoding of a Stata dta file is determined by the file type and cannot be changed (:issue:`21244`).
- :meth:`MultiIndex.to_hierarchical` is deprecated and will be removed in a future version  (:issue:`21613`)
-

.. _whatsnew_0240.prior_deprecations:

Removal of prior version deprecations/changes
~~~~~~~~~~~~~~~~~~~~~~~~~~~~~~~~~~~~~~~~~~~~~

- The ``LongPanel`` and ``WidePanel`` classes have been removed (:issue:`10892`)
-
-
-

.. _whatsnew_0240.performance:

Performance Improvements
~~~~~~~~~~~~~~~~~~~~~~~~

- Very large improvement in performance of slicing when the index is a :class:`CategoricalIndex`,
  both when indexing by label (using .loc) and position(.iloc).
  Likewise, slicing a ``CategoricalIndex`` itself (i.e. ``ci[100:200]``) shows similar speed improvements (:issue:`21659`)
- Improved performance of :func:`Series.describe` in case of numeric dtpyes (:issue:`21274`)
- Improved performance of :func:`pandas.core.groupby.GroupBy.rank` when dealing with tied rankings (:issue:`21237`)
- Improved performance of :func:`DataFrame.set_index` with columns consisting of :class:`Period` objects (:issue:`21582`,:issue:`21606`)
-

.. _whatsnew_0240.docs:

Documentation Changes
~~~~~~~~~~~~~~~~~~~~~

- Added sphinx spelling extension, updated documentation on how to use the spell check (:issue:`21079`)
-
-

.. _whatsnew_0240.bug_fixes:

Bug Fixes
~~~~~~~~~

Categorical
^^^^^^^^^^^

-
-
-

Datetimelike
^^^^^^^^^^^^

- Fixed bug where two :class:`DateOffset` objects with different ``normalize`` attributes could evaluate as equal (:issue:`21404`)

Timedelta
^^^^^^^^^

-
-
-

Timezones
^^^^^^^^^

- Bug in :meth:`DatetimeIndex.shift` where an ``AssertionError`` would raise when shifting across DST (:issue:`8616`)
- Bug in :class:`Timestamp` constructor where passing an invalid timezone offset designator (``Z``) would not raise a ``ValueError``(:issue:`8910`)
- Bug in :meth:`Timestamp.replace` where replacing at a DST boundary would retain an incorrect offset (:issue:`7825`)
- Bug in :meth:`Series.replace` with ``datetime64[ns, tz]`` data when replacing ``NaT`` (:issue:`11792`)
- Bug in :class:`Timestamp` when passing different string date formats with a timezone offset would produce different timezone offsets (:issue:`12064`)
- Bug when comparing a tz-naive :class:`Timestamp` to a tz-aware :class:`DatetimeIndex` which would coerce the :class:`DatetimeIndex` to tz-naive (:issue:`12601`)
- Bug in :meth:`Series.truncate` with a tz-aware :class:`DatetimeIndex` which would cause a core dump (:issue:`9243`)
- Bug in :class:`Series` constructor which would coerce tz-aware and tz-naive :class:`Timestamp`s to tz-aware (:issue:`13051`)
- Bug in :class:`Index` with ``datetime64[ns, tz]`` dtype that did not localize integer data correctly (:issue:`20964`)

Offsets
^^^^^^^

-
-

Numeric
^^^^^^^

- Bug in :class:`Series` ``__rmatmul__`` doesn't support matrix vector multiplication (:issue:`21530`)
-
-

Strings
^^^^^^^

-
-
-

Interval
^^^^^^^^

- Bug in the :class:`IntervalIndex` constructor where the ``closed`` parameter did not always override the inferred ``closed`` (:issue:`19370`)
-
-

Indexing
^^^^^^^^

- The traceback from a ``KeyError`` when asking ``.loc`` for a single missing label is now shorter and more clear (:issue:`21557`)
- When ``.ix`` is asked for a missing integer label in a :class:`MultiIndex` with a first level of integer type, it now raises a ``KeyError`` - consistently with the case of a flat :class:`Int64Index` - rather than falling back to positional indexing (:issue:`21593`)
- Bug in :meth:`DatetimeIndex.reindex` when reindexing a tz-naive and tz-aware :class:`DatetimeIndex` (:issue:`8306`)
- Bug in :class:`DataFrame` when setting values with ``.loc`` and a timezone aware :class:`DatetimeIndex` (:issue:`11365`)
- Bug when indexing :class:`DatetimeIndex` with nanosecond resolution dates and timezones (:issue:`11679`)

-

MultiIndex
^^^^^^^^^^

-
-
-

I/O
^^^

-
-
-

Plotting
^^^^^^^^

-
-
-

Groupby/Resample/Rolling
^^^^^^^^^^^^^^^^^^^^^^^^

- Bug in :func:`pandas.core.groupby.GroupBy.first` and :func:`pandas.core.groupby.GroupBy.last` with ``as_index=False`` leading to the loss of timezone information (:issue:`15884`)
- Bug in :meth:`DatetimeIndex.resample` when downsampling across a DST boundary (:issue:`8531`)
-
-

Sparse
^^^^^^

-
-
-

Reshaping
^^^^^^^^^

-
-
-

ExtensionArray
^^^^^^^^^^^^^^

- Bug in :meth:`Series.get` for ``Series`` using ``ExtensionArray`` and integer index (:issue:`21257`)
- :meth:`Series.combine()` works correctly with :class:`~pandas.api.extensions.ExtensionArray` inside of :class:`Series` (:issue:`20825`)
- :meth:`Series.combine()` with scalar argument now works for any function type (:issue:`21248`)
-
-

Other
^^^^^

- :meth: `~pandas.io.formats.style.Styler.background_gradient` now takes a ``text_color_threshold`` parameter to automatically lighten the text color based on the luminance of the background color. This improves readability with dark background colors without the need to limit the background colormap range. (:issue:`21258`)
-
-
-<|MERGE_RESOLUTION|>--- conflicted
+++ resolved
@@ -134,11 +134,8 @@
 
 - For :class:`DatetimeIndex` and :class:`TimedeltaIndex` with non-``None`` ``freq`` attribute, addition or subtraction of integer-dtyped array or ``Index`` will return an object of the same class (:issue:`19959`)
 - :class:`DateOffset` objects are now immutable. Attempting to alter one of these will now raise ``AttributeError`` (:issue:`21341`)
-<<<<<<< HEAD
+- :class:`PeriodIndex` subtraction of another ``PeriodIndex`` will now return an object-dtype :class:`Index` of :class:`DateOffset` objects instead of raising a ``TypeError`` (:issue:`20049`)
 - :func:`cut` and :func:`qcut` now returns a :class:`DatetimeIndex` or :class:`TimedeltaIndex` bins when the input is datetime or timedelta dtype respectively and ``retbins=True`` (:issue:`19891`)
-=======
-- :class:`PeriodIndex` subtraction of another ``PeriodIndex`` will now return an object-dtype :class:`Index` of :class:`DateOffset` objects instead of raising a ``TypeError`` (:issue:`20049`)
->>>>>>> 0b63e81d
 
 .. _whatsnew_0240.api.other:
 
