.. _whatsnew_212:

What's new in 2.1.2 (October ??, 2023)
---------------------------------------

These are the changes in pandas 2.1.2. See :ref:`release` for a full changelog
including other versions of pandas.

{{ header }}

.. ---------------------------------------------------------------------------
.. _whatsnew_212.regressions:

Fixed regressions
~~~~~~~~~~~~~~~~~
- Fixed bug in :meth:`DataFrame.resample` where bin edges were not correct for :class:`~pandas.tseries.offsets.MonthBegin` (:issue:`55271`)
- Fixed bug where PDEP-6 warning about setting an item of an incompatible dtype was being shown when creating a new conditional column (:issue:`55025`)
- Fixed regression in :meth:`DataFrame.join` where result has missing values and dtype is arrow backed string (:issue:`55348`)

.. ---------------------------------------------------------------------------
.. _whatsnew_212.bug_fixes:

Bug fixes
~~~~~~~~~
<<<<<<< HEAD
- Fixed bug in :meth:`DataFrame.interpolate` raising incorrect error message (:issue:`55347`)
=======
- Fixed bug in :meth:`DataFrame.idxmin` and :meth:`DataFrame.idxmax` raising for arrow dtypes (:issue:`55368`)
>>>>>>> 59616c57
- Fixed bug in :meth:`DataFrame.resample` not respecting ``closed`` and ``label`` arguments for :class:`~pandas.tseries.offsets.BusinessDay` (:issue:`55282`)
- Fixed bug in :meth:`DataFrame.resample` where bin edges were not correct for :class:`~pandas.tseries.offsets.BusinessDay` (:issue:`55281`)
- Silence ``Period[B]`` warnings introduced by :issue:`53446` during normal plotting activity (:issue:`55138`)
-

.. ---------------------------------------------------------------------------
.. _whatsnew_212.other:

Other
~~~~~
- Fixed non-working installation of optional dependency group ``output_formatting``. Replacing underscore ``_`` with a dash ``-`` fixes broken dependency resolution. A correct way to use now is ``pip install pandas[output-formatting]``.
-

.. ---------------------------------------------------------------------------
.. _whatsnew_212.contributors:

Contributors
~~~~~~~~~~~~<|MERGE_RESOLUTION|>--- conflicted
+++ resolved
@@ -22,11 +22,8 @@
 
 Bug fixes
 ~~~~~~~~~
-<<<<<<< HEAD
+- Fixed bug in :meth:`DataFrame.idxmin` and :meth:`DataFrame.idxmax` raising for arrow dtypes (:issue:`55368`)
 - Fixed bug in :meth:`DataFrame.interpolate` raising incorrect error message (:issue:`55347`)
-=======
-- Fixed bug in :meth:`DataFrame.idxmin` and :meth:`DataFrame.idxmax` raising for arrow dtypes (:issue:`55368`)
->>>>>>> 59616c57
 - Fixed bug in :meth:`DataFrame.resample` not respecting ``closed`` and ``label`` arguments for :class:`~pandas.tseries.offsets.BusinessDay` (:issue:`55282`)
 - Fixed bug in :meth:`DataFrame.resample` where bin edges were not correct for :class:`~pandas.tseries.offsets.BusinessDay` (:issue:`55281`)
 - Silence ``Period[B]`` warnings introduced by :issue:`53446` during normal plotting activity (:issue:`55138`)
