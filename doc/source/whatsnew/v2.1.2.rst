--- conflicted
+++ resolved
@@ -33,11 +33,8 @@
 - Fixed bug in :meth:`Series.all`  and :meth:`Series.any` not treating missing values correctly for ``dtype="string[pyarrow_numpy]"`` (:issue:`55367`)
 - Fixed bug in :meth:`Series.floordiv` for :class:`ArrowDtype` (:issue:`55561`)
 - Fixed bug in :meth:`Series.rank` for ``string[pyarrow_numpy]`` dtype (:issue:`55362`)
-<<<<<<< HEAD
+- Fixed bug in :meth:`Series.str.extractall` for :class:`ArrowDtype` dtype being converted to object (:issue:`53846`)
 - Fixed bug in constructing :class:`Series` when dtype is a timezone aware datetime with non-nanosecond resolution raising ``OutOfBoundsDatetime`` (:issue:`54620`)
-=======
-- Fixed bug in :meth:`Series.str.extractall` for :class:`ArrowDtype` dtype being converted to object (:issue:`53846`)
->>>>>>> ac5587cf
 - Silence ``Period[B]`` warnings introduced by :issue:`53446` during normal plotting activity (:issue:`55138`)
 
 .. ---------------------------------------------------------------------------
