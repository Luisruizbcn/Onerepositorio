--- conflicted
+++ resolved
@@ -37,12 +37,8 @@
 
 Bug fixes
 ~~~~~~~~~
-<<<<<<< HEAD
-- Fixed bug in :meth:`.DataFrameGroupBy.min()` and :meth:`.DataFrameGroupBy.max()` not preserving extension dtype for empty object (:issue:`55619`)
-=======
 - Fixed bug in :class:`.DataFrameGroupBy` reductions not preserving object dtype when ``infer_string`` is set (:issue:`55620`)
 - Fixed bug in :meth:`.SeriesGroupBy.value_counts` returning incorrect dtype for string columns (:issue:`55627`)
->>>>>>> 46c8da3e
 - Fixed bug in :meth:`Categorical.equals` if other has arrow backed string dtype (:issue:`55364`)
 - Fixed bug in :meth:`DataFrame.__setitem__` not inferring string dtype for zero-dimensional array with ``infer_string=True`` (:issue:`55366`)
 - Fixed bug in :meth:`DataFrame.idxmin` and :meth:`DataFrame.idxmax` raising for arrow dtypes (:issue:`55368`)
