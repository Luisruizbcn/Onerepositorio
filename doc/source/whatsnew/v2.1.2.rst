.. _whatsnew_212:

What's new in 2.1.2 (October 26, 2023)
---------------------------------------

These are the changes in pandas 2.1.2. See :ref:`release` for a full changelog
including other versions of pandas.

{{ header }}

.. ---------------------------------------------------------------------------
.. _whatsnew_212.deprecations:

Deprecations
~~~~~~~~~~~~

- Reverted deprecation of ``fill_method=None`` in :meth:`DataFrame.pct_change`, :meth:`Series.pct_change`, :meth:`DataFrameGroupBy.pct_change`, and :meth:`SeriesGroupBy.pct_change`; the values ``'backfill'``, ``'bfill'``, ``'pad'``, and ``'ffill'`` are still deprecated (:issue:`53491`)

.. ---------------------------------------------------------------------------
.. _whatsnew_212.regressions:

Fixed regressions
~~~~~~~~~~~~~~~~~
- Fixed regression in :meth:`DataFrame.join` where result has missing values and dtype is arrow backed string (:issue:`55348`)
- Fixed regression in :meth:`~DataFrame.rolling` where non-nanosecond index or ``on`` column would produce incorrect results (:issue:`55026`, :issue:`55106`, :issue:`55299`)
- Fixed regression in :meth:`DataFrame.resample` which was extrapolating back to ``origin`` when ``origin`` was outside its bounds (:issue:`55064`)
- Fixed regression in :meth:`DataFrame.sort_index` which was not sorting correctly when the index was a sliced :class:`MultiIndex` (:issue:`55379`)
- Fixed regression in :meth:`DataFrameGroupBy.agg` and :meth:`SeriesGroupBy.agg` where if the option ``compute.use_numba`` was set to True, groupby methods not supported by the numba engine would raise a ``TypeError`` (:issue:`55520`)
- Fixed performance regression with wide DataFrames, typically involving methods where all columns were accessed individually (:issue:`55256`, :issue:`55245`)
- Fixed regression in :func:`merge_asof` raising ``TypeError`` for ``by`` with datetime and timedelta dtypes (:issue:`55453`)
- Fixed regression in :func:`read_parquet` when reading a file with a string column consisting of more than 2 GB of string data and using the ``"string"`` dtype (:issue:`55606`)
- Fixed regression in :meth:`DataFrame.to_sql` not roundtripping datetime columns correctly for sqlite when using ``detect_types`` (:issue:`55554`)
- Fixed regression in construction of certain DataFrame or Series subclasses (:issue:`54922`)

.. ---------------------------------------------------------------------------
.. _whatsnew_212.bug_fixes:

Bug fixes
~~~~~~~~~
- Fixed bug in :class:`.DataFrameGroupBy` reductions not preserving object dtype when ``infer_string`` is set (:issue:`55620`)
<<<<<<< HEAD
- Fixed bug in :meth:`.SeriesGroupBy.value_counts` returning incorrect dtype for string columns (:issue:`55626`)
=======
- Fixed bug in :meth:`.SeriesGroupBy.value_counts` returning incorrect dtype for string columns (:issue:`55627`)
>>>>>>> 46c8da3e
- Fixed bug in :meth:`Categorical.equals` if other has arrow backed string dtype (:issue:`55364`)
- Fixed bug in :meth:`DataFrame.__setitem__` not inferring string dtype for zero-dimensional array with ``infer_string=True`` (:issue:`55366`)
- Fixed bug in :meth:`DataFrame.idxmin` and :meth:`DataFrame.idxmax` raising for arrow dtypes (:issue:`55368`)
- Fixed bug in :meth:`DataFrame.interpolate` raising incorrect error message (:issue:`55347`)
- Fixed bug in :meth:`Index.insert` raising when inserting ``None`` into :class:`Index` with ``dtype="string[pyarrow_numpy]"`` (:issue:`55365`)
- Fixed bug in :meth:`Series.all`  and :meth:`Series.any` not treating missing values correctly for ``dtype="string[pyarrow_numpy]"`` (:issue:`55367`)
- Fixed bug in :meth:`Series.floordiv` for :class:`ArrowDtype` (:issue:`55561`)
- Fixed bug in :meth:`Series.mode` not sorting values for arrow backed string dtype (:issue:`55621`)
- Fixed bug in :meth:`Series.rank` for ``string[pyarrow_numpy]`` dtype (:issue:`55362`)
- Fixed bug in :meth:`Series.str.extractall` for :class:`ArrowDtype` dtype being converted to object (:issue:`53846`)
- Fixed bug where PDEP-6 warning about setting an item of an incompatible dtype was being shown when creating a new conditional column (:issue:`55025`)
- Silence ``Period[B]`` warnings introduced by :issue:`53446` during normal plotting activity (:issue:`55138`)
- Fixed bug in :class:`Series` constructor not inferring string dtype when ``NA`` is the first value and ``infer_string`` is set (:issue:` 55655`)

.. ---------------------------------------------------------------------------
.. _whatsnew_212.other:

Other
~~~~~
- Fixed non-working installation of optional dependency group ``output_formatting``. Replacing underscore ``_`` with a dash ``-`` fixes broken dependency resolution. A correct way to use now is ``pip install pandas[output-formatting]``.
-

.. ---------------------------------------------------------------------------
.. _whatsnew_212.contributors:

Contributors
~~~~~~~~~~~~

.. contributors:: v2.1.1..v2.1.2<|MERGE_RESOLUTION|>--- conflicted
+++ resolved
@@ -38,11 +38,7 @@
 Bug fixes
 ~~~~~~~~~
 - Fixed bug in :class:`.DataFrameGroupBy` reductions not preserving object dtype when ``infer_string`` is set (:issue:`55620`)
-<<<<<<< HEAD
-- Fixed bug in :meth:`.SeriesGroupBy.value_counts` returning incorrect dtype for string columns (:issue:`55626`)
-=======
 - Fixed bug in :meth:`.SeriesGroupBy.value_counts` returning incorrect dtype for string columns (:issue:`55627`)
->>>>>>> 46c8da3e
 - Fixed bug in :meth:`Categorical.equals` if other has arrow backed string dtype (:issue:`55364`)
 - Fixed bug in :meth:`DataFrame.__setitem__` not inferring string dtype for zero-dimensional array with ``infer_string=True`` (:issue:`55366`)
 - Fixed bug in :meth:`DataFrame.idxmin` and :meth:`DataFrame.idxmax` raising for arrow dtypes (:issue:`55368`)
