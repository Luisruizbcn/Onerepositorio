.. _whatsnew_212:

What's new in 2.1.2 (October ??, 2023)
---------------------------------------

These are the changes in pandas 2.1.2. See :ref:`release` for a full changelog
including other versions of pandas.

{{ header }}

.. ---------------------------------------------------------------------------
.. _whatsnew_212.regressions:

Fixed regressions
~~~~~~~~~~~~~~~~~
- Fixed bug in :meth:`DataFrame.resample` where bin edges were not correct for :class:`~pandas.tseries.offsets.MonthBegin` (:issue:`55271`)
- Fixed bug where PDEP-6 warning about setting an item of an incompatible dtype was being shown when creating a new conditional column (:issue:`55025`)
- Fixed regression in :meth:`DataFrame.join` where result has missing values and dtype is arrow backed string (:issue:`55348`)

.. ---------------------------------------------------------------------------
.. _whatsnew_212.bug_fixes:

Bug fixes
~~~~~~~~~
<<<<<<< HEAD
- Fixed bug in :meth:`DataFrame.__setitem__` not inferring string dtype for zero-dimensional array with ``infer_string=True`` (:issue:`55366`)
=======
- Fixed bug in :meth:`Categorical.equals` if other has arrow backed string dtype (:issue:`55364`)
- Fixed bug in :meth:`DataFrame.idxmin` and :meth:`DataFrame.idxmax` raising for arrow dtypes (:issue:`55368`)
- Fixed bug in :meth:`DataFrame.interpolate` raising incorrect error message (:issue:`55347`)
>>>>>>> 8664572f
- Fixed bug in :meth:`DataFrame.resample` not respecting ``closed`` and ``label`` arguments for :class:`~pandas.tseries.offsets.BusinessDay` (:issue:`55282`)
- Fixed bug in :meth:`DataFrame.resample` where bin edges were not correct for :class:`~pandas.tseries.offsets.BusinessDay` (:issue:`55281`)
- Fixed bug in :meth:`Index.insert` raising when inserting ``None`` into :class:`Index` with ``dtype="string[pyarrow_numpy]"`` (:issue:`55365`)
- Silence ``Period[B]`` warnings introduced by :issue:`53446` during normal plotting activity (:issue:`55138`)
-

.. ---------------------------------------------------------------------------
.. _whatsnew_212.other:

Other
~~~~~
- Fixed non-working installation of optional dependency group ``output_formatting``. Replacing underscore ``_`` with a dash ``-`` fixes broken dependency resolution. A correct way to use now is ``pip install pandas[output-formatting]``.
-

.. ---------------------------------------------------------------------------
.. _whatsnew_212.contributors:

Contributors
~~~~~~~~~~~~<|MERGE_RESOLUTION|>--- conflicted
+++ resolved
@@ -22,13 +22,10 @@
 
 Bug fixes
 ~~~~~~~~~
-<<<<<<< HEAD
+- Fixed bug in :meth:`Categorical.equals` if other has arrow backed string dtype (:issue:`55364`)
 - Fixed bug in :meth:`DataFrame.__setitem__` not inferring string dtype for zero-dimensional array with ``infer_string=True`` (:issue:`55366`)
-=======
-- Fixed bug in :meth:`Categorical.equals` if other has arrow backed string dtype (:issue:`55364`)
 - Fixed bug in :meth:`DataFrame.idxmin` and :meth:`DataFrame.idxmax` raising for arrow dtypes (:issue:`55368`)
 - Fixed bug in :meth:`DataFrame.interpolate` raising incorrect error message (:issue:`55347`)
->>>>>>> 8664572f
 - Fixed bug in :meth:`DataFrame.resample` not respecting ``closed`` and ``label`` arguments for :class:`~pandas.tseries.offsets.BusinessDay` (:issue:`55282`)
 - Fixed bug in :meth:`DataFrame.resample` where bin edges were not correct for :class:`~pandas.tseries.offsets.BusinessDay` (:issue:`55281`)
 - Fixed bug in :meth:`Index.insert` raising when inserting ``None`` into :class:`Index` with ``dtype="string[pyarrow_numpy]"`` (:issue:`55365`)
