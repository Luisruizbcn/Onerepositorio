.. _whatsnew_121:

What's new in 1.2.1 (January ??, 2021)
--------------------------------------

These are the changes in pandas 1.2.1. See :ref:`release` for a full changelog
including other versions of pandas.

{{ header }}

.. ---------------------------------------------------------------------------

.. _whatsnew_121.regressions:

Fixed regressions
~~~~~~~~~~~~~~~~~
- The deprecated attributes ``_AXIS_NAMES`` and ``_AXIS_NUMBERS`` of :class:`DataFrame` and :class:`Series` will no longer show up in ``dir`` or ``inspect.getmembers`` calls (:issue:`38740`)
- :meth:`to_csv` created corrupted zip files when there were more rows than ``chunksize`` (issue:`38714`)
- Fixed a regression in ``groupby().rolling()`` where :class:`MultiIndex` levels were dropped (:issue:`38523`)
- Bug in repr of float-like strings of an ``object`` dtype having trailing 0's truncated after the decimal (:issue:`38708`)
- Fixed regression in :meth:`DataFrame.groupby()` with :class:`Categorical` grouping column not showing unused categories for ``grouped.indices`` (:issue:`38642`)
- Fixed regression in :meth:`DataFrame.any` and :meth:`DataFrame.all` not returning a result for tz-aware ``datetime64`` columns (:issue:`38723`)
<<<<<<< HEAD
- Fixed regression in :meth:`.GroupBy.sem` where the presence of non-numeric columns would cause an error instead of being dropped (:issue:`38774`)
=======
- :func:`read_excel` does not work for non-rawbyte file handles (issue:`38788`)
>>>>>>> 3d351ed1
- Bug in :meth:`read_csv` with ``float_precision="high"`` caused segfault or wrong parsing of long exponent strings (:issue:`38753`)
-

.. ---------------------------------------------------------------------------

.. _whatsnew_121.bug_fixes:

Bug fixes
~~~~~~~~~

I/O
^^^

- Bumped minimum fastparquet version to 0.4.0 to avoid ``AttributeError`` from numba (:issue:`38344`)
- Bumped minimum pymysql version to 0.8.1 to avoid test failures (:issue:`38344`)

-
-

.. ---------------------------------------------------------------------------

.. _whatsnew_121.other:

Other
~~~~~
- Fixed build failure on MacOS 11 in Python 3.9.1 (:issue:`38766`)
-

.. ---------------------------------------------------------------------------

.. _whatsnew_121.contributors:

Contributors
~~~~~~~~~~~~

.. contributors:: v1.2.0..v1.2.1|HEAD<|MERGE_RESOLUTION|>--- conflicted
+++ resolved
@@ -20,11 +20,8 @@
 - Bug in repr of float-like strings of an ``object`` dtype having trailing 0's truncated after the decimal (:issue:`38708`)
 - Fixed regression in :meth:`DataFrame.groupby()` with :class:`Categorical` grouping column not showing unused categories for ``grouped.indices`` (:issue:`38642`)
 - Fixed regression in :meth:`DataFrame.any` and :meth:`DataFrame.all` not returning a result for tz-aware ``datetime64`` columns (:issue:`38723`)
-<<<<<<< HEAD
 - Fixed regression in :meth:`.GroupBy.sem` where the presence of non-numeric columns would cause an error instead of being dropped (:issue:`38774`)
-=======
 - :func:`read_excel` does not work for non-rawbyte file handles (issue:`38788`)
->>>>>>> 3d351ed1
 - Bug in :meth:`read_csv` with ``float_precision="high"`` caused segfault or wrong parsing of long exponent strings (:issue:`38753`)
 -
 
