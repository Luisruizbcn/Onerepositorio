--- conflicted
+++ resolved
@@ -79,11 +79,6 @@
 - Bug in ``pd.merge_asof()`` could not handle timezone-aware DatetimeIndex when a tolerance was specified (:issue:`14844`)
 - Explicit check in ``to_stata`` and ``StataWriter`` for out-of-range values when writing doubles (:issue:`14618`)
 - Bug in ``.plot(kind='kde')`` which did not drop missing values to generate the KDE Plot, instead generating an empty plot. (:issue:`14821`)
-<<<<<<< HEAD
-- Bug in ``unstack()`` if called with a list of column(s) as an argument, regardless of the dtypes of all columns, they get coerced to ``object`` (:issue:`11847`)
-=======
-
 - Bug in ``unstack()`` if called with a list of column(s) as an argument, regardless of the dtypes of all columns, they get coerced to ``object`` (:issue:`11847`)
 
--Bug in indexing that transformed ``RecursionError`` into ``KeyError`` or ``IndexingError`` (:issue:`14554`) 
->>>>>>> 458c0cc0
+-Bug in indexing that transformed ``RecursionError`` into ``KeyError`` or ``IndexingError`` (:issue:`14554`) 