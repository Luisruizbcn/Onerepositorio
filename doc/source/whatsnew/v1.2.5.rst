--- conflicted
+++ resolved
@@ -16,35 +16,9 @@
 ~~~~~~~~~~~~~~~~~
 - Fixed regression in :func:`concat` between two :class:`DataFrames` where one has an :class:`Index` that is all-None and the other is :class:`DatetimeIndex` incorrectly raising (:issue:`40841`)
 - Fixed regression in :meth:`DataFrame.sum` and :meth:`DataFrame.prod` when ``min_count`` and ``numeric_only`` are both given (:issue:`41074`)
-<<<<<<< HEAD
 - Fixed regression in :func:`read_csv` when using ``memory_map=True`` with an non-UTF8 encoding (:issue:`40986`)
 - Fixed regression in :meth:`DataFrame.replace` and :meth:`Series.replace` when the values to replace is a NumPy float array (:issue:`40371`)
-=======
-- Regression in :func:`read_csv` when using ``memory_map=True`` with an non-UTF8 encoding (:issue:`40986`)
-- Regression in :meth:`DataFrame.replace` and :meth:`Series.replace` when the values to replace is a NumPy float array (:issue:`40371`)
-- Regression in :func:`ExcelFile` when a corrupt file is opened but not closed (:issue:`41778`)
-
-.. ---------------------------------------------------------------------------
-
-
-.. _whatsnew_125.bug_fixes:
-
-Bug fixes
-~~~~~~~~~
-
--
--
-
-.. ---------------------------------------------------------------------------
-
-.. _whatsnew_125.other:
-
-Other
-~~~~~
-
--
--
->>>>>>> 3f67dc33
+- Fixed regression in :func:`ExcelFile` when a corrupt file is opened but not closed (:issue:`41778`)
 
 .. ---------------------------------------------------------------------------
 
