--- conflicted
+++ resolved
@@ -31,14 +31,11 @@
 
 Bug fixes
 ~~~~~~~~~
-<<<<<<< HEAD
-- Bug in :meth:`PeriodIndex.asfreq` silently converting frequencies which are not supported as period frequencies instead of raising an error (:issue:`56945`)
-=======
 - Fixed bug in :func:`pandas.api.interchange.from_dataframe` which was raising for Nullable integers (:issue:`55069`)
 - Fixed bug in :func:`pandas.api.interchange.from_dataframe` which was raising for empty inputs (:issue:`56700`)
 - Fixed bug in :func:`pandas.api.interchange.from_dataframe` which wasn't converting columns names to strings (:issue:`55069`)
 - Fixed bug in :meth:`DataFrame.__getitem__` for empty :class:`DataFrame` with Copy-on-Write enabled (:issue:`57130`)
->>>>>>> 17aa2ba3
+- Fixed bug in :meth:`PeriodIndex.asfreq` which was silently converting frequencies which are not supported as period frequencies instead of raising an error (:issue:`56945`)
 
 .. ---------------------------------------------------------------------------
 .. _whatsnew_221.other:
