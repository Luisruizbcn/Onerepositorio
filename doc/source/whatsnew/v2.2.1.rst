--- conflicted
+++ resolved
@@ -40,10 +40,7 @@
 - Fixed regression in :meth:`Index.join` raising ``TypeError`` when joining an empty index to a non-empty index containing mixed dtype values (:issue:`57048`)
 - Fixed regression in :meth:`Series.pct_change` raising a ``ValueError`` for an empty :class:`Series` (:issue:`57056`)
 - Fixed regression in :meth:`Series.to_numpy` when dtype is given as float and the data contains NaNs (:issue:`57121`)
-<<<<<<< HEAD
 - Fixed regression where dividing a :class:`tseries.offsets.Tick` by a value greater than its :attr:`tseries.offsets.Tick.n` would incorrectly return 0 instead of changing to a higher resolution (:issue:`57264`)
-=======
->>>>>>> 9c02050a
 
 .. ---------------------------------------------------------------------------
 .. _whatsnew_221.bug_fixes:
