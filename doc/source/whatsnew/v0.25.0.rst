.. _whatsnew_0250:

What's New in 0.25.0 (April XX, 2019)
-------------------------------------

.. warning::

   Starting with the 0.25.x series of releases, pandas only supports Python 3.5 and higher.
   See :ref:`install.dropping-27` for more details.

.. warning::

   `Panel` has been fully removed. For N-D labeled data structures, please
   use `xarray <https://xarray.pydata.org/en/stable/>`_

{{ header }}

These are the changes in pandas 0.25.0. See :ref:`release` for a full changelog
including other versions of pandas.


.. _whatsnew_0250.enhancements.other:

Other Enhancements
^^^^^^^^^^^^^^^^^^

- Added support for ISO week year format ('%G-%V-%u') when parsing datetimes using :meth: `to_datetime` (:issue:`16607`)
- Indexing of ``DataFrame`` and ``Series`` now accepts zerodim ``np.ndarray`` (:issue:`24919`)
- :meth:`Timestamp.replace` now supports the ``fold`` argument to disambiguate DST transition times (:issue:`25017`)
- :meth:`DataFrame.at_time` and :meth:`Series.at_time` now support :meth:`datetime.time` objects with timezones (:issue:`24043`)
- ``Series.str`` has gained :meth:`Series.str.casefold` method to removes all case distinctions present in a string (:issue:`25405`)
- :meth:`DataFrame.set_index` now works for instances of ``abc.Iterator``, provided their output is of the same length as the calling frame (:issue:`22484`, :issue:`24984`)
- :meth:`DatetimeIndex.union` now supports the ``sort`` argument. The behaviour of the sort parameter matches that of :meth:`Index.union` (:issue:`24994`)
- :meth:`RangeIndex.union` now supports the ``sort`` argument. If ``sort=False`` an unsorted ``Int64Index`` is always returned. ``sort=None`` is the default and returns a mononotically increasing ``RangeIndex`` if possible or a sorted ``Int64Index`` if not (:issue:`24471`)
- :meth:`DataFrame.rename` now supports the ``errors`` argument to raise errors when attempting to rename nonexistent keys (:issue:`13473`)
- :class:`RangeIndex` has gained :attr:`~RangeIndex.start`, :attr:`~RangeIndex.stop`, and :attr:`~RangeIndex.step` attributes (:issue:`25710`)
- :class:`datetime.timezone` objects are now supported as arguments to timezone methods and constructors (:issue:`25065`)
- :meth:`DataFrame.query` and :meth:`DataFrame.eval` now supports quoting column names with backticks to refer to names with spaces (:issue:`6508`)

.. _whatsnew_0250.api_breaking:

Backwards incompatible API changes
~~~~~~~~~~~~~~~~~~~~~~~~~~~~~~~~~~

.. _whatsnew_0250.api_breaking.utc_offset_indexing:

Indexing with date strings with UTC offsets
^^^^^^^^^^^^^^^^^^^^^^^^^^^^^^^^^^^^^^^^^^^

Indexing a :class:`DataFrame` or :class:`Series` with a :class:`DatetimeIndex` with a
date string with a UTC offset would previously ignore the UTC offset. Now, the UTC offset
is respected in indexing. (:issue:`24076`, :issue:`16785`)

*Previous Behavior*:

.. code-block:: ipython

    In [1]: df = pd.DataFrame([0], index=pd.DatetimeIndex(['2019-01-01'], tz='US/Pacific'))

    In [2]: df
    Out[2]:
                               0
    2019-01-01 00:00:00-08:00  0

    In [3]: df['2019-01-01 00:00:00+04:00':'2019-01-01 01:00:00+04:00']
    Out[3]:
                               0
    2019-01-01 00:00:00-08:00  0

*New Behavior*:

.. ipython:: ipython

    df = pd.DataFrame([0], index=pd.DatetimeIndex(['2019-01-01'], tz='US/Pacific'))
    df['2019-01-01 12:00:00+04:00':'2019-01-01 13:00:00+04:00']

.. _whatsnew_0250.api_breaking.groupby_apply_first_group_once:

GroupBy.apply on ``DataFrame`` evaluates first group only once
^^^^^^^^^^^^^^^^^^^^^^^^^^^^^^^^^^^^^^^^^^^^^^^^^^^^^^^^^^^^^^

The implementation of :meth:`DataFrameGroupBy.apply() <pandas.core.groupby.DataFrameGroupBy.apply>`
previously evaluated the supplied function consistently twice on the first group
to infer if it is safe to use a fast code path. Particularly for functions with
side effects, this was an undesired behavior and may have led to surprises.

(:issue:`2936`, :issue:`2656`, :issue:`7739`, :issue:`10519`, :issue:`12155`,
:issue:`20084`, :issue:`21417`)

Now every group is evaluated only a single time.

.. ipython:: python

    df = pd.DataFrame({"a": ["x", "y"], "b": [1, 2]})
    df

    def func(group):
        print(group.name)
        return group

*Previous Behaviour*:

.. code-block:: python

   In [3]: df.groupby('a').apply(func)
   x
   x
   y
   Out[3]:
      a  b
   0  x  1
   1  y  2

*New Behaviour*:

.. ipython:: python

    df.groupby("a").apply(func)


Concatenating Sparse Values
^^^^^^^^^^^^^^^^^^^^^^^^^^^

When passed DataFrames whose values are sparse, :func:`concat` will now return a
Series or DataFrame with sparse values, rather than a ``SparseDataFrame`` (:issue:`25702`).

.. ipython:: python

   df = pd.DataFrame({"A": pd.SparseArray([0, 1])})

*Previous Behavior*:

.. code-block:: ipython

   In [2]: type(pd.concat([df, df]))
   pandas.core.sparse.frame.SparseDataFrame

*New Behavior*:

.. ipython:: python

   type(pd.concat([df, df]))


This now matches the existing behavior of :class:`concat` on ``Series`` with sparse values.
:func:`concat` will continue to return a ``SparseDataFrame`` when all the values
are instances of ``SparseDataFrame``.

This change also affects routines using :func:`concat` internally, like :func:`get_dummies`,
which now returns a :class:`DataFrame` in all cases (previously a ``SparseDataFrame`` was
returned if all the columns were dummy encoded, and a :class:`DataFrame` otherwise).

Providing any ``SparseSeries`` or ``SparseDataFrame`` to :func:`concat` will
cause a ``SparseSeries`` or ``SparseDataFrame`` to be returned, as before.


.. _whatsnew_0250.api_breaking.deps:

Increased minimum versions for dependencies
^^^^^^^^^^^^^^^^^^^^^^^^^^^^^^^^^^^^^^^^^^^

Due to dropping support for Python 2.7, a number of optional dependencies have updated minimum versions (issue:`25725`, :issue:`24942`, :issue:`25752`).
Independently, some minimum supported versions of dependencies were updated (:issue:`23519`, :issue:`25554`).
If installed, we now require:

+-----------------+-----------------+----------+
| Package         | Minimum Version | Required |
+=================+=================+==========+
| numpy           | 1.13.3          |    X     |
+-----------------+-----------------+----------+
| pytz            | 2015.4          |    X     |
+-----------------+-----------------+----------+
| bottleneck      | 1.2.1           |          |
+-----------------+-----------------+----------+
| numexpr         | 2.6.2           |          |
+-----------------+-----------------+----------+
| pytest (dev)    | 4.0.2           |          |
+-----------------+-----------------+----------+

For `optional libraries <https://pandas-docs.github.io/pandas-docs-travis/install.html#dependencies>`_ the general recommendation is to use the latest version.
The following table lists the lowest version per library that is currently being tested throughout the development of pandas.
Optional libraries below the lowest tested version may still work, but are not considered supported.

+-----------------+-----------------+
| Package         | Minimum Version |
+=================+=================+
| fastparquet     | 0.2.1           |
+-----------------+-----------------+
| matplotlib      | 2.2.2           |
+-----------------+-----------------+
| openpyxl        | 2.4.0           |
+-----------------+-----------------+
| pyarrow         | 0.9.0           |
+-----------------+-----------------+
| pytables        | 3.4.2           |
+-----------------+-----------------+
| scipy           | 0.19.0          |
+-----------------+-----------------+
| sqlalchemy      | 1.1.4           |
+-----------------+-----------------+
| xarray          | 0.8.2           |
+-----------------+-----------------+
| xlrd            | 1.0.0           |
+-----------------+-----------------+
| xlsxwriter      | 0.7.7           |
+-----------------+-----------------+
| xlwt            | 1.0.0           |
+-----------------+-----------------+

.. _whatsnew_0250.api.other:

Other API Changes
^^^^^^^^^^^^^^^^^

- :class:`DatetimeTZDtype` will now standardize pytz timezones to a common timezone instance (:issue:`24713`)
- ``Timestamp`` and ``Timedelta`` scalars now implement the :meth:`to_numpy` method as aliases to :meth:`Timestamp.to_datetime64` and :meth:`Timedelta.to_timedelta64`, respectively. (:issue:`24653`)
- :meth:`Timestamp.strptime` will now rise a ``NotImplementedError`` (:issue:`25016`)
- Bug in :meth:`DatetimeIndex.snap` which didn't preserving the ``name`` of the input :class:`Index` (:issue:`25575`)

.. _whatsnew_0250.deprecations:

Deprecations
~~~~~~~~~~~~

- Deprecated the `M (months)` and `Y (year)` `units` parameter of :func: `pandas.to_timedelta`, :func: `pandas.Timedelta` and :func: `pandas.TimedeltaIndex` (:issue:`16344`)
- The functions :func:`pandas.to_datetime` and :func:`pandas.to_timedelta` have deprecated the ``box`` keyword. Instead, use :meth:`to_numpy` or :meth:`Timestamp.to_datetime64`/:meth:`Timedelta.to_timedelta64`. (:issue:`24416`)

.. _whatsnew_0250.prior_deprecations:

Removal of prior version deprecations/changes
~~~~~~~~~~~~~~~~~~~~~~~~~~~~~~~~~~~~~~~~~~~~~
- Removed (parts of) :class:`Panel` (:issue:`25047`,:issue:`25191`,:issue:`25231`)
-
-
-

.. _whatsnew_0250.performance:

Performance Improvements
~~~~~~~~~~~~~~~~~~~~~~~~

- Significant speedup in `SparseArray` initialization that benefits most operations, fixing performance regression introduced in v0.20.0 (:issue:`24985`)
- `DataFrame.to_stata()` is now faster when outputting data with any string or non-native endian columns (:issue:`25045`)
- Improved performance of :meth:`Series.searchsorted`. The speedup is especially large when the dtype is
  int8/int16/int32 and the searched key is within the integer bounds for the dtype (:issue:`22034`)
- Improved performance of :meth:`pandas.core.groupby.GroupBy.quantile` (:issue:`20405`)
- Improved performance of :meth:`read_csv` by faster tokenizing and faster parsing of small float numbers (:issue:`25784`)
- Improved performance of :meth:`read_csv` by faster parsing of N/A and boolean values (:issue:`25804`)

.. _whatsnew_0250.bug_fixes:

Bug Fixes
~~~~~~~~~


Categorical
^^^^^^^^^^^

-
-
-

Datetimelike
^^^^^^^^^^^^

- Bug in :func:`to_datetime` which would raise an (incorrect) ``ValueError`` when called with a date far into the future and the ``format`` argument specified instead of raising ``OutOfBoundsDatetime`` (:issue:`23830`)
-
-
-

Timedelta
^^^^^^^^^

-
-
-

Timezones
^^^^^^^^^

- Bug in :func:`DatetimeIndex.to_frame` where timezone aware data would be converted to timezone naive data (:issue:`25809`)
- Bug in :func:`to_datetime` with ``utc=True`` and datetime strings that would apply previously parsed UTC offsets to subsequent arguments (:issue:`24992`)
- Bug in :func:`Timestamp.tz_localize` and :func:`Timestamp.tz_convert` does not propagate ``freq`` (:issue:`25241`)
- Bug in :func:`Series.at` where setting :class:`Timestamp` with timezone raises ``TypeError`` (:issue:`25506`)
- Bug in :func:`DataFrame.update` when updating with timezone aware data would return timezone naive data (:issue:`25807`)

Numeric
^^^^^^^

- Bug in :meth:`to_numeric` in which large negative numbers were being improperly handled (:issue:`24910`)
- Bug in :meth:`to_numeric` in which numbers were being coerced to float, even though ``errors`` was not ``coerce`` (:issue:`24910`)
- Bug in error messages in :meth:`DataFrame.corr` and :meth:`Series.corr`. Added the possibility of using a callable. (:issue:`25729`)
- Bug in :meth:`Series.divmod` and :meth:`Series.rdivmod` which would raise an (incorrect) ``ValueError`` rather than return a pair of :class:`Series` objects as result (:issue:`25557`)
- Raises a helpful exception when a non-numeric index is sent to :meth:`interpolate` with methods which require numeric index. (:issue:`21662`)
-
-


Conversion
^^^^^^^^^^

-
-
-

Strings
^^^^^^^

-
-
-


Interval
^^^^^^^^

- Construction of :class:`Interval` is restricted to numeric, :class:`Timestamp` and :class:`Timedelta` endpoints (:issue:`23013`)
-
-

Indexing
^^^^^^^^

- Improved exception message when calling :meth:`DataFrame.iloc` with a list of non-numeric objects (:issue:`25753`).
-
-


Missing
^^^^^^^

- Fixed misleading exception message in :meth:`Series.missing` if argument ``order`` is required, but omitted (:issue:`10633`, :issue:`24014`).
- Fixed class type displayed in exception message in :meth:`DataFrame.dropna` if invalid ``axis`` parameter passed (:issue:`25555`)
-

MultiIndex
^^^^^^^^^^

- Bug in which incorrect exception raised by :meth:`pd.Timedelta` when testing the membership of :class:`MultiIndex` (:issue:`24570`)
-
-

I/O
^^^

- Bug in :func:`DataFrame.to_html()` where values were truncated using display options instead of outputting the full content (:issue:`17004`)
- Fixed bug in missing text when using :meth:`to_clipboard` if copying utf-16 characters in Python 3 on Windows (:issue:`25040`)
- Bug in :func:`read_json` for ``orient='table'`` when it tries to infer dtypes by default, which is not applicable as dtypes are already defined in the JSON schema (:issue:`21345`)
- Bug in :func:`read_json` for ``orient='table'`` and float index, as it infers index dtype by default, which is not applicable because index dtype is already defined in the JSON schema (:issue:`25433`)
- Bug in :func:`read_json` for ``orient='table'`` and string of float column names, as it makes a column name type conversion to Timestamp, which is not applicable because column names are already defined in the JSON schema (:issue:`25435`)
- Bug in :func:`json_normalize` for ``errors='ignore'`` where missing values in the input data, were filled in resulting ``DataFrame`` with the string "nan" instead of ``numpy.nan`` (:issue:`25468`)
- :meth:`DataFrame.to_html` now raises ``TypeError`` when using an invalid type for the ``classes`` parameter instead of ``AsseertionError`` (:issue:`25608`)
- Bug in :meth:`DataFrame.to_string` and :meth:`DataFrame.to_latex` that would lead to incorrect output when the ``header`` keyword is used (:issue:`16718`)
- Bug in :func:`read_csv` not properly interpreting the UTF8 encoded filenames on Windows on Python 3.6+ (:issue:`15086`)
- Improved performance in :meth:`pandas.read_stata` and :class:`pandas.io.stata.StataReader` when converting columns that have missing values (:issue:`25772`)
- Bug in ``read_csv`` which would not raise ``ValueError`` if a column index in ``usecols`` was out of bounds (:issue:`25623`)

Plotting
^^^^^^^^

- Fixed bug where :class:`api.extensions.ExtensionArray` could not be used in matplotlib plotting (:issue:`25587`)
- Bug in an error message in :meth:`DataFrame.plot`. Improved the error message if non-numerics are passed to :meth:`DataFrame.plot` (:issue:`25481`)
-
-
-

Groupby/Resample/Rolling
^^^^^^^^^^^^^^^^^^^^^^^^

- Bug in :meth:`pandas.core.resample.Resampler.agg` with a timezone aware index where ``OverflowError`` would raise when passing a list of functions (:issue:`22660`)
- Bug in :meth:`pandas.core.groupby.DataFrameGroupBy.nunique` in which the names of column levels were lost (:issue:`23222`)
- Bug in :func:`pandas.core.groupby.GroupBy.agg` when applying a aggregation function to timezone aware data (:issue:`23683`)
- Bug in :func:`pandas.core.groupby.GroupBy.first` and :func:`pandas.core.groupby.GroupBy.last` where timezone information would be dropped (:issue:`21603`)
- Ensured that ordering of outputs in ``groupby`` aggregation functions is consistent across all versions of Python (:issue:`25692`)
<<<<<<< HEAD
- Bug in :meth:`pandas.core.window.Rolling.min` and :meth:`pandas.core.window.Rolling.max` that caused a memory leak (:issue:`25893`)
=======
- Bug in :func:`idxmax` and :func:`idxmin` on :meth:`DataFrame.groupby` with datetime column would return incorrect dtype (:issue:`25444`, :issue:`15306`)
>>>>>>> f0ba498f


Reshaping
^^^^^^^^^

- Bug in :func:`pandas.merge` adds a string of ``None`` if ``None`` is assigned in suffixes instead of remain the column name as-is (:issue:`24782`).
- Bug in :func:`merge` when merging by index name would sometimes result in an incorrectly numbered index (:issue:`24212`)
- :func:`to_records` now accepts dtypes to its `column_dtypes` parameter (:issue:`24895`)
- Bug in :func:`concat` where order of ``OrderedDict`` (and ``dict`` in Python 3.6+) is not respected, when passed in as  ``objs`` argument (:issue:`21510`)
- Bug in :func:`concat` where the resulting ``freq`` of two :class:`DatetimeIndex` with the same ``freq`` would be dropped (:issue:`3232`).
- Bug in :func:`merge` where merging with equivalent Categorical dtypes was raising an error (:issue:`22501`)

Sparse
^^^^^^

- Significant speedup in `SparseArray` initialization that benefits most operations, fixing performance regression introduced in v0.20.0 (:issue:`24985`)
- Bug in :class:`SparseFrame` constructor where passing ``None`` as the data would cause ``default_fill_value`` to be ignored (:issue:`16807`)
-


Other
^^^^^

- Bug in :class:`Series` and :class:`DataFrame` repr where ``np.datetime64('NaT')`` and ``np.timedelta64('NaT')`` with ``dtype=object`` would be represented as ``NaN`` (:issue:`25445`)
-
-


.. _whatsnew_0.250.contributors:

Contributors
~~~~~~~~~~~~

.. contributors:: v0.24.x..HEAD<|MERGE_RESOLUTION|>--- conflicted
+++ resolved
@@ -372,11 +372,8 @@
 - Bug in :func:`pandas.core.groupby.GroupBy.agg` when applying a aggregation function to timezone aware data (:issue:`23683`)
 - Bug in :func:`pandas.core.groupby.GroupBy.first` and :func:`pandas.core.groupby.GroupBy.last` where timezone information would be dropped (:issue:`21603`)
 - Ensured that ordering of outputs in ``groupby`` aggregation functions is consistent across all versions of Python (:issue:`25692`)
-<<<<<<< HEAD
 - Bug in :meth:`pandas.core.window.Rolling.min` and :meth:`pandas.core.window.Rolling.max` that caused a memory leak (:issue:`25893`)
-=======
 - Bug in :func:`idxmax` and :func:`idxmin` on :meth:`DataFrame.groupby` with datetime column would return incorrect dtype (:issue:`25444`, :issue:`15306`)
->>>>>>> f0ba498f
 
 
 Reshaping
