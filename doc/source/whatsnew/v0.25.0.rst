.. _whatsnew_0250:

What's new in 0.25.0 (July 18, 2019)
------------------------------------

.. warning::

   Starting with the 0.25.x series of releases, pandas only supports Python 3.5.3 and higher.
   See `Dropping Python 2.7 <https://pandas.pydata.org/pandas-docs/version/0.24/install.html#install-dropping-27>`_ for more details.

.. warning::

   The minimum supported Python version will be bumped to 3.6 in a future release.

.. warning::

   ``Panel`` has been fully removed. For N-D labeled data structures, please
   use `xarray <https://xarray.pydata.org/en/stable/>`_

.. warning::

   :func:`read_pickle` and :func:`read_msgpack` are only guaranteed backwards compatible back to
   pandas version 0.20.3 (:issue:`27082`)

{{ header }}

These are the changes in pandas 0.25.0. See :ref:`release` for a full changelog
including other versions of pandas.


Enhancements
~~~~~~~~~~~~

.. _whatsnew_0250.enhancements.agg_relabel:

GroupBy aggregation with relabeling
^^^^^^^^^^^^^^^^^^^^^^^^^^^^^^^^^^^

pandas has added special groupby behavior, known as "named aggregation", for naming the
output columns when applying multiple aggregation functions to specific columns (:issue:`18366`, :issue:`26512`).

.. ipython:: python

   animals = pd.DataFrame({'kind': ['cat', 'dog', 'cat', 'dog'],
                           'height': [9.1, 6.0, 9.5, 34.0],
                           'weight': [7.9, 7.5, 9.9, 198.0]})
   animals
   animals.groupby("kind").agg(
       min_height=pd.NamedAgg(column='height', aggfunc='min'),
       max_height=pd.NamedAgg(column='height', aggfunc='max'),
       average_weight=pd.NamedAgg(column='weight', aggfunc="mean"),
   )

Pass the desired columns names as the ``**kwargs`` to ``.agg``. The values of ``**kwargs``
should be tuples where the first element is the column selection, and the second element is the
aggregation function to apply. pandas provides the ``pandas.NamedAgg`` namedtuple to make it clearer
what the arguments to the function are, but plain tuples are accepted as well.

.. ipython:: python

   animals.groupby("kind").agg(
       min_height=('height', 'min'),
       max_height=('height', 'max'),
       average_weight=('weight', 'mean'),
   )

Named aggregation is the recommended replacement for the deprecated "dict-of-dicts"
approach to naming the output of column-specific aggregations (:ref:`whatsnew_0200.api_breaking.deprecate_group_agg_dict`).

A similar approach is now available for Series groupby objects as well. Because there's no need for
column selection, the values can just be the functions to apply

.. ipython:: python

   animals.groupby("kind").height.agg(
       min_height="min",
       max_height="max",
   )


This type of aggregation is the recommended alternative to the deprecated behavior when passing
a dict to a Series groupby aggregation (:ref:`whatsnew_0200.api_breaking.deprecate_group_agg_dict`).

See :ref:`groupby.aggregate.named` for more.

.. _whatsnew_0250.enhancements.multiple_lambdas:

GroupBy aggregation with multiple lambdas
^^^^^^^^^^^^^^^^^^^^^^^^^^^^^^^^^^^^^^^^^

You can now provide multiple lambda functions to a list-like aggregation in
:class:`.GroupBy.agg` (:issue:`26430`).

.. ipython:: python

   animals.groupby('kind').height.agg([
       lambda x: x.iloc[0], lambda x: x.iloc[-1]
   ])

   animals.groupby('kind').agg([
       lambda x: x.iloc[0] - x.iloc[1],
       lambda x: x.iloc[0] + x.iloc[1]
   ])

Previously, these raised a ``SpecificationError``.

.. _whatsnew_0250.enhancements.multi_index_repr:

Better repr for MultiIndex
^^^^^^^^^^^^^^^^^^^^^^^^^^

Printing of :class:`MultiIndex` instances now shows tuples of each row and ensures
that the tuple items are vertically aligned, so it's now easier to understand
the structure of the ``MultiIndex``. (:issue:`13480`):

The repr now looks like this:

.. ipython:: python

   pd.MultiIndex.from_product([['a', 'abc'], range(500)])

Previously, outputting a :class:`MultiIndex` printed all the ``levels`` and
``codes`` of the ``MultiIndex``, which was visually unappealing and made
the output more difficult to navigate. For example (limiting the range to 5):

.. code-block:: ipython

   In [1]: pd.MultiIndex.from_product([['a', 'abc'], range(5)])
   Out[1]: MultiIndex(levels=[['a', 'abc'], [0, 1, 2, 3]],
      ...:            codes=[[0, 0, 0, 0, 1, 1, 1, 1], [0, 1, 2, 3, 0, 1, 2, 3]])

In the new repr, all values will be shown, if the number of rows is smaller
than :attr:`options.display.max_seq_items` (default: 100 items). Horizontally,
the output will truncate, if it's wider than :attr:`options.display.width`
(default: 80 characters).

.. _whatsnew_0250.enhancements.shorter_truncated_repr:

Shorter truncated repr for Series and DataFrame
^^^^^^^^^^^^^^^^^^^^^^^^^^^^^^^^^^^^^^^^^^^^^^^

Currently, the default display options of pandas ensure that when a Series
or DataFrame has more than 60 rows, its repr gets truncated to this maximum
of 60 rows (the ``display.max_rows`` option). However, this still gives
a repr that takes up a large part of the vertical screen estate. Therefore,
a new option ``display.min_rows`` is introduced with a default of 10 which
determines the number of rows showed in the truncated repr:

- For small Series or DataFrames, up to ``max_rows`` number of rows is shown
  (default: 60).
- For larger Series of DataFrame with a length above ``max_rows``, only
  ``min_rows`` number of rows is shown (default: 10, i.e. the first and last
  5 rows).

This dual option allows to still see the full content of relatively small
objects (e.g. ``df.head(20)`` shows all 20 rows), while giving a brief repr
for large objects.

To restore the previous behaviour of a single threshold, set
``pd.options.display.min_rows = None``.

.. _whatsnew_0250.enhancements.json_normalize_with_max_level:

JSON normalize with max_level param support
^^^^^^^^^^^^^^^^^^^^^^^^^^^^^^^^^^^^^^^^^^^

:func:`json_normalize` normalizes the provided input dict to all
nested levels. The new max_level parameter provides more control over
which level to end normalization (:issue:`23843`):

The repr now looks like this:

.. code-block:: ipython

    from pandas.io.json import json_normalize
    data = [{
        'CreatedBy': {'Name': 'User001'},
        'Lookup': {'TextField': 'Some text',
                   'UserField': {'Id': 'ID001', 'Name': 'Name001'}},
        'Image': {'a': 'b'}
    }]
    json_normalize(data, max_level=1)


.. _whatsnew_0250.enhancements.explode:

Series.explode to split list-like values to rows
^^^^^^^^^^^^^^^^^^^^^^^^^^^^^^^^^^^^^^^^^^^^^^^^

:class:`Series` and :class:`DataFrame` have gained the :meth:`DataFrame.explode` methods to transform list-likes to individual rows. See :ref:`section on Exploding list-like column <reshaping.explode>` in docs for more information (:issue:`16538`, :issue:`10511`)


Here is a typical usecase. You have comma separated string in a column.

.. ipython:: python

    df = pd.DataFrame([{'var1': 'a,b,c', 'var2': 1},
                       {'var1': 'd,e,f', 'var2': 2}])
    df

Creating a long form ``DataFrame`` is now straightforward using chained operations

.. ipython:: python

    df.assign(var1=df.var1.str.split(',')).explode('var1')

.. _whatsnew_0250.enhancements.other:

Other enhancements
^^^^^^^^^^^^^^^^^^
- :func:`DataFrame.plot` keywords ``logy``, ``logx`` and ``loglog`` can now accept the value ``'sym'`` for symlog scaling. (:issue:`24867`)
- Added support for ISO week year format ('%G-%V-%u') when parsing datetimes using :meth:`to_datetime` (:issue:`16607`)
- Indexing of ``DataFrame`` and ``Series`` now accepts zerodim ``np.ndarray`` (:issue:`24919`)
- :meth:`Timestamp.replace` now supports the ``fold`` argument to disambiguate DST transition times (:issue:`25017`)
- :meth:`DataFrame.at_time` and :meth:`Series.at_time` now support :class:`datetime.time` objects with timezones (:issue:`24043`)
- :meth:`DataFrame.pivot_table` now accepts an ``observed`` parameter which is passed to underlying calls to :meth:`DataFrame.groupby` to speed up grouping categorical data. (:issue:`24923`)
- ``Series.str`` has gained :meth:`Series.str.casefold` method to removes all case distinctions present in a string (:issue:`25405`)
- :meth:`DataFrame.set_index` now works for instances of ``abc.Iterator``, provided their output is of the same length as the calling frame (:issue:`22484`, :issue:`24984`)
- :meth:`DatetimeIndex.union` now supports the ``sort`` argument. The behavior of the sort parameter matches that of :meth:`Index.union` (:issue:`24994`)
- :meth:`RangeIndex.union` now supports the ``sort`` argument. If ``sort=False`` an unsorted ``Int64Index`` is always returned. ``sort=None`` is the default and returns a monotonically increasing ``RangeIndex`` if possible or a sorted ``Int64Index`` if not (:issue:`24471`)
- :meth:`TimedeltaIndex.intersection` now also supports the ``sort`` keyword (:issue:`24471`)
- :meth:`DataFrame.rename` now supports the ``errors`` argument to raise errors when attempting to rename nonexistent keys (:issue:`13473`)
- Added :ref:`api.frame.sparse` for working with a ``DataFrame`` whose values are sparse (:issue:`25681`)
- :class:`RangeIndex` has gained :attr:`~RangeIndex.start`, :attr:`~RangeIndex.stop`, and :attr:`~RangeIndex.step` attributes (:issue:`25710`)
- :class:`datetime.timezone` objects are now supported as arguments to timezone methods and constructors (:issue:`25065`)
- :meth:`DataFrame.query` and :meth:`DataFrame.eval` now supports quoting column names with backticks to refer to names with spaces (:issue:`6508`)
- :func:`merge_asof` now gives a more clear error message when merge keys are categoricals that are not equal (:issue:`26136`)
- :meth:`.Rolling` supports exponential (or Poisson) window type (:issue:`21303`)
- Error message for missing required imports now includes the original import error's text (:issue:`23868`)
- :class:`DatetimeIndex` and :class:`TimedeltaIndex` now have a ``mean`` method (:issue:`24757`)
- :meth:`DataFrame.describe` now formats integer percentiles without decimal point (:issue:`26660`)
- Added support for reading SPSS .sav files using :func:`read_spss` (:issue:`26537`)
- Added new option ``plotting.backend`` to be able to select a plotting backend different than the existing ``matplotlib`` one. Use ``pandas.set_option('plotting.backend', '<backend-module>')`` where ``<backend-module`` is a library implementing the pandas plotting API (:issue:`14130`)
- :class:`pandas.offsets.BusinessHour` supports multiple opening hours intervals (:issue:`15481`)
- :func:`read_excel` can now use ``openpyxl`` to read Excel files via the ``engine='openpyxl'`` argument. This will become the default in a future release (:issue:`11499`)
- :func:`pandas.io.excel.read_excel` supports reading OpenDocument tables. Specify ``engine='odf'`` to enable. Consult the :ref:`IO User Guide <io.ods>` for more details (:issue:`9070`)
- :class:`Interval`, :class:`IntervalIndex`, and :class:`~arrays.IntervalArray` have gained an :attr:`~Interval.is_empty` attribute denoting if the given interval(s) are empty (:issue:`27219`)

.. _whatsnew_0250.api_breaking:

Backwards incompatible API changes
~~~~~~~~~~~~~~~~~~~~~~~~~~~~~~~~~~

.. _whatsnew_0250.api_breaking.utc_offset_indexing:


Indexing with date strings with UTC offsets
^^^^^^^^^^^^^^^^^^^^^^^^^^^^^^^^^^^^^^^^^^^

Indexing a :class:`DataFrame` or :class:`Series` with a :class:`DatetimeIndex` with a
date string with a UTC offset would previously ignore the UTC offset. Now, the UTC offset
is respected in indexing. (:issue:`24076`, :issue:`16785`)

.. ipython:: python

    df = pd.DataFrame([0], index=pd.DatetimeIndex(['2019-01-01'], tz='US/Pacific'))
    df

*Previous behavior*:

.. code-block:: ipython

    In [3]: df['2019-01-01 00:00:00+04:00':'2019-01-01 01:00:00+04:00']
    Out[3]:
                               0
    2019-01-01 00:00:00-08:00  0

*New behavior*:

.. ipython:: python

    df['2019-01-01 12:00:00+04:00':'2019-01-01 13:00:00+04:00']


.. _whatsnew_0250.api_breaking.multi_indexing:


``MultiIndex`` constructed from levels and codes
^^^^^^^^^^^^^^^^^^^^^^^^^^^^^^^^^^^^^^^^^^^^^^^^

Constructing a :class:`MultiIndex` with ``NaN`` levels or codes value < -1 was allowed previously.
Now, construction with codes value < -1 is not allowed and ``NaN`` levels' corresponding codes
would be reassigned as -1. (:issue:`19387`)

*Previous behavior*:

.. code-block:: ipython

    In [1]: pd.MultiIndex(levels=[[np.nan, None, pd.NaT, 128, 2]],
       ...:               codes=[[0, -1, 1, 2, 3, 4]])
       ...:
    Out[1]: MultiIndex(levels=[[nan, None, NaT, 128, 2]],
                       codes=[[0, -1, 1, 2, 3, 4]])

    In [2]: pd.MultiIndex(levels=[[1, 2]], codes=[[0, -2]])
    Out[2]: MultiIndex(levels=[[1, 2]],
                       codes=[[0, -2]])

*New behavior*:

.. ipython:: python
    :okexcept:

    pd.MultiIndex(levels=[[np.nan, None, pd.NaT, 128, 2]],
                  codes=[[0, -1, 1, 2, 3, 4]])
    pd.MultiIndex(levels=[[1, 2]], codes=[[0, -2]])


.. _whatsnew_0250.api_breaking.groupby_apply_first_group_once:

``GroupBy.apply`` on ``DataFrame`` evaluates first group only once
^^^^^^^^^^^^^^^^^^^^^^^^^^^^^^^^^^^^^^^^^^^^^^^^^^^^^^^^^^^^^^^^^^

The implementation of :meth:`.DataFrameGroupBy.apply`
previously evaluated the supplied function consistently twice on the first group
to infer if it is safe to use a fast code path. Particularly for functions with
side effects, this was an undesired behavior and may have led to surprises. (:issue:`2936`, :issue:`2656`, :issue:`7739`, :issue:`10519`, :issue:`12155`, :issue:`20084`, :issue:`21417`)

Now every group is evaluated only a single time.

.. ipython:: python

    df = pd.DataFrame({"a": ["x", "y"], "b": [1, 2]})
    df

    def func(group):
        print(group.name)
        return group

*Previous behavior*:

.. code-block:: python

   In [3]: df.groupby('a').apply(func)
   x
   x
   y
   Out[3]:
      a  b
   0  x  1
   1  y  2

*New behavior*:

.. code-block:: python

   In [3]: df.groupby('a').apply(func)
   x
   y
   Out[3]:
      a  b
   0  x  1
   1  y  2

Concatenating sparse values
^^^^^^^^^^^^^^^^^^^^^^^^^^^

When passed DataFrames whose values are sparse, :func:`concat` will now return a
:class:`Series` or :class:`DataFrame` with sparse values, rather than a :class:`SparseDataFrame` (:issue:`25702`).

.. ipython:: python

   df = pd.DataFrame({"A": pd.arrays.SparseArray([0, 1])})

*Previous behavior*:

.. code-block:: ipython

   In [2]: type(pd.concat([df, df]))
   pandas.core.sparse.frame.SparseDataFrame

*New behavior*:

.. ipython:: python

   type(pd.concat([df, df]))


This now matches the existing behavior of :class:`concat` on ``Series`` with sparse values.
:func:`concat` will continue to return a ``SparseDataFrame`` when all the values
are instances of ``SparseDataFrame``.

This change also affects routines using :func:`concat` internally, like :func:`get_dummies`,
which now returns a :class:`DataFrame` in all cases (previously a ``SparseDataFrame`` was
returned if all the columns were dummy encoded, and a :class:`DataFrame` otherwise).

Providing any ``SparseSeries`` or ``SparseDataFrame`` to :func:`concat` will
cause a ``SparseSeries`` or ``SparseDataFrame`` to be returned, as before.

The ``.str``-accessor performs stricter type checks
^^^^^^^^^^^^^^^^^^^^^^^^^^^^^^^^^^^^^^^^^^^^^^^^^^^

Due to the lack of more fine-grained dtypes, :attr:`Series.str` so far only checked whether the data was
of ``object`` dtype. :attr:`Series.str` will now infer the dtype data *within* the Series; in particular,
``'bytes'``-only data will raise an exception (except for :meth:`Series.str.decode`, :meth:`Series.str.get`,
:meth:`Series.str.len`, :meth:`Series.str.slice`), see :issue:`23163`, :issue:`23011`, :issue:`23551`.

*Previous behavior*:

.. code-block:: python

    In [1]: s = pd.Series(np.array(['a', 'ba', 'cba'], 'S'), dtype=object)

    In [2]: s
    Out[2]:
    0      b'a'
    1     b'ba'
    2    b'cba'
    dtype: object

    In [3]: s.str.startswith(b'a')
    Out[3]:
    0     True
    1    False
    2    False
    dtype: bool

*New behavior*:

.. ipython:: python
    :okexcept:

    s = pd.Series(np.array(['a', 'ba', 'cba'], 'S'), dtype=object)
    s
    s.str.startswith(b'a')

.. _whatsnew_0250.api_breaking.groupby_categorical:

Categorical dtypes are preserved during GroupBy
^^^^^^^^^^^^^^^^^^^^^^^^^^^^^^^^^^^^^^^^^^^^^^^

Previously, columns that were categorical, but not the groupby key(s) would be converted to ``object`` dtype during groupby operations. pandas now will preserve these dtypes. (:issue:`18502`)

.. ipython:: python

   cat = pd.Categorical(["foo", "bar", "bar", "qux"], ordered=True)
   df = pd.DataFrame({'payload': [-1, -2, -1, -2], 'col': cat})
   df
   df.dtypes

*Previous Behavior*:

.. code-block:: python

   In [5]: df.groupby('payload').first().col.dtype
   Out[5]: dtype('O')

*New Behavior*:

.. ipython:: python

   df.groupby('payload').first().col.dtype


.. _whatsnew_0250.api_breaking.incompatible_index_unions:

Incompatible Index type unions
^^^^^^^^^^^^^^^^^^^^^^^^^^^^^^

When performing :func:`Index.union` operations between objects of incompatible dtypes,
the result will be a base :class:`Index` of dtype ``object``. This behavior holds true for
unions between :class:`Index` objects that previously would have been prohibited. The dtype
of empty :class:`Index` objects will now be evaluated before performing union operations
rather than simply returning the other :class:`Index` object. :func:`Index.union` can now be
considered commutative, such that ``A.union(B) == B.union(A)`` (:issue:`23525`).

*Previous behavior*:

.. code-block:: python

    In [1]: pd.period_range('19910905', periods=2).union(pd.Int64Index([1, 2, 3]))
    ...
    ValueError: can only call with other PeriodIndex-ed objects

    In [2]: pd.Index([], dtype=object).union(pd.Index([1, 2, 3]))
    Out[2]: Int64Index([1, 2, 3], dtype='int64')

*New behavior*:

.. code-block:: python

    In [3]: pd.period_range('19910905', periods=2).union(pd.Int64Index([1, 2, 3]))
    Out[3]: Index([1991-09-05, 1991-09-06, 1, 2, 3], dtype='object')
    In [4]: pd.Index([], dtype=object).union(pd.Index([1, 2, 3]))
    Out[4]: Index([1, 2, 3], dtype='object')

Note that integer- and floating-dtype indexes are considered "compatible". The integer
values are coerced to floating point, which may result in loss of precision. See
:ref:`indexing.set_ops` for more.


``DataFrame`` GroupBy ffill/bfill no longer return group labels
^^^^^^^^^^^^^^^^^^^^^^^^^^^^^^^^^^^^^^^^^^^^^^^^^^^^^^^^^^^^^^^

The methods ``ffill``, ``bfill``, ``pad`` and ``backfill`` of
:class:`.DataFrameGroupBy`
previously included the group labels in the return value, which was
inconsistent with other groupby transforms. Now only the filled values
are returned. (:issue:`21521`)

.. ipython:: python

    df = pd.DataFrame({"a": ["x", "y"], "b": [1, 2]})
    df

*Previous behavior*:

.. code-block:: python

   In [3]: df.groupby("a").ffill()
   Out[3]:
      a  b
   0  x  1
   1  y  2

*New behavior*:

.. ipython:: python

    df.groupby("a").ffill()

``DataFrame`` describe on an empty Categorical / object column will return top and freq
^^^^^^^^^^^^^^^^^^^^^^^^^^^^^^^^^^^^^^^^^^^^^^^^^^^^^^^^^^^^^^^^^^^^^^^^^^^^^^^^^^^^^^^

When calling :meth:`DataFrame.describe` with an empty categorical / object
column, the 'top' and 'freq' columns were previously omitted, which was inconsistent with
the output for non-empty columns. Now the 'top' and 'freq' columns will always be included,
with :attr:`numpy.nan` in the case of an empty :class:`DataFrame` (:issue:`26397`)

.. ipython:: python

   df = pd.DataFrame({"empty_col": pd.Categorical([])})
   df

*Previous behavior*:

.. code-block:: python

   In [3]: df.describe()
   Out[3]:
           empty_col
   count           0
   unique          0

*New behavior*:

.. ipython:: python

   df.describe()

``__str__`` methods now call ``__repr__`` rather than vice versa
^^^^^^^^^^^^^^^^^^^^^^^^^^^^^^^^^^^^^^^^^^^^^^^^^^^^^^^^^^^^^^^^

pandas has until now mostly defined string representations in a pandas objects'
``__str__``/``__unicode__``/``__bytes__`` methods, and called ``__str__`` from the ``__repr__``
method, if a specific ``__repr__`` method is not found. This is not needed for Python3.
In pandas 0.25, the string representations of pandas objects are now generally
defined in ``__repr__``, and calls to ``__str__`` in general now pass the call on to
the ``__repr__``, if a specific ``__str__`` method doesn't exist, as is standard for Python.
This change is backward compatible for direct usage of pandas, but if you subclass
pandas objects *and* give your subclasses specific ``__str__``/``__repr__`` methods,
you may have to adjust your ``__str__``/``__repr__`` methods (:issue:`26495`).

.. _whatsnew_0250.api_breaking.interval_indexing:


Indexing an ``IntervalIndex`` with ``Interval`` objects
^^^^^^^^^^^^^^^^^^^^^^^^^^^^^^^^^^^^^^^^^^^^^^^^^^^^^^^

Indexing methods for :class:`IntervalIndex` have been modified to require exact matches only for :class:`Interval` queries.
``IntervalIndex`` methods previously matched on any overlapping ``Interval``.  Behavior with scalar points, e.g. querying
with an integer, is unchanged (:issue:`16316`).

.. ipython:: python

   ii = pd.IntervalIndex.from_tuples([(0, 4), (1, 5), (5, 8)])
   ii

The ``in`` operator (``__contains__``) now only returns ``True`` for exact matches to ``Intervals`` in the ``IntervalIndex``, whereas
this would previously return ``True`` for any ``Interval`` overlapping an ``Interval`` in the ``IntervalIndex``.

*Previous behavior*:

.. code-block:: python

   In [4]: pd.Interval(1, 2, closed='neither') in ii
   Out[4]: True

   In [5]: pd.Interval(-10, 10, closed='both') in ii
   Out[5]: True

*New behavior*:

.. ipython:: python

   pd.Interval(1, 2, closed='neither') in ii
   pd.Interval(-10, 10, closed='both') in ii

The :meth:`~IntervalIndex.get_loc` method now only returns locations for exact matches to ``Interval`` queries, as opposed to the previous behavior of
returning locations for overlapping matches.  A ``KeyError`` will be raised if an exact match is not found.

*Previous behavior*:

.. code-block:: python

   In [6]: ii.get_loc(pd.Interval(1, 5))
   Out[6]: array([0, 1])

   In [7]: ii.get_loc(pd.Interval(2, 6))
   Out[7]: array([0, 1, 2])

*New behavior*:

.. code-block:: python

   In [6]: ii.get_loc(pd.Interval(1, 5))
   Out[6]: 1

   In [7]: ii.get_loc(pd.Interval(2, 6))
   ---------------------------------------------------------------------------
   KeyError: Interval(2, 6, closed='right')

Likewise, :meth:`~IntervalIndex.get_indexer` and :meth:`~IntervalIndex.get_indexer_non_unique` will also only return locations for exact matches
to ``Interval`` queries, with ``-1`` denoting that an exact match was not found.

These indexing changes extend to querying a :class:`Series` or :class:`DataFrame` with an ``IntervalIndex`` index.

.. ipython:: python

   s = pd.Series(list('abc'), index=ii)
   s

Selecting from a ``Series`` or ``DataFrame`` using ``[]`` (``__getitem__``) or ``loc`` now only returns exact matches for ``Interval`` queries.

*Previous behavior*:

.. code-block:: python

   In [8]: s[pd.Interval(1, 5)]
   Out[8]:
   (0, 4]    a
   (1, 5]    b
   dtype: object

   In [9]: s.loc[pd.Interval(1, 5)]
   Out[9]:
   (0, 4]    a
   (1, 5]    b
   dtype: object

*New behavior*:

.. ipython:: python

   s[pd.Interval(1, 5)]
   s.loc[pd.Interval(1, 5)]

Similarly, a ``KeyError`` will be raised for non-exact matches instead of returning overlapping matches.

*Previous behavior*:

.. code-block:: python

   In [9]: s[pd.Interval(2, 3)]
   Out[9]:
   (0, 4]    a
   (1, 5]    b
   dtype: object

   In [10]: s.loc[pd.Interval(2, 3)]
   Out[10]:
   (0, 4]    a
   (1, 5]    b
   dtype: object

*New behavior*:

.. code-block:: python

   In [6]: s[pd.Interval(2, 3)]
   ---------------------------------------------------------------------------
   KeyError: Interval(2, 3, closed='right')

   In [7]: s.loc[pd.Interval(2, 3)]
   ---------------------------------------------------------------------------
   KeyError: Interval(2, 3, closed='right')

The :meth:`~IntervalIndex.overlaps` method can be used to create a boolean indexer that replicates the
previous behavior of returning overlapping matches.

*New behavior*:

.. ipython:: python

   idxr = s.index.overlaps(pd.Interval(2, 3))
   idxr
   s[idxr]
   s.loc[idxr]


.. _whatsnew_0250.api_breaking.ufunc:

Binary ufuncs on Series now align
^^^^^^^^^^^^^^^^^^^^^^^^^^^^^^^^^

Applying a binary ufunc like :func:`numpy.power` now aligns the inputs
when both are :class:`Series` (:issue:`23293`).

.. ipython:: python

   s1 = pd.Series([1, 2, 3], index=['a', 'b', 'c'])
   s2 = pd.Series([3, 4, 5], index=['d', 'c', 'b'])
   s1
   s2

*Previous behavior*

.. code-block:: ipython

   In [5]: np.power(s1, s2)
   Out[5]:
   a      1
   b     16
   c    243
   dtype: int64

*New behavior*

.. ipython:: python

   np.power(s1, s2)

This matches the behavior of other binary operations in pandas, like :meth:`Series.add`.
To retain the previous behavior, convert the other ``Series`` to an array before
applying the ufunc.

.. ipython:: python

   np.power(s1, s2.array)

Categorical.argsort now places missing values at the end
^^^^^^^^^^^^^^^^^^^^^^^^^^^^^^^^^^^^^^^^^^^^^^^^^^^^^^^^

:meth:`Categorical.argsort` now places missing values at the end of the array, making it
consistent with NumPy and the rest of pandas (:issue:`21801`).

.. ipython:: python

   cat = pd.Categorical(['b', None, 'a'], categories=['a', 'b'], ordered=True)

*Previous behavior*

.. code-block:: ipython

   In [2]: cat = pd.Categorical(['b', None, 'a'], categories=['a', 'b'], ordered=True)

   In [3]: cat.argsort()
   Out[3]: array([1, 2, 0])

   In [4]: cat[cat.argsort()]
   Out[4]:
   [NaN, a, b]
   categories (2, object): [a < b]

*New behavior*

.. ipython:: python

   cat.argsort()
   cat[cat.argsort()]

.. _whatsnew_0250.api_breaking.list_of_dict:

Column order is preserved when passing a list of dicts to DataFrame
^^^^^^^^^^^^^^^^^^^^^^^^^^^^^^^^^^^^^^^^^^^^^^^^^^^^^^^^^^^^^^^^^^^

Starting with Python 3.7 the key-order of ``dict`` is `guaranteed <https://mail.python.org/pipermail/python-dev/2017-December/151283.html>`_. In practice, this has been true since
Python 3.6. The :class:`DataFrame` constructor now treats a list of dicts in the same way as
it does a list of ``OrderedDict``, i.e. preserving the order of the dicts.
This change applies only when pandas is running on Python>=3.6 (:issue:`27309`).

.. ipython:: python

   data = [
       {'name': 'Joe', 'state': 'NY', 'age': 18},
       {'name': 'Jane', 'state': 'KY', 'age': 19, 'hobby': 'Minecraft'},
       {'name': 'Jean', 'state': 'OK', 'age': 20, 'finances': 'good'}
   ]

*Previous Behavior*:

The columns were lexicographically sorted previously,

.. code-block:: python

   In [1]: pd.DataFrame(data)
   Out[1]:
      age finances      hobby  name state
   0   18      NaN        NaN   Joe    NY
   1   19      NaN  Minecraft  Jane    KY
   2   20     good        NaN  Jean    OK

*New Behavior*:

The column order now matches the insertion-order of the keys in the ``dict``,
considering all the records from top to bottom. As a consequence, the column
order of the resulting DataFrame has changed compared to previous pandas versions.

.. ipython:: python

   pd.DataFrame(data)

.. _whatsnew_0250.api_breaking.deps:

Increased minimum versions for dependencies
^^^^^^^^^^^^^^^^^^^^^^^^^^^^^^^^^^^^^^^^^^^

Due to dropping support for Python 2.7, a number of optional dependencies have updated minimum versions (:issue:`25725`, :issue:`24942`, :issue:`25752`).
Independently, some minimum supported versions of dependencies were updated (:issue:`23519`, :issue:`25554`).
If installed, we now require:

+-----------------+-----------------+----------+
| Package         | Minimum Version | Required |
+=================+=================+==========+
| numpy           | 1.13.3          |    X     |
+-----------------+-----------------+----------+
| pytz            | 2015.4          |    X     |
+-----------------+-----------------+----------+
| python-dateutil | 2.6.1           |    X     |
+-----------------+-----------------+----------+
| bottleneck      | 1.2.1           |          |
+-----------------+-----------------+----------+
| numexpr         | 2.6.2           |          |
+-----------------+-----------------+----------+
| pytest (dev)    | 4.0.2           |          |
+-----------------+-----------------+----------+

For `optional libraries <https://pandas.pydata.org/docs/getting_started/install.html>`_ the general recommendation is to use the latest version.
The following table lists the lowest version per library that is currently being tested throughout the development of pandas.
Optional libraries below the lowest tested version may still work, but are not considered supported.

+-----------------+-----------------+
| Package         | Minimum Version |
+=================+=================+
| beautifulsoup4  | 4.6.0           |
+-----------------+-----------------+
| fastparquet     | 0.2.1           |
+-----------------+-----------------+
| gcsfs           | 0.2.2           |
+-----------------+-----------------+
| lxml            | 3.8.0           |
+-----------------+-----------------+
| matplotlib      | 2.2.2           |
+-----------------+-----------------+
| openpyxl        | 2.4.8           |
+-----------------+-----------------+
| pyarrow         | 0.9.0           |
+-----------------+-----------------+
| pymysql         | 0.7.1           |
+-----------------+-----------------+
| pytables        | 3.4.2           |
+-----------------+-----------------+
| scipy           | 0.19.0          |
+-----------------+-----------------+
| sqlalchemy      | 1.1.4           |
+-----------------+-----------------+
| xarray          | 0.8.2           |
+-----------------+-----------------+
| xlrd            | 1.1.0           |
+-----------------+-----------------+
| xlsxwriter      | 0.9.8           |
+-----------------+-----------------+
| xlwt            | 1.2.0           |
+-----------------+-----------------+

See :ref:`install.dependencies` and :ref:`install.optional_dependencies` for more.

.. _whatsnew_0250.api.other:

Other API changes
^^^^^^^^^^^^^^^^^

- :class:`DatetimeTZDtype` will now standardize pytz timezones to a common timezone instance (:issue:`24713`)
- :class:`Timestamp` and :class:`Timedelta` scalars now implement the :meth:`to_numpy` method as aliases to :meth:`Timestamp.to_datetime64` and :meth:`Timedelta.to_timedelta64`, respectively. (:issue:`24653`)
- :meth:`Timestamp.strptime` will now rise a ``NotImplementedError`` (:issue:`25016`)
- Comparing :class:`Timestamp` with unsupported objects now returns :py:obj:`NotImplemented` instead of raising ``TypeError``. This implies that unsupported rich comparisons are delegated to the other object, and are now consistent with Python 3 behavior for ``datetime`` objects (:issue:`24011`)
- Bug in :meth:`DatetimeIndex.snap` which didn't preserving the ``name`` of the input :class:`Index` (:issue:`25575`)
- The ``arg`` argument in :meth:`.DataFrameGroupBy.agg` has been renamed to ``func`` (:issue:`26089`)
- The ``arg`` argument in :meth:`.Window.aggregate` has been renamed to ``func`` (:issue:`26372`)
- Most pandas classes had a ``__bytes__`` method, which was used for getting a python2-style bytestring representation of the object. This method has been removed as a part of dropping Python2 (:issue:`26447`)
- The ``.str``-accessor has been disabled for 1-level :class:`MultiIndex`, use :meth:`MultiIndex.to_flat_index` if necessary (:issue:`23679`)
- Removed support of gtk package for clipboards (:issue:`26563`)
- Using an unsupported version of Beautiful Soup 4 will now raise an ``ImportError`` instead of a ``ValueError`` (:issue:`27063`)
- :meth:`Series.to_excel` and :meth:`DataFrame.to_excel` will now raise a ``ValueError`` when saving timezone aware data. (:issue:`27008`, :issue:`7056`)
- :meth:`ExtensionArray.argsort` places NA values at the end of the sorted array. (:issue:`21801`)
- :meth:`DataFrame.to_hdf` and :meth:`Series.to_hdf` will now raise a ``NotImplementedError`` when saving a :class:`MultiIndex` with extension data types for a ``fixed`` format. (:issue:`7775`)
- Passing duplicate ``names`` in :meth:`read_csv` will now raise a ``ValueError`` (:issue:`17346`)

.. _whatsnew_0250.deprecations:

Deprecations
~~~~~~~~~~~~

Sparse subclasses
^^^^^^^^^^^^^^^^^

The ``SparseSeries`` and ``SparseDataFrame`` subclasses are deprecated. Their functionality is better-provided
by a ``Series`` or ``DataFrame`` with sparse values.

**Previous way**

.. code-block:: python

   df = pd.SparseDataFrame({"A": [0, 0, 1, 2]})
   df.dtypes

**New way**

.. ipython:: python

   df = pd.DataFrame({"A": pd.arrays.SparseArray([0, 0, 1, 2])})
   df.dtypes

The memory usage of the two approaches is identical (:issue:`19239`).

msgpack format
^^^^^^^^^^^^^^

The msgpack format is deprecated as of 0.25 and will be removed in a future version. It is recommended to use pyarrow for on-the-wire transmission of pandas objects. (:issue:`27084`)


Other deprecations
^^^^^^^^^^^^^^^^^^

- The deprecated ``.ix[]`` indexer now raises a more visible ``FutureWarning`` instead of ``DeprecationWarning`` (:issue:`26438`).
- Deprecated the ``units=M`` (months) and ``units=Y`` (year) parameters for ``units`` of :func:`pandas.to_timedelta`, :func:`pandas.Timedelta` and :func:`pandas.TimedeltaIndex` (:issue:`16344`)
- :meth:`pandas.concat` has deprecated the ``join_axes``-keyword. Instead, use :meth:`DataFrame.reindex` or :meth:`DataFrame.reindex_like` on the result or on the inputs (:issue:`21951`)
- The :attr:`SparseArray.values` attribute is deprecated. You can use ``np.asarray(...)`` or
  the :meth:`SparseArray.to_dense` method instead (:issue:`26421`).
- The functions :func:`pandas.to_datetime` and :func:`pandas.to_timedelta` have deprecated the ``box`` keyword. Instead, use :meth:`to_numpy` or :meth:`Timestamp.to_datetime64` or :meth:`Timedelta.to_timedelta64`. (:issue:`24416`)
- The :meth:`DataFrame.compound` and :meth:`Series.compound` methods are deprecated and will be removed in a future version (:issue:`26405`).
- The internal attributes ``_start``, ``_stop`` and ``_step`` attributes of :class:`RangeIndex` have been deprecated.
  Use the public attributes :attr:`~RangeIndex.start`, :attr:`~RangeIndex.stop` and :attr:`~RangeIndex.step` instead (:issue:`26581`).
- The :meth:`Series.ftype`, :meth:`Series.ftypes` and :meth:`DataFrame.ftypes` methods are deprecated and will be removed in a future version.
  Instead, use :meth:`Series.dtype` and :meth:`DataFrame.dtypes` (:issue:`26705`).
- The :meth:`Series.get_values`, :meth:`DataFrame.get_values`, :meth:`Index.get_values`,
  :meth:`SparseArray.get_values` and :meth:`Categorical.get_values` methods are deprecated.
  One of ``np.asarray(..)`` or :meth:`~Series.to_numpy` can be used instead (:issue:`19617`).
- The 'outer' method on NumPy ufuncs, e.g. ``np.subtract.outer`` has been deprecated on :class:`Series` objects. Convert the input to an array with :attr:`Series.array` first (:issue:`27186`)
- :meth:`Timedelta.resolution` is deprecated and replaced with :meth:`Timedelta.resolution_string`.  In a future version, :meth:`Timedelta.resolution` will be changed to behave like the standard library :attr:`datetime.timedelta.resolution` (:issue:`21344`)
- :func:`read_table` has been undeprecated. (:issue:`25220`)
- :attr:`Index.dtype_str` is deprecated. (:issue:`18262`)
- :attr:`Series.imag` and :attr:`Series.real` are deprecated. (:issue:`18262`)
- :meth:`Series.put` is deprecated. (:issue:`18262`)
- :meth:`Index.item` and :meth:`Series.item` is deprecated. (:issue:`18262`)
- The default value ``ordered=None`` in :class:`~pandas.api.types.CategoricalDtype` has been deprecated in favor of ``ordered=False``. When converting between categorical types ``ordered=True`` must be explicitly passed in order to be preserved. (:issue:`26336`)
- :meth:`Index.contains` is deprecated. Use ``key in index`` (``__contains__``) instead (:issue:`17753`).
- :meth:`DataFrame.get_dtype_counts` is deprecated. (:issue:`18262`)
- :meth:`Categorical.ravel` will return a :class:`Categorical` instead of a ``np.ndarray`` (:issue:`27199`)


.. _whatsnew_0250.prior_deprecations:

Removal of prior version deprecations/changes
~~~~~~~~~~~~~~~~~~~~~~~~~~~~~~~~~~~~~~~~~~~~~
- Removed ``Panel`` (:issue:`25047`, :issue:`25191`, :issue:`25231`)
- Removed the previously deprecated ``sheetname`` keyword in :func:`read_excel` (:issue:`16442`, :issue:`20938`)
- Removed the previously deprecated ``TimeGrouper`` (:issue:`16942`)
- Removed the previously deprecated ``parse_cols`` keyword in :func:`read_excel` (:issue:`16488`)
- Removed the previously deprecated ``pd.options.html.border`` (:issue:`16970`)
- Removed the previously deprecated ``convert_objects`` (:issue:`11221`)
- Removed the previously deprecated ``select`` method of ``DataFrame`` and ``Series`` (:issue:`17633`)
- Removed the previously deprecated behavior of :class:`Series` treated as list-like in :meth:`~Series.cat.rename_categories` (:issue:`17982`)
- Removed the previously deprecated ``DataFrame.reindex_axis`` and ``Series.reindex_axis`` (:issue:`17842`)
- Removed the previously deprecated behavior of altering column or index labels with :meth:`Series.rename_axis` or :meth:`DataFrame.rename_axis` (:issue:`17842`)
- Removed the previously deprecated ``tupleize_cols`` keyword argument in :meth:`read_html`, :meth:`read_csv`, and :meth:`DataFrame.to_csv` (:issue:`17877`, :issue:`17820`)
- Removed the previously deprecated ``DataFrame.from.csv`` and ``Series.from_csv`` (:issue:`17812`)
- Removed the previously deprecated ``raise_on_error`` keyword argument in :meth:`DataFrame.where` and :meth:`DataFrame.mask` (:issue:`17744`)
- Removed the previously deprecated ``ordered`` and ``categories`` keyword arguments in ``astype`` (:issue:`17742`)
- Removed the previously deprecated ``cdate_range`` (:issue:`17691`)
- Removed the previously deprecated ``True`` option for the ``dropna`` keyword argument in :func:`SeriesGroupBy.nth` (:issue:`17493`)
- Removed the previously deprecated ``convert`` keyword argument in :meth:`Series.take` and :meth:`DataFrame.take` (:issue:`17352`)
- Removed the previously deprecated behavior of arithmetic operations with ``datetime.date`` objects (:issue:`21152`)

.. _whatsnew_0250.performance:

Performance improvements
~~~~~~~~~~~~~~~~~~~~~~~~

- Significant speedup in :class:`SparseArray` initialization that benefits most operations, fixing performance regression introduced in v0.20.0 (:issue:`24985`)
- :meth:`DataFrame.to_stata()` is now faster when outputting data with any string or non-native endian columns (:issue:`25045`)
- Improved performance of :meth:`Series.searchsorted`. The speedup is especially large when the dtype is
  int8/int16/int32 and the searched key is within the integer bounds for the dtype (:issue:`22034`)
- Improved performance of :meth:`.GroupBy.quantile` (:issue:`20405`)
- Improved performance of slicing and other selected operation on a :class:`RangeIndex` (:issue:`26565`, :issue:`26617`, :issue:`26722`)
- :class:`RangeIndex` now performs standard lookup without instantiating an actual hashtable, hence saving memory (:issue:`16685`)
- Improved performance of :meth:`read_csv` by faster tokenizing and faster parsing of small float numbers (:issue:`25784`)
- Improved performance of :meth:`read_csv` by faster parsing of N/A and boolean values (:issue:`25804`)
- Improved performance of :attr:`IntervalIndex.is_monotonic`, :attr:`IntervalIndex.is_monotonic_increasing` and :attr:`IntervalIndex.is_monotonic_decreasing` by removing conversion to :class:`MultiIndex` (:issue:`24813`)
- Improved performance of :meth:`DataFrame.to_csv` when writing datetime dtypes (:issue:`25708`)
- Improved performance of :meth:`read_csv` by much faster parsing of ``MM/YYYY`` and ``DD/MM/YYYY`` datetime formats (:issue:`25922`)
- Improved performance of nanops for dtypes that cannot store NaNs. Speedup is particularly prominent for :meth:`Series.all` and :meth:`Series.any` (:issue:`25070`)
- Improved performance of :meth:`Series.map` for dictionary mappers on categorical series by mapping the categories instead of mapping all values (:issue:`23785`)
- Improved performance of :meth:`IntervalIndex.intersection` (:issue:`24813`)
- Improved performance of :meth:`read_csv` by faster concatenating date columns without extra conversion to string for integer/float zero and float ``NaN``; by faster checking the string for the possibility of being a date (:issue:`25754`)
- Improved performance of :attr:`IntervalIndex.is_unique` by removing conversion to ``MultiIndex`` (:issue:`24813`)
- Restored performance of :meth:`DatetimeIndex.__iter__` by re-enabling specialized code path (:issue:`26702`)
- Improved performance when building :class:`MultiIndex` with at least one :class:`CategoricalIndex` level (:issue:`22044`)
- Improved performance by removing the need for a garbage collect when checking for ``SettingWithCopyWarning`` (:issue:`27031`)
- For :meth:`to_datetime` changed default value of cache parameter to ``True`` (:issue:`26043`)
- Improved performance of :class:`DatetimeIndex` and :class:`PeriodIndex` slicing given non-unique, monotonic data (:issue:`27136`).
- Improved performance of :meth:`pd.read_json` for index-oriented data. (:issue:`26773`)
- Improved performance of :meth:`MultiIndex.shape` (:issue:`27384`).

.. _whatsnew_0250.bug_fixes:

Bug fixes
~~~~~~~~~


Categorical
^^^^^^^^^^^

- Bug in :func:`DataFrame.at` and :func:`Series.at` that would raise exception if the index was a :class:`CategoricalIndex` (:issue:`20629`)
- Fixed bug in comparison of ordered :class:`Categorical` that contained missing values with a scalar which sometimes incorrectly resulted in ``True`` (:issue:`26504`)
- Bug in :meth:`DataFrame.dropna` when the :class:`DataFrame` has a :class:`CategoricalIndex` containing :class:`Interval` objects incorrectly raised a ``TypeError`` (:issue:`25087`)

Datetimelike
^^^^^^^^^^^^

- Bug in :func:`to_datetime` which would raise an (incorrect) ``ValueError`` when called with a date far into the future and the ``format`` argument specified instead of raising ``OutOfBoundsDatetime`` (:issue:`23830`)
- Bug in :func:`to_datetime` which would raise ``InvalidIndexError: Reindexing only valid with uniquely valued Index objects`` when called with ``cache=True``, with ``arg`` including at least two different elements from the set ``{None, numpy.nan, pandas.NaT}`` (:issue:`22305`)
- Bug in :class:`DataFrame` and :class:`Series` where timezone aware data with ``dtype='datetime64[ns]`` was not cast to naive (:issue:`25843`)
- Improved :class:`Timestamp` type checking in various datetime functions to prevent exceptions when using a subclassed ``datetime`` (:issue:`25851`)
- Bug in :class:`Series` and :class:`DataFrame` repr where ``np.datetime64('NaT')`` and ``np.timedelta64('NaT')`` with ``dtype=object`` would be represented as ``NaN`` (:issue:`25445`)
- Bug in :func:`to_datetime` which does not replace the invalid argument with ``NaT`` when error is set to coerce (:issue:`26122`)
- Bug in adding :class:`DateOffset` with nonzero month to :class:`DatetimeIndex` would raise ``ValueError`` (:issue:`26258`)
- Bug in :func:`to_datetime` which raises unhandled ``OverflowError`` when called with mix of invalid dates and ``NaN`` values with ``format='%Y%m%d'`` and ``error='coerce'`` (:issue:`25512`)
- Bug in :meth:`isin` for datetimelike indexes; :class:`DatetimeIndex`, :class:`TimedeltaIndex` and :class:`PeriodIndex` where the ``levels`` parameter was ignored. (:issue:`26675`)
- Bug in :func:`to_datetime` which raises ``TypeError`` for ``format='%Y%m%d'`` when called for invalid integer dates with length >= 6 digits with ``errors='ignore'``
- Bug when comparing a :class:`PeriodIndex` against a zero-dimensional numpy array (:issue:`26689`)
- Bug in constructing a ``Series`` or ``DataFrame`` from a numpy ``datetime64`` array with a non-ns unit and out-of-bound timestamps generating rubbish data, which will now correctly raise an ``OutOfBoundsDatetime`` error (:issue:`26206`).
- Bug in :func:`date_range` with unnecessary ``OverflowError`` being raised for very large or very small dates (:issue:`26651`)
- Bug where adding :class:`Timestamp` to a ``np.timedelta64`` object would raise instead of returning a :class:`Timestamp` (:issue:`24775`)
- Bug where comparing a zero-dimensional numpy array containing a ``np.datetime64`` object to a :class:`Timestamp` would incorrect raise ``TypeError`` (:issue:`26916`)
- Bug in :func:`to_datetime` which would raise ``ValueError: Tz-aware datetime.datetime cannot be converted to datetime64 unless utc=True`` when called with ``cache=True``, with ``arg`` including datetime strings with different offset (:issue:`26097`)
-

Timedelta
^^^^^^^^^

- Bug in :func:`TimedeltaIndex.intersection` where for non-monotonic indices in some cases an empty ``Index`` was returned when in fact an intersection existed (:issue:`25913`)
- Bug with comparisons between :class:`Timedelta` and ``NaT`` raising ``TypeError`` (:issue:`26039`)
- Bug when adding or subtracting a :class:`BusinessHour` to a :class:`Timestamp` with the resulting time landing in a following or prior day respectively (:issue:`26381`)
- Bug when comparing a :class:`TimedeltaIndex` against a zero-dimensional numpy array (:issue:`26689`)

Timezones
^^^^^^^^^

- Bug in :func:`DatetimeIndex.to_frame` where timezone aware data would be converted to timezone naive data (:issue:`25809`)
- Bug in :func:`to_datetime` with ``utc=True`` and datetime strings that would apply previously parsed UTC offsets to subsequent arguments (:issue:`24992`)
- Bug in :func:`Timestamp.tz_localize` and :func:`Timestamp.tz_convert` does not propagate ``freq`` (:issue:`25241`)
- Bug in :func:`Series.at` where setting :class:`Timestamp` with timezone raises ``TypeError`` (:issue:`25506`)
- Bug in :func:`DataFrame.update` when updating with timezone aware data would return timezone naive data (:issue:`25807`)
- Bug in :func:`to_datetime` where an uninformative ``RuntimeError`` was raised when passing a naive :class:`Timestamp` with datetime strings with mixed UTC offsets (:issue:`25978`)
- Bug in :func:`to_datetime` with ``unit='ns'`` would drop timezone information from the parsed argument (:issue:`26168`)
- Bug in :func:`DataFrame.join` where joining a timezone aware index with a timezone aware column would result in a column of ``NaN`` (:issue:`26335`)
- Bug in :func:`date_range` where ambiguous or nonexistent start or end times were not handled by the ``ambiguous`` or ``nonexistent`` keywords respectively (:issue:`27088`)
- Bug in :meth:`DatetimeIndex.union` when combining a timezone aware and timezone unaware :class:`DatetimeIndex` (:issue:`21671`)
- Bug when applying a numpy reduction function (e.g. :meth:`numpy.minimum`) to a timezone aware :class:`Series` (:issue:`15552`)

Numeric
^^^^^^^

- Bug in :meth:`to_numeric` in which large negative numbers were being improperly handled (:issue:`24910`)
- Bug in :meth:`to_numeric` in which numbers were being coerced to float, even though ``errors`` was not ``coerce`` (:issue:`24910`)
- Bug in :meth:`to_numeric` in which invalid values for ``errors`` were being allowed (:issue:`26466`)
- Bug in :class:`format` in which floating point complex numbers were not being formatted to proper display precision and trimming (:issue:`25514`)
- Bug in error messages in :meth:`DataFrame.corr` and :meth:`Series.corr`. Added the possibility of using a callable. (:issue:`25729`)
- Bug in :meth:`Series.divmod` and :meth:`Series.rdivmod` which would raise an (incorrect) ``ValueError`` rather than return a pair of :class:`Series` objects as result (:issue:`25557`)
- Raises a helpful exception when a non-numeric index is sent to :meth:`interpolate` with methods which require numeric index. (:issue:`21662`)
- Bug in :meth:`~pandas.eval` when comparing floats with scalar operators, for example: ``x < -0.1`` (:issue:`25928`)
- Fixed bug where casting all-boolean array to integer extension array failed (:issue:`25211`)
- Bug in ``divmod`` with a :class:`Series` object containing zeros incorrectly raising ``AttributeError`` (:issue:`26987`)
- Inconsistency in :class:`Series` floor-division (`//`) and ``divmod`` filling positive//zero with ``NaN`` instead of ``Inf`` (:issue:`27321`)
-

Conversion
^^^^^^^^^^

- Bug in :func:`DataFrame.astype()` when passing a dict of columns and types the ``errors`` parameter was ignored. (:issue:`25905`)
-

Strings
^^^^^^^

- Bug in the ``__name__`` attribute of several methods of :class:`Series.str`, which were set incorrectly (:issue:`23551`)
- Improved error message when passing :class:`Series` of wrong dtype to :meth:`Series.str.cat` (:issue:`22722`)
-


Interval
^^^^^^^^

- Construction of :class:`Interval` is restricted to numeric, :class:`Timestamp` and :class:`Timedelta` endpoints (:issue:`23013`)
- Fixed bug in :class:`Series`/:class:`DataFrame` not displaying ``NaN`` in :class:`IntervalIndex` with missing values (:issue:`25984`)
- Bug in :meth:`IntervalIndex.get_loc` where a ``KeyError`` would be incorrectly raised for a decreasing :class:`IntervalIndex` (:issue:`25860`)
- Bug in :class:`Index` constructor where passing mixed closed :class:`Interval` objects would result in a ``ValueError`` instead of an ``object`` dtype ``Index`` (:issue:`27172`)

Indexing
^^^^^^^^

- Improved exception message when calling :meth:`DataFrame.iloc` with a list of non-numeric objects (:issue:`25753`).
- Improved exception message when calling ``.iloc`` or ``.loc`` with a boolean indexer with different length (:issue:`26658`).
- Bug in ``KeyError`` exception message when indexing a :class:`MultiIndex` with a non-existent key not displaying the original key (:issue:`27250`).
- Bug in ``.iloc`` and ``.loc`` with a boolean indexer not raising an ``IndexError`` when too few items are passed (:issue:`26658`).
- Bug in :meth:`DataFrame.loc` and :meth:`Series.loc` where ``KeyError`` was not raised for a ``MultiIndex`` when the key was less than or equal to the number of levels in the :class:`MultiIndex` (:issue:`14885`).
- Bug in which :meth:`DataFrame.append` produced an erroneous warning indicating that a ``KeyError`` will be thrown in the future when the data to be appended contains new columns (:issue:`22252`).
- Bug in which :meth:`DataFrame.to_csv` caused a segfault for a reindexed data frame, when the indices were single-level :class:`MultiIndex` (:issue:`26303`).
<<<<<<< HEAD
- Fixed bug where assigning a :class:`arrays.PandasArray` to a :class:`pandas.DataFrame` would raise error (:issue:`26390`)
=======
- Fixed bug where assigning a :class:`arrays.PandasArray` to a :class:`.DataFrame` would raise error (:issue:`26390`)
>>>>>>> df828190
- Allow keyword arguments for callable local reference used in the :meth:`DataFrame.query` string (:issue:`26426`)
- Fixed a ``KeyError`` when indexing a :class:`MultiIndex` level with a list containing exactly one label, which is missing (:issue:`27148`)
- Bug which produced ``AttributeError`` on partial matching :class:`Timestamp` in a :class:`MultiIndex`  (:issue:`26944`)
- Bug in :class:`Categorical` and  :class:`CategoricalIndex` with :class:`Interval` values when using the ``in`` operator (``__contains``) with objects that are not comparable to the values in the ``Interval`` (:issue:`23705`)
- Bug in :meth:`DataFrame.loc` and :meth:`DataFrame.iloc` on a :class:`DataFrame` with a single timezone-aware datetime64[ns] column incorrectly returning a scalar instead of a :class:`Series` (:issue:`27110`)
- Bug in :class:`CategoricalIndex` and :class:`Categorical` incorrectly raising ``ValueError`` instead of ``TypeError`` when a list is passed using the ``in`` operator (``__contains__``) (:issue:`21729`)
- Bug in setting a new value in a :class:`Series` with a :class:`Timedelta` object incorrectly casting the value to an integer (:issue:`22717`)
- Bug in :class:`Series` setting a new key (``__setitem__``) with a timezone-aware datetime incorrectly raising ``ValueError`` (:issue:`12862`)
- Bug in :meth:`DataFrame.iloc` when indexing with a read-only indexer (:issue:`17192`)
- Bug in :class:`Series` setting an existing tuple key (``__setitem__``) with timezone-aware datetime values incorrectly raising ``TypeError`` (:issue:`20441`)

Missing
^^^^^^^

- Fixed misleading exception message in :meth:`Series.interpolate` if argument ``order`` is required, but omitted (:issue:`10633`, :issue:`24014`).
- Fixed class type displayed in exception message in :meth:`DataFrame.dropna` if invalid ``axis`` parameter passed (:issue:`25555`)
- A ``ValueError`` will now be thrown by :meth:`DataFrame.fillna` when ``limit`` is not a positive integer (:issue:`27042`)
-

MultiIndex
^^^^^^^^^^

- Bug in which incorrect exception raised by :class:`Timedelta` when testing the membership of :class:`MultiIndex` (:issue:`24570`)
-

IO
^^

- Bug in :func:`DataFrame.to_html()` where values were truncated using display options instead of outputting the full content (:issue:`17004`)
- Fixed bug in missing text when using :meth:`to_clipboard` if copying utf-16 characters in Python 3 on Windows (:issue:`25040`)
- Bug in :func:`read_json` for ``orient='table'`` when it tries to infer dtypes by default, which is not applicable as dtypes are already defined in the JSON schema (:issue:`21345`)
- Bug in :func:`read_json` for ``orient='table'`` and float index, as it infers index dtype by default, which is not applicable because index dtype is already defined in the JSON schema (:issue:`25433`)
- Bug in :func:`read_json` for ``orient='table'`` and string of float column names, as it makes a column name type conversion to :class:`Timestamp`, which is not applicable because column names are already defined in the JSON schema (:issue:`25435`)
- Bug in :func:`json_normalize` for ``errors='ignore'`` where missing values in the input data, were filled in resulting ``DataFrame`` with the string ``"nan"`` instead of ``numpy.nan`` (:issue:`25468`)
- :meth:`DataFrame.to_html` now raises ``TypeError`` when using an invalid type for the ``classes`` parameter instead of ``AssertionError`` (:issue:`25608`)
- Bug in :meth:`DataFrame.to_string` and :meth:`DataFrame.to_latex` that would lead to incorrect output when the ``header`` keyword is used (:issue:`16718`)
- Bug in :func:`read_csv` not properly interpreting the UTF8 encoded filenames on Windows on Python 3.6+ (:issue:`15086`)
- Improved performance in :meth:`pandas.read_stata` and :class:`pandas.io.stata.StataReader` when converting columns that have missing values (:issue:`25772`)
- Bug in :meth:`DataFrame.to_html` where header numbers would ignore display options when rounding (:issue:`17280`)
- Bug in :func:`read_hdf` where reading a table from an HDF5 file written directly with PyTables fails with a ``ValueError`` when using a sub-selection via the ``start`` or ``stop`` arguments (:issue:`11188`)
- Bug in :func:`read_hdf` not properly closing store after a ``KeyError`` is raised (:issue:`25766`)
- Improved the explanation for the failure when value labels are repeated in Stata dta files and suggested work-arounds (:issue:`25772`)
- Improved :meth:`pandas.read_stata` and :class:`pandas.io.stata.StataReader` to read incorrectly formatted 118 format files saved by Stata (:issue:`25960`)
- Improved the ``col_space`` parameter in :meth:`DataFrame.to_html` to accept a string so CSS length values can be set correctly (:issue:`25941`)
- Fixed bug in loading objects from S3 that contain ``#`` characters in the URL (:issue:`25945`)
- Adds ``use_bqstorage_api`` parameter to :func:`read_gbq` to speed up downloads of large data frames. This feature requires version 0.10.0 of the ``pandas-gbq`` library as well as the ``google-cloud-bigquery-storage`` and ``fastavro`` libraries. (:issue:`26104`)
- Fixed memory leak in :meth:`DataFrame.to_json` when dealing with numeric data (:issue:`24889`)
- Bug in :func:`read_json` where date strings with ``Z`` were not converted to a UTC timezone (:issue:`26168`)
- Added ``cache_dates=True`` parameter to :meth:`read_csv`, which allows to cache unique dates when they are parsed (:issue:`25990`)
- :meth:`DataFrame.to_excel` now raises a ``ValueError`` when the caller's dimensions exceed the limitations of Excel (:issue:`26051`)
- Fixed bug in :func:`pandas.read_csv` where a BOM would result in incorrect parsing using engine='python' (:issue:`26545`)
- :func:`read_excel` now raises a ``ValueError`` when input is of type :class:`pandas.io.excel.ExcelFile` and ``engine`` param is passed since :class:`pandas.io.excel.ExcelFile` has an engine defined (:issue:`26566`)
- Bug while selecting from :class:`HDFStore` with ``where=''`` specified (:issue:`26610`).
- Fixed bug in :func:`DataFrame.to_excel()` where custom objects (i.e. ``PeriodIndex``) inside merged cells were not being converted into types safe for the Excel writer (:issue:`27006`)
- Bug in :meth:`read_hdf` where reading a timezone aware :class:`DatetimeIndex` would raise a ``TypeError`` (:issue:`11926`)
- Bug in :meth:`to_msgpack` and :meth:`read_msgpack` which would raise a ``ValueError`` rather than a ``FileNotFoundError`` for an invalid path (:issue:`27160`)
- Fixed bug in :meth:`DataFrame.to_parquet` which would raise a ``ValueError`` when the dataframe had no columns (:issue:`27339`)
- Allow parsing of :class:`PeriodDtype` columns when using :func:`read_csv` (:issue:`26934`)

Plotting
^^^^^^^^

- Fixed bug where :class:`api.extensions.ExtensionArray` could not be used in matplotlib plotting (:issue:`25587`)
- Bug in an error message in :meth:`DataFrame.plot`. Improved the error message if non-numerics are passed to :meth:`DataFrame.plot` (:issue:`25481`)
- Bug in incorrect ticklabel positions when plotting an index that are non-numeric / non-datetime (:issue:`7612`, :issue:`15912`, :issue:`22334`)
- Fixed bug causing plots of :class:`PeriodIndex` timeseries to fail if the frequency is a multiple of the frequency rule code (:issue:`14763`)
- Fixed bug when plotting a :class:`DatetimeIndex` with ``datetime.timezone.utc`` timezone (:issue:`17173`)
-

GroupBy/resample/rolling
^^^^^^^^^^^^^^^^^^^^^^^^

- Bug in :meth:`.Resampler.agg` with a timezone aware index where ``OverflowError`` would raise when passing a list of functions (:issue:`22660`)
- Bug in :meth:`.DataFrameGroupBy.nunique` in which the names of column levels were lost (:issue:`23222`)
- Bug in :func:`.GroupBy.agg` when applying an aggregation function to timezone aware data (:issue:`23683`)
- Bug in :func:`.GroupBy.first` and :func:`.GroupBy.last` where timezone information would be dropped (:issue:`21603`)
- Bug in :func:`.GroupBy.size` when grouping only NA values (:issue:`23050`)
- Bug in :func:`Series.groupby` where ``observed`` kwarg was previously ignored (:issue:`24880`)
- Bug in :func:`Series.groupby` where using ``groupby`` with a :class:`MultiIndex` Series with a list of labels equal to the length of the series caused incorrect grouping (:issue:`25704`)
- Ensured that ordering of outputs in ``groupby`` aggregation functions is consistent across all versions of Python (:issue:`25692`)
- Ensured that result group order is correct when grouping on an ordered ``Categorical`` and specifying ``observed=True`` (:issue:`25871`, :issue:`25167`)
<<<<<<< HEAD
- Bug in :meth:`pandas.core.window.Rolling.min` and :meth:`pandas.core.window.Rolling.max` that caused a memory leak (:issue:`25893`)
- Bug in :meth:`pandas.core.window.Rolling.count` and ``pandas.core.window.Expanding.count`` was previously ignoring the ``axis`` keyword (:issue:`13503`)
- Bug in :meth:`pandas.core.groupby.GroupBy.idxmax` and :meth:`pandas.core.groupby.GroupBy.idxmin` with datetime column would return incorrect dtype (:issue:`25444`, :issue:`15306`)
- Bug in :meth:`pandas.core.groupby.GroupBy.cumsum`, :meth:`pandas.core.groupby.GroupBy.cumprod`, :meth:`pandas.core.groupby.GroupBy.cummin` and :meth:`pandas.core.groupby.GroupBy.cummax` with categorical column having absent categories, would return incorrect result or segfault (:issue:`16771`)
- Bug in :meth:`pandas.core.groupby.GroupBy.nth` where NA values in the grouping would return incorrect results (:issue:`26011`)
- Bug in :meth:`pandas.core.groupby.SeriesGroupBy.transform` where transforming an empty group would raise a ``ValueError`` (:issue:`26208`)
- Bug in :meth:`pandas.DataFrame.groupby` where passing a :class:`pandas.core.groupby.grouper.Grouper` would return incorrect groups when using the ``.groups`` accessor (:issue:`26326`)
- Bug in :meth:`pandas.core.groupby.GroupBy.agg` where incorrect results are returned for uint64 columns. (:issue:`26310`)
- Bug in :meth:`pandas.core.window.Rolling.median` and :meth:`pandas.core.window.Rolling.quantile` where MemoryError is raised with empty window (:issue:`26005`)
- Bug in :meth:`pandas.core.window.Rolling.median` and :meth:`pandas.core.window.Rolling.quantile` where incorrect results are returned with ``closed='left'`` and ``closed='neither'`` (:issue:`26005`)
- Improved :class:`pandas.core.window.Rolling`, :class:`pandas.core.window.Window` and :class:`pandas.core.window.ExponentialMovingWindow` functions to exclude nuisance columns from results instead of raising errors and raise a ``DataError`` only if all columns are nuisance (:issue:`12537`)
- Bug in :meth:`pandas.core.window.Rolling.max` and :meth:`pandas.core.window.Rolling.min` where incorrect results are returned with an empty variable window (:issue:`26005`)
- Raise a helpful exception when an unsupported weighted window function is used as an argument of :meth:`pandas.core.window.Window.aggregate` (:issue:`26597`)
=======
- Bug in :meth:`.Rolling.min` and :meth:`.Rolling.max` that caused a memory leak (:issue:`25893`)
- Bug in :meth:`.Rolling.count` and ``.Expanding.count`` was previously ignoring the ``axis`` keyword (:issue:`13503`)
- Bug in :meth:`.GroupBy.idxmax` and :meth:`.GroupBy.idxmin` with datetime column would return incorrect dtype (:issue:`25444`, :issue:`15306`)
- Bug in :meth:`.GroupBy.cumsum`, :meth:`.GroupBy.cumprod`, :meth:`.GroupBy.cummin` and :meth:`.GroupBy.cummax` with categorical column having absent categories, would return incorrect result or segfault (:issue:`16771`)
- Bug in :meth:`.GroupBy.nth` where NA values in the grouping would return incorrect results (:issue:`26011`)
- Bug in :meth:`.SeriesGroupBy.transform` where transforming an empty group would raise a ``ValueError`` (:issue:`26208`)
- Bug in :meth:`.DataFrame.groupby` where passing a :class:`.Grouper` would return incorrect groups when using the ``.groups`` accessor (:issue:`26326`)
- Bug in :meth:`.GroupBy.agg` where incorrect results are returned for uint64 columns. (:issue:`26310`)
- Bug in :meth:`.Rolling.median` and :meth:`.Rolling.quantile` where MemoryError is raised with empty window (:issue:`26005`)
- Bug in :meth:`.Rolling.median` and :meth:`.Rolling.quantile` where incorrect results are returned with ``closed='left'`` and ``closed='neither'`` (:issue:`26005`)
- Improved :class:`.Rolling`, :class:`.Window` and :class:`.ExponentialMovingWindow` functions to exclude nuisance columns from results instead of raising errors and raise a ``DataError`` only if all columns are nuisance (:issue:`12537`)
- Bug in :meth:`.Rolling.max` and :meth:`.Rolling.min` where incorrect results are returned with an empty variable window (:issue:`26005`)
- Raise a helpful exception when an unsupported weighted window function is used as an argument of :meth:`.Window.aggregate` (:issue:`26597`)
>>>>>>> df828190

Reshaping
^^^^^^^^^

- Bug in :func:`pandas.merge` adds a string of ``None``, if ``None`` is assigned in suffixes instead of remain the column name as-is (:issue:`24782`).
- Bug in :func:`merge` when merging by index name would sometimes result in an incorrectly numbered index (missing index values are now assigned NA) (:issue:`24212`, :issue:`25009`)
- :func:`to_records` now accepts dtypes to its ``column_dtypes`` parameter (:issue:`24895`)
- Bug in :func:`concat` where order of ``OrderedDict`` (and ``dict`` in Python 3.6+) is not respected, when passed in as  ``objs`` argument (:issue:`21510`)
- Bug in :func:`pivot_table` where columns with ``NaN`` values are dropped even if ``dropna`` argument is ``False``, when the ``aggfunc`` argument contains a ``list`` (:issue:`22159`)
- Bug in :func:`concat` where the resulting ``freq`` of two :class:`DatetimeIndex` with the same ``freq`` would be dropped (:issue:`3232`).
- Bug in :func:`merge` where merging with equivalent Categorical dtypes was raising an error (:issue:`22501`)
- bug in :class:`DataFrame` instantiating with a dict of iterators or generators (e.g. ``pd.DataFrame({'A': reversed(range(3))})``) raised an error (:issue:`26349`).
- Bug in :class:`DataFrame` instantiating with a ``range`` (e.g. ``pd.DataFrame(range(3))``) raised an error (:issue:`26342`).
- Bug in :class:`DataFrame` constructor when passing non-empty tuples would cause a segmentation fault (:issue:`25691`)
- Bug in :func:`Series.apply` failed when the series is a timezone aware :class:`DatetimeIndex` (:issue:`25959`)
- Bug in :func:`pandas.cut` where large bins could incorrectly raise an error due to an integer overflow (:issue:`26045`)
- Bug in :func:`DataFrame.sort_index` where an error is thrown when a multi-indexed ``DataFrame`` is sorted on all levels with the initial level sorted last (:issue:`26053`)
- Bug in :meth:`Series.nlargest` treats ``True`` as smaller than ``False`` (:issue:`26154`)
- Bug in :func:`DataFrame.pivot_table` with a :class:`IntervalIndex` as pivot index would raise ``TypeError`` (:issue:`25814`)
- Bug in which :meth:`DataFrame.from_dict` ignored order of ``OrderedDict`` when ``orient='index'`` (:issue:`8425`).
- Bug in :meth:`DataFrame.transpose` where transposing a DataFrame with a timezone-aware datetime column would incorrectly raise ``ValueError`` (:issue:`26825`)
- Bug in :func:`pivot_table` when pivoting a timezone aware column as the ``values`` would remove timezone information (:issue:`14948`)
- Bug in :func:`merge_asof` when specifying multiple ``by`` columns where one is ``datetime64[ns, tz]`` dtype (:issue:`26649`)

Sparse
^^^^^^

- Significant speedup in :class:`SparseArray` initialization that benefits most operations, fixing performance regression introduced in v0.20.0 (:issue:`24985`)
- Bug in :class:`SparseFrame` constructor where passing ``None`` as the data would cause ``default_fill_value`` to be ignored (:issue:`16807`)
- Bug in :class:`SparseDataFrame` when adding a column in which the length of values does not match length of index, ``AssertionError`` is raised instead of raising ``ValueError`` (:issue:`25484`)
- Introduce a better error message in :meth:`Series.sparse.from_coo` so it returns a ``TypeError`` for inputs that are not coo matrices (:issue:`26554`)
- Bug in :func:`numpy.modf` on a :class:`SparseArray`. Now a tuple of :class:`SparseArray` is returned (:issue:`26946`).


Build changes
^^^^^^^^^^^^^

- Fix install error with PyPy on macOS (:issue:`26536`)

ExtensionArray
^^^^^^^^^^^^^^

- Bug in :func:`factorize` when passing an ``ExtensionArray`` with a custom ``na_sentinel`` (:issue:`25696`).
- :meth:`Series.count` miscounts NA values in ExtensionArrays (:issue:`26835`)
- Added ``Series.__array_ufunc__`` to better handle NumPy ufuncs applied to Series backed by extension arrays (:issue:`23293`).
- Keyword argument ``deep`` has been removed from :meth:`ExtensionArray.copy` (:issue:`27083`)

Other
^^^^^

- Removed unused C functions from vendored UltraJSON implementation (:issue:`26198`)
- Allow :class:`Index` and :class:`RangeIndex` to be passed to numpy ``min`` and ``max`` functions (:issue:`26125`)
- Use actual class name in repr of empty objects of a ``Series`` subclass (:issue:`27001`).
- Bug in :class:`DataFrame` where passing an object array of timezone-aware ``datetime`` objects would incorrectly raise ``ValueError`` (:issue:`13287`)

.. _whatsnew_0.250.contributors:

Contributors
~~~~~~~~~~~~

.. contributors:: v0.24.2..v0.25.0<|MERGE_RESOLUTION|>--- conflicted
+++ resolved
@@ -1117,11 +1117,7 @@
 - Bug in :meth:`DataFrame.loc` and :meth:`Series.loc` where ``KeyError`` was not raised for a ``MultiIndex`` when the key was less than or equal to the number of levels in the :class:`MultiIndex` (:issue:`14885`).
 - Bug in which :meth:`DataFrame.append` produced an erroneous warning indicating that a ``KeyError`` will be thrown in the future when the data to be appended contains new columns (:issue:`22252`).
 - Bug in which :meth:`DataFrame.to_csv` caused a segfault for a reindexed data frame, when the indices were single-level :class:`MultiIndex` (:issue:`26303`).
-<<<<<<< HEAD
-- Fixed bug where assigning a :class:`arrays.PandasArray` to a :class:`pandas.DataFrame` would raise error (:issue:`26390`)
-=======
 - Fixed bug where assigning a :class:`arrays.PandasArray` to a :class:`.DataFrame` would raise error (:issue:`26390`)
->>>>>>> df828190
 - Allow keyword arguments for callable local reference used in the :meth:`DataFrame.query` string (:issue:`26426`)
 - Fixed a ``KeyError`` when indexing a :class:`MultiIndex` level with a list containing exactly one label, which is missing (:issue:`27148`)
 - Bug which produced ``AttributeError`` on partial matching :class:`Timestamp` in a :class:`MultiIndex`  (:issue:`26944`)
@@ -1203,21 +1199,6 @@
 - Bug in :func:`Series.groupby` where using ``groupby`` with a :class:`MultiIndex` Series with a list of labels equal to the length of the series caused incorrect grouping (:issue:`25704`)
 - Ensured that ordering of outputs in ``groupby`` aggregation functions is consistent across all versions of Python (:issue:`25692`)
 - Ensured that result group order is correct when grouping on an ordered ``Categorical`` and specifying ``observed=True`` (:issue:`25871`, :issue:`25167`)
-<<<<<<< HEAD
-- Bug in :meth:`pandas.core.window.Rolling.min` and :meth:`pandas.core.window.Rolling.max` that caused a memory leak (:issue:`25893`)
-- Bug in :meth:`pandas.core.window.Rolling.count` and ``pandas.core.window.Expanding.count`` was previously ignoring the ``axis`` keyword (:issue:`13503`)
-- Bug in :meth:`pandas.core.groupby.GroupBy.idxmax` and :meth:`pandas.core.groupby.GroupBy.idxmin` with datetime column would return incorrect dtype (:issue:`25444`, :issue:`15306`)
-- Bug in :meth:`pandas.core.groupby.GroupBy.cumsum`, :meth:`pandas.core.groupby.GroupBy.cumprod`, :meth:`pandas.core.groupby.GroupBy.cummin` and :meth:`pandas.core.groupby.GroupBy.cummax` with categorical column having absent categories, would return incorrect result or segfault (:issue:`16771`)
-- Bug in :meth:`pandas.core.groupby.GroupBy.nth` where NA values in the grouping would return incorrect results (:issue:`26011`)
-- Bug in :meth:`pandas.core.groupby.SeriesGroupBy.transform` where transforming an empty group would raise a ``ValueError`` (:issue:`26208`)
-- Bug in :meth:`pandas.DataFrame.groupby` where passing a :class:`pandas.core.groupby.grouper.Grouper` would return incorrect groups when using the ``.groups`` accessor (:issue:`26326`)
-- Bug in :meth:`pandas.core.groupby.GroupBy.agg` where incorrect results are returned for uint64 columns. (:issue:`26310`)
-- Bug in :meth:`pandas.core.window.Rolling.median` and :meth:`pandas.core.window.Rolling.quantile` where MemoryError is raised with empty window (:issue:`26005`)
-- Bug in :meth:`pandas.core.window.Rolling.median` and :meth:`pandas.core.window.Rolling.quantile` where incorrect results are returned with ``closed='left'`` and ``closed='neither'`` (:issue:`26005`)
-- Improved :class:`pandas.core.window.Rolling`, :class:`pandas.core.window.Window` and :class:`pandas.core.window.ExponentialMovingWindow` functions to exclude nuisance columns from results instead of raising errors and raise a ``DataError`` only if all columns are nuisance (:issue:`12537`)
-- Bug in :meth:`pandas.core.window.Rolling.max` and :meth:`pandas.core.window.Rolling.min` where incorrect results are returned with an empty variable window (:issue:`26005`)
-- Raise a helpful exception when an unsupported weighted window function is used as an argument of :meth:`pandas.core.window.Window.aggregate` (:issue:`26597`)
-=======
 - Bug in :meth:`.Rolling.min` and :meth:`.Rolling.max` that caused a memory leak (:issue:`25893`)
 - Bug in :meth:`.Rolling.count` and ``.Expanding.count`` was previously ignoring the ``axis`` keyword (:issue:`13503`)
 - Bug in :meth:`.GroupBy.idxmax` and :meth:`.GroupBy.idxmin` with datetime column would return incorrect dtype (:issue:`25444`, :issue:`15306`)
@@ -1231,7 +1212,6 @@
 - Improved :class:`.Rolling`, :class:`.Window` and :class:`.ExponentialMovingWindow` functions to exclude nuisance columns from results instead of raising errors and raise a ``DataError`` only if all columns are nuisance (:issue:`12537`)
 - Bug in :meth:`.Rolling.max` and :meth:`.Rolling.min` where incorrect results are returned with an empty variable window (:issue:`26005`)
 - Raise a helpful exception when an unsupported weighted window function is used as an argument of :meth:`.Window.aggregate` (:issue:`26597`)
->>>>>>> df828190
 
 Reshaping
 ^^^^^^^^^
