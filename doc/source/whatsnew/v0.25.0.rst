.. _whatsnew_0250:

What's New in 0.25.0 (April XX, 2019)
-------------------------------------

.. warning::

   Starting with the 0.25.x series of releases, pandas only supports Python 3.5 and higher.
   See :ref:`install.dropping-27` for more details.

.. warning::

   `Panel` has been fully removed. For N-D labeled data structures, please
   use `xarray <https://xarray.pydata.org/en/stable/>`_

{{ header }}

These are the changes in pandas 0.25.0. See :ref:`release` for a full changelog
including other versions of pandas.


.. _whatsnew_0250.enhancements.other:

Other Enhancements
^^^^^^^^^^^^^^^^^^
- :func:`DataFrame.plot` keywords ``logy``, ``logx`` and ``loglog`` can now accept the value ``'sym'`` for symlog scaling. (:issue:`24867`)
- Added support for ISO week year format ('%G-%V-%u') when parsing datetimes using :meth:`to_datetime` (:issue:`16607`)
- Indexing of ``DataFrame`` and ``Series`` now accepts zerodim ``np.ndarray`` (:issue:`24919`)
- :meth:`Timestamp.replace` now supports the ``fold`` argument to disambiguate DST transition times (:issue:`25017`)
- :meth:`DataFrame.at_time` and :meth:`Series.at_time` now support :meth:`datetime.time` objects with timezones (:issue:`24043`)
- ``Series.str`` has gained :meth:`Series.str.casefold` method to removes all case distinctions present in a string (:issue:`25405`)
- :meth:`DataFrame.set_index` now works for instances of ``abc.Iterator``, provided their output is of the same length as the calling frame (:issue:`22484`, :issue:`24984`)
- :meth:`DatetimeIndex.union` now supports the ``sort`` argument. The behaviour of the sort parameter matches that of :meth:`Index.union` (:issue:`24994`)
- :meth:`RangeIndex.union` now supports the ``sort`` argument. If ``sort=False`` an unsorted ``Int64Index`` is always returned. ``sort=None`` is the default and returns a mononotically increasing ``RangeIndex`` if possible or a sorted ``Int64Index`` if not (:issue:`24471`)
- :meth:`DataFrame.rename` now supports the ``errors`` argument to raise errors when attempting to rename nonexistent keys (:issue:`13473`)
- :class:`RangeIndex` has gained :attr:`~RangeIndex.start`, :attr:`~RangeIndex.stop`, and :attr:`~RangeIndex.step` attributes (:issue:`25710`)
- :class:`datetime.timezone` objects are now supported as arguments to timezone methods and constructors (:issue:`25065`)
- :meth:`DataFrame.query` and :meth:`DataFrame.eval` now supports quoting column names with backticks to refer to names with spaces (:issue:`6508`)

.. _whatsnew_0250.api_breaking:

Backwards incompatible API changes
~~~~~~~~~~~~~~~~~~~~~~~~~~~~~~~~~~

.. _whatsnew_0250.api_breaking.utc_offset_indexing:


Indexing with date strings with UTC offsets
^^^^^^^^^^^^^^^^^^^^^^^^^^^^^^^^^^^^^^^^^^^

Indexing a :class:`DataFrame` or :class:`Series` with a :class:`DatetimeIndex` with a
date string with a UTC offset would previously ignore the UTC offset. Now, the UTC offset
is respected in indexing. (:issue:`24076`, :issue:`16785`)

.. ipython:: python

    df = pd.DataFrame([0], index=pd.DatetimeIndex(['2019-01-01'], tz='US/Pacific'))
    df

*Previous Behavior*:

.. code-block:: ipython

    In [3]: df['2019-01-01 00:00:00+04:00':'2019-01-01 01:00:00+04:00']
    Out[3]:
                               0
    2019-01-01 00:00:00-08:00  0

*New Behavior*:

.. ipython:: python

    df['2019-01-01 12:00:00+04:00':'2019-01-01 13:00:00+04:00']

.. _whatsnew_0250.api_breaking.groupby_apply_first_group_once:

GroupBy.apply on ``DataFrame`` evaluates first group only once
^^^^^^^^^^^^^^^^^^^^^^^^^^^^^^^^^^^^^^^^^^^^^^^^^^^^^^^^^^^^^^

The implementation of :meth:`DataFrameGroupBy.apply() <pandas.core.groupby.DataFrameGroupBy.apply>`
previously evaluated the supplied function consistently twice on the first group
to infer if it is safe to use a fast code path. Particularly for functions with
side effects, this was an undesired behavior and may have led to surprises. (:issue:`2936`, :issue:`2656`, :issue:`7739`, :issue:`10519`, :issue:`12155`, :issue:`20084`, :issue:`21417`)

Now every group is evaluated only a single time.

.. ipython:: python

    df = pd.DataFrame({"a": ["x", "y"], "b": [1, 2]})
    df

    def func(group):
        print(group.name)
        return group

*Previous Behaviour*:

.. code-block:: python

   In [3]: df.groupby('a').apply(func)
   x
   x
   y
   Out[3]:
      a  b
   0  x  1
   1  y  2

*New Behaviour*:

.. ipython:: python

    df.groupby("a").apply(func)


Concatenating Sparse Values
^^^^^^^^^^^^^^^^^^^^^^^^^^^

When passed DataFrames whose values are sparse, :func:`concat` will now return a
:class:`Series` or :class:`DataFrame` with sparse values, rather than a :class:`SparseDataFrame` (:issue:`25702`).

.. ipython:: python

   df = pd.DataFrame({"A": pd.SparseArray([0, 1])})

*Previous Behavior*:

.. code-block:: ipython

   In [2]: type(pd.concat([df, df]))
   pandas.core.sparse.frame.SparseDataFrame

*New Behavior*:

.. ipython:: python

   type(pd.concat([df, df]))


This now matches the existing behavior of :class:`concat` on ``Series`` with sparse values.
:func:`concat` will continue to return a ``SparseDataFrame`` when all the values
are instances of ``SparseDataFrame``.

This change also affects routines using :func:`concat` internally, like :func:`get_dummies`,
which now returns a :class:`DataFrame` in all cases (previously a ``SparseDataFrame`` was
returned if all the columns were dummy encoded, and a :class:`DataFrame` otherwise).

Providing any ``SparseSeries`` or ``SparseDataFrame`` to :func:`concat` will
cause a ``SparseSeries`` or ``SparseDataFrame`` to be returned, as before.


.. _whatsnew_0250.api_breaking.deps:

Increased minimum versions for dependencies
^^^^^^^^^^^^^^^^^^^^^^^^^^^^^^^^^^^^^^^^^^^

Due to dropping support for Python 2.7, a number of optional dependencies have updated minimum versions (:issue:`25725`, :issue:`24942`, :issue:`25752`).
Independently, some minimum supported versions of dependencies were updated (:issue:`23519`, :issue:`25554`).
If installed, we now require:

+-----------------+-----------------+----------+
| Package         | Minimum Version | Required |
+=================+=================+==========+
| numpy           | 1.13.3          |    X     |
+-----------------+-----------------+----------+
| pytz            | 2015.4          |    X     |
+-----------------+-----------------+----------+
| bottleneck      | 1.2.1           |          |
+-----------------+-----------------+----------+
| numexpr         | 2.6.2           |          |
+-----------------+-----------------+----------+
| pytest (dev)    | 4.0.2           |          |
+-----------------+-----------------+----------+

For `optional libraries <https://pandas-docs.github.io/pandas-docs-travis/install.html#dependencies>`_ the general recommendation is to use the latest version.
The following table lists the lowest version per library that is currently being tested throughout the development of pandas.
Optional libraries below the lowest tested version may still work, but are not considered supported.

+-----------------+-----------------+
| Package         | Minimum Version |
+=================+=================+
| fastparquet     | 0.2.1           |
+-----------------+-----------------+
| matplotlib      | 2.2.2           |
+-----------------+-----------------+
| openpyxl        | 2.4.0           |
+-----------------+-----------------+
| pyarrow         | 0.9.0           |
+-----------------+-----------------+
| pytables        | 3.4.2           |
+-----------------+-----------------+
| scipy           | 0.19.0          |
+-----------------+-----------------+
| sqlalchemy      | 1.1.4           |
+-----------------+-----------------+
| xarray          | 0.8.2           |
+-----------------+-----------------+
| xlrd            | 1.0.0           |
+-----------------+-----------------+
| xlsxwriter      | 0.7.7           |
+-----------------+-----------------+
| xlwt            | 1.0.0           |
+-----------------+-----------------+

.. _whatsnew_0250.api.other:

Other API Changes
^^^^^^^^^^^^^^^^^

- :class:`DatetimeTZDtype` will now standardize pytz timezones to a common timezone instance (:issue:`24713`)
- :class:`Timestamp` and :class:`Timedelta` scalars now implement the :meth:`to_numpy` method as aliases to :meth:`Timestamp.to_datetime64` and :meth:`Timedelta.to_timedelta64`, respectively. (:issue:`24653`)
- :meth:`Timestamp.strptime` will now rise a ``NotImplementedError`` (:issue:`25016`)
- Comparing :class:`Timestamp` with unsupported objects now returns :py:obj:`NotImplemented` instead of raising ``TypeError``. This implies that unsupported rich comparisons are delegated to the other object, and are now consistent with Python 3 behavior for ``datetime`` objects (:issue:`24011`)
- Bug in :meth:`DatetimeIndex.snap` which didn't preserving the ``name`` of the input :class:`Index` (:issue:`25575`)
- The ``arg`` argument in :meth:`pandas.core.groupby.DataFrameGroupBy.agg` has been renamed to ``func`` (:issue:`26089`)

.. _whatsnew_0250.deprecations:

Deprecations
~~~~~~~~~~~~

- Deprecated the ``units=M`` (months) and ``units=Y`` (year) parameters for ``units`` of :func:`pandas.to_timedelta`, :func:`pandas.Timedelta` and :func:`pandas.TimedeltaIndex` (:issue:`16344`)
- The functions :func:`pandas.to_datetime` and :func:`pandas.to_timedelta` have deprecated the ``box`` keyword. Instead, use :meth:`to_numpy` or :meth:`Timestamp.to_datetime64` or :meth:`Timedelta.to_timedelta64`. (:issue:`24416`)

.. _whatsnew_0250.prior_deprecations:

Removal of prior version deprecations/changes
~~~~~~~~~~~~~~~~~~~~~~~~~~~~~~~~~~~~~~~~~~~~~
- Removed ``Panel`` (:issue:`25047`, :issue:`25191`, :issue:`25231`)
-
-
-

.. _whatsnew_0250.performance:

Performance Improvements
~~~~~~~~~~~~~~~~~~~~~~~~

- Significant speedup in :class:`SparseArray` initialization that benefits most operations, fixing performance regression introduced in v0.20.0 (:issue:`24985`)
- :meth:`DataFrame.to_stata()` is now faster when outputting data with any string or non-native endian columns (:issue:`25045`)
- Improved performance of :meth:`Series.searchsorted`. The speedup is especially large when the dtype is
  int8/int16/int32 and the searched key is within the integer bounds for the dtype (:issue:`22034`)
- Improved performance of :meth:`pandas.core.groupby.GroupBy.quantile` (:issue:`20405`)
- Improved performance of :meth:`read_csv` by faster tokenizing and faster parsing of small float numbers (:issue:`25784`)
- Improved performance of :meth:`read_csv` by faster parsing of N/A and boolean values (:issue:`25804`)
- Imporved performance of :meth:`IntervalIndex.is_monotonic`, :meth:`IntervalIndex.is_monotonic_increasing` and :meth:`IntervalIndex.is_monotonic_decreasing` by removing conversion to :class:`MultiIndex` (:issue:`24813`)
- Improved performance of :meth:`DataFrame.to_csv` when writing datetime dtypes (:issue:`25708`)
- Improved performance of :meth:`read_csv` by much faster parsing of ``MM/YYYY`` and ``DD/MM/YYYY`` datetime formats (:issue:`25922`)

.. _whatsnew_0250.bug_fixes:

Bug Fixes
~~~~~~~~~



Categorical
^^^^^^^^^^^

-
-
-

Datetimelike
^^^^^^^^^^^^

- Bug in :func:`to_datetime` which would raise an (incorrect) ``ValueError`` when called with a date far into the future and the ``format`` argument specified instead of raising ``OutOfBoundsDatetime`` (:issue:`23830`)
- Bug in :func:`to_datetime` which would raise ``InvalidIndexError: Reindexing only valid with uniquely valued Index objects`` when called with ``cache=True``, with ``arg`` including at least two different elements from the set ``{None, numpy.nan, pandas.NaT}`` (:issue:`22305`)
- Bug in :class:`DataFrame` and :class:`Series` where timezone aware data with ``dtype='datetime64[ns]`` was not cast to naive (:issue:`25843`)
- Improved :class:`Timestamp` type checking in various datetime functions to prevent exceptions when using a subclassed ``datetime`` (:issue:`25851`)
- Bug in :class:`Series` and :class:`DataFrame` repr where ``np.datetime64('NaT')`` and ``np.timedelta64('NaT')`` with ``dtype=object`` would be represented as ``NaN`` (:issue:`25445`)
-

Timedelta
^^^^^^^^^

-
-
-

Timezones
^^^^^^^^^

- Bug in :func:`DatetimeIndex.to_frame` where timezone aware data would be converted to timezone naive data (:issue:`25809`)
- Bug in :func:`to_datetime` with ``utc=True`` and datetime strings that would apply previously parsed UTC offsets to subsequent arguments (:issue:`24992`)
- Bug in :func:`Timestamp.tz_localize` and :func:`Timestamp.tz_convert` does not propagate ``freq`` (:issue:`25241`)
- Bug in :func:`Series.at` where setting :class:`Timestamp` with timezone raises ``TypeError`` (:issue:`25506`)
- Bug in :func:`DataFrame.update` when updating with timezone aware data would return timezone naive data (:issue:`25807`)
- Bug in :func:`to_datetime` where an uninformative ``RuntimeError`` was raised when passing a naive :class:`Timestamp` with datetime strings with mixed UTC offsets (:issue:`25978`)

Numeric
^^^^^^^

- Bug in :meth:`to_numeric` in which large negative numbers were being improperly handled (:issue:`24910`)
- Bug in :meth:`to_numeric` in which numbers were being coerced to float, even though ``errors`` was not ``coerce`` (:issue:`24910`)
- Bug in :class:`format` in which floating point complex numbers were not being formatted to proper display precision and trimming (:issue:`25514`)
- Bug in error messages in :meth:`DataFrame.corr` and :meth:`Series.corr`. Added the possibility of using a callable. (:issue:`25729`)
- Bug in :meth:`Series.divmod` and :meth:`Series.rdivmod` which would raise an (incorrect) ``ValueError`` rather than return a pair of :class:`Series` objects as result (:issue:`25557`)
- Raises a helpful exception when a non-numeric index is sent to :meth:`interpolate` with methods which require numeric index. (:issue:`21662`)
- Bug in :meth:`~pandas.eval` when comparing floats with scalar operators, for example: ``x < -0.1`` (:issue:`25928`)
-


Conversion
^^^^^^^^^^

- Bug in :func:`DataFrame.astype()` when passing a dict of columns and types the `errors` parameter was ignored. (:issue:`25905`)
-
-

Strings
^^^^^^^

-
-
-


Interval
^^^^^^^^

- Construction of :class:`Interval` is restricted to numeric, :class:`Timestamp` and :class:`Timedelta` endpoints (:issue:`23013`)
- Fixed bug in :class:`Series`/:class:`DataFrame` not displaying ``NaN`` in :class:`IntervalIndex` with missing values (:issue:`25984`)
-

Indexing
^^^^^^^^

- Improved exception message when calling :meth:`DataFrame.iloc` with a list of non-numeric objects (:issue:`25753`).
- Bug in which :meth:`DataFrame.append` produced an erroneous warning indicating that a ``KeyError`` will be thrown in the future when the data to be appended contains new columns (:issue:`22252`).
-


Missing
^^^^^^^

- Fixed misleading exception message in :meth:`Series.interpolate` if argument ``order`` is required, but omitted (:issue:`10633`, :issue:`24014`).
- Fixed class type displayed in exception message in :meth:`DataFrame.dropna` if invalid ``axis`` parameter passed (:issue:`25555`)
-

MultiIndex
^^^^^^^^^^

- Bug in which incorrect exception raised by :class:`Timedelta` when testing the membership of :class:`MultiIndex` (:issue:`24570`)
-
-

I/O
^^^

- Bug in :func:`DataFrame.to_html()` where values were truncated using display options instead of outputting the full content (:issue:`17004`)
- Fixed bug in missing text when using :meth:`to_clipboard` if copying utf-16 characters in Python 3 on Windows (:issue:`25040`)
- Bug in :func:`read_json` for ``orient='table'`` when it tries to infer dtypes by default, which is not applicable as dtypes are already defined in the JSON schema (:issue:`21345`)
- Bug in :func:`read_json` for ``orient='table'`` and float index, as it infers index dtype by default, which is not applicable because index dtype is already defined in the JSON schema (:issue:`25433`)
- Bug in :func:`read_json` for ``orient='table'`` and string of float column names, as it makes a column name type conversion to Timestamp, which is not applicable because column names are already defined in the JSON schema (:issue:`25435`)
- Bug in :func:`json_normalize` for ``errors='ignore'`` where missing values in the input data, were filled in resulting ``DataFrame`` with the string "nan" instead of ``numpy.nan`` (:issue:`25468`)
- :meth:`DataFrame.to_html` now raises ``TypeError`` when using an invalid type for the ``classes`` parameter instead of ``AsseertionError`` (:issue:`25608`)
- Bug in :meth:`DataFrame.to_string` and :meth:`DataFrame.to_latex` that would lead to incorrect output when the ``header`` keyword is used (:issue:`16718`)
- Bug in :func:`read_csv` not properly interpreting the UTF8 encoded filenames on Windows on Python 3.6+ (:issue:`15086`)
- Improved performance in :meth:`pandas.read_stata` and :class:`pandas.io.stata.StataReader` when converting columns that have missing values (:issue:`25772`)
- Bug in :meth:`DataFrame.to_html` where header numbers would ignore display options when rounding (:issue:`17280`)
- Bug in :func:`read_hdf` not properly closing store after a ``KeyError`` is raised (:issue:`25766`)
- Bug in ``read_csv`` which would not raise ``ValueError`` if a column index in ``usecols`` was out of bounds (:issue:`25623`)
- Improved the explanation for the failure when value labels are repeated in Stata dta files and suggested work-arounds (:issue:`25772`)
- Improved :meth:`pandas.read_stata` and :class:`pandas.io.stata.StataReader` to read incorrectly formatted 118 format files saved by Stata (:issue:`25960`)
- Fixed bug in loading objects from S3 that contain ``#`` characters in the URL (:issue:`25945`)
- Adds ``use_bqstorage_api`` parameter to :func:`read_gbq` to speed up downloads of large data frames. This feature requires version 0.10.0 of the ``pandas-gbq`` library as well as the ``google-cloud-bigquery-storage`` and ``fastavro`` libraries. (:issue:`26104`)

Plotting
^^^^^^^^

- Fixed bug where :class:`api.extensions.ExtensionArray` could not be used in matplotlib plotting (:issue:`25587`)
- Bug in an error message in :meth:`DataFrame.plot`. Improved the error message if non-numerics are passed to :meth:`DataFrame.plot` (:issue:`25481`)
-
-
-

Groupby/Resample/Rolling
^^^^^^^^^^^^^^^^^^^^^^^^

- Bug in :meth:`pandas.core.resample.Resampler.agg` with a timezone aware index where ``OverflowError`` would raise when passing a list of functions (:issue:`22660`)
- Bug in :meth:`pandas.core.groupby.DataFrameGroupBy.nunique` in which the names of column levels were lost (:issue:`23222`)
- Bug in :func:`pandas.core.groupby.GroupBy.agg` when applying a aggregation function to timezone aware data (:issue:`23683`)
- Bug in :func:`pandas.core.groupby.GroupBy.first` and :func:`pandas.core.groupby.GroupBy.last` where timezone information would be dropped (:issue:`21603`)
- Bug in :func:`pandas.core.groupby.GroupBy.size` when grouping only NA values (:issue:`23050`)
- Bug in :func:`Series.groupby` where using ``groupby`` with a :class:`MultiIndex` Series with a list of labels equal to the length of the series caused incorrect grouping (:issue:`25704`)
- Ensured that ordering of outputs in ``groupby`` aggregation functions is consistent across all versions of Python (:issue:`25692`)
- Ensured that result group order is correct when grouping on an ordered ``Categorical`` and specifying ``observed=True`` (:issue:`25871`, :issue:`25167`)
- Bug in :meth:`pandas.core.window.Rolling.min` and :meth:`pandas.core.window.Rolling.max` that caused a memory leak (:issue:`25893`)
- Bug in :meth:`pandas.core.groupby.GroupBy.idxmax` and :meth:`pandas.core.groupby.GroupBy.idxmin` with datetime column would return incorrect dtype (:issue:`25444`, :issue:`15306`)
- Bug in :meth:`pandas.core.groupby.GroupBy.cumsum`, :meth:`pandas.core.groupby.GroupBy.cumprod`, :meth:`pandas.core.groupby.GroupBy.cummin` and :meth:`pandas.core.groupby.GroupBy.cummax` with categorical column having absent categories, would return incorrect result or segfault (:issue:`16771`)

Reshaping
^^^^^^^^^

<<<<<<< HEAD
- Bug in :func:`pandas.merge` adds a string of ``None`` if ``None`` is assigned in suffixes instead of remain the column name as-is (:issue:`24782`).
- Bug in :func:`merge` when merging by index name would sometimes result in an incorrectly numbered index (missing index values are now assigned NA) (:issue:`24212`)
- :func:`to_records` now accepts dtypes to its `column_dtypes` parameter (:issue:`24895`)
=======
- Bug in :func:`pandas.merge` adds a string of ``None``, if ``None`` is assigned in suffixes instead of remain the column name as-is (:issue:`24782`).
- Bug in :func:`merge` when merging by index name would sometimes result in an incorrectly numbered index (:issue:`24212`)
- :func:`to_records` now accepts dtypes to its ``column_dtypes`` parameter (:issue:`24895`)
>>>>>>> 947bd766
- Bug in :func:`concat` where order of ``OrderedDict`` (and ``dict`` in Python 3.6+) is not respected, when passed in as  ``objs`` argument (:issue:`21510`)
- Bug in :func:`pivot_table` where columns with ``NaN`` values are dropped even if ``dropna`` argument is ``False``, when the ``aggfunc`` argument contains a ``list`` (:issue:`22159`)
- Bug in :func:`concat` where the resulting ``freq`` of two :class:`DatetimeIndex` with the same ``freq`` would be dropped (:issue:`3232`).
- Bug in :func:`merge` where merging with equivalent Categorical dtypes was raising an error (:issue:`22501`)
- Bug in :class:`DataFrame` constructor when passing non-empty tuples would cause a segmentation fault (:issue:`25691`)
- Bug in :func:`pandas.cut` where large bins could incorrectly raise an error due to an integer overflow (:issue:`26045`)

Sparse
^^^^^^

- Significant speedup in :class:`SparseArray` initialization that benefits most operations, fixing performance regression introduced in v0.20.0 (:issue:`24985`)
- Bug in :class:`SparseFrame` constructor where passing ``None`` as the data would cause ``default_fill_value`` to be ignored (:issue:`16807`)
- Bug in :class:`SparseDataFrame` when adding a column in which the length of values does not match length of index, ``AssertionError`` is raised instead of raising ``ValueError`` (:issue:`25484`)


Other
^^^^^

-
-


.. _whatsnew_0.250.contributors:

Contributors
~~~~~~~~~~~~

.. contributors:: v0.24.x..HEAD<|MERGE_RESOLUTION|>--- conflicted
+++ resolved
@@ -393,15 +393,9 @@
 Reshaping
 ^^^^^^^^^
 
-<<<<<<< HEAD
-- Bug in :func:`pandas.merge` adds a string of ``None`` if ``None`` is assigned in suffixes instead of remain the column name as-is (:issue:`24782`).
+- Bug in :func:`pandas.merge` adds a string of ``None``, if ``None`` is assigned in suffixes instead of remain the column name as-is (:issue:`24782`).
 - Bug in :func:`merge` when merging by index name would sometimes result in an incorrectly numbered index (missing index values are now assigned NA) (:issue:`24212`)
-- :func:`to_records` now accepts dtypes to its `column_dtypes` parameter (:issue:`24895`)
-=======
-- Bug in :func:`pandas.merge` adds a string of ``None``, if ``None`` is assigned in suffixes instead of remain the column name as-is (:issue:`24782`).
-- Bug in :func:`merge` when merging by index name would sometimes result in an incorrectly numbered index (:issue:`24212`)
 - :func:`to_records` now accepts dtypes to its ``column_dtypes`` parameter (:issue:`24895`)
->>>>>>> 947bd766
 - Bug in :func:`concat` where order of ``OrderedDict`` (and ``dict`` in Python 3.6+) is not respected, when passed in as  ``objs`` argument (:issue:`21510`)
 - Bug in :func:`pivot_table` where columns with ``NaN`` values are dropped even if ``dropna`` argument is ``False``, when the ``aggfunc`` argument contains a ``list`` (:issue:`22159`)
 - Bug in :func:`concat` where the resulting ``freq`` of two :class:`DatetimeIndex` with the same ``freq`` would be dropped (:issue:`3232`).
