--- conflicted
+++ resolved
@@ -139,11 +139,8 @@
 ~~~~~~~~~
 - Bug in :func:`to_datetime` which would raise an (incorrect) ``ValueError`` when called with a date far into the future and the ``format`` argument specified instead of raising ``OutOfBoundsDatetime`` (:issue:`23830`)
 - Bug in an error message in :meth:`DataFrame.plot`. Improved the error message if non-numerics are passed to :meth:`DataFrame.plot` (:issue:`25481`)
-<<<<<<< HEAD
+- Bug in error messages in :meth:`DataFrame.corr` and :meth:`Series.corr`. Added the possibility of using a callable. (:issue:`25729`)
 - Bug in :meth:`Series.divmod` and :meth:`Series.rdivmod` which would raise an (incorrect) ``ValueError`` rather than return a pair of :class:`Series` object as result (:issue:`25557`)
-=======
-- Bug in error messages in :meth:`DataFrame.corr` and :meth:`Series.corr`. Added the possibility of using a callable. (:issue:`25729`)
->>>>>>> 707c7201
 
 Categorical
 ^^^^^^^^^^^
