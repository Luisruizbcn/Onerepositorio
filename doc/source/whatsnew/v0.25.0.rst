.. _whatsnew_0250:

What's New in 0.25.0 (April XX, 2019)
-------------------------------------

.. warning::

   Starting with the 0.25.x series of releases, pandas only supports Python 3.5 and higher.
   See :ref:`install.dropping-27` for more details.

{{ header }}

These are the changes in pandas 0.25.0. See :ref:`release` for a full changelog
including other versions of pandas.


.. _whatsnew_0250.enhancements.other:

Other Enhancements
^^^^^^^^^^^^^^^^^^

- Indexing of ``DataFrame`` and ``Series`` now accepts zerodim ``np.ndarray`` (:issue:`24919`)
- :meth:`Timestamp.replace` now supports the ``fold`` argument to disambiguate DST transition times (:issue:`25017`)
- :meth:`DataFrame.at_time` and :meth:`Series.at_time` now support :meth:`datetime.time` objects with timezones (:issue:`24043`)
- ``Series.str`` has gained :meth:`Series.str.casefold` method to removes all case distinctions present in a string (:issue:`25405`)
- :meth:`DataFrame.set_index` now works for instances of ``abc.Iterator``, provided their output is of the same length as the calling frame (:issue:`22484`, :issue:`24984`)
- :meth:`DatetimeIndex.union` now supports the ``sort`` argument. The behaviour of the sort parameter matches that of :meth:`Index.union` (:issue:`24994`)
- :meth:`DataFrame.rename` now supports the ``errors`` argument to raise errors when attempting to rename nonexistent keys (:issue:`13473`)
- :class:`RangeIndex` has gained :attr:`~RangeIndex.start`, :attr:`~RangeIndex.stop`, and :attr:`~RangeIndex.step` attributes (:issue:`25710`)

.. _whatsnew_0250.api_breaking:

Backwards incompatible API changes
~~~~~~~~~~~~~~~~~~~~~~~~~~~~~~~~~~

.. _whatsnew_0250.api_breaking.utc_offset_indexing:

Indexing with date strings with UTC offsets
^^^^^^^^^^^^^^^^^^^^^^^^^^^^^^^^^^^^^^^^^^^

Indexing a :class:`DataFrame` or :class:`Series` with a :class:`DatetimeIndex` with a
date string with a UTC offset would previously ignore the UTC offset. Now, the UTC offset
is respected in indexing. (:issue:`24076`, :issue:`16785`)

*Previous Behavior*:

.. code-block:: ipython

    In [1]: df = pd.DataFrame([0], index=pd.DatetimeIndex(['2019-01-01'], tz='US/Pacific'))

    In [2]: df
    Out[2]:
                               0
    2019-01-01 00:00:00-08:00  0

    In [3]: df['2019-01-01 00:00:00+04:00':'2019-01-01 01:00:00+04:00']
    Out[3]:
                               0
    2019-01-01 00:00:00-08:00  0

*New Behavior*:

.. ipython:: ipython

    df = pd.DataFrame([0], index=pd.DatetimeIndex(['2019-01-01'], tz='US/Pacific'))
    df['2019-01-01 12:00:00+04:00':'2019-01-01 13:00:00+04:00']

.. _whatsnew_0250.api_breaking.deps:

Increased minimum versions for dependencies
^^^^^^^^^^^^^^^^^^^^^^^^^^^^^^^^^^^^^^^^^^^

We have updated our minimum supported versions of dependencies (:issue:`23519`).
If installed, we now require:

+-----------------+-----------------+----------+
| Package         | Minimum Version | Required |
+=================+=================+==========+
| pytest (dev)    | 4.0.2           |          |
+-----------------+-----------------+----------+

.. _whatsnew_0250.api.other:

Other API Changes
^^^^^^^^^^^^^^^^^

- :class:`DatetimeTZDtype` will now standardize pytz timezones to a common timezone instance (:issue:`24713`)
- ``Timestamp`` and ``Timedelta`` scalars now implement the :meth:`to_numpy` method as aliases to :meth:`Timestamp.to_datetime64` and :meth:`Timedelta.to_timedelta64`, respectively. (:issue:`24653`)
- :meth:`Timestamp.strptime` will now rise a ``NotImplementedError`` (:issue:`25016`)
<<<<<<< HEAD
- Default `skipna=True` for :meth:`Series.pct_change` and :meth:`DataFrame.pct_change` will drop NAs before calculation (:issue:`25006`)
-
=======
- Bug in :meth:`DatetimeIndex.snap` which didn't preserving the ``name`` of the input :class:`Index` (:issue:`25575`)
>>>>>>> 65c0441a

.. _whatsnew_0250.deprecations:

Deprecations
~~~~~~~~~~~~

- Deprecated the `M (months)` and `Y (year)` `units` parameter of :func: `pandas.to_timedelta`, :func: `pandas.Timedelta` and :func: `pandas.TimedeltaIndex` (:issue:`16344`)
- The functions :func:`pandas.to_datetime` and :func:`pandas.to_timedelta` have deprecated the ``box`` keyword. Instead, use :meth:`to_numpy` or :meth:`Timestamp.to_datetime64`/:meth:`Timedelta.to_timedelta64`. (:issue:`24416`)

.. _whatsnew_0250.prior_deprecations:

Removal of prior version deprecations/changes
~~~~~~~~~~~~~~~~~~~~~~~~~~~~~~~~~~~~~~~~~~~~~
- Removed (parts of) :class:`Panel` (:issue:`25047`,:issue:`25191`,:issue:`25231`)
-
-
-

.. _whatsnew_0250.performance:

Performance Improvements
~~~~~~~~~~~~~~~~~~~~~~~~

- Significant speedup in `SparseArray` initialization that benefits most operations, fixing performance regression introduced in v0.20.0 (:issue:`24985`)
- `DataFrame.to_stata()` is now faster when outputting data with any string or non-native endian columns (:issue:`25045`)
- Improved performance of :meth:`Series.searchsorted`. The speedup is especially large when the dtype is
  int8/int16/int32 and the searched key is within the integer bounds for the dtype (:issue:`22034`)
- Improved performance of :meth:`pandas.core.groupby.GroupBy.quantile` (:issue:`20405`)


.. _whatsnew_0250.bug_fixes:

Bug Fixes
~~~~~~~~~
- Bug in :func:`to_datetime` which would raise an (incorrect) ``ValueError`` when called with a date far into the future and the ``format`` argument specified instead of raising ``OutOfBoundsDatetime`` (:issue:`23830`)
- Bug in an error message in :meth:`DataFrame.plot`. Improved the error message if non-numerics are passed to :meth:`DataFrame.plot` (:issue:`25481`)
- Bug in error messages in :meth:`DataFrame.corr` and :meth:`Series.corr`. Added the possibility of using a callable. (:issue:`25729`)

Categorical
^^^^^^^^^^^

-
-
-

Datetimelike
^^^^^^^^^^^^

-
-
-

Timedelta
^^^^^^^^^

-
-
-

Timezones
^^^^^^^^^

- Bug in :func:`to_datetime` with ``utc=True`` and datetime strings that would apply previously parsed UTC offsets to subsequent arguments (:issue:`24992`)
- Bug in :func:`Timestamp.tz_localize` and :func:`Timestamp.tz_convert` does not propagate ``freq`` (:issue:`25241`)
- Bug in :func:`Series.at` where setting :class:`Timestamp` with timezone raises ``TypeError`` (:issue:`25506`)

Numeric
^^^^^^^

- Bug in :meth:`to_numeric` in which large negative numbers were being improperly handled (:issue:`24910`)
- Bug in :meth:`to_numeric` in which numbers were being coerced to float, even though ``errors`` was not ``coerce`` (:issue:`24910`)
-
-
-


Conversion
^^^^^^^^^^

-
-
-

Strings
^^^^^^^

-
-
-


Interval
^^^^^^^^

-
-
-

Indexing
^^^^^^^^

-
-
-


Missing
^^^^^^^

- Fixed misleading exception message in :meth:`Series.missing` if argument ``order`` is required, but omitted (:issue:`10633`, :issue:`24014`).
- Fixed class type displayed in exception message in :meth:`DataFrame.dropna` if invalid ``axis`` parameter passed (:issue:`25555`)
-

MultiIndex
^^^^^^^^^^

- Bug in which incorrect exception raised by :meth:`pd.Timedelta` when testing the membership of :class:`MultiIndex` (:issue:`24570`)
-
-

I/O
^^^

- Bug in :func:`DataFrame.to_html()` where values were truncated using display options instead of outputting the full content (:issue:`17004`)
- Fixed bug in missing text when using :meth:`to_clipboard` if copying utf-16 characters in Python 3 on Windows (:issue:`25040`)
- Bug in :func:`read_json` for ``orient='table'`` when it tries to infer dtypes by default, which is not applicable as dtypes are already defined in the JSON schema (:issue:`21345`)
- Bug in :func:`read_json` for ``orient='table'`` and float index, as it infers index dtype by default, which is not applicable because index dtype is already defined in the JSON schema (:issue:`25433`)
- Bug in :func:`read_json` for ``orient='table'`` and string of float column names, as it makes a column name type conversion to Timestamp, which is not applicable because column names are already defined in the JSON schema (:issue:`25435`)
- Bug in :func:`json_normalize` for ``errors='ignore'`` where missing values in the input data, were filled in resulting ``DataFrame`` with the string "nan" instead of ``numpy.nan`` (:issue:`25468`)
- :meth:`DataFrame.to_html` now raises ``TypeError`` when using an invalid type for the ``classes`` parameter instead of ``AsseertionError`` (:issue:`25608`)
- Bug in :meth:`DataFrame.to_string` and :meth:`DataFrame.to_latex` that would lead to incorrect output when the ``header`` keyword is used (:issue:`16718`)
-


Plotting
^^^^^^^^

- Fixed bug where :class:`api.extensions.ExtensionArray` could not be used in matplotlib plotting (:issue:`25587`)
-
-
-

Groupby/Resample/Rolling
^^^^^^^^^^^^^^^^^^^^^^^^

- Bug in :meth:`pandas.core.resample.Resampler.agg` with a timezone aware index where ``OverflowError`` would raise when passing a list of functions (:issue:`22660`)
- Bug in :meth:`pandas.core.groupby.DataFrameGroupBy.nunique` in which the names of column levels were lost (:issue:`23222`)
- Bug in :func:`pandas.core.groupby.GroupBy.agg` when applying a aggregation function to timezone aware data (:issue:`23683`)
- Bug in :func:`pandas.core.groupby.GroupBy.first` and :func:`pandas.core.groupby.GroupBy.last` where timezone information would be dropped (:issue:`21603`)


Reshaping
^^^^^^^^^

- Bug in :func:`pandas.merge` adds a string of ``None`` if ``None`` is assigned in suffixes instead of remain the column name as-is (:issue:`24782`).
- Bug in :func:`merge` when merging by index name would sometimes result in an incorrectly numbered index (:issue:`24212`)
- :func:`to_records` now accepts dtypes to its `column_dtypes` parameter (:issue:`24895`)
- Bug in :func:`concat` where order of ``OrderedDict`` (and ``dict`` in Python 3.6+) is not respected, when passed in as  ``objs`` argument (:issue:`21510`)


Sparse
^^^^^^

- Significant speedup in `SparseArray` initialization that benefits most operations, fixing performance regression introduced in v0.20.0 (:issue:`24985`)
- Bug in :class:`SparseFrame` constructor where passing ``None`` as the data would cause ``default_fill_value`` to be ignored (:issue:`16807`)
-


Other
^^^^^

-
-
-


.. _whatsnew_0.250.contributors:

Contributors
~~~~~~~~~~~~

.. contributors:: v0.24.x..HEAD<|MERGE_RESOLUTION|>--- conflicted
+++ resolved
@@ -87,12 +87,9 @@
 - :class:`DatetimeTZDtype` will now standardize pytz timezones to a common timezone instance (:issue:`24713`)
 - ``Timestamp`` and ``Timedelta`` scalars now implement the :meth:`to_numpy` method as aliases to :meth:`Timestamp.to_datetime64` and :meth:`Timedelta.to_timedelta64`, respectively. (:issue:`24653`)
 - :meth:`Timestamp.strptime` will now rise a ``NotImplementedError`` (:issue:`25016`)
-<<<<<<< HEAD
 - Default `skipna=True` for :meth:`Series.pct_change` and :meth:`DataFrame.pct_change` will drop NAs before calculation (:issue:`25006`)
--
-=======
 - Bug in :meth:`DatetimeIndex.snap` which didn't preserving the ``name`` of the input :class:`Index` (:issue:`25575`)
->>>>>>> 65c0441a
+-
 
 .. _whatsnew_0250.deprecations:
 
