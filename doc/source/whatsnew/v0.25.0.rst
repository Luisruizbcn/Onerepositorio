--- conflicted
+++ resolved
@@ -124,11 +124,7 @@
 ~~~~~~~~~
 - Bug in :func:`to_datetime` which would raise an (incorrect) ``ValueError`` when called with a date far into the future and the ``format`` argument specified instead of raising ``OutOfBoundsDatetime`` (:issue:`23830`)
 - Bug in an error message in :meth:`DataFrame.plot`. Improved the error message if non-numerics are passed to :meth:`DataFrame.plot` (:issue:`25481`)
-<<<<<<< HEAD
-- Fixed bug where :class:`api.extensions.ExtensionArray` could not be used in matplotlib plotting (:issue:`25587`)
-=======
 - Bug in error messages in :meth:`DataFrame.corr` and :meth:`Series.corr`. Added the possibility of using a callable. (:issue:`25729`)
->>>>>>> 998e1de5
 
 Categorical
 ^^^^^^^^^^^
@@ -229,6 +225,7 @@
 Plotting
 ^^^^^^^^
 
+- Fixed bug where :class:`api.extensions.ExtensionArray` could not be used in matplotlib plotting (:issue:`25587`)
 -
 -
 -
