--- conflicted
+++ resolved
@@ -25,12 +25,9 @@
 - ``Series.str`` has gained :meth:`Series.str.casefold` method to removes all case distinctions present in a string (:issue:`25405`)
 - :meth:`DataFrame.set_index` now works for instances of ``abc.Iterator``, provided their output is of the same length as the calling frame (:issue:`22484`, :issue:`24984`)
 - :meth:`DatetimeIndex.union` now supports the ``sort`` argument. The behaviour of the sort parameter matches that of :meth:`Index.union` (:issue:`24994`)
-<<<<<<< HEAD
+- :meth:`DataFrame.rename` now supports the ``errors`` argument to raise errors when attempting to rename nonexistent keys (:issue:`13473`)
 - :class:`DatetimeIndex` and :class:`TimedeltaIndex` now have a `mean` method (:issue:`24757`)
 -
-=======
-- :meth:`DataFrame.rename` now supports the ``errors`` argument to raise errors when attempting to rename nonexistent keys (:issue:`13473`)
->>>>>>> 0d893d08
 
 .. _whatsnew_0250.api_breaking:
 
