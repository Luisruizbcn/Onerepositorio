--- conflicted
+++ resolved
@@ -183,10 +183,7 @@
 - Bug in :func:`pandas.merge` adds a string of ``None`` if ``None`` is assigned in suffixes instead of remain the column name as-is (:issue:`24782`).
 - Bug in :func:`merge` when merging by index name would sometimes result in an incorrectly numbered index (:issue:`24212`)
 - :func:`to_records` now accepts dtypes to its `column_dtypes` parameter (:issue:`24895`)
-<<<<<<< HEAD
 - Bug in generic ``interpolate`` function which failed to accept string values for axis parameter (:issue:`25190`)
-=======
->>>>>>> 4d44a2af
 
 
 Sparse
