.. _whatsnew_0250:

What's New in 0.25.0 (April XX, 2019)
-------------------------------------

.. warning::

   Starting with the 0.25.x series of releases, pandas only supports Python 3.5 and higher.
   See :ref:`install.dropping-27` for more details.

.. warning::

   `Panel` has been fully removed. For N-D labeled data structures, please
   use `xarray <https://xarray.pydata.org/en/stable/>`_

{{ header }}

These are the changes in pandas 0.25.0. See :ref:`release` for a full changelog
including other versions of pandas.


.. _whatsnew_0250.enhancements.other:

Other Enhancements
^^^^^^^^^^^^^^^^^^
- :func:`DataFrame.plot` keywords ``logy``, ``logx`` and ``loglog`` can now accept the value ``'sym'`` for symlog scaling. (:issue:`24867`)
- Added support for ISO week year format ('%G-%V-%u') when parsing datetimes using :meth: `to_datetime` (:issue:`16607`)
- Indexing of ``DataFrame`` and ``Series`` now accepts zerodim ``np.ndarray`` (:issue:`24919`)
- :meth:`Timestamp.replace` now supports the ``fold`` argument to disambiguate DST transition times (:issue:`25017`)
- :meth:`DataFrame.at_time` and :meth:`Series.at_time` now support :meth:`datetime.time` objects with timezones (:issue:`24043`)
- ``Series.str`` has gained :meth:`Series.str.casefold` method to removes all case distinctions present in a string (:issue:`25405`)
- :meth:`DataFrame.set_index` now works for instances of ``abc.Iterator``, provided their output is of the same length as the calling frame (:issue:`22484`, :issue:`24984`)
- :meth:`DatetimeIndex.union` now supports the ``sort`` argument. The behaviour of the sort parameter matches that of :meth:`Index.union` (:issue:`24994`)
- :meth:`RangeIndex.union` now supports the ``sort`` argument. If ``sort=False`` an unsorted ``Int64Index`` is always returned. ``sort=None`` is the default and returns a mononotically increasing ``RangeIndex`` if possible or a sorted ``Int64Index`` if not (:issue:`24471`)
- :meth:`DataFrame.rename` now supports the ``errors`` argument to raise errors when attempting to rename nonexistent keys (:issue:`13473`)
- :class:`RangeIndex` has gained :attr:`~RangeIndex.start`, :attr:`~RangeIndex.stop`, and :attr:`~RangeIndex.step` attributes (:issue:`25710`)
- :class:`datetime.timezone` objects are now supported as arguments to timezone methods and constructors (:issue:`25065`)
- :meth:`DataFrame.query` and :meth:`DataFrame.eval` now supports quoting column names with backticks to refer to names with spaces (:issue:`6508`)

.. _whatsnew_0250.api_breaking:

Backwards incompatible API changes
~~~~~~~~~~~~~~~~~~~~~~~~~~~~~~~~~~

.. _whatsnew_0250.api_breaking.utc_offset_indexing:


Indexing with date strings with UTC offsets
^^^^^^^^^^^^^^^^^^^^^^^^^^^^^^^^^^^^^^^^^^^

Indexing a :class:`DataFrame` or :class:`Series` with a :class:`DatetimeIndex` with a
date string with a UTC offset would previously ignore the UTC offset. Now, the UTC offset
is respected in indexing. (:issue:`24076`, :issue:`16785`)

*Previous Behavior*:

.. code-block:: ipython

    In [1]: df = pd.DataFrame([0], index=pd.DatetimeIndex(['2019-01-01'], tz='US/Pacific'))

    In [2]: df
    Out[2]:
                               0
    2019-01-01 00:00:00-08:00  0

    In [3]: df['2019-01-01 00:00:00+04:00':'2019-01-01 01:00:00+04:00']
    Out[3]:
                               0
    2019-01-01 00:00:00-08:00  0

*New Behavior*:

.. ipython:: ipython

    df = pd.DataFrame([0], index=pd.DatetimeIndex(['2019-01-01'], tz='US/Pacific'))
    df['2019-01-01 12:00:00+04:00':'2019-01-01 13:00:00+04:00']

.. _whatsnew_0250.api_breaking.groupby_apply_first_group_once:

GroupBy.apply on ``DataFrame`` evaluates first group only once
^^^^^^^^^^^^^^^^^^^^^^^^^^^^^^^^^^^^^^^^^^^^^^^^^^^^^^^^^^^^^^

The implementation of :meth:`DataFrameGroupBy.apply() <pandas.core.groupby.DataFrameGroupBy.apply>`
previously evaluated the supplied function consistently twice on the first group
to infer if it is safe to use a fast code path. Particularly for functions with
side effects, this was an undesired behavior and may have led to surprises.

(:issue:`2936`, :issue:`2656`, :issue:`7739`, :issue:`10519`, :issue:`12155`,
:issue:`20084`, :issue:`21417`)

Now every group is evaluated only a single time.

.. ipython:: python

    df = pd.DataFrame({"a": ["x", "y"], "b": [1, 2]})
    df

    def func(group):
        print(group.name)
        return group

*Previous Behaviour*:

.. code-block:: python

   In [3]: df.groupby('a').apply(func)
   x
   x
   y
   Out[3]:
      a  b
   0  x  1
   1  y  2

*New Behaviour*:

.. ipython:: python

    df.groupby("a").apply(func)


Concatenating Sparse Values
^^^^^^^^^^^^^^^^^^^^^^^^^^^

When passed DataFrames whose values are sparse, :func:`concat` will now return a
Series or DataFrame with sparse values, rather than a ``SparseDataFrame`` (:issue:`25702`).

.. ipython:: python

   df = pd.DataFrame({"A": pd.SparseArray([0, 1])})

*Previous Behavior*:

.. code-block:: ipython

   In [2]: type(pd.concat([df, df]))
   pandas.core.sparse.frame.SparseDataFrame

*New Behavior*:

.. ipython:: python

   type(pd.concat([df, df]))


This now matches the existing behavior of :class:`concat` on ``Series`` with sparse values.
:func:`concat` will continue to return a ``SparseDataFrame`` when all the values
are instances of ``SparseDataFrame``.

This change also affects routines using :func:`concat` internally, like :func:`get_dummies`,
which now returns a :class:`DataFrame` in all cases (previously a ``SparseDataFrame`` was
returned if all the columns were dummy encoded, and a :class:`DataFrame` otherwise).

Providing any ``SparseSeries`` or ``SparseDataFrame`` to :func:`concat` will
cause a ``SparseSeries`` or ``SparseDataFrame`` to be returned, as before.


.. _whatsnew_0250.api_breaking.deps:

Increased minimum versions for dependencies
^^^^^^^^^^^^^^^^^^^^^^^^^^^^^^^^^^^^^^^^^^^

Due to dropping support for Python 2.7, a number of optional dependencies have updated minimum versions (issue:`25725`, :issue:`24942`, :issue:`25752`).
Independently, some minimum supported versions of dependencies were updated (:issue:`23519`, :issue:`25554`).
If installed, we now require:

+-----------------+-----------------+----------+
| Package         | Minimum Version | Required |
+=================+=================+==========+
| numpy           | 1.13.3          |    X     |
+-----------------+-----------------+----------+
| pytz            | 2015.4          |    X     |
+-----------------+-----------------+----------+
| bottleneck      | 1.2.1           |          |
+-----------------+-----------------+----------+
| numexpr         | 2.6.2           |          |
+-----------------+-----------------+----------+
| pytest (dev)    | 4.0.2           |          |
+-----------------+-----------------+----------+

For `optional libraries <https://pandas-docs.github.io/pandas-docs-travis/install.html#dependencies>`_ the general recommendation is to use the latest version.
The following table lists the lowest version per library that is currently being tested throughout the development of pandas.
Optional libraries below the lowest tested version may still work, but are not considered supported.

+-----------------+-----------------+
| Package         | Minimum Version |
+=================+=================+
| fastparquet     | 0.2.1           |
+-----------------+-----------------+
| matplotlib      | 2.2.2           |
+-----------------+-----------------+
| openpyxl        | 2.4.0           |
+-----------------+-----------------+
| pyarrow         | 0.9.0           |
+-----------------+-----------------+
| pytables        | 3.4.2           |
+-----------------+-----------------+
| scipy           | 0.19.0          |
+-----------------+-----------------+
| sqlalchemy      | 1.1.4           |
+-----------------+-----------------+
| xarray          | 0.8.2           |
+-----------------+-----------------+
| xlrd            | 1.0.0           |
+-----------------+-----------------+
| xlsxwriter      | 0.7.7           |
+-----------------+-----------------+
| xlwt            | 1.0.0           |
+-----------------+-----------------+

.. _whatsnew_0250.api.other:

Other API Changes
^^^^^^^^^^^^^^^^^

- :class:`DatetimeTZDtype` will now standardize pytz timezones to a common timezone instance (:issue:`24713`)
- ``Timestamp`` and ``Timedelta`` scalars now implement the :meth:`to_numpy` method as aliases to :meth:`Timestamp.to_datetime64` and :meth:`Timedelta.to_timedelta64`, respectively. (:issue:`24653`)
- :meth:`Timestamp.strptime` will now rise a ``NotImplementedError`` (:issue:`25016`)
- Comparing :class:`Timestamp` with unsupported objects now returns :py:obj:`NotImplemented` instead of raising ``TypeError``. This implies that unsupported rich comparisons are delegated to the other object, and are now consistent with Python 3 behavior for ``datetime`` objects (:issue:`24011`)
- Bug in :meth:`DatetimeIndex.snap` which didn't preserving the ``name`` of the input :class:`Index` (:issue:`25575`)
- The ``arg`` argument in :meth:`pandas.core.groupby.DataFrameGroupBy.agg` has been renamed to ``func`` (:issue:`26089`)

.. _whatsnew_0250.deprecations:

Deprecations
~~~~~~~~~~~~

- Deprecated the `M (months)` and `Y (year)` `units` parameter of :func: `pandas.to_timedelta`, :func: `pandas.Timedelta` and :func: `pandas.TimedeltaIndex` (:issue:`16344`)
- The functions :func:`pandas.to_datetime` and :func:`pandas.to_timedelta` have deprecated the ``box`` keyword. Instead, use :meth:`to_numpy` or :meth:`Timestamp.to_datetime64`/:meth:`Timedelta.to_timedelta64`. (:issue:`24416`)

.. _whatsnew_0250.prior_deprecations:

Removal of prior version deprecations/changes
~~~~~~~~~~~~~~~~~~~~~~~~~~~~~~~~~~~~~~~~~~~~~
- Removed (parts of) :class:`Panel` (:issue:`25047`,:issue:`25191`,:issue:`25231`)
-
-
-

.. _whatsnew_0250.performance:

Performance Improvements
~~~~~~~~~~~~~~~~~~~~~~~~

- Significant speedup in `SparseArray` initialization that benefits most operations, fixing performance regression introduced in v0.20.0 (:issue:`24985`)
- `DataFrame.to_stata()` is now faster when outputting data with any string or non-native endian columns (:issue:`25045`)
- Improved performance of :meth:`Series.searchsorted`. The speedup is especially large when the dtype is
  int8/int16/int32 and the searched key is within the integer bounds for the dtype (:issue:`22034`)
- Improved performance of :meth:`pandas.core.groupby.GroupBy.quantile` (:issue:`20405`)
- Improved performance of :meth:`read_csv` by faster tokenizing and faster parsing of small float numbers (:issue:`25784`)
- Improved performance of :meth:`read_csv` by faster parsing of N/A and boolean values (:issue:`25804`)
- Improved performance of :meth:DataFrame.`to_csv` when write datetime dtype data (:issue:`25708`)
- Improved performance of :meth:`read_csv` by much faster parsing of MM/YYYY and DD/MM/YYYY datetime formats (:issue:`25922`)

.. _whatsnew_0250.bug_fixes:

Bug Fixes
~~~~~~~~~



Categorical
^^^^^^^^^^^

-
-
-

Datetimelike
^^^^^^^^^^^^

- Bug in :func:`to_datetime` which would raise an (incorrect) ``ValueError`` when called with a date far into the future and the ``format`` argument specified instead of raising ``OutOfBoundsDatetime`` (:issue:`23830`)
- Bug in :func:`to_datetime` which would raise ``InvalidIndexError: Reindexing only valid with uniquely valued Index objects`` when called with ``cache=True``, with ``arg`` including at least two different elements from the set {None, numpy.nan, pandas.NaT} (:issue:`22305`)
-
-

Timedelta
^^^^^^^^^

-
-
-

Timezones
^^^^^^^^^

- Bug in :func:`DatetimeIndex.to_frame` where timezone aware data would be converted to timezone naive data (:issue:`25809`)
- Bug in :func:`to_datetime` with ``utc=True`` and datetime strings that would apply previously parsed UTC offsets to subsequent arguments (:issue:`24992`)
- Bug in :func:`Timestamp.tz_localize` and :func:`Timestamp.tz_convert` does not propagate ``freq`` (:issue:`25241`)
- Bug in :func:`Series.at` where setting :class:`Timestamp` with timezone raises ``TypeError`` (:issue:`25506`)
- Bug in :func:`DataFrame.update` when updating with timezone aware data would return timezone naive data (:issue:`25807`)
- Bug in :func:`to_datetime` where an uninformative ``RuntimeError`` was raised when passing a naive :class:`Timestamp` with datetime strings with mixed UTC offsets (:issue:`25978`)

Numeric
^^^^^^^

- Bug in :meth:`to_numeric` in which large negative numbers were being improperly handled (:issue:`24910`)
- Bug in :meth:`to_numeric` in which numbers were being coerced to float, even though ``errors`` was not ``coerce`` (:issue:`24910`)
- Bug in :class:`format` in which floating point complex numbers were not being formatted to proper display precision and trimming (:issue:`25514`)
- Bug in error messages in :meth:`DataFrame.corr` and :meth:`Series.corr`. Added the possibility of using a callable. (:issue:`25729`)
- Bug in :meth:`Series.divmod` and :meth:`Series.rdivmod` which would raise an (incorrect) ``ValueError`` rather than return a pair of :class:`Series` objects as result (:issue:`25557`)
- Raises a helpful exception when a non-numeric index is sent to :meth:`interpolate` with methods which require numeric index. (:issue:`21662`)
- Bug in :meth:`~pandas.eval` when comparing floats with scalar operators, for example: ``x < -0.1`` (:issue:`25928`)
-


Conversion
^^^^^^^^^^

- Bug in :func:`DataFrame.astype()` when passing a dict of columns and types the `errors` parameter was ignored. (:issue:`25905`)
-
-

Strings
^^^^^^^

-
-
-


Interval
^^^^^^^^

- Construction of :class:`Interval` is restricted to numeric, :class:`Timestamp` and :class:`Timedelta` endpoints (:issue:`23013`)
- Fixed bug in :class:`Series`/:class:`DataFrame` not displaying ``NaN`` in :class:`IntervalIndex` with missing values (:issue:`25984`)
-

Indexing
^^^^^^^^

- Improved exception message when calling :meth:`DataFrame.iloc` with a list of non-numeric objects (:issue:`25753`).
-
-


Missing
^^^^^^^

- Fixed misleading exception message in :meth:`Series.missing` if argument ``order`` is required, but omitted (:issue:`10633`, :issue:`24014`).
- Fixed class type displayed in exception message in :meth:`DataFrame.dropna` if invalid ``axis`` parameter passed (:issue:`25555`)
-

MultiIndex
^^^^^^^^^^

- Bug in which incorrect exception raised by :meth:`pd.Timedelta` when testing the membership of :class:`MultiIndex` (:issue:`24570`)
-
-

I/O
^^^

- Bug in :func:`DataFrame.to_html()` where values were truncated using display options instead of outputting the full content (:issue:`17004`)
- Fixed bug in missing text when using :meth:`to_clipboard` if copying utf-16 characters in Python 3 on Windows (:issue:`25040`)
- Bug in :func:`read_json` for ``orient='table'`` when it tries to infer dtypes by default, which is not applicable as dtypes are already defined in the JSON schema (:issue:`21345`)
- Bug in :func:`read_json` for ``orient='table'`` and float index, as it infers index dtype by default, which is not applicable because index dtype is already defined in the JSON schema (:issue:`25433`)
- Bug in :func:`read_json` for ``orient='table'`` and string of float column names, as it makes a column name type conversion to Timestamp, which is not applicable because column names are already defined in the JSON schema (:issue:`25435`)
- Bug in :func:`json_normalize` for ``errors='ignore'`` where missing values in the input data, were filled in resulting ``DataFrame`` with the string "nan" instead of ``numpy.nan`` (:issue:`25468`)
- :meth:`DataFrame.to_html` now raises ``TypeError`` when using an invalid type for the ``classes`` parameter instead of ``AsseertionError`` (:issue:`25608`)
- Bug in :meth:`DataFrame.to_string` and :meth:`DataFrame.to_latex` that would lead to incorrect output when the ``header`` keyword is used (:issue:`16718`)
- Bug in :func:`read_csv` not properly interpreting the UTF8 encoded filenames on Windows on Python 3.6+ (:issue:`15086`)
- Improved performance in :meth:`pandas.read_stata` and :class:`pandas.io.stata.StataReader` when converting columns that have missing values (:issue:`25772`)
- Bug in :meth:`DataFrame.to_html` where header numbers would ignore display options when rounding (:issue:`17280`)
- Bug in :func:`read_hdf` not properly closing store after a ``KeyError`` is raised (:issue:`25766`)
- Bug in ``read_csv`` which would not raise ``ValueError`` if a column index in ``usecols`` was out of bounds (:issue:`25623`)
- Improved the explanation for the failure when value labels are repeated in Stata dta files and suggested work-arounds (:issue:`25772`)
- Improved :meth:`pandas.read_stata` and :class:`pandas.io.stata.StataReader` to read incorrectly formatted 118 format files saved by Stata (:issue:`25960`)
<<<<<<< HEAD
- Added feature in :func:`read_csv` to now accept a `skipdatarows` flag, which will skip the first n data rows after removing all comment rows as defined by `comment` (:issue:`23067`)
=======
- Fixed bug in loading objects from S3 that contain ``#`` characters in the URL (:issue:`25945`)
- Adds ``use_bqstorage_api`` parameter to :func:`read_gbq` to speed up downloads of large data frames. This feature requires version 0.10.0 of the ``pandas-gbq`` library as well as the ``google-cloud-bigquery-storage`` and ``fastavro`` libraries. (:issue:`26104`)
>>>>>>> dc86509b

Plotting
^^^^^^^^

- Fixed bug where :class:`api.extensions.ExtensionArray` could not be used in matplotlib plotting (:issue:`25587`)
- Bug in an error message in :meth:`DataFrame.plot`. Improved the error message if non-numerics are passed to :meth:`DataFrame.plot` (:issue:`25481`)
-
-
-

Groupby/Resample/Rolling
^^^^^^^^^^^^^^^^^^^^^^^^

- Bug in :meth:`pandas.core.resample.Resampler.agg` with a timezone aware index where ``OverflowError`` would raise when passing a list of functions (:issue:`22660`)
- Bug in :meth:`pandas.core.groupby.DataFrameGroupBy.nunique` in which the names of column levels were lost (:issue:`23222`)
- Bug in :func:`pandas.core.groupby.GroupBy.agg` when applying a aggregation function to timezone aware data (:issue:`23683`)
- Bug in :func:`pandas.core.groupby.GroupBy.first` and :func:`pandas.core.groupby.GroupBy.last` where timezone information would be dropped (:issue:`21603`)
- Bug in :func:`pandas.core.groupby.GroupBy.size` when grouping only NA values (:issue:`23050`)
- Bug in :func:`Series.groupby` where using ``groupby`` with a :class:`MultiIndex` Series with a list of labels equal to the length of the series caused incorrect grouping (:issue:`25704`)
- Ensured that ordering of outputs in ``groupby`` aggregation functions is consistent across all versions of Python (:issue:`25692`)
- Ensured that result group order is correct when grouping on an ordered ``Categorical`` and specifying ``observed=True`` (:issue:`25871`, :issue:`25167`)
- Bug in :meth:`pandas.core.window.Rolling.min` and :meth:`pandas.core.window.Rolling.max` that caused a memory leak (:issue:`25893`)
- Bug in :meth:`pandas.core.groupby.GroupBy.idxmax` and :meth:`pandas.core.groupby.GroupBy.idxmin` with datetime column would return incorrect dtype (:issue:`25444`, :issue:`15306`)
- Bug in :meth:`pandas.core.groupby.GroupBy.cumsum`, :meth:`pandas.core.groupby.GroupBy.cumprod`, :meth:`pandas.core.groupby.GroupBy.cummin` and :meth:`pandas.core.groupby.GroupBy.cummax` with categorical column having absent categories, would return incorrect result or segfault (:issue:`16771`)

Reshaping
^^^^^^^^^

- Bug in :func:`pandas.merge` adds a string of ``None`` if ``None`` is assigned in suffixes instead of remain the column name as-is (:issue:`24782`).
- Bug in :func:`merge` when merging by index name would sometimes result in an incorrectly numbered index (:issue:`24212`)
- :func:`to_records` now accepts dtypes to its `column_dtypes` parameter (:issue:`24895`)
- Bug in :func:`concat` where order of ``OrderedDict`` (and ``dict`` in Python 3.6+) is not respected, when passed in as  ``objs`` argument (:issue:`21510`)
- Bug in :func:`pivot_table` where columns with ``NaN`` values are dropped even if ``dropna`` argument is ``False``, when the ``aggfunc`` argument contains a ``list`` (:issue:`22159`)
- Bug in :func:`concat` where the resulting ``freq`` of two :class:`DatetimeIndex` with the same ``freq`` would be dropped (:issue:`3232`).
- Bug in :func:`merge` where merging with equivalent Categorical dtypes was raising an error (:issue:`22501`)
- Bug in :class:`DataFrame` constructor when passing non-empty tuples would cause a segmentation fault (:issue:`25691`)
- Bug in :func:`pandas.cut` where large bins could incorrectly raise an error due to an integer overflow (:issue:`26045`)

Sparse
^^^^^^

- Significant speedup in `SparseArray` initialization that benefits most operations, fixing performance regression introduced in v0.20.0 (:issue:`24985`)
- Bug in :class:`SparseFrame` constructor where passing ``None`` as the data would cause ``default_fill_value`` to be ignored (:issue:`16807`)
- Bug in `SparseDataFrame` when adding a column in which the length of values does not match length of index, ``AssertionError`` is raised instead of raising ``ValueError`` (:issue:`25484`)


Other
^^^^^

- Improved :class:`Timestamp` type checking in various datetime functions to prevent exceptions when using a subclassed `datetime` (:issue:`25851`)
- Bug in :class:`Series` and :class:`DataFrame` repr where ``np.datetime64('NaT')`` and ``np.timedelta64('NaT')`` with ``dtype=object`` would be represented as ``NaN`` (:issue:`25445`)
-
-


.. _whatsnew_0.250.contributors:

Contributors
~~~~~~~~~~~~

.. contributors:: v0.24.x..HEAD<|MERGE_RESOLUTION|>--- conflicted
+++ resolved
@@ -366,12 +366,10 @@
 - Bug in ``read_csv`` which would not raise ``ValueError`` if a column index in ``usecols`` was out of bounds (:issue:`25623`)
 - Improved the explanation for the failure when value labels are repeated in Stata dta files and suggested work-arounds (:issue:`25772`)
 - Improved :meth:`pandas.read_stata` and :class:`pandas.io.stata.StataReader` to read incorrectly formatted 118 format files saved by Stata (:issue:`25960`)
-<<<<<<< HEAD
-- Added feature in :func:`read_csv` to now accept a `skipdatarows` flag, which will skip the first n data rows after removing all comment rows as defined by `comment` (:issue:`23067`)
-=======
 - Fixed bug in loading objects from S3 that contain ``#`` characters in the URL (:issue:`25945`)
 - Adds ``use_bqstorage_api`` parameter to :func:`read_gbq` to speed up downloads of large data frames. This feature requires version 0.10.0 of the ``pandas-gbq`` library as well as the ``google-cloud-bigquery-storage`` and ``fastavro`` libraries. (:issue:`26104`)
->>>>>>> dc86509b
+- Added feature in :func:`read_csv` to now accept a `skipdatarows` flag, which will skip the first n data rows after removing all comment rows as defined by `comment` (:issue:`23067`)
+
 
 Plotting
 ^^^^^^^^
