--- conflicted
+++ resolved
@@ -30,7 +30,6 @@
 ~~~~~~~~~~~~~~~~~~~~~~~~~~~~~~~~~~
 
 - :meth:`Timestamp.strptime` will now raise a NotImplementedError (:issue:`25016`)
-<<<<<<< HEAD
 
 .. _whatsnew_0250.api_breaking.deps:
 
@@ -57,8 +56,6 @@
 +-----------------+-----------------+----------+
 | xlwt            | 1.0.0           |          |
 +-----------------+-----------------+----------+
-=======
->>>>>>> 54492791
 
 .. _whatsnew_0250.api.other:
 
