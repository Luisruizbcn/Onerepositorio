.. _whatsnew_132:

What's new in 1.3.2 (August ??, 2021)
-------------------------------------

These are the changes in pandas 1.3.2. See :ref:`release` for a full changelog
including other versions of pandas.

{{ header }}

.. ---------------------------------------------------------------------------

.. _whatsnew_132.regressions:

Fixed regressions
~~~~~~~~~~~~~~~~~
- Performance regression in :meth:`DataFrame.isin` and :meth:`Series.isin` for nullable data types (:issue:`42714`)
- Regression in updating values of :class:`pandas.Series` using boolean index, created by using :meth:`pandas.DataFrame.pop` (:issue:`42530`)
- Regression in :meth:`DataFrame.from_records` with empty records (:issue:`42456`)
- Fixed regression in :meth:`DataFrame.shift` where TypeError occurred when shifting DataFrame created by concatenation of slices and fills with values (:issue:`42719`)
- Regression in :meth:`DataFrame.agg` when the ``func`` argument returned lists and ``axis=1`` (:issue:`42727`)
<<<<<<< HEAD
- Fixed regression where :meth:`pandas.read_csv` raised a ``ValueError`` when parameters ``names`` and ``prefix`` were both set to None (:issue:`42387`)
=======
- Fixed regression in comparisons between :class:`Timestamp` object and ``datetime64`` objects outside the implementation bounds for nanosecond ``datetime64`` (:issue:`42794`)
-
>>>>>>> a4c5d782

.. ---------------------------------------------------------------------------

.. _whatsnew_132.bug_fixes:

Bug fixes
~~~~~~~~~
-
-

.. ---------------------------------------------------------------------------

.. _whatsnew_132.other:

Other
~~~~~
-
-

.. ---------------------------------------------------------------------------

.. _whatsnew_132.contributors:

Contributors
~~~~~~~~~~~~

.. contributors:: v1.3.1..v1.3.2|HEAD<|MERGE_RESOLUTION|>--- conflicted
+++ resolved
@@ -19,12 +19,9 @@
 - Regression in :meth:`DataFrame.from_records` with empty records (:issue:`42456`)
 - Fixed regression in :meth:`DataFrame.shift` where TypeError occurred when shifting DataFrame created by concatenation of slices and fills with values (:issue:`42719`)
 - Regression in :meth:`DataFrame.agg` when the ``func`` argument returned lists and ``axis=1`` (:issue:`42727`)
-<<<<<<< HEAD
 - Fixed regression where :meth:`pandas.read_csv` raised a ``ValueError`` when parameters ``names`` and ``prefix`` were both set to None (:issue:`42387`)
-=======
 - Fixed regression in comparisons between :class:`Timestamp` object and ``datetime64`` objects outside the implementation bounds for nanosecond ``datetime64`` (:issue:`42794`)
 -
->>>>>>> a4c5d782
 
 .. ---------------------------------------------------------------------------
 
