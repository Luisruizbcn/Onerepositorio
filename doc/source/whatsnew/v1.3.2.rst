--- conflicted
+++ resolved
@@ -30,13 +30,9 @@
 
 Bug fixes
 ~~~~~~~~~
-<<<<<<< HEAD
 - Bug in :meth:`pandas.read_excel` modifies the dtypes dictionary when reading a file with duplicate columns (:issue:`42462`)
--
-=======
 - 1D slices over extension types turn into N-dimensional slices over ExtensionArrays (:issue:`42430`)
 - :meth:`.Styler.hide_columns` now hides the index name header row as well as column headers (:issue:`42101`)
->>>>>>> 226876a5
 
 .. ---------------------------------------------------------------------------
 
