--- conflicted
+++ resolved
@@ -23,14 +23,9 @@
 - Fixed regression where :func:`read_csv` raised a ``ValueError`` when parameters ``names`` and ``prefix`` were both set to ``None`` (:issue:`42387`)
 - Fixed regression in comparisons between :class:`Timestamp` object and ``datetime64`` objects outside the implementation bounds for nanosecond ``datetime64`` (:issue:`42794`)
 - Fixed regression in :meth:`.Styler.highlight_min` and :meth:`.Styler.highlight_max` where ``pandas.NA`` was not successfully ignored (:issue:`42650`)
-<<<<<<< HEAD
+- Fixed regression in :func:`concat` where ``copy=False`` was not honored in ``axis=1`` Series concatenation (:issue:`42501`)
 - Regression in :meth:`Series.nlargest` and :meth:`Series.nsmallest` with nullable integer or float dtype (:issue:`42816`)
 - Fixed regression in :meth:`Series.quantile` with :class:`Int64Dtype` (:issue:`42626`)
-=======
-- Fixed regression in :func:`pandas.concat` where ``copy=False`` was not honored in ``axis=1`` Series concatenation (:issue:`42501`)
-- Regression in :meth:`Series.nlargest` and :meth:`Series.nsmallest` with nullable integer or float dtype (:issue:`41816`)
-- Fixed regression in :meth:`pandas.Series.quantile` with :class:`pandas.Int64Dtype` (:issue:`42626`)
->>>>>>> fca1f7ce
 
 .. ---------------------------------------------------------------------------
 
