.. _whatsnew_143:

What's new in 1.4.3 (June 23, 2022)
-----------------------------------

These are the changes in pandas 1.4.3. See :ref:`release` for a full changelog
including other versions of pandas.

{{ header }}

.. ---------------------------------------------------------------------------

.. _whatsnew_143.concat:

Behavior of ``concat`` with empty or all-NA DataFrame columns
~~~~~~~~~~~~~~~~~~~~~~~~~~~~~~~~~~~~~~~~~~~~~~~~~~~~~~~~~~~~~

The behavior change in version 1.4.0 to stop ignoring the data type
of empty or all-NA columns with float or object dtype in :func:`concat`
(:ref:`whatsnew_140.notable_bug_fixes.concat_with_empty_or_all_na`) has been
reverted (:issue:`45637`).


.. _whatsnew_143.regressions:

Fixed regressions
~~~~~~~~~~~~~~~~~
- Fixed regression in :meth:`DataFrame.replace` when the replacement value was explicitly ``None`` when passed in a dictionary to ``to_replace`` also casting other columns to object dtype even when there were no values to replace (:issue:`46634`)
- Fixed regression in :meth:`DataFrame.to_csv` raising error when :class:`DataFrame` contains extension dtype categorical column (:issue:`46297`, :issue:`46812`)
- Fixed regression in representation of ``dtypes`` attribute of :class:`MultiIndex` (:issue:`46900`)
- Fixed regression when setting values with :meth:`DataFrame.loc` updating :class:`RangeIndex` when index was set as new column and column was updated afterwards (:issue:`47128`)
- Fixed regression in :meth:`DataFrame.fillna` and :meth:`DataFrame.update` creating a copy when updating inplace (:issue:`47188`)
- Fixed regression in :meth:`DataFrame.nsmallest` led to wrong results when the sorting column has ``np.nan`` values (:issue:`46589`)
- Fixed regression in :func:`read_fwf` raising ``ValueError`` when ``widths`` was specified with ``usecols`` (:issue:`46580`)
- Fixed regression in :func:`concat` not sorting columns for mixed column names (:issue:`47127`)
- Fixed regression in :meth:`.Groupby.transform` and :meth:`.Groupby.agg` failing with ``engine="numba"`` when the index was a :class:`MultiIndex` (:issue:`46867`)
- Fixed regression in ``NaN`` comparison for :class:`Index` operations where the same object was compared (:issue:`47105`)
- Fixed regression is :meth:`.Styler.to_latex` and :meth:`.Styler.to_html` where ``buf`` failed in combination with ``encoding`` (:issue:`47053`)
- Fixed regression in :func:`read_csv` with ``index_col=False`` identifying first row as index names when ``header=None`` (:issue:`46955`)
- Fixed regression in :meth:`.DataFrameGroupBy.agg` when used with list-likes or dict-likes and ``axis=1`` that would give incorrect results; now raises ``NotImplementedError`` (:issue:`46995`)
- Fixed regression in :meth:`DataFrame.resample` and :meth:`DataFrame.rolling` when used with list-likes or dict-likes and ``axis=1`` that would raise an unintuitive error message; now raises ``NotImplementedError`` (:issue:`46904`)
- Fixed regression in :func:`testing.assert_index_equal` when ``check_order=False`` and :class:`Index` has extension or object dtype (:issue:`47207`)
- Fixed regression in :func:`read_excel` returning ints as floats on certain input sheets (:issue:`46988`)
- Fixed regression in :meth:`DataFrame.shift` when ``axis`` is ``columns`` and ``fill_value`` is absent, ``freq`` is ignored (:issue:`47039`)
- Fixed regression in :meth:`DataFrame.to_json` causing a segmentation violation when :class:`DataFrame` is created with an ``index`` parameter of the type :class:`PeriodIndex` (:issue:`46683`)

.. ---------------------------------------------------------------------------

.. _whatsnew_143.bug_fixes:

Bug fixes
~~~~~~~~~
<<<<<<< HEAD
- Bug in :meth:`pd.eval`, :meth:`DataFrame.eval` and :meth:`DataFrame.query` where passing empty ``local_dict`` or ``global_dict`` was treated as passing ``None`` (:issue:`47084`)
- Most I/O methods do no longer suppress ``OSError`` and ``ValueError`` when closing file handles (:issue:`47136`)
- Added parameter ``tight`` in :meth:`DataFrame.from_dict` error message
=======
- Bug in :func:`pandas.eval`, :meth:`DataFrame.eval` and :meth:`DataFrame.query` where passing empty ``local_dict`` or ``global_dict`` was treated as passing ``None`` (:issue:`47084`)
- Most I/O methods no longer suppress ``OSError`` and ``ValueError`` when closing file handles (:issue:`47136`)
>>>>>>> 8c9b84d1

.. ---------------------------------------------------------------------------

.. _whatsnew_143.other:

Other
~~~~~
- The minimum version of Cython needed to compile pandas is now ``0.29.30`` (:issue:`41935`)

.. ---------------------------------------------------------------------------

.. _whatsnew_143.contributors:

Contributors
~~~~~~~~~~~~

.. contributors:: v1.4.2..v1.4.3|HEAD<|MERGE_RESOLUTION|>--- conflicted
+++ resolved
@@ -50,14 +50,9 @@
 
 Bug fixes
 ~~~~~~~~~
-<<<<<<< HEAD
-- Bug in :meth:`pd.eval`, :meth:`DataFrame.eval` and :meth:`DataFrame.query` where passing empty ``local_dict`` or ``global_dict`` was treated as passing ``None`` (:issue:`47084`)
-- Most I/O methods do no longer suppress ``OSError`` and ``ValueError`` when closing file handles (:issue:`47136`)
-- Added parameter ``tight`` in :meth:`DataFrame.from_dict` error message
-=======
 - Bug in :func:`pandas.eval`, :meth:`DataFrame.eval` and :meth:`DataFrame.query` where passing empty ``local_dict`` or ``global_dict`` was treated as passing ``None`` (:issue:`47084`)
-- Most I/O methods no longer suppress ``OSError`` and ``ValueError`` when closing file handles (:issue:`47136`)
->>>>>>> 8c9b84d1
+- Most I/O methods no longer suppress ``OSError`` and ``ValueError`` when closing file handles (:issue:`47136`)- Added parameter ``tight`` in :meth:`DataFrame.from_dict` error message
+- Improving error message raised by :meth:`DataFrame.from_dict` when passing an invalid ``orient`` (:issue:`47450`)
 
 .. ---------------------------------------------------------------------------
 
