--- conflicted
+++ resolved
@@ -46,12 +46,7 @@
 Bug Fixes
 ~~~~~~~~~
 
-<<<<<<< HEAD
-- Bug in :func:`Dataframe.asof` that reaised ``TypeError`` when attempting to compare tz-naive and tz-aware timestamps (:issue:`21194`)
 
-
-=======
->>>>>>> 9cb6242b
 Groupby/Resample/Rolling
 ^^^^^^^^^^^^^^^^^^^^^^^^
 
