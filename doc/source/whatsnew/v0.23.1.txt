--- conflicted
+++ resolved
@@ -9,9 +9,6 @@
 .. contents:: What's new in v0.23.1
     :local:
     :backlinks: none
-
-
-.. _whatsnew_0231.enhancements:
 
 .. _whatsnew_0231.fixed_regressions:
 
@@ -31,12 +28,9 @@
 - Bug in :meth:`~DataFrame.to_csv` causes encoding error when compression and encoding are specified (:issue:`21241`, :issue:`21118`)
 - Bug preventing pandas from being importable with -OO optimization (:issue:`21071`)
 - Bug in :meth:`Categorical.fillna` incorrectly raising a ``TypeError`` when `value` the individual categories are iterable and `value` is an iterable (:issue:`21097`, :issue:`19788`)
-<<<<<<< HEAD
 - Fixed regression in constructors coercing NA values like ``None`` to strings when passing ``dtype=str`` (:issue:`21083`)
-=======
 - Regression in :func:`pivot_table` where an ordered ``Categorical`` with missing
   values for the pivot's ``index`` would give a mis-aligned result (:issue:`21133`)
->>>>>>> 7f6ea676
 
 
 .. _whatsnew_0231.performance:
