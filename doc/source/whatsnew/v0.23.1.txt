--- conflicted
+++ resolved
@@ -99,21 +99,11 @@
 Reshaping
 ^^^^^^^^^
 
-<<<<<<< HEAD
 - Bug in :func:`concat` where error was raised in concatenating :class:`Series` with numpy scalar and tuple names (:issue:`21015`)
--
-=======
--
--
-
-Categorical
-^^^^^^^^^^^
-
 -
 
 Numeric
 ^^^^^^^
 
 - :meth:`~DataFrame.agg` now correctly handles numpy NaN-aware methods like :meth:`numpy.nansum` (:issue:`19629`)
-- :meth:`~DataFrame.agg` now correctly handles built-in methods like ``sum`` when axis=1 (:issue:`21134`)
->>>>>>> 580edcf3
+- :meth:`~DataFrame.agg` now correctly handles built-in methods like ``sum`` when axis=1 (:issue:`21134`)