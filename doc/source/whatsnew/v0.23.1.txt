.. _whatsnew_0231:

v0.23.1
-------

This is a minor bug-fix release in the 0.23.x series and includes some small regression fixes
and bug fixes. We recommend that all users upgrade to this version.

.. contents:: What's new in v0.23.1
    :local:
    :backlinks: none

.. _whatsnew_0231.fixed_regressions:

Fixed Regressions
~~~~~~~~~~~~~~~~~

**Comparing Series with datetime.date**

We've reverted a 0.23.0 change to comparing a :class:`Series` holding datetimes and a ``datetime.date`` object (:issue:`21152`).
In pandas 0.22 and earlier, comparing a Series holding datetimes and ``datetime.date`` objects would coerce the ``datetime.date`` to a datetime before comapring.
This was inconsistent with Python, NumPy, and :class:`DatetimeIndex`, which never consider a datetime and ``datetime.date`` equal.

In 0.23.0, we unified operations between DatetimeIndex and Series, and in the process changed comparisons between a Series of datetimes and ``datetime.date`` without warning.

We've temporarily restored the 0.22.0 behavior, so datetimes and dates may again compare equal, but restore the 0.23.0 behavior in a future release.

To summarize, here's the behavior in 0.22.0, 0.23.0, 0.23.1:

.. code-block:: python

   # 0.22.0... Silently coerce the datetime.date
   >>> Series(pd.date_range('2017', periods=2)) == datetime.date(2017, 1, 1)
   0     True
   1    False
   dtype: bool

   # 0.23.0... Do not coerce the datetime.date
   >>> Series(pd.date_range('2017', periods=2)) == datetime.date(2017, 1, 1)
   0    False
   1    False
   dtype: bool

   # 0.23.1... Coerce the datetime.date with a warning
   >>> Series(pd.date_range('2017', periods=2)) == datetime.date(2017, 1, 1)
   /bin/python:1: FutureWarning: Comparing Series of datetimes with 'datetime.date'.  Currently, the
   'datetime.date' is coerced to a datetime. In the future pandas will
   not coerce, and the values not compare equal to the 'datetime.date'.
   To retain the current behavior, convert the 'datetime.date' to a
   datetime with 'pd.Timestamp'.
     #!/bin/python3
   0     True
   1    False
   dtype: bool

In addition, ordering comparisons will raise a ``TypeError`` in the future.

**Other Fixes**

- Reverted the ability of :func:`~DataFrame.to_sql` to perform multivalue
  inserts as this caused regression in certain cases (:issue:`21103`).
  In the future this will be made configurable.
- Fixed regression in the :attr:`DatetimeIndex.date` and :attr:`DatetimeIndex.time`
  attributes in case of timezone-aware data: :attr:`DatetimeIndex.time` returned
  a tz-aware time instead of tz-naive (:issue:`21267`) and :attr:`DatetimeIndex.date`
  returned incorrect date when the input date has a non-UTC timezone (:issue:`21230`).
- Fixed regression in :meth:`pandas.io.json.json_normalize` when called with ``None`` values
  in nested levels in JSON, and to not drop keys with value as `None` (:issue:`21158`, :issue:`21356`).
- Bug in :meth:`~DataFrame.to_csv` causes encoding error when compression and encoding are specified (:issue:`21241`, :issue:`21118`)
- Bug preventing pandas from being importable with -OO optimization (:issue:`21071`)
- Bug in :meth:`Categorical.fillna` incorrectly raising a ``TypeError`` when `value` the individual categories are iterable and `value` is an iterable (:issue:`21097`, :issue:`19788`)
- Fixed regression in constructors coercing NA values like ``None`` to strings when passing ``dtype=str`` (:issue:`21083`)
- Regression in :func:`pivot_table` where an ordered ``Categorical`` with missing
  values for the pivot's ``index`` would give a mis-aligned result (:issue:`21133`)
- Fixed regression in merging on boolean index/columns (:issue:`21119`).

.. _whatsnew_0231.performance:

Performance Improvements
~~~~~~~~~~~~~~~~~~~~~~~~

- Improved performance of :meth:`CategoricalIndex.is_monotonic_increasing`, :meth:`CategoricalIndex.is_monotonic_decreasing` and :meth:`CategoricalIndex.is_monotonic` (:issue:`21025`)
- Improved performance of :meth:`CategoricalIndex.is_unique` (:issue:`21107`)


.. _whatsnew_0231.bug_fixes:

Bug Fixes
~~~~~~~~~

**Groupby/Resample/Rolling**

- Bug in :func:`DataFrame.agg` where applying multiple aggregation functions to a :class:`DataFrame` with duplicated column names would cause a stack overflow (:issue:`21063`)
- Bug in :func:`pandas.core.groupby.GroupBy.ffill` and :func:`pandas.core.groupby.GroupBy.bfill` where the fill within a grouping would not always be applied as intended due to the implementations' use of a non-stable sort (:issue:`21207`)
- Bug in :func:`pandas.core.groupby.GroupBy.rank` where results did not scale to 100% when specifying ``method='dense'`` and ``pct=True``
- Bug in :func:`pandas.DataFrame.rolling` and :func:`pandas.Series.rolling` which incorrectly accepted a 0 window size rather than raising (:issue:`21286`)

**Data-type specific**

- Bug in :meth:`Series.str.replace()` where the method throws `TypeError` on Python 3.5.2 (:issue: `21078`)
- Bug in :class:`Timedelta`: where passing a float with a unit would prematurely round the float precision (:issue: `14156`)
- Bug in :func:`pandas.testing.assert_index_equal` which raised ``AssertionError`` incorrectly, when comparing two :class:`CategoricalIndex` objects with param ``check_categorical=False`` (:issue:`19776`)

**Sparse**

- Bug in :attr:`SparseArray.shape` which previously only returned the shape :attr:`SparseArray.sp_values` (:issue:`21126`)

**Indexing**

- Bug in :meth:`Series.reset_index` where appropriate error was not raised with an invalid level name (:issue:`20925`)
- Bug in :func:`interval_range` when ``start``/``periods`` or ``end``/``periods`` are specified with float ``start`` or ``end`` (:issue:`21161`)
- Bug in :meth:`MultiIndex.set_names` where error raised for a ``MultiIndex`` with ``nlevels == 1`` (:issue:`21149`)
- Bug in :class:`IntervalIndex` constructors where creating an ``IntervalIndex`` from categorical data was not fully supported (:issue:`21243`, issue:`21253`)
- Bug in :meth:`MultiIndex.sort_index` which was not guaranteed to sort correctly with ``level=1``; this was also causing data misalignment in particular :meth:`DataFrame.stack` operations (:issue:`20994`, :issue:`20945`, :issue:`21052`)

**Plotting**

- New keywords (sharex, sharey) to turn on/off sharing of x/y-axis by subplots generated with pandas.DataFrame().groupby().boxplot() (:issue: `20968`)

**I/O**

- Bug in IO methods specifying ``compression='zip'`` which produced uncompressed zip archives (:issue:`17778`, :issue:`21144`)
- Bug in :meth:`DataFrame.to_stata` which prevented exporting DataFrames to buffers and most file-like objects (:issue:`21041`)
- Bug in :meth:`read_stata` and :class:`StataReader` which did not correctly decode utf-8 strings on Python 3 from Stata 14 files (dta version 118) (:issue:`21244`)
- Bug in IO JSON :func:`read_json` reading empty JSON schema with ``orient='table'`` back to :class:`DataFrame` caused an error (:issue:`21287`)

**Reshaping**

- Bug in :func:`concat` where error was raised in concatenating :class:`Series` with numpy scalar and tuple names (:issue:`21015`)
- Bug in :func:`concat` warning message providing the wrong guidance for future behavior (:issue:`21101`)

**Other**

- Tab completion on :class:`Index` in IPython no longer outputs deprecation warnings (:issue:`21125`)
<<<<<<< HEAD
- Bug preventing pandas being used on Windows without C++ redistributable installed (:issue:`21106`)
- Add `resolution_timedelta` to :class:`Timedelta` to get non-string representations of resolution (:issue: `21344`)
=======
- Timestamp resolution returns a :class:`Timedelta` (in nanoseconds) rather than a normal `timedelta` object (in microseconds) (:issue:`21336`)
- Bug preventing pandas being used on Windows without C++ redistributable installed (:issue:`21106`)
>>>>>>> 74eb1a3f
<|MERGE_RESOLUTION|>--- conflicted
+++ resolved
@@ -132,10 +132,6 @@
 **Other**
 
 - Tab completion on :class:`Index` in IPython no longer outputs deprecation warnings (:issue:`21125`)
-<<<<<<< HEAD
-- Bug preventing pandas being used on Windows without C++ redistributable installed (:issue:`21106`)
-- Add `resolution_timedelta` to :class:`Timedelta` to get non-string representations of resolution (:issue: `21344`)
-=======
 - Timestamp resolution returns a :class:`Timedelta` (in nanoseconds) rather than a normal `timedelta` object (in microseconds) (:issue:`21336`)
 - Bug preventing pandas being used on Windows without C++ redistributable installed (:issue:`21106`)
->>>>>>> 74eb1a3f
+- Add `resolution_timedelta` to :class:`Timedelta` to get non-string representations of resolution (:issue: `21344`)