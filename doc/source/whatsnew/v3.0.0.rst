.. _whatsnew_230:

What's new in 3.0.0 (Month XX, 2024)
------------------------------------

These are the changes in pandas 3.0.0. See :ref:`release` for a full changelog
including other versions of pandas.

{{ header }}

.. ---------------------------------------------------------------------------
.. _whatsnew_300.enhancements:

Enhancements
~~~~~~~~~~~~

.. _whatsnew_300.enhancements.enhancement1:

enhancement1
^^^^^^^^^^^^

.. _whatsnew_300.enhancements.enhancement2:

enhancement2
^^^^^^^^^^^^

.. _whatsnew_300.enhancements.other:

Other enhancements
^^^^^^^^^^^^^^^^^^
- :class:`pandas.api.typing.FrozenList` is available for typing the outputs of :attr:`MultiIndex.names`, :attr:`MultiIndex.codes` and :attr:`MultiIndex.levels` (:issue:`58237`)
- :class:`pandas.api.typing.SASReader` is available for typing the output of :func:`read_sas` (:issue:`55689`)
- :func:`DataFrame.to_excel` now raises an ``UserWarning`` when the character count in a cell exceeds Excel's limitation of 32767 characters (:issue:`56954`)
- :func:`read_stata` now returns ``datetime64`` resolutions better matching those natively stored in the stata format (:issue:`55642`)
- :meth:`Styler.set_tooltips` provides alternative method to storing tooltips by using title attribute of td elements. (:issue:`56981`)
- Allow dictionaries to be passed to :meth:`pandas.Series.str.replace` via ``pat`` parameter (:issue:`51748`)
- Support passing a :class:`Series` input to :func:`json_normalize` that retains the :class:`Series` :class:`Index` (:issue:`51452`)
- Support reading value labels from Stata 108-format (Stata 6) and earlier files (:issue:`58154`)
- Users can globally disable any ``PerformanceWarning`` by setting the option ``mode.performance_warnings`` to ``False`` (:issue:`56920`)
- :meth:`Styler.format_index_names` can now be used to format the index and column names (:issue:`48936` and :issue:`47489`)
<<<<<<< HEAD
- Added new display.option for intger formatting within DataFrames (:issue:`57177`)
=======
- :class:`.errors.DtypeWarning` improved to include column names when mixed data types are detected (:issue:`58174`)
- :meth:`DataFrame.corrwith` now accepts ``min_periods`` as optional arguments, as in :meth:`DataFrame.corr` and :meth:`Series.corr` (:issue:`9490`)
- :meth:`DataFrame.cummin`, :meth:`DataFrame.cummax`, :meth:`DataFrame.cumprod` and :meth:`DataFrame.cumsum` methods now have a ``numeric_only`` parameter (:issue:`53072`)
- :meth:`DataFrame.fillna` and :meth:`Series.fillna` can now accept ``value=None``; for non-object dtype the corresponding NA value will be used (:issue:`57723`)
- :meth:`Series.cummin` and :meth:`Series.cummax` now supports :class:`CategoricalDtype` (:issue:`52335`)
- :meth:`Series.plot` now correctly handle the ``ylabel`` parameter for pie charts, allowing for explicit control over the y-axis label (:issue:`58239`)
>>>>>>> b4d3309e

.. ---------------------------------------------------------------------------
.. _whatsnew_300.notable_bug_fixes:

Notable bug fixes
~~~~~~~~~~~~~~~~~

These are bug fixes that might have notable behavior changes.

.. _whatsnew_300.notable_bug_fixes.groupby_unobs_and_na:

Improved behavior in groupby for ``observed=False``
^^^^^^^^^^^^^^^^^^^^^^^^^^^^^^^^^^^^^^^^^^^^^^^^^^^

A number of bugs have been fixed due to improved handling of unobserved groups (:issue:`55738`). All remarks in this section equally impact :class:`.SeriesGroupBy`.

In previous versions of pandas, a single grouping with :meth:`.DataFrameGroupBy.apply` or :meth:`.DataFrameGroupBy.agg` would pass the unobserved groups to the provided function, resulting in ``0`` below.

.. ipython:: python

    df = pd.DataFrame(
        {
            "key1": pd.Categorical(list("aabb"), categories=list("abc")),
            "key2": [1, 1, 1, 2],
            "values": [1, 2, 3, 4],
        }
    )
    df
    gb = df.groupby("key1", observed=False)
    gb[["values"]].apply(lambda x: x.sum())

However this was not the case when using multiple groupings, resulting in ``NaN`` below.

.. code-block:: ipython

    In [1]: gb = df.groupby(["key1", "key2"], observed=False)
    In [2]: gb[["values"]].apply(lambda x: x.sum())
    Out[2]:
               values
    key1 key2
    a    1        3.0
         2        NaN
    b    1        3.0
         2        4.0
    c    1        NaN
         2        NaN

Now using multiple groupings will also pass the unobserved groups to the provided function.

.. ipython:: python

    gb = df.groupby(["key1", "key2"], observed=False)
    gb[["values"]].apply(lambda x: x.sum())

Similarly:

- In previous versions of pandas the method :meth:`.DataFrameGroupBy.sum` would result in ``0`` for unobserved groups, but :meth:`.DataFrameGroupBy.prod`, :meth:`.DataFrameGroupBy.all`, and :meth:`.DataFrameGroupBy.any` would all result in NA values. Now these methods result in ``1``, ``True``, and ``False`` respectively.
- :meth:`.DataFrameGroupBy.groups` did not include unobserved groups and now does.

These improvements also fixed certain bugs in groupby:

- :meth:`.DataFrameGroupBy.agg` would fail when there are multiple groupings, unobserved groups, and ``as_index=False`` (:issue:`36698`)
- :meth:`.DataFrameGroupBy.groups` with ``sort=False`` would sort groups; they now occur in the order they are observed (:issue:`56966`)
- :meth:`.DataFrameGroupBy.nunique` would fail when there are multiple groupings, unobserved groups, and ``as_index=False`` (:issue:`52848`)
- :meth:`.DataFrameGroupBy.sum` would have incorrect values when there are multiple groupings, unobserved groups, and non-numeric data (:issue:`43891`)
- :meth:`.DataFrameGroupBy.value_counts` would produce incorrect results when used with some categorical and some non-categorical groupings and ``observed=False`` (:issue:`56016`)

.. _whatsnew_300.notable_bug_fixes.notable_bug_fix2:

notable_bug_fix2
^^^^^^^^^^^^^^^^

.. ---------------------------------------------------------------------------
.. _whatsnew_300.api_breaking:

Backwards incompatible API changes
~~~~~~~~~~~~~~~~~~~~~~~~~~~~~~~~~~

.. _whatsnew_300.api_breaking.deps:

Increased minimum versions for dependencies
^^^^^^^^^^^^^^^^^^^^^^^^^^^^^^^^^^^^^^^^^^^
Some minimum supported versions of dependencies were updated.
If installed, we now require:

+-----------------+-----------------+----------+---------+
| Package         | Minimum Version | Required | Changed |
+=================+=================+==========+=========+
| numpy           | 1.23.5          |    X     |    X    |
+-----------------+-----------------+----------+---------+

For `optional libraries <https://pandas.pydata.org/docs/getting_started/install.html>`_ the general recommendation is to use the latest version.
The following table lists the lowest version per library that is currently being tested throughout the development of pandas.
Optional libraries below the lowest tested version may still work, but are not considered supported.

+------------------------+---------------------+
| Package                | New Minimum Version |
+========================+=====================+
| fastparquet            | 2023.10.0           |
+------------------------+---------------------+
| adbc-driver-postgresql | 0.10.0              |
+------------------------+---------------------+
| mypy (dev)             | 1.9.0               |
+------------------------+---------------------+

See :ref:`install.dependencies` and :ref:`install.optional_dependencies` for more.

.. _whatsnew_300.api_breaking.other:

Other API changes
^^^^^^^^^^^^^^^^^
- 3rd party ``py.path`` objects are no longer explicitly supported in IO methods. Use :py:class:`pathlib.Path` objects instead (:issue:`57091`)
- :func:`read_table`'s ``parse_dates`` argument defaults to ``None`` to improve consistency with :func:`read_csv` (:issue:`57476`)
- Made ``dtype`` a required argument in :meth:`ExtensionArray._from_sequence_of_strings` (:issue:`56519`)
- Updated :meth:`DataFrame.to_excel` so that the output spreadsheet has no styling. Custom styling can still be done using :meth:`Styler.to_excel` (:issue:`54154`)
- pickle and HDF (``.h5``) files created with Python 2 are no longer explicitly supported (:issue:`57387`)
- pickled objects from pandas version less than ``1.0.0`` are no longer supported (:issue:`57155`)
- when comparing the indexes in :func:`testing.assert_series_equal`, check_exact defaults to True if an :class:`Index` is of integer dtypes. (:issue:`57386`)

.. ---------------------------------------------------------------------------
.. _whatsnew_300.deprecations:

Deprecations
~~~~~~~~~~~~

Copy keyword
^^^^^^^^^^^^

The ``copy`` keyword argument in the following methods is deprecated and
will be removed in a future version:

- :meth:`DataFrame.truncate` / :meth:`Series.truncate`
- :meth:`DataFrame.tz_convert` / :meth:`Series.tz_convert`
- :meth:`DataFrame.tz_localize` / :meth:`Series.tz_localize`
- :meth:`DataFrame.infer_objects` / :meth:`Series.infer_objects`
- :meth:`DataFrame.align` / :meth:`Series.align`
- :meth:`DataFrame.astype` / :meth:`Series.astype`
- :meth:`DataFrame.reindex` / :meth:`Series.reindex`
- :meth:`DataFrame.reindex_like` / :meth:`Series.reindex_like`
- :meth:`DataFrame.set_axis` / :meth:`Series.set_axis`
- :meth:`DataFrame.to_period` / :meth:`Series.to_period`
- :meth:`DataFrame.to_timestamp` / :meth:`Series.to_timestamp`
- :meth:`DataFrame.rename` / :meth:`Series.rename`
- :meth:`DataFrame.transpose`
- :meth:`DataFrame.swaplevel`
- :meth:`DataFrame.merge` / :func:`pd.merge`

Copy-on-Write utilizes a lazy copy mechanism that defers copying the data until
necessary. Use ``.copy`` to trigger an eager copy. The copy keyword has no effect
starting with 3.0, so it can be safely removed from your code.

Other Deprecations
^^^^^^^^^^^^^^^^^^

- Deprecated :meth:`Timestamp.utcfromtimestamp`, use ``Timestamp.fromtimestamp(ts, "UTC")`` instead (:issue:`56680`)
- Deprecated :meth:`Timestamp.utcnow`, use ``Timestamp.now("UTC")`` instead (:issue:`56680`)
- Deprecated allowing non-keyword arguments in :meth:`DataFrame.all`, :meth:`DataFrame.min`, :meth:`DataFrame.max`, :meth:`DataFrame.sum`, :meth:`DataFrame.prod`, :meth:`DataFrame.mean`, :meth:`DataFrame.median`, :meth:`DataFrame.sem`, :meth:`DataFrame.var`, :meth:`DataFrame.std`, :meth:`DataFrame.skew`, :meth:`DataFrame.kurt`, :meth:`Series.all`,  :meth:`Series.min`, :meth:`Series.max`, :meth:`Series.sum`, :meth:`Series.prod`, :meth:`Series.mean`, :meth:`Series.median`, :meth:`Series.sem`, :meth:`Series.var`, :meth:`Series.std`, :meth:`Series.skew`, and :meth:`Series.kurt`. (:issue:`57087`)
- Deprecated allowing non-keyword arguments in :meth:`Series.to_markdown` except ``buf``. (:issue:`57280`)
- Deprecated allowing non-keyword arguments in :meth:`Series.to_string` except ``buf``. (:issue:`57280`)
- Deprecated behavior of :meth:`Series.dt.to_pytimedelta`, in a future version this will return a :class:`Series` containing python ``datetime.timedelta`` objects instead of an ``ndarray`` of timedelta; this matches the behavior of other :meth:`Series.dt` properties. (:issue:`57463`)
- Deprecated using ``epoch`` date format in :meth:`DataFrame.to_json` and :meth:`Series.to_json`, use ``iso`` instead. (:issue:`57063`)
-

.. ---------------------------------------------------------------------------
.. _whatsnew_300.prior_deprecations:

Removal of prior version deprecations/changes
~~~~~~~~~~~~~~~~~~~~~~~~~~~~~~~~~~~~~~~~~~~~~
- :class:`.DataFrameGroupBy.idxmin`, :class:`.DataFrameGroupBy.idxmax`, :class:`.SeriesGroupBy.idxmin`, and :class:`.SeriesGroupBy.idxmax` will now raise a ``ValueError`` when used with ``skipna=False`` and an NA value is encountered (:issue:`10694`)
- :func:`concat` no longer ignores empty objects when determining output dtypes (:issue:`39122`)
- :func:`concat` with all-NA entries no longer ignores the dtype of those entries when determining the result dtype (:issue:`40893`)
- :func:`read_excel`, :func:`read_json`, :func:`read_html`, and :func:`read_xml` no longer accept raw string or byte representation of the data. That type of data must be wrapped in a :py:class:`StringIO` or :py:class:`BytesIO` (:issue:`53767`)
- :func:`to_datetime` with a ``unit`` specified no longer parses strings into floats, instead parses them the same way as without ``unit`` (:issue:`50735`)
- :meth:`DataFrame.groupby` with ``as_index=False`` and aggregation methods will no longer exclude from the result the groupings that do not arise from the input (:issue:`49519`)
- :meth:`Series.dt.to_pydatetime` now returns a :class:`Series` of :py:class:`datetime.datetime` objects (:issue:`52459`)
- :meth:`SeriesGroupBy.agg` no longer pins the name of the group to the input passed to the provided ``func`` (:issue:`51703`)
- All arguments except ``name`` in :meth:`Index.rename` are now keyword only (:issue:`56493`)
- All arguments except the first ``path``-like argument in IO writers are now keyword only (:issue:`54229`)
- Changed behavior of :meth:`Series.__getitem__` and :meth:`Series.__setitem__` to always treat integer keys as labels, never as positional, consistent with :class:`DataFrame` behavior (:issue:`50617`)
- Disallow allowing logical operations (``||``, ``&``, ``^``) between pandas objects and dtype-less sequences (e.g. ``list``, ``tuple``); wrap the objects in :class:`Series`, :class:`Index`, or ``np.array`` first instead (:issue:`52264`)
- Disallow automatic casting to object in :class:`Series` logical operations (``&``, ``^``, ``||``) between series with mismatched indexes and dtypes other than ``object`` or ``bool`` (:issue:`52538`)
- Disallow calling :meth:`Series.replace` or :meth:`DataFrame.replace` without a ``value`` and with non-dict-like ``to_replace`` (:issue:`33302`)
- Disallow constructing a :class:`arrays.SparseArray` with scalar data (:issue:`53039`)
- Disallow indexing an :class:`Index` with a boolean indexer of length zero, it now raises ``ValueError`` (:issue:`55820`)
- Disallow non-standard (``np.ndarray``, :class:`Index`, :class:`ExtensionArray`, or :class:`Series`) to :func:`isin`, :func:`unique`, :func:`factorize` (:issue:`52986`)
- Disallow passing a pandas type to :meth:`Index.view` (:issue:`55709`)
- Disallow units other than "s", "ms", "us", "ns" for datetime64 and timedelta64 dtypes in :func:`array` (:issue:`53817`)
- Removed "freq" keyword from :class:`PeriodArray` constructor, use "dtype" instead (:issue:`52462`)
- Removed 'fastpath' keyword in :class:`Categorical` constructor (:issue:`20110`)
- Removed 'kind' keyword in :meth:`Series.resample` and :meth:`DataFrame.resample` (:issue:`58125`)
- Removed alias :class:`arrays.PandasArray` for :class:`arrays.NumpyExtensionArray` (:issue:`53694`)
- Removed deprecated "method" and "limit" keywords from :meth:`Series.replace` and :meth:`DataFrame.replace` (:issue:`53492`)
- Removed extension test classes ``BaseNoReduceTests``, ``BaseNumericReduceTests``, ``BaseBooleanReduceTests`` (:issue:`54663`)
- Removed the "closed" and "normalize" keywords in :meth:`DatetimeIndex.__new__` (:issue:`52628`)
- Require :meth:`SparseDtype.fill_value` to be a valid value for the :meth:`SparseDtype.subtype` (:issue:`53043`)
- Stopped performing dtype inference with in :meth:`Index.insert` with object-dtype index; this often affects the index/columns that result when setting new entries into an empty :class:`Series` or :class:`DataFrame` (:issue:`51363`)
- Removed the "closed" and "unit" keywords in :meth:`TimedeltaIndex.__new__` (:issue:`52628`, :issue:`55499`)
- All arguments in :meth:`Index.sort_values` are now keyword only (:issue:`56493`)
- All arguments in :meth:`Series.to_dict` are now keyword only (:issue:`56493`)
- Changed the default value of ``observed`` in :meth:`DataFrame.groupby` and :meth:`Series.groupby` to ``True`` (:issue:`51811`)
- Enforce deprecation in :func:`testing.assert_series_equal` and :func:`testing.assert_frame_equal` with object dtype and mismatched null-like values, which are now considered not-equal (:issue:`18463`)
- Enforced deprecation ``all`` and ``any`` reductions with ``datetime64``, :class:`DatetimeTZDtype`, and :class:`PeriodDtype` dtypes (:issue:`58029`)
- Enforced deprecation disallowing ``float`` "periods" in :func:`date_range`, :func:`period_range`, :func:`timedelta_range`, :func:`interval_range`,  (:issue:`56036`)
- Enforced deprecation disallowing parsing datetimes with mixed time zones unless user passes ``utc=True`` to :func:`to_datetime` (:issue:`57275`)
- Enforced deprecation in :meth:`Series.value_counts` and :meth:`Index.value_counts` with object dtype performing dtype inference on the ``.index`` of the result (:issue:`56161`)
- Enforced deprecation of :meth:`.DataFrameGroupBy.get_group` and :meth:`.SeriesGroupBy.get_group` allowing the ``name`` argument to be a non-tuple when grouping by a list of length 1 (:issue:`54155`)
- Enforced deprecation of :meth:`Series.interpolate` and :meth:`DataFrame.interpolate` for object-dtype (:issue:`57820`)
- Enforced deprecation of :meth:`offsets.Tick.delta`, use ``pd.Timedelta(obj)`` instead (:issue:`55498`)
- Enforced deprecation of ``axis=None`` acting the same as ``axis=0`` in the DataFrame reductions ``sum``, ``prod``, ``std``, ``var``, and ``sem``, passing ``axis=None`` will now reduce over both axes; this is particularly the case when doing e.g. ``numpy.sum(df)`` (:issue:`21597`)
- Enforced deprecation of non-standard (``np.ndarray``, :class:`ExtensionArray`, :class:`Index`, or :class:`Series`) argument to :func:`api.extensions.take` (:issue:`52981`)
- Enforced deprecation of parsing system timezone strings to ``tzlocal``, which depended on system timezone, pass the 'tz' keyword instead (:issue:`50791`)
- Enforced deprecation of passing a dictionary to :meth:`SeriesGroupBy.agg` (:issue:`52268`)
- Enforced deprecation of string ``AS`` denoting frequency in :class:`YearBegin` and strings ``AS-DEC``, ``AS-JAN``, etc. denoting annual frequencies with various fiscal year starts (:issue:`57793`)
- Enforced deprecation of string ``A`` denoting frequency in :class:`YearEnd` and strings ``A-DEC``, ``A-JAN``, etc. denoting annual frequencies with various fiscal year ends (:issue:`57699`)
- Enforced deprecation of string ``BAS`` denoting frequency in :class:`BYearBegin` and strings ``BAS-DEC``, ``BAS-JAN``, etc. denoting annual frequencies with various fiscal year starts (:issue:`57793`)
- Enforced deprecation of string ``BA`` denoting frequency in :class:`BYearEnd` and strings ``BA-DEC``, ``BA-JAN``, etc. denoting annual frequencies with various fiscal year ends (:issue:`57793`)
- Enforced deprecation of strings ``T``, ``L``, ``U``, and ``N`` denoting frequencies in :class:`Minute`, :class:`Second`, :class:`Milli`, :class:`Micro`, :class:`Nano` (:issue:`57627`)
- Enforced deprecation of strings ``T``, ``L``, ``U``, and ``N`` denoting units in :class:`Timedelta` (:issue:`57627`)
- Enforced deprecation of the behavior of :func:`concat` when ``len(keys) != len(objs)`` would truncate to the shorter of the two. Now this raises a ``ValueError`` (:issue:`43485`)
- Enforced deprecation of values "pad", "ffill", "bfill", and "backfill" for :meth:`Series.interpolate` and :meth:`DataFrame.interpolate` (:issue:`57869`)
- Enforced deprecation removing :meth:`Categorical.to_list`, use ``obj.tolist()`` instead (:issue:`51254`)
- Enforced silent-downcasting deprecation for :ref:`all relevant methods <whatsnew_220.silent_downcasting>` (:issue:`54710`)
- In :meth:`DataFrame.stack`, the default value of ``future_stack`` is now ``True``; specifying ``False`` will raise a ``FutureWarning`` (:issue:`55448`)
- Iterating over a :class:`.DataFrameGroupBy` or :class:`.SeriesGroupBy` will return tuples of length 1 for the groups when grouping by ``level`` a list of length 1 (:issue:`50064`)
- Methods ``apply``, ``agg``, and ``transform`` will no longer replace NumPy functions (e.g. ``np.sum``) and built-in functions (e.g. ``min``) with the equivalent pandas implementation; use string aliases (e.g. ``"sum"`` and ``"min"``) if you desire to use the pandas implementation (:issue:`53974`)
- Passing both ``freq`` and ``fill_value`` in :meth:`DataFrame.shift` and :meth:`Series.shift` and :meth:`.DataFrameGroupBy.shift` now raises a ``ValueError`` (:issue:`54818`)
- Removed :meth:`.DataFrameGroupBy.quantile` and :meth:`.SeriesGroupBy.quantile` supporting bool dtype (:issue:`53975`)
- Removed :meth:`DateOffset.is_anchored` and :meth:`offsets.Tick.is_anchored` (:issue:`56594`)
- Removed ``DataFrame.applymap``, ``Styler.applymap`` and ``Styler.applymap_index`` (:issue:`52364`)
- Removed ``DataFrame.bool`` and ``Series.bool`` (:issue:`51756`)
- Removed ``DataFrame.first`` and ``DataFrame.last`` (:issue:`53710`)
- Removed ``DataFrame.swapaxes`` and ``Series.swapaxes`` (:issue:`51946`)
- Removed ``DataFrameGroupBy.grouper`` and ``SeriesGroupBy.grouper`` (:issue:`56521`)
- Removed ``DataFrameGroupby.fillna`` and ``SeriesGroupBy.fillna``` (:issue:`55719`)
- Removed ``Index.format``, use :meth:`Index.astype` with ``str`` or :meth:`Index.map` with a ``formatter`` function instead (:issue:`55439`)
- Removed ``Resample.fillna`` (:issue:`55719`)
- Removed ``Series.__int__`` and ``Series.__float__``. Call ``int(Series.iloc[0])`` or ``float(Series.iloc[0])`` instead. (:issue:`51131`)
- Removed ``Series.ravel`` (:issue:`56053`)
- Removed ``Series.view`` (:issue:`56054`)
- Removed ``StataReader.close`` (:issue:`49228`)
- Removed ``_data`` from :class:`DataFrame`, :class:`Series`, :class:`.arrays.ArrowExtensionArray` (:issue:`52003`)
- Removed ``axis`` argument from :meth:`DataFrame.groupby`, :meth:`Series.groupby`, :meth:`DataFrame.rolling`, :meth:`Series.rolling`, :meth:`DataFrame.resample`, and :meth:`Series.resample` (:issue:`51203`)
- Removed ``axis`` argument from all groupby operations (:issue:`50405`)
- Removed ``convert_dtype`` from :meth:`Series.apply` (:issue:`52257`)
- Removed ``method``, ``limit`` ``fill_axis`` and ``broadcast_axis`` keywords from :meth:`DataFrame.align` (:issue:`51968`)
- Removed ``pandas.api.types.is_interval`` and ``pandas.api.types.is_period``, use ``isinstance(obj, pd.Interval)`` and ``isinstance(obj, pd.Period)`` instead (:issue:`55264`)
- Removed ``pandas.io.sql.execute`` (:issue:`50185`)
- Removed ``pandas.value_counts``, use :meth:`Series.value_counts` instead (:issue:`53493`)
- Removed ``read_gbq`` and ``DataFrame.to_gbq``. Use ``pandas_gbq.read_gbq`` and ``pandas_gbq.to_gbq`` instead https://pandas-gbq.readthedocs.io/en/latest/api.html (:issue:`55525`)
- Removed ``use_nullable_dtypes`` from :func:`read_parquet` (:issue:`51853`)
- Removed ``year``, ``month``, ``quarter``, ``day``, ``hour``, ``minute``, and ``second`` keywords in the :class:`PeriodIndex` constructor, use :meth:`PeriodIndex.from_fields` instead (:issue:`55960`)
- Removed argument ``limit`` from :meth:`DataFrame.pct_change`, :meth:`Series.pct_change`, :meth:`.DataFrameGroupBy.pct_change`, and :meth:`.SeriesGroupBy.pct_change`; the argument ``method`` must be set to ``None`` and will be removed in a future version of pandas (:issue:`53520`)
- Removed deprecated argument ``obj`` in :meth:`.DataFrameGroupBy.get_group` and :meth:`.SeriesGroupBy.get_group` (:issue:`53545`)
- Removed deprecated behavior of :meth:`Series.agg` using :meth:`Series.apply` (:issue:`53325`)
- Removed deprecated keyword ``method`` on :meth:`Series.fillna`, :meth:`DataFrame.fillna` (:issue:`57760`)
- Removed option ``mode.use_inf_as_na``, convert inf entries to ``NaN`` before instead (:issue:`51684`)
- Removed support for :class:`DataFrame` in :meth:`DataFrame.from_records`(:issue:`51697`)
- Removed support for ``errors="ignore"`` in :func:`to_datetime`, :func:`to_timedelta` and :func:`to_numeric` (:issue:`55734`)
- Removed support for ``slice`` in :meth:`DataFrame.take` (:issue:`51539`)
- Removed the ``ArrayManager`` (:issue:`55043`)
- Removed the ``fastpath`` argument from the :class:`Series` constructor (:issue:`55466`)
- Removed the ``is_boolean``, ``is_integer``, ``is_floating``, ``holds_integer``, ``is_numeric``, ``is_categorical``, ``is_object``, and ``is_interval`` attributes of :class:`Index` (:issue:`50042`)
- Removed the ``ordinal`` keyword in :class:`PeriodIndex`, use :meth:`PeriodIndex.from_ordinals` instead (:issue:`55960`)
- Removed unused arguments ``*args`` and ``**kwargs`` in :class:`Resampler` methods (:issue:`50977`)
- Unrecognized timezones when parsing strings to datetimes now raises a ``ValueError`` (:issue:`51477`)
- Removed the :class:`Grouper` attributes ``ax``, ``groups``, ``indexer``, and ``obj`` (:issue:`51206`, :issue:`51182`)
- Removed deprecated keyword ``verbose`` on :func:`read_csv` and :func:`read_table` (:issue:`56556`)
- Removed the ``method`` keyword in ``ExtensionArray.fillna``, implement ``ExtensionArray._pad_or_backfill`` instead (:issue:`53621`)
- Removed the attribute ``dtypes`` from :class:`.DataFrameGroupBy` (:issue:`51997`)
- Enforced deprecation of ``argmin``, ``argmax``, ``idxmin``, and ``idxmax`` returning a result when ``skipna=False`` and an NA value is encountered or all values are NA values; these operations will now raise in such cases (:issue:`33941`, :issue:`51276`)

.. ---------------------------------------------------------------------------
.. _whatsnew_300.performance:

Performance improvements
~~~~~~~~~~~~~~~~~~~~~~~~
- :attr:`Categorical.categories` returns a :class:`RangeIndex` columns instead of an :class:`Index` if the constructed ``values`` was a ``range``. (:issue:`57787`)
- :class:`DataFrame` returns a :class:`RangeIndex` columns when possible when ``data`` is a ``dict`` (:issue:`57943`)
- :class:`Series` returns a :class:`RangeIndex` index when possible when ``data`` is a ``dict`` (:issue:`58118`)
- :func:`concat` returns a :class:`RangeIndex` column when possible when ``objs`` contains :class:`Series` and :class:`DataFrame` and ``axis=0`` (:issue:`58119`)
- :func:`concat` returns a :class:`RangeIndex` level in the :class:`MultiIndex` result when ``keys`` is a ``range`` or :class:`RangeIndex` (:issue:`57542`)
- :meth:`RangeIndex.append` returns a :class:`RangeIndex` instead of a :class:`Index` when appending values that could continue the :class:`RangeIndex` (:issue:`57467`)
- :meth:`Series.str.extract` returns a :class:`RangeIndex` columns instead of an :class:`Index` column when possible (:issue:`57542`)
- :meth:`Series.str.partition` with :class:`ArrowDtype` returns a :class:`RangeIndex` columns instead of an :class:`Index` column when possible (:issue:`57768`)
- Performance improvement in :class:`DataFrame` when ``data`` is a ``dict`` and ``columns`` is specified (:issue:`24368`)
- Performance improvement in :meth:`DataFrame.join` for sorted but non-unique indexes (:issue:`56941`)
- Performance improvement in :meth:`DataFrame.join` when left and/or right are non-unique and ``how`` is ``"left"``, ``"right"``, or ``"inner"`` (:issue:`56817`)
- Performance improvement in :meth:`DataFrame.join` with ``how="left"`` or ``how="right"`` and ``sort=True`` (:issue:`56919`)
- Performance improvement in :meth:`DataFrameGroupBy.ffill`, :meth:`DataFrameGroupBy.bfill`, :meth:`SeriesGroupBy.ffill`, and :meth:`SeriesGroupBy.bfill` (:issue:`56902`)
- Performance improvement in :meth:`Index.join` by propagating cached attributes in cases where the result matches one of the inputs (:issue:`57023`)
- Performance improvement in :meth:`Index.take` when ``indices`` is a full range indexer from zero to length of index (:issue:`56806`)
- Performance improvement in :meth:`Index.to_frame` returning a :class:`RangeIndex` columns of a :class:`Index` when possible. (:issue:`58018`)
- Performance improvement in :meth:`MultiIndex._engine` to use smaller dtypes if possible (:issue:`58411`)
- Performance improvement in :meth:`MultiIndex.equals` for equal length indexes (:issue:`56990`)
- Performance improvement in :meth:`MultiIndex.memory_usage` to ignore the index engine when it isn't already cached. (:issue:`58385`)
- Performance improvement in :meth:`RangeIndex.__getitem__` with a boolean mask or integers returning a :class:`RangeIndex` instead of a :class:`Index` when possible. (:issue:`57588`)
- Performance improvement in :meth:`RangeIndex.append` when appending the same index (:issue:`57252`)
- Performance improvement in :meth:`RangeIndex.argmin` and :meth:`RangeIndex.argmax` (:issue:`57823`)
- Performance improvement in :meth:`RangeIndex.insert` returning a :class:`RangeIndex` instead of a :class:`Index` when the :class:`RangeIndex` is empty. (:issue:`57833`)
- Performance improvement in :meth:`RangeIndex.round` returning a :class:`RangeIndex` instead of a :class:`Index` when possible. (:issue:`57824`)
- Performance improvement in :meth:`RangeIndex.searchsorted` (:issue:`58376`)
- Performance improvement in :meth:`RangeIndex.to_numpy` when specifying an ``na_value`` (:issue:`58376`)
- Performance improvement in :meth:`RangeIndex.value_counts` (:issue:`58376`)
- Performance improvement in :meth:`RangeIndex.join` returning a :class:`RangeIndex` instead of a :class:`Index` when possible. (:issue:`57651`, :issue:`57752`)
- Performance improvement in :meth:`RangeIndex.reindex` returning a :class:`RangeIndex` instead of a :class:`Index` when possible. (:issue:`57647`, :issue:`57752`)
- Performance improvement in :meth:`RangeIndex.take` returning a :class:`RangeIndex` instead of a :class:`Index` when possible. (:issue:`57445`, :issue:`57752`)
- Performance improvement in :func:`merge` if hash-join can be used (:issue:`57970`)
- Performance improvement in :meth:`to_hdf` avoid unnecessary reopenings of the HDF5 file to speedup data addition to files with a very large number of groups . (:issue:`58248`)
- Performance improvement in ``DataFrameGroupBy.__len__`` and ``SeriesGroupBy.__len__`` (:issue:`57595`)
- Performance improvement in indexing operations for string dtypes (:issue:`56997`)
- Performance improvement in unary methods on a :class:`RangeIndex` returning a :class:`RangeIndex` instead of a :class:`Index` when possible. (:issue:`57825`)

.. ---------------------------------------------------------------------------
.. _whatsnew_300.bug_fixes:

Bug fixes
~~~~~~~~~

Categorical
^^^^^^^^^^^
-
-

Datetimelike
^^^^^^^^^^^^
- Bug in :class:`Timestamp` constructor failing to raise when ``tz=None`` is explicitly specified in conjunction with timezone-aware ``tzinfo`` or data (:issue:`48688`)
- Bug in :func:`date_range` where the last valid timestamp would sometimes not be produced (:issue:`56134`)
- Bug in :func:`date_range` where using a negative frequency value would not include all points between the start and end values (:issue:`56382`)
- Bug in :func:`tseries.api.guess_datetime_format` would fail to infer time format when "%Y" == "%H%M" (:issue:`57452`)
- Bug in setting scalar values with mismatched resolution into arrays with non-nanosecond ``datetime64``, ``timedelta64`` or :class:`DatetimeTZDtype` incorrectly truncating those scalars (:issue:`56410`)

Timedelta
^^^^^^^^^
- Accuracy improvement in :meth:`Timedelta.to_pytimedelta` to round microseconds consistently for large nanosecond based Timedelta (:issue:`57841`)
- Bug in :meth:`DataFrame.cumsum` which was raising ``IndexError`` if dtype is ``timedelta64[ns]`` (:issue:`57956`)

Timezones
^^^^^^^^^
-
-

Numeric
^^^^^^^
- Bug in ``np.matmul`` with :class:`Index` inputs raising a ``TypeError`` (:issue:`57079`)
-

Conversion
^^^^^^^^^^
- Bug in :meth:`DataFrame.astype` not casting ``values`` for Arrow-based dictionary dtype correctly (:issue:`58479`)
- Bug in :meth:`DataFrame.update` bool dtype being converted to object (:issue:`55509`)
- Bug in :meth:`Series.astype` might modify read-only array inplace when casting to a string dtype (:issue:`57212`)
- Bug in :meth:`Series.reindex` not maintaining ``float32`` type when a ``reindex`` introduces a missing value (:issue:`45857`)

Strings
^^^^^^^
- Bug in :meth:`Series.value_counts` would not respect ``sort=False`` for series having ``string`` dtype (:issue:`55224`)
-

Interval
^^^^^^^^
- Bug in :func:`interval_range` where start and end numeric types were always cast to 64 bit (:issue:`57268`)
-

Indexing
^^^^^^^^
- Bug in :meth:`DataFrame.__getitem__` returning modified columns when called with ``slice`` in Python 3.12 (:issue:`57500`)
-

Missing
^^^^^^^
-
-

MultiIndex
^^^^^^^^^^
- :func:`DataFrame.loc` with ``axis=0``  and :class:`MultiIndex` when setting a value adds extra columns (:issue:`58116`)
-

I/O
^^^
- Bug in :class:`DataFrame` and :class:`Series` ``repr`` of :py:class:`collections.abc.Mapping`` elements. (:issue:`57915`)
- Bug in :meth:`DataFrame.to_dict` raises unnecessary ``UserWarning`` when columns are not unique and ``orient='tight'``. (:issue:`58281`)
- Bug in :meth:`DataFrame.to_excel` when writing empty :class:`DataFrame` with :class:`MultiIndex` on both axes (:issue:`57696`)
- Bug in :meth:`DataFrame.to_string` that raised ``StopIteration`` with nested DataFrames. (:issue:`16098`)
- Bug in :meth:`read_csv` raising ``TypeError`` when ``index_col`` is specified and ``na_values`` is a dict containing the key ``None``. (:issue:`57547`)

Period
^^^^^^
-
-

Plotting
^^^^^^^^
- Bug in  :meth:`.DataFrameGroupBy.boxplot` failed when there were multiple groupings (:issue:`14701`)
- Bug in :meth:`DataFrame.plot` that causes a shift to the right when the frequency multiplier is greater than one. (:issue:`57587`)
-

Groupby/resample/rolling
^^^^^^^^^^^^^^^^^^^^^^^^
- Bug in :meth:`.DataFrameGroupBy.groups` and :meth:`.SeriesGroupby.groups` that would not respect groupby argument ``dropna`` (:issue:`55919`)
- Bug in :meth:`.DataFrameGroupBy.median` where nat values gave an incorrect result. (:issue:`57926`)
- Bug in :meth:`.DataFrameGroupBy.quantile` when ``interpolation="nearest"`` is inconsistent with :meth:`DataFrame.quantile` (:issue:`47942`)
- Bug in :meth:`.Resampler.interpolate` on a :class:`DataFrame` with non-uniform sampling and/or indices not aligning with the resulting resampled index would result in wrong interpolation (:issue:`21351`)
- Bug in :meth:`DataFrame.ewm` and :meth:`Series.ewm` when passed ``times`` and aggregation functions other than mean (:issue:`51695`)
- Bug in :meth:`DataFrameGroupBy.apply` that was returning a completely empty DataFrame when all return values of ``func`` were ``None`` instead of returning an empty DataFrame with the original columns and dtypes. (:issue:`57775`)
- Bug in :meth:`DataFrameGroupBy.apply` with ``as_index=False`` that was returning :class:`MultiIndex` instead of returning :class:`Index`. (:issue:`58291`)


Reshaping
^^^^^^^^^
- Bug in :meth:`DataFrame.join` inconsistently setting result index name (:issue:`55815`)
-

Sparse
^^^^^^
- Bug in :class:`SparseDtype` for equal comparison with na fill value. (:issue:`54770`)
-

ExtensionArray
^^^^^^^^^^^^^^
- Bug in :meth:`api.types.is_datetime64_any_dtype` where a custom :class:`ExtensionDtype` would return ``False`` for array-likes (:issue:`57055`)
-

Styler
^^^^^^
-

Other
^^^^^
- Bug in :class:`DataFrame` when passing a ``dict`` with a NA scalar and ``columns`` that would always return ``np.nan`` (:issue:`57205`)
- Bug in :func:`eval` where the names of the :class:`Series` were not preserved when using ``engine="numexpr"``. (:issue:`10239`)
- Bug in :func:`unique` on :class:`Index` not always returning :class:`Index` (:issue:`57043`)
- Bug in :meth:`DataFrame.eval` and :meth:`DataFrame.query` which caused an exception when using NumPy attributes via ``@`` notation, e.g., ``df.eval("@np.floor(a)")``. (:issue:`58041`)
- Bug in :meth:`DataFrame.eval` and :meth:`DataFrame.query` which did not allow to use ``tan`` function. (:issue:`55091`)
- Bug in :meth:`DataFrame.sort_index` when passing ``axis="columns"`` and ``ignore_index=True`` and ``ascending=False`` not returning a :class:`RangeIndex` columns (:issue:`57293`)
- Bug in :meth:`DataFrame.transform` that was returning the wrong order unless the index was monotonically increasing. (:issue:`57069`)
- Bug in :meth:`DataFrame.where` where using a non-bool type array in the function would return a ``ValueError`` instead of a ``TypeError`` (:issue:`56330`)
- Bug in :meth:`Index.sort_values` when passing a key function that turns values into tuples, e.g. ``key=natsort.natsort_key``, would raise ``TypeError`` (:issue:`56081`)
- Bug in :meth:`Series.diff` allowing non-integer values for the ``periods`` argument. (:issue:`56607`)
- Bug in :meth:`Series.rank` that doesn't preserve missing values for nullable integers when ``na_option='keep'``. (:issue:`56976`)
- Bug in :meth:`Series.replace` and :meth:`DataFrame.replace` inconsistently replacing matching instances when ``regex=True`` and missing values are present. (:issue:`56599`)
- Bug in Dataframe Interchange Protocol implementation was returning incorrect results for data buffers' associated dtype, for string and datetime columns (:issue:`54781`)
- Bug in ``Series.list`` methods not preserving the original :class:`Index`. (:issue:`58425`)

.. ***DO NOT USE THIS SECTION***

-
-

.. ---------------------------------------------------------------------------
.. _whatsnew_300.contributors:

Contributors
~~~~~~~~~~~~<|MERGE_RESOLUTION|>--- conflicted
+++ resolved
@@ -38,16 +38,13 @@
 - Support reading value labels from Stata 108-format (Stata 6) and earlier files (:issue:`58154`)
 - Users can globally disable any ``PerformanceWarning`` by setting the option ``mode.performance_warnings`` to ``False`` (:issue:`56920`)
 - :meth:`Styler.format_index_names` can now be used to format the index and column names (:issue:`48936` and :issue:`47489`)
-<<<<<<< HEAD
 - Added new display.option for intger formatting within DataFrames (:issue:`57177`)
-=======
 - :class:`.errors.DtypeWarning` improved to include column names when mixed data types are detected (:issue:`58174`)
 - :meth:`DataFrame.corrwith` now accepts ``min_periods`` as optional arguments, as in :meth:`DataFrame.corr` and :meth:`Series.corr` (:issue:`9490`)
 - :meth:`DataFrame.cummin`, :meth:`DataFrame.cummax`, :meth:`DataFrame.cumprod` and :meth:`DataFrame.cumsum` methods now have a ``numeric_only`` parameter (:issue:`53072`)
 - :meth:`DataFrame.fillna` and :meth:`Series.fillna` can now accept ``value=None``; for non-object dtype the corresponding NA value will be used (:issue:`57723`)
 - :meth:`Series.cummin` and :meth:`Series.cummax` now supports :class:`CategoricalDtype` (:issue:`52335`)
 - :meth:`Series.plot` now correctly handle the ``ylabel`` parameter for pie charts, allowing for explicit control over the y-axis label (:issue:`58239`)
->>>>>>> b4d3309e
 
 .. ---------------------------------------------------------------------------
 .. _whatsnew_300.notable_bug_fixes:
