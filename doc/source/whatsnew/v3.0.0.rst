.. _whatsnew_230:

What's new in 3.0.0 (Month XX, 2024)
------------------------------------

These are the changes in pandas 3.0.0. See :ref:`release` for a full changelog
including other versions of pandas.

{{ header }}

.. ---------------------------------------------------------------------------
.. _whatsnew_300.enhancements:

Enhancements
~~~~~~~~~~~~

.. _whatsnew_300.enhancements.enhancement1:

enhancement1
^^^^^^^^^^^^

.. _whatsnew_300.enhancements.enhancement2:

enhancement2
^^^^^^^^^^^^

.. _whatsnew_300.enhancements.other:

Other enhancements
^^^^^^^^^^^^^^^^^^
- :func:`DataFrame.to_excel` now raises an ``UserWarning`` when the character count in a cell exceeds Excel's limitation of 32767 characters (:issue:`56954`)
- :func:`read_stata` now returns ``datetime64`` resolutions better matching those natively stored in the stata format (:issue:`55642`)
- :meth:`Styler.set_tooltips` provides alternative method to storing tooltips by using title attribute of td elements. (:issue:`56981`)
- Allow dictionaries to be passed to :meth:`pandas.Series.str.replace` via ``pat`` parameter (:issue:`51748`)
- Support passing a :class:`Series` input to :func:`json_normalize` that retains the :class:`Series` :class:`Index` (:issue:`51452`)
-

.. ---------------------------------------------------------------------------
.. _whatsnew_300.notable_bug_fixes:

Notable bug fixes
~~~~~~~~~~~~~~~~~

These are bug fixes that might have notable behavior changes.

.. _whatsnew_300.notable_bug_fixes.notable_bug_fix1:

notable_bug_fix1
^^^^^^^^^^^^^^^^

.. _whatsnew_300.notable_bug_fixes.notable_bug_fix2:

notable_bug_fix2
^^^^^^^^^^^^^^^^

.. ---------------------------------------------------------------------------
.. _whatsnew_300.api_breaking:

Backwards incompatible API changes
~~~~~~~~~~~~~~~~~~~~~~~~~~~~~~~~~~

.. _whatsnew_300.api_breaking.deps:

Increased minimum versions for dependencies
^^^^^^^^^^^^^^^^^^^^^^^^^^^^^^^^^^^^^^^^^^^
Some minimum supported versions of dependencies were updated.
If installed, we now require:

+-----------------+-----------------+----------+---------+
| Package         | Minimum Version | Required | Changed |
+=================+=================+==========+=========+
| numpy           | 1.23.5          |    X     |    X    |
+-----------------+-----------------+----------+---------+

For `optional libraries <https://pandas.pydata.org/docs/getting_started/install.html>`_ the general recommendation is to use the latest version.
The following table lists the lowest version per library that is currently being tested throughout the development of pandas.
Optional libraries below the lowest tested version may still work, but are not considered supported.

+-----------------+---------------------+
| Package         | New Minimum Version |
+=================+=====================+
| fastparquet     | 2023.04.0           |
+-----------------+---------------------+

See :ref:`install.dependencies` and :ref:`install.optional_dependencies` for more.

.. _whatsnew_300.api_breaking.other:

Other API changes
^^^^^^^^^^^^^^^^^
- 3rd party ``py.path`` objects are no longer explicitly supported in IO methods. Use :py:class:`pathlib.Path` objects instead (:issue:`57091`)
- :attr:`MultiIndex.codes`, :attr:`MultiIndex.levels`, and :attr:`MultiIndex.names` now returns a ``tuple`` instead of a ``FrozenList`` (:issue:`53531`)
- :func:`read_table`'s ``parse_dates`` argument defaults to ``None`` to improve consistency with :func:`read_csv` (:issue:`57476`)
- Made ``dtype`` a required argument in :meth:`ExtensionArray._from_sequence_of_strings` (:issue:`56519`)
- Updated :meth:`DataFrame.to_excel` so that the output spreadsheet has no styling. Custom styling can still be done using :meth:`Styler.to_excel` (:issue:`54154`)
- pickle and HDF (``.h5``) files created with Python 2 are no longer explicitly supported (:issue:`57387`)
- pickled objects from pandas version less than ``1.0.0`` are no longer supported (:issue:`57155`)

.. ---------------------------------------------------------------------------
.. _whatsnew_300.deprecations:

Deprecations
~~~~~~~~~~~~
- Deprecated :meth:`Timestamp.utcfromtimestamp`, use ``Timestamp.fromtimestamp(ts, "UTC")`` instead (:issue:`56680`)
- Deprecated :meth:`Timestamp.utcnow`, use ``Timestamp.now("UTC")`` instead (:issue:`56680`)
- Deprecated allowing non-keyword arguments in :meth:`Series.to_markdown` except ``buf``. (:issue:`57280`)
- Deprecated allowing non-keyword arguments in :meth:`Series.to_string` except ``buf``. (:issue:`57280`)
-

.. ---------------------------------------------------------------------------
.. _whatsnew_300.prior_deprecations:

Removal of prior version deprecations/changes
~~~~~~~~~~~~~~~~~~~~~~~~~~~~~~~~~~~~~~~~~~~~~
- :func:`read_excel`, :func:`read_json`, :func:`read_html`, and :func:`read_xml` no longer accept raw string or byte representation of the data. That type of data must be wrapped in a :py:class:`StringIO` or :py:class:`BytesIO` (:issue:`53767`)
- :meth:`Series.dt.to_pydatetime` now returns a :class:`Series` of :py:class:`datetime.datetime` objects (:issue:`52459`)
- All arguments except ``name`` in :meth:`Index.rename` are now keyword only (:issue:`56493`)
- All arguments except the first ``path``-like argument in IO writers are now keyword only (:issue:`54229`)
- All arguments in :meth:`Index.sort_values` are now keyword only (:issue:`56493`)
- All arguments in :meth:`Series.to_dict` are now keyword only (:issue:`56493`)
- Changed the default value of ``observed`` in :meth:`DataFrame.groupby` and :meth:`Series.groupby` to ``True`` (:issue:`51811`)
- Enforced deprecation disallowing parsing datetimes with mixed time zones unless user passes ``utc=True`` to :func:`to_datetime` (:issue:`57275`)
- Enforced silent-downcasting deprecation for :ref:`all relevant methods <whatsnew_220.silent_downcasting>` (:issue:`54710`)
- In :meth:`DataFrame.stack`, the default value of ``future_stack`` is now ``True``; specifying ``False`` will raise a ``FutureWarning`` (:issue:`55448`)
<<<<<<< HEAD
- Methods ``apply``, ``agg``, and ``transform`` will no longer replace NumPy functions (e.g. ``np.sum``) and built-in functions (e.g. ``min``) with the equivalent pandas implementation; use string aliases (e.g. ``"sum"`` and ``"min"``) if you desire to use the pandas implementation (:issue:`53974`)
=======
- Passing both ``freq`` and ``fill_value`` in :meth:`DataFrame.shift` and :meth:`Series.shift` and :meth:`.DataFrameGroupBy.shift` now raises a ``ValueError`` (:issue:`54818`)
- Removed :meth:`DateOffset.is_anchored` and :meth:`offsets.Tick.is_anchored` (:issue:`56594`)
>>>>>>> 54d2033f
- Removed ``DataFrame.applymap``, ``Styler.applymap`` and ``Styler.applymap_index`` (:issue:`52364`)
- Removed ``DataFrame.bool`` and ``Series.bool`` (:issue:`51756`)
- Removed ``DataFrame.first`` and ``DataFrame.last`` (:issue:`53710`)
- Removed ``DataFrame.swapaxes`` and ``Series.swapaxes`` (:issue:`51946`)
- Removed ``DataFrameGroupBy.grouper`` and ``SeriesGroupBy.grouper`` (:issue:`56521`)
- Removed ``DataFrameGroupby.fillna`` and ``SeriesGroupBy.fillna``` (:issue:`55719`)
- Removed ``Index.format``, use :meth:`Index.astype` with ``str`` or :meth:`Index.map` with a ``formatter`` function instead (:issue:`55439`)
- Removed ``Resample.fillna`` (:issue:`55719`)
- Removed ``Series.__int__`` and ``Series.__float__``. Call ``int(Series.iloc[0])`` or ``float(Series.iloc[0])`` instead. (:issue:`51131`)
- Removed ``Series.ravel`` (:issue:`56053`)
- Removed ``Series.view`` (:issue:`56054`)
- Removed ``StataReader.close`` (:issue:`49228`)
- Removed ``_data`` from :class:`DataFrame`, :class:`Series`, :class:`.arrays.ArrowExtensionArray` (:issue:`52003`)
- Removed ``axis`` argument from :meth:`DataFrame.groupby`, :meth:`Series.groupby`, :meth:`DataFrame.rolling`, :meth:`Series.rolling`, :meth:`DataFrame.resample`, and :meth:`Series.resample` (:issue:`51203`)
- Removed ``axis`` argument from all groupby operations (:issue:`50405`)
- Removed ``convert_dtype`` from :meth:`Series.apply` (:issue:`52257`)
- Removed ``method``, ``limit`` ``fill_axis`` and ``broadcast_axis`` keywords from :meth:`DataFrame.align` (:issue:`51968`)
- Removed ``pandas.api.types.is_interval`` and ``pandas.api.types.is_period``, use ``isinstance(obj, pd.Interval)`` and ``isinstance(obj, pd.Period)`` instead (:issue:`55264`)
- Removed ``pandas.io.sql.execute`` (:issue:`50185`)
- Removed ``pandas.value_counts``, use :meth:`Series.value_counts` instead (:issue:`53493`)
- Removed ``read_gbq`` and ``DataFrame.to_gbq``. Use ``pandas_gbq.read_gbq`` and ``pandas_gbq.to_gbq`` instead https://pandas-gbq.readthedocs.io/en/latest/api.html (:issue:`55525`)
- Removed ``use_nullable_dtypes`` from :func:`read_parquet` (:issue:`51853`)
- Removed ``year``, ``month``, ``quarter``, ``day``, ``hour``, ``minute``, and ``second`` keywords in the :class:`PeriodIndex` constructor, use :meth:`PeriodIndex.from_fields` instead (:issue:`55960`)
- Removed deprecated argument ``obj`` in :meth:`.DataFrameGroupBy.get_group` and :meth:`.SeriesGroupBy.get_group` (:issue:`53545`)
- Removed deprecated behavior of :meth:`Series.agg` using :meth:`Series.apply` (:issue:`53325`)
- Removed option ``mode.use_inf_as_na``, convert inf entries to ``NaN`` before instead (:issue:`51684`)
- Removed support for :class:`DataFrame` in :meth:`DataFrame.from_records`(:issue:`51697`)
- Removed support for ``errors="ignore"`` in :func:`to_datetime`, :func:`to_timedelta` and :func:`to_numeric` (:issue:`55734`)
- Removed support for ``slice`` in :meth:`DataFrame.take` (:issue:`51539`)
- Removed the ``ArrayManager`` (:issue:`55043`)
- Removed the ``fastpath`` argument from the :class:`Series` constructor (:issue:`55466`)
- Removed the ``is_boolean``, ``is_integer``, ``is_floating``, ``holds_integer``, ``is_numeric``, ``is_categorical``, ``is_object``, and ``is_interval`` attributes of :class:`Index` (:issue:`50042`)
- Removed the ``ordinal`` keyword in :class:`PeriodIndex`, use :meth:`PeriodIndex.from_ordinals` instead (:issue:`55960`)
- Removed unused arguments ``*args`` and ``**kwargs`` in :class:`Resampler` methods (:issue:`50977`)
- Unrecognized timezones when parsing strings to datetimes now raises a ``ValueError`` (:issue:`51477`)


.. ---------------------------------------------------------------------------
.. _whatsnew_300.performance:

Performance improvements
~~~~~~~~~~~~~~~~~~~~~~~~
- Performance improvement in :meth:`DataFrame.join` for sorted but non-unique indexes (:issue:`56941`)
- Performance improvement in :meth:`DataFrame.join` when left and/or right are non-unique and ``how`` is ``"left"``, ``"right"``, or ``"inner"`` (:issue:`56817`)
- Performance improvement in :meth:`DataFrame.join` with ``how="left"`` or ``how="right"`` and ``sort=True`` (:issue:`56919`)
- Performance improvement in :meth:`DataFrameGroupBy.ffill`, :meth:`DataFrameGroupBy.bfill`, :meth:`SeriesGroupBy.ffill`, and :meth:`SeriesGroupBy.bfill` (:issue:`56902`)
- Performance improvement in :meth:`Index.join` by propagating cached attributes in cases where the result matches one of the inputs (:issue:`57023`)
- Performance improvement in :meth:`Index.take` when ``indices`` is a full range indexer from zero to length of index (:issue:`56806`)
- Performance improvement in :meth:`MultiIndex.equals` for equal length indexes (:issue:`56990`)
- Performance improvement in :meth:`RangeIndex.append` when appending the same index (:issue:`57252`)
- Performance improvement in :meth:`RangeIndex.take` returning a :class:`RangeIndex` instead of a :class:`Index` when possible. (:issue:`57445`)
- Performance improvement in indexing operations for string dtypes (:issue:`56997`)
- :meth:`Series.str.extract` returns a :class:`RangeIndex` columns instead of an :class:`Index` column when possible (:issue:`?``)

.. ---------------------------------------------------------------------------
.. _whatsnew_300.bug_fixes:

Bug fixes
~~~~~~~~~
- Fixed bug in :meth:`DataFrame.join` inconsistently setting result index name (:issue:`55815`)
- Fixed bug in :meth:`DataFrame.to_string` that raised ``StopIteration`` with nested DataFrames. (:issue:`16098`)
- Fixed bug in :meth:`Series.diff` allowing non-integer values for the ``periods`` argument. (:issue:`56607`)

Categorical
^^^^^^^^^^^
-
-

Datetimelike
^^^^^^^^^^^^
- Bug in :func:`date_range` where the last valid timestamp would sometimes not be produced (:issue:`56134`)
-

Timedelta
^^^^^^^^^
-
-

Timezones
^^^^^^^^^
-
-

Numeric
^^^^^^^
- Bug in ``np.matmul`` with :class:`Index` inputs raising a ``TypeError`` (:issue:`57079`)
-

Conversion
^^^^^^^^^^
- Bug in :meth:`Series.astype` might modify read-only array inplace when casting to a string dtype (:issue:`57212`)
- Bug in :meth:`Series.reindex` not maintaining ``float32`` type when a ``reindex`` introduces a missing value (:issue:`45857`)

Strings
^^^^^^^
- Bug in :meth:`Series.value_counts` would not respect ``sort=False`` for series having ``string`` dtype (:issue:`55224`)
-

Interval
^^^^^^^^
- Bug in :func:`interval_range` where start and end numeric types were always cast to 64 bit (:issue:`57268`)
-

Indexing
^^^^^^^^
-
-

Missing
^^^^^^^
-
-

MultiIndex
^^^^^^^^^^
-
-

I/O
^^^
-
-

Period
^^^^^^
-
-

Plotting
^^^^^^^^
-
-

Groupby/resample/rolling
^^^^^^^^^^^^^^^^^^^^^^^^
- Bug in :meth:`.DataFrameGroupBy.quantile` when ``interpolation="nearest"`` is inconsistent with :meth:`DataFrame.quantile` (:issue:`47942`)
- Bug in :meth:`DataFrame.ewm` and :meth:`Series.ewm` when passed ``times`` and aggregation functions other than mean (:issue:`51695`)
- Bug in :meth:`.DataFrameGroupBy.groups` and :meth:`.SeriesGroupby.groups` that would not respect groupby arguments ``dropna`` and ``sort`` (:issue:`55919`, :issue:`56966`, :issue:`56851`)
- Bug in :meth:`.DataFrameGroupBy.nunique` and :meth:`.SeriesGroupBy.nunique` would fail with multiple categorical groupings when ``as_index=False`` (:issue:`52848`)
- Bug in :meth:`.DataFrameGroupBy.prod`, :meth:`.DataFrameGroupBy.any`, and :meth:`.DataFrameGroupBy.all` would result in NA values on unobserved groups; they now result in ``1``, ``False``, and ``True`` respectively (:issue:`55783`)
- Bug in :meth:`.DataFrameGroupBy.value_counts` would produce incorrect results when used with some categorical and some non-categorical groupings and ``observed=False`` (:issue:`56016`)
-

Reshaping
^^^^^^^^^
-
-

Sparse
^^^^^^
-
-

ExtensionArray
^^^^^^^^^^^^^^
- Fixed bug in :meth:`api.types.is_datetime64_any_dtype` where a custom :class:`ExtensionDtype` would return ``False`` for array-likes (:issue:`57055`)
-

Styler
^^^^^^
-

Other
^^^^^
- Bug in :func:`tseries.api.guess_datetime_format` would fail to infer time format when "%Y" == "%H%M" (:issue:`57452`)
- Bug in :meth:`DataFrame.sort_index` when passing ``axis="columns"`` and ``ignore_index=True`` and ``ascending=False`` not returning a :class:`RangeIndex` columns (:issue:`57293`)
- Bug in :meth:`DataFrame.where` where using a non-bool type array in the function would return a ``ValueError`` instead of a ``TypeError`` (:issue:`56330`)
- Bug in Dataframe Interchange Protocol implementation was returning incorrect results for data buffers' associated dtype, for string and datetime columns (:issue:`54781`)

.. ***DO NOT USE THIS SECTION***

-
-

.. ---------------------------------------------------------------------------
.. _whatsnew_300.contributors:

Contributors
~~~~~~~~~~~~<|MERGE_RESOLUTION|>--- conflicted
+++ resolved
@@ -122,12 +122,9 @@
 - Enforced deprecation disallowing parsing datetimes with mixed time zones unless user passes ``utc=True`` to :func:`to_datetime` (:issue:`57275`)
 - Enforced silent-downcasting deprecation for :ref:`all relevant methods <whatsnew_220.silent_downcasting>` (:issue:`54710`)
 - In :meth:`DataFrame.stack`, the default value of ``future_stack`` is now ``True``; specifying ``False`` will raise a ``FutureWarning`` (:issue:`55448`)
-<<<<<<< HEAD
 - Methods ``apply``, ``agg``, and ``transform`` will no longer replace NumPy functions (e.g. ``np.sum``) and built-in functions (e.g. ``min``) with the equivalent pandas implementation; use string aliases (e.g. ``"sum"`` and ``"min"``) if you desire to use the pandas implementation (:issue:`53974`)
-=======
 - Passing both ``freq`` and ``fill_value`` in :meth:`DataFrame.shift` and :meth:`Series.shift` and :meth:`.DataFrameGroupBy.shift` now raises a ``ValueError`` (:issue:`54818`)
 - Removed :meth:`DateOffset.is_anchored` and :meth:`offsets.Tick.is_anchored` (:issue:`56594`)
->>>>>>> 54d2033f
 - Removed ``DataFrame.applymap``, ``Styler.applymap`` and ``Styler.applymap_index`` (:issue:`52364`)
 - Removed ``DataFrame.bool`` and ``Series.bool`` (:issue:`51756`)
 - Removed ``DataFrame.first`` and ``DataFrame.last`` (:issue:`53710`)
