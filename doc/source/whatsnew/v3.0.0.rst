--- conflicted
+++ resolved
@@ -106,11 +106,8 @@
 - :func:`read_excel`, :func:`read_json`, :func:`read_html`, and :func:`read_xml` no longer accept raw string or byte representation of the data. That type of data must be wrapped in a :py:class:`StringIO` or :py:class:`BytesIO` (:issue:`53767`)
 - All arguments except the first ``path``-like argument in IO writers are now keyword only (:issue:`54229`)
 - Changed the default value of ``observed`` in :meth:`DataFrame.groupby` and :meth:`Series.groupby` to ``True`` (:issue:`51811`)
-<<<<<<< HEAD
 - Enforced silent-downcasting deprecation for :ref:`all relevant methods <whatsnew_220.silent_downcasting> (:issue:`54710`)
-=======
 - Removed :meth:`DataFrame.applymap`, :meth:`Styler.applymap` and :meth:`Styler.applymap_index` (:issue:`52364`)
->>>>>>> 4e40afd9
 - Removed ``DataFrame.bool`` and ``Series.bool`` (:issue:`51756`)
 - Removed ``DataFrame.first`` and ``DataFrame.last`` (:issue:`53710`)
 - Removed ``DataFrameGroupBy.grouper`` and ``SeriesGroupBy.grouper`` (:issue:`56521`)
