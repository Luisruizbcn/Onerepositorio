--- conflicted
+++ resolved
@@ -34,6 +34,7 @@
 - Allow dictionaries to be passed to :meth:`pandas.Series.str.replace` via ``pat`` parameter (:issue:`51748`)
 - Support passing a :class:`Series` input to :func:`json_normalize` that retains the :class:`Series` :class:`Index` (:issue:`51452`)
 - Users can globally disable any ``PerformanceWarning`` by setting the option ``mode.performance_warnings`` to ``False`` (:issue:`56920`)
+- :meth:`Styler.format_index_names` can now be used to format the index and column names (:issue:`48936` and :issue:`47489`)
 -
 
 .. ---------------------------------------------------------------------------
@@ -91,16 +92,16 @@
 
 Similarly:
 
-  - In previous versions of pandas the method :meth:`.DataFrameGroupBy.sum` would result in ``0`` for unobserved groups, but :meth:`.DataFrameGroupBy.prod`, :meth:`.DataFrameGroupBy.all`, and :meth:`.DataFrameGroupBy.any` would all result in NA values. Now these methods result in ``1``, ``True``, and ``False`` respectively.
-  - :meth:`.DataFrameGroupBy.groups` did not include unobserved groups and now does.
+- In previous versions of pandas the method :meth:`.DataFrameGroupBy.sum` would result in ``0`` for unobserved groups, but :meth:`.DataFrameGroupBy.prod`, :meth:`.DataFrameGroupBy.all`, and :meth:`.DataFrameGroupBy.any` would all result in NA values. Now these methods result in ``1``, ``True``, and ``False`` respectively.
+- :meth:`.DataFrameGroupBy.groups` did not include unobserved groups and now does.
 
 These improvements also fixed certain bugs in groupby:
 
- - :meth:`.DataFrameGroupBy.nunique` would fail when there are multiple groupings, unobserved groups, and ``as_index=False`` (:issue:`52848`)
- - :meth:`.DataFrameGroupBy.agg` would fail when there are multiple groupings, unobserved groups, and ``as_index=False`` (:issue:`36698`)
- - :meth:`.DataFrameGroupBy.sum` would have incorrect values when there are multiple groupings, unobserved groups, and non-numeric data (:issue:`43891`)
- - :meth:`.DataFrameGroupBy.groups` with ``sort=False`` would sort groups; they now occur in the order they are observed (:issue:`56966`)
- - :meth:`.DataFrameGroupBy.value_counts` would produce incorrect results when used with some categorical and some non-categorical groupings and ``observed=False`` (:issue:`56016`)
+- :meth:`.DataFrameGroupBy.agg` would fail when there are multiple groupings, unobserved groups, and ``as_index=False`` (:issue:`36698`)
+- :meth:`.DataFrameGroupBy.groups` with ``sort=False`` would sort groups; they now occur in the order they are observed (:issue:`56966`)
+- :meth:`.DataFrameGroupBy.nunique` would fail when there are multiple groupings, unobserved groups, and ``as_index=False`` (:issue:`52848`)
+- :meth:`.DataFrameGroupBy.sum` would have incorrect values when there are multiple groupings, unobserved groups, and non-numeric data (:issue:`43891`)
+- :meth:`.DataFrameGroupBy.value_counts` would produce incorrect results when used with some categorical and some non-categorical groupings and ``observed=False`` (:issue:`56016`)
 
 .. _whatsnew_300.notable_bug_fixes.notable_bug_fix2:
 
@@ -130,11 +131,13 @@
 The following table lists the lowest version per library that is currently being tested throughout the development of pandas.
 Optional libraries below the lowest tested version may still work, but are not considered supported.
 
-+-----------------+---------------------+
-| Package         | New Minimum Version |
-+=================+=====================+
-| fastparquet     | 2023.04.0           |
-+-----------------+---------------------+
++------------------------+---------------------+
+| Package                | New Minimum Version |
++========================+=====================+
+| fastparquet            | 2023.10.0           |
++------------------------+---------------------+
+| adbc-driver-postgresql | 0.10.0              |
++------------------------+---------------------+
 
 See :ref:`install.dependencies` and :ref:`install.optional_dependencies` for more.
 
@@ -170,6 +173,13 @@
 - :meth:`DataFrame.astype` / :meth:`Series.astype`
 - :meth:`DataFrame.reindex` / :meth:`Series.reindex`
 - :meth:`DataFrame.reindex_like` / :meth:`Series.reindex_like`
+- :meth:`DataFrame.set_axis` / :meth:`Series.set_axis`
+- :meth:`DataFrame.to_period` / :meth:`Series.to_period`
+- :meth:`DataFrame.to_timestamp` / :meth:`Series.to_timestamp`
+- :meth:`DataFrame.rename` / :meth:`Series.rename`
+- :meth:`DataFrame.transpose`
+- :meth:`DataFrame.swaplevel`
+- :meth:`DataFrame.merge` / :func:`pd.merge`
 
 Copy-on-Write utilizes a lazy copy mechanism that defers copying the data until
 necessary. Use ``.copy`` to trigger an eager copy. The copy keyword has no effect
@@ -190,24 +200,51 @@
 Removal of prior version deprecations/changes
 ~~~~~~~~~~~~~~~~~~~~~~~~~~~~~~~~~~~~~~~~~~~~~
 - :class:`.DataFrameGroupBy.idxmin`, :class:`.DataFrameGroupBy.idxmax`, :class:`.SeriesGroupBy.idxmin`, and :class:`.SeriesGroupBy.idxmax` will now raise a ``ValueError`` when used with ``skipna=False`` and an NA value is encountered (:issue:`10694`)
+- :func:`concat` no longer ignores empty objects when determining output dtypes (:issue:`39122`)
 - :func:`read_excel`, :func:`read_json`, :func:`read_html`, and :func:`read_xml` no longer accept raw string or byte representation of the data. That type of data must be wrapped in a :py:class:`StringIO` or :py:class:`BytesIO` (:issue:`53767`)
 - :meth:`DataFrame.groupby` with ``as_index=False`` and aggregation methods will no longer exclude from the result the groupings that do not arise from the input (:issue:`49519`)
 - :meth:`Series.dt.to_pydatetime` now returns a :class:`Series` of :py:class:`datetime.datetime` objects (:issue:`52459`)
 - :meth:`SeriesGroupBy.agg` no longer pins the name of the group to the input passed to the provided ``func`` (:issue:`51703`)
 - All arguments except ``name`` in :meth:`Index.rename` are now keyword only (:issue:`56493`)
 - All arguments except the first ``path``-like argument in IO writers are now keyword only (:issue:`54229`)
+- Disallow calling :meth:`Series.replace` or :meth:`DataFrame.replace` without a ``value`` and with non-dict-like ``to_replace`` (:issue:`33302`)
+- Disallow constructing a :class:`arrays.SparseArray` with scalar data (:issue:`53039`)
+- Disallow non-standard (``np.ndarray``, :class:`Index`, :class:`ExtensionArray`, or :class:`Series`) to :func:`isin`, :func:`unique`, :func:`factorize` (:issue:`52986`)
+- Disallow passing a pandas type to :meth:`Index.view` (:issue:`55709`)
+- Disallow units other than "s", "ms", "us", "ns" for datetime64 and timedelta64 dtypes in :func:`array` (:issue:`53817`)
+- Removed "freq" keyword from :class:`PeriodArray` constructor, use "dtype" instead (:issue:`52462`)
+- Removed 'fastpath' keyword in :class:`Categorical` constructor (:issue:`20110`)
+- Removed alias :class:`arrays.PandasArray` for :class:`arrays.NumpyExtensionArray` (:issue:`53694`)
+- Removed deprecated "method" and "limit" keywords from :meth:`Series.replace` and :meth:`DataFrame.replace` (:issue:`53492`)
+- Removed extension test classes ``BaseNoReduceTests``, ``BaseNumericReduceTests``, ``BaseBooleanReduceTests`` (:issue:`54663`)
+- Removed the "closed" and "normalize" keywords in :meth:`DatetimeIndex.__new__` (:issue:`52628`)
+- Require :meth:`SparseDtype.fill_value` to be a valid value for the :meth:`SparseDtype.subtype` (:issue:`53043`)
+- Stopped performing dtype inference with in :meth:`Index.insert` with object-dtype index; this often affects the index/columns that result when setting new entries into an empty :class:`Series` or :class:`DataFrame` (:issue:`51363`)
+- Removed the "closed" and "unit" keywords in :meth:`TimedeltaIndex.__new__` (:issue:`52628`, :issue:`55499`)
 - All arguments in :meth:`Index.sort_values` are now keyword only (:issue:`56493`)
 - All arguments in :meth:`Series.to_dict` are now keyword only (:issue:`56493`)
 - Changed the default value of ``observed`` in :meth:`DataFrame.groupby` and :meth:`Series.groupby` to ``True`` (:issue:`51811`)
+- Enforce deprecation in :func:`testing.assert_series_equal` and :func:`testing.assert_frame_equal` with object dtype and mismatched null-like values, which are now considered not-equal (:issue:`18463`)
+- Enforced deprecation ``all`` and ``any`` reductions with ``datetime64``, :class:`DatetimeTZDtype`, and :class:`PeriodDtype` dtypes (:issue:`58029`)
+- Enforced deprecation disallowing ``float`` "periods" in :func:`date_range`, :func:`period_range`, :func:`timedelta_range`, :func:`interval_range`,  (:issue:`56036`)
 - Enforced deprecation disallowing parsing datetimes with mixed time zones unless user passes ``utc=True`` to :func:`to_datetime` (:issue:`57275`)
+- Enforced deprecation in :meth:`Series.value_counts` and :meth:`Index.value_counts` with object dtype performing dtype inference on the ``.index`` of the result (:issue:`56161`)
 - Enforced deprecation of :meth:`.DataFrameGroupBy.get_group` and :meth:`.SeriesGroupBy.get_group` allowing the ``name`` argument to be a non-tuple when grouping by a list of length 1 (:issue:`54155`)
+- Enforced deprecation of :meth:`Series.interpolate` and :meth:`DataFrame.interpolate` for object-dtype (:issue:`57820`)
+- Enforced deprecation of :meth:`offsets.Tick.delta`, use ``pd.Timedelta(obj)`` instead (:issue:`55498`)
 - Enforced deprecation of ``axis=None`` acting the same as ``axis=0`` in the DataFrame reductions ``sum``, ``prod``, ``std``, ``var``, and ``sem``, passing ``axis=None`` will now reduce over both axes; this is particularly the case when doing e.g. ``numpy.sum(df)`` (:issue:`21597`)
+- Enforced deprecation of non-standard (``np.ndarray``, :class:`ExtensionArray`, :class:`Index`, or :class:`Series`) argument to :func:`api.extensions.take` (:issue:`52981`)
+- Enforced deprecation of parsing system timezone strings to ``tzlocal``, which depended on system timezone, pass the 'tz' keyword instead (:issue:`50791`)
 - Enforced deprecation of passing a dictionary to :meth:`SeriesGroupBy.agg` (:issue:`52268`)
 - Enforced deprecation of string ``AS`` denoting frequency in :class:`YearBegin` and strings ``AS-DEC``, ``AS-JAN``, etc. denoting annual frequencies with various fiscal year starts (:issue:`57793`)
 - Enforced deprecation of string ``A`` denoting frequency in :class:`YearEnd` and strings ``A-DEC``, ``A-JAN``, etc. denoting annual frequencies with various fiscal year ends (:issue:`57699`)
 - Enforced deprecation of string ``BAS`` denoting frequency in :class:`BYearBegin` and strings ``BAS-DEC``, ``BAS-JAN``, etc. denoting annual frequencies with various fiscal year starts (:issue:`57793`)
 - Enforced deprecation of string ``BA`` denoting frequency in :class:`BYearEnd` and strings ``BA-DEC``, ``BA-JAN``, etc. denoting annual frequencies with various fiscal year ends (:issue:`57793`)
+- Enforced deprecation of strings ``T``, ``L``, ``U``, and ``N`` denoting frequencies in :class:`Minute`, :class:`Second`, :class:`Milli`, :class:`Micro`, :class:`Nano` (:issue:`57627`)
+- Enforced deprecation of strings ``T``, ``L``, ``U``, and ``N`` denoting units in :class:`Timedelta` (:issue:`57627`)
 - Enforced deprecation of the behavior of :func:`concat` when ``len(keys) != len(objs)`` would truncate to the shorter of the two. Now this raises a ``ValueError`` (:issue:`43485`)
+- Enforced deprecation of values "pad", "ffill", "bfill", and "backfill" for :meth:`Series.interpolate` and :meth:`DataFrame.interpolate` (:issue:`57869`)
+- Enforced deprecation removing :meth:`Categorical.to_list`, use ``obj.tolist()`` instead (:issue:`51254`)
 - Enforced silent-downcasting deprecation for :ref:`all relevant methods <whatsnew_220.silent_downcasting>` (:issue:`54710`)
 - In :meth:`DataFrame.stack`, the default value of ``future_stack`` is now ``True``; specifying ``False`` will raise a ``FutureWarning`` (:issue:`55448`)
 - Iterating over a :class:`.DataFrameGroupBy` or :class:`.SeriesGroupBy` will return tuples of length 1 for the groups when grouping by ``level`` a list of length 1 (:issue:`50064`)
@@ -241,6 +278,7 @@
 - Removed argument ``limit`` from :meth:`DataFrame.pct_change`, :meth:`Series.pct_change`, :meth:`.DataFrameGroupBy.pct_change`, and :meth:`.SeriesGroupBy.pct_change`; the argument ``method`` must be set to ``None`` and will be removed in a future version of pandas (:issue:`53520`)
 - Removed deprecated argument ``obj`` in :meth:`.DataFrameGroupBy.get_group` and :meth:`.SeriesGroupBy.get_group` (:issue:`53545`)
 - Removed deprecated behavior of :meth:`Series.agg` using :meth:`Series.apply` (:issue:`53325`)
+- Removed deprecated keyword ``method`` on :meth:`Series.fillna`, :meth:`DataFrame.fillna` (:issue:`57760`)
 - Removed option ``mode.use_inf_as_na``, convert inf entries to ``NaN`` before instead (:issue:`51684`)
 - Removed support for :class:`DataFrame` in :meth:`DataFrame.from_records`(:issue:`51697`)
 - Removed support for ``errors="ignore"`` in :func:`to_datetime`, :func:`to_timedelta` and :func:`to_numeric` (:issue:`55734`)
@@ -252,7 +290,10 @@
 - Removed unused arguments ``*args`` and ``**kwargs`` in :class:`Resampler` methods (:issue:`50977`)
 - Unrecognized timezones when parsing strings to datetimes now raises a ``ValueError`` (:issue:`51477`)
 - Removed the :class:`Grouper` attributes ``ax``, ``groups``, ``indexer``, and ``obj`` (:issue:`51206`, :issue:`51182`)
+- Removed deprecated keyword ``verbose`` on :func:`read_csv` and :func:`read_table` (:issue:`56556`)
+- Removed the ``method`` keyword in ``ExtensionArray.fillna``, implement ``ExtensionArray._pad_or_backfill`` instead (:issue:`53621`)
 - Removed the attribute ``dtypes`` from :class:`.DataFrameGroupBy` (:issue:`51997`)
+- Enforced deprecation of ``argmin``, ``argmax``, ``idxmin``, and ``idxmax`` returning a result when ``skipna=False`` and an NA value is encountered or all values are NA values; these operations will now raise in such cases (:issue:`33941`, :issue:`51276`)
 
 .. ---------------------------------------------------------------------------
 .. _whatsnew_300.performance:
@@ -260,6 +301,9 @@
 Performance improvements
 ~~~~~~~~~~~~~~~~~~~~~~~~
 - :attr:`Categorical.categories` returns a :class:`RangeIndex` columns instead of an :class:`Index` if the constructed ``values`` was a ``range``. (:issue:`57787`)
+- :class:`DataFrame` returns a :class:`RangeIndex` columns when possible when ``data`` is a ``dict`` (:issue:`57943`)
+- :class:`Series` returns a :class:`RangeIndex` index when possible when ``data`` is a ``dict`` (:issue:`58118`)
+- :func:`concat` returns a :class:`RangeIndex` column when possible when ``objs`` contains :class:`Series` and :class:`DataFrame` and ``axis=0`` (:issue:`58119`)
 - :func:`concat` returns a :class:`RangeIndex` level in the :class:`MultiIndex` result when ``keys`` is a ``range`` or :class:`RangeIndex` (:issue:`57542`)
 - :meth:`RangeIndex.append` returns a :class:`RangeIndex` instead of a :class:`Index` when appending values that could continue the :class:`RangeIndex` (:issue:`57467`)
 - :meth:`Series.str.extract` returns a :class:`RangeIndex` columns instead of an :class:`Index` column when possible (:issue:`57542`)
@@ -271,14 +315,20 @@
 - Performance improvement in :meth:`DataFrameGroupBy.ffill`, :meth:`DataFrameGroupBy.bfill`, :meth:`SeriesGroupBy.ffill`, and :meth:`SeriesGroupBy.bfill` (:issue:`56902`)
 - Performance improvement in :meth:`Index.join` by propagating cached attributes in cases where the result matches one of the inputs (:issue:`57023`)
 - Performance improvement in :meth:`Index.take` when ``indices`` is a full range indexer from zero to length of index (:issue:`56806`)
+- Performance improvement in :meth:`Index.to_frame` returning a :class:`RangeIndex` columns of a :class:`Index` when possible. (:issue:`58018`)
 - Performance improvement in :meth:`MultiIndex.equals` for equal length indexes (:issue:`56990`)
-- Performance improvement in :meth:`RangeIndex.__getitem__` with a boolean mask returning a :class:`RangeIndex` instead of a :class:`Index` when possible. (:issue:`57588`)
+- Performance improvement in :meth:`RangeIndex.__getitem__` with a boolean mask or integers returning a :class:`RangeIndex` instead of a :class:`Index` when possible. (:issue:`57588`)
 - Performance improvement in :meth:`RangeIndex.append` when appending the same index (:issue:`57252`)
-- Performance improvement in :meth:`RangeIndex.join` returning a :class:`RangeIndex` instead of a :class:`Index` when possible. (:issue:`57651`)
-- Performance improvement in :meth:`RangeIndex.reindex` returning a :class:`RangeIndex` instead of a :class:`Index` when possible. (:issue:`57647`)
-- Performance improvement in :meth:`RangeIndex.take` returning a :class:`RangeIndex` instead of a :class:`Index` when possible. (:issue:`57445`)
+- Performance improvement in :meth:`RangeIndex.argmin` and :meth:`RangeIndex.argmax` (:issue:`57823`)
+- Performance improvement in :meth:`RangeIndex.insert` returning a :class:`RangeIndex` instead of a :class:`Index` when the :class:`RangeIndex` is empty. (:issue:`57833`)
+- Performance improvement in :meth:`RangeIndex.round` returning a :class:`RangeIndex` instead of a :class:`Index` when possible. (:issue:`57824`)
+- Performance improvement in :meth:`RangeIndex.join` returning a :class:`RangeIndex` instead of a :class:`Index` when possible. (:issue:`57651`, :issue:`57752`)
+- Performance improvement in :meth:`RangeIndex.reindex` returning a :class:`RangeIndex` instead of a :class:`Index` when possible. (:issue:`57647`, :issue:`57752`)
+- Performance improvement in :meth:`RangeIndex.take` returning a :class:`RangeIndex` instead of a :class:`Index` when possible. (:issue:`57445`, :issue:`57752`)
+- Performance improvement in :func:`merge` if hash-join can be used (:issue:`57970`)
 - Performance improvement in ``DataFrameGroupBy.__len__`` and ``SeriesGroupBy.__len__`` (:issue:`57595`)
 - Performance improvement in indexing operations for string dtypes (:issue:`56997`)
+- Performance improvement in unary methods on a :class:`RangeIndex` returning a :class:`RangeIndex` instead of a :class:`Index` when possible. (:issue:`57825`)
 
 .. ---------------------------------------------------------------------------
 .. _whatsnew_300.bug_fixes:
@@ -286,17 +336,16 @@
 Bug fixes
 ~~~~~~~~~
 - Fixed bug in :class:`SparseDtype` for equal comparison with na fill value. (:issue:`54770`)
-<<<<<<< HEAD
-=======
 - Fixed bug in :meth:`.DataFrameGroupBy.median` where nat values gave an incorrect result. (:issue:`57926`)
 - Fixed bug in :meth:`DataFrame.cumsum` which was raising ``IndexError`` if dtype is ``timedelta64[ns]`` (:issue:`57956`)
-- Fixed bug in :meth:`DataFrame.eval` and :meth:`DataFrame.query` which caused an exception when using NumPy attributes via ``@`` notation, e.g., ``df.eval("@np.floor(a)")``. (:issue:`58041`)
->>>>>>> f56cba90
 - Fixed bug in :meth:`DataFrame.join` inconsistently setting result index name (:issue:`55815`)
 - Fixed bug in :meth:`DataFrame.to_string` that raised ``StopIteration`` with nested DataFrames. (:issue:`16098`)
+- Fixed bug in :meth:`DataFrame.transform` that was returning the wrong order unless the index was monotonically increasing. (:issue:`57069`)
 - Fixed bug in :meth:`DataFrame.update` bool dtype being converted to object (:issue:`55509`)
+- Fixed bug in :meth:`DataFrameGroupBy.apply` that was returning a completely empty DataFrame when all return values of ``func`` were ``None`` instead of returning an empty DataFrame with the original columns and dtypes. (:issue:`57775`)
 - Fixed bug in :meth:`Series.diff` allowing non-integer values for the ``periods`` argument. (:issue:`56607`)
 - Fixed bug in :meth:`Series.rank` that doesn't preserve missing values for nullable integers when ``na_option='keep'``. (:issue:`56976`)
+- Fixed bug in :meth:`Series.replace` and :meth:`DataFrame.replace` inconsistently replacing matching instances when ``regex=True`` and missing values are present. (:issue:`56599`)
 
 Categorical
 ^^^^^^^^^^^
@@ -306,6 +355,7 @@
 Datetimelike
 ^^^^^^^^^^^^
 - Bug in :func:`date_range` where the last valid timestamp would sometimes not be produced (:issue:`56134`)
+- Bug in :func:`date_range` where using a negative frequency value would not include all points between the start and end values (:issue:`56382`)
 -
 
 Timedelta
@@ -357,6 +407,7 @@
 I/O
 ^^^
 - Bug in :meth:`DataFrame.to_excel` when writing empty :class:`DataFrame` with :class:`MultiIndex` on both axes (:issue:`57696`)
+- Now all ``Mapping`` s are pretty printed correctly. Before only literal ``dict`` s were. (:issue:`57915`)
 -
 -
 
@@ -367,7 +418,7 @@
 
 Plotting
 ^^^^^^^^
--
+- Bug in  :meth:`.DataFrameGroupBy.boxplot` failed when there were multiple groupings (:issue:`14701`)
 -
 
 Groupby/resample/rolling
@@ -400,8 +451,10 @@
 ^^^^^
 - Bug in :class:`DataFrame` when passing a ``dict`` with a NA scalar and ``columns`` that would always return ``np.nan`` (:issue:`57205`)
 - Bug in :func:`tseries.api.guess_datetime_format` would fail to infer time format when "%Y" == "%H%M" (:issue:`57452`)
+- Bug in :func:`unique` on :class:`Index` not always returning :class:`Index` (:issue:`57043`)
 - Bug in :meth:`DataFrame.sort_index` when passing ``axis="columns"`` and ``ignore_index=True`` and ``ascending=False`` not returning a :class:`RangeIndex` columns (:issue:`57293`)
 - Bug in :meth:`DataFrame.where` where using a non-bool type array in the function would return a ``ValueError`` instead of a ``TypeError`` (:issue:`56330`)
+- Bug in :meth:`Index.sort_values` when passing a key function that turns values into tuples, e.g. ``key=natsort.natsort_key``, would raise ``TypeError`` (:issue:`56081`)
 - Bug in Dataframe Interchange Protocol implementation was returning incorrect results for data buffers' associated dtype, for string and datetime columns (:issue:`54781`)
 
 .. ***DO NOT USE THIS SECTION***
