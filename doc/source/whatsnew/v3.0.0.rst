.. _whatsnew_230:

What's new in 3.0.0 (Month XX, 2024)
------------------------------------

These are the changes in pandas 3.0.0. See :ref:`release` for a full changelog
including other versions of pandas.

{{ header }}

.. ---------------------------------------------------------------------------
.. _whatsnew_300.enhancements:

Enhancements
~~~~~~~~~~~~

.. _whatsnew_300.enhancements.enhancement1:

enhancement1
^^^^^^^^^^^^

.. _whatsnew_300.enhancements.enhancement2:

enhancement2
^^^^^^^^^^^^

.. _whatsnew_300.enhancements.other:

Other enhancements
^^^^^^^^^^^^^^^^^^
- :func:`DataFrame.to_excel` now raises an ``UserWarning`` when the character count in a cell exceeds Excel's limitation of 32767 characters (:issue:`56954`)
- :func:`read_stata` now returns ``datetime64`` resolutions better matching those natively stored in the stata format (:issue:`55642`)
- :meth:`Styler.set_tooltips` provides alternative method to storing tooltips by using title attribute of td elements. (:issue:`56981`)
- Allow dictionaries to be passed to :meth:`pandas.Series.str.replace` via ``pat`` parameter (:issue:`51748`)
- Support passing a :class:`Series` input to :func:`json_normalize` that retains the :class:`Series` :class:`Index` (:issue:`51452`)
- Users can globally disable any ``PerformanceWarning`` by setting the option ``mode.performance_warnings`` to ``False`` (:issue:`56920`)
<<<<<<< HEAD
- :meth:`Styler.format_index_names` can now be used to format the index and column names (:issue:`48936` and :issue:`47489`)
-
=======
>>>>>>> 805dbde3

.. ---------------------------------------------------------------------------
.. _whatsnew_300.notable_bug_fixes:

Notable bug fixes
~~~~~~~~~~~~~~~~~

These are bug fixes that might have notable behavior changes.

.. _whatsnew_300.notable_bug_fixes.groupby_unobs_and_na:

Improved behavior in groupby for ``observed=False``
^^^^^^^^^^^^^^^^^^^^^^^^^^^^^^^^^^^^^^^^^^^^^^^^^^^

A number of bugs have been fixed due to improved handling of unobserved groups (:issue:`55738`). All remarks in this section equally impact :class:`.SeriesGroupBy`.

In previous versions of pandas, a single grouping with :meth:`.DataFrameGroupBy.apply` or :meth:`.DataFrameGroupBy.agg` would pass the unobserved groups to the provided function, resulting in ``0`` below.

.. ipython:: python

    df = pd.DataFrame(
        {
            "key1": pd.Categorical(list("aabb"), categories=list("abc")),
            "key2": [1, 1, 1, 2],
            "values": [1, 2, 3, 4],
        }
    )
    df
    gb = df.groupby("key1", observed=False)
    gb[["values"]].apply(lambda x: x.sum())

However this was not the case when using multiple groupings, resulting in ``NaN`` below.

.. code-block:: ipython

    In [1]: gb = df.groupby(["key1", "key2"], observed=False)
    In [2]: gb[["values"]].apply(lambda x: x.sum())
    Out[2]:
               values
    key1 key2
    a    1        3.0
         2        NaN
    b    1        3.0
         2        4.0
    c    1        NaN
         2        NaN

Now using multiple groupings will also pass the unobserved groups to the provided function.

.. ipython:: python

    gb = df.groupby(["key1", "key2"], observed=False)
    gb[["values"]].apply(lambda x: x.sum())

Similarly:

- In previous versions of pandas the method :meth:`.DataFrameGroupBy.sum` would result in ``0`` for unobserved groups, but :meth:`.DataFrameGroupBy.prod`, :meth:`.DataFrameGroupBy.all`, and :meth:`.DataFrameGroupBy.any` would all result in NA values. Now these methods result in ``1``, ``True``, and ``False`` respectively.
- :meth:`.DataFrameGroupBy.groups` did not include unobserved groups and now does.

These improvements also fixed certain bugs in groupby:

- :meth:`.DataFrameGroupBy.agg` would fail when there are multiple groupings, unobserved groups, and ``as_index=False`` (:issue:`36698`)
- :meth:`.DataFrameGroupBy.groups` with ``sort=False`` would sort groups; they now occur in the order they are observed (:issue:`56966`)
- :meth:`.DataFrameGroupBy.nunique` would fail when there are multiple groupings, unobserved groups, and ``as_index=False`` (:issue:`52848`)
- :meth:`.DataFrameGroupBy.sum` would have incorrect values when there are multiple groupings, unobserved groups, and non-numeric data (:issue:`43891`)
- :meth:`.DataFrameGroupBy.value_counts` would produce incorrect results when used with some categorical and some non-categorical groupings and ``observed=False`` (:issue:`56016`)

.. _whatsnew_300.notable_bug_fixes.notable_bug_fix2:

notable_bug_fix2
^^^^^^^^^^^^^^^^

.. ---------------------------------------------------------------------------
.. _whatsnew_300.api_breaking:

Backwards incompatible API changes
~~~~~~~~~~~~~~~~~~~~~~~~~~~~~~~~~~

.. _whatsnew_300.api_breaking.deps:

Increased minimum versions for dependencies
^^^^^^^^^^^^^^^^^^^^^^^^^^^^^^^^^^^^^^^^^^^
Some minimum supported versions of dependencies were updated.
If installed, we now require:

+-----------------+-----------------+----------+---------+
| Package         | Minimum Version | Required | Changed |
+=================+=================+==========+=========+
| numpy           | 1.23.5          |    X     |    X    |
+-----------------+-----------------+----------+---------+

For `optional libraries <https://pandas.pydata.org/docs/getting_started/install.html>`_ the general recommendation is to use the latest version.
The following table lists the lowest version per library that is currently being tested throughout the development of pandas.
Optional libraries below the lowest tested version may still work, but are not considered supported.

+-----------------+---------------------+
| Package         | New Minimum Version |
+=================+=====================+
| fastparquet     | 2023.04.0           |
+-----------------+---------------------+

See :ref:`install.dependencies` and :ref:`install.optional_dependencies` for more.

.. _whatsnew_300.api_breaking.other:

Other API changes
^^^^^^^^^^^^^^^^^
- 3rd party ``py.path`` objects are no longer explicitly supported in IO methods. Use :py:class:`pathlib.Path` objects instead (:issue:`57091`)
- :attr:`MultiIndex.codes`, :attr:`MultiIndex.levels`, and :attr:`MultiIndex.names` now returns a ``tuple`` instead of a ``FrozenList`` (:issue:`53531`)
- :func:`read_table`'s ``parse_dates`` argument defaults to ``None`` to improve consistency with :func:`read_csv` (:issue:`57476`)
- Made ``dtype`` a required argument in :meth:`ExtensionArray._from_sequence_of_strings` (:issue:`56519`)
- Updated :meth:`DataFrame.to_excel` so that the output spreadsheet has no styling. Custom styling can still be done using :meth:`Styler.to_excel` (:issue:`54154`)
- pickle and HDF (``.h5``) files created with Python 2 are no longer explicitly supported (:issue:`57387`)
- pickled objects from pandas version less than ``1.0.0`` are no longer supported (:issue:`57155`)

.. ---------------------------------------------------------------------------
.. _whatsnew_300.deprecations:

Deprecations
~~~~~~~~~~~~

Copy keyword
^^^^^^^^^^^^

The ``copy`` keyword argument in the following methods is deprecated and
will be removed in a future version:

- :meth:`DataFrame.truncate` / :meth:`Series.truncate`
- :meth:`DataFrame.tz_convert` / :meth:`Series.tz_convert`
- :meth:`DataFrame.tz_localize` / :meth:`Series.tz_localize`
- :meth:`DataFrame.infer_objects` / :meth:`Series.infer_objects`
- :meth:`DataFrame.align` / :meth:`Series.align`
- :meth:`DataFrame.astype` / :meth:`Series.astype`
- :meth:`DataFrame.reindex` / :meth:`Series.reindex`
- :meth:`DataFrame.reindex_like` / :meth:`Series.reindex_like`

Copy-on-Write utilizes a lazy copy mechanism that defers copying the data until
necessary. Use ``.copy`` to trigger an eager copy. The copy keyword has no effect
starting with 3.0, so it can be safely removed from your code.

Other Deprecations
^^^^^^^^^^^^^^^^^^

- Deprecated :meth:`Timestamp.utcfromtimestamp`, use ``Timestamp.fromtimestamp(ts, "UTC")`` instead (:issue:`56680`)
- Deprecated :meth:`Timestamp.utcnow`, use ``Timestamp.now("UTC")`` instead (:issue:`56680`)
- Deprecated allowing non-keyword arguments in :meth:`Series.to_markdown` except ``buf``. (:issue:`57280`)
- Deprecated allowing non-keyword arguments in :meth:`Series.to_string` except ``buf``. (:issue:`57280`)
-

.. ---------------------------------------------------------------------------
.. _whatsnew_300.prior_deprecations:

Removal of prior version deprecations/changes
~~~~~~~~~~~~~~~~~~~~~~~~~~~~~~~~~~~~~~~~~~~~~
- :class:`.DataFrameGroupBy.idxmin`, :class:`.DataFrameGroupBy.idxmax`, :class:`.SeriesGroupBy.idxmin`, and :class:`.SeriesGroupBy.idxmax` will now raise a ``ValueError`` when used with ``skipna=False`` and an NA value is encountered (:issue:`10694`)
- :func:`read_excel`, :func:`read_json`, :func:`read_html`, and :func:`read_xml` no longer accept raw string or byte representation of the data. That type of data must be wrapped in a :py:class:`StringIO` or :py:class:`BytesIO` (:issue:`53767`)
- :meth:`DataFrame.groupby` with ``as_index=False`` and aggregation methods will no longer exclude from the result the groupings that do not arise from the input (:issue:`49519`)
- :meth:`Series.dt.to_pydatetime` now returns a :class:`Series` of :py:class:`datetime.datetime` objects (:issue:`52459`)
- :meth:`SeriesGroupBy.agg` no longer pins the name of the group to the input passed to the provided ``func`` (:issue:`51703`)
- All arguments except ``name`` in :meth:`Index.rename` are now keyword only (:issue:`56493`)
- All arguments except the first ``path``-like argument in IO writers are now keyword only (:issue:`54229`)
- All arguments in :meth:`Index.sort_values` are now keyword only (:issue:`56493`)
- All arguments in :meth:`Series.to_dict` are now keyword only (:issue:`56493`)
- Changed the default value of ``observed`` in :meth:`DataFrame.groupby` and :meth:`Series.groupby` to ``True`` (:issue:`51811`)
- Enforced deprecation disallowing parsing datetimes with mixed time zones unless user passes ``utc=True`` to :func:`to_datetime` (:issue:`57275`)
- Enforced deprecation of :meth:`.DataFrameGroupBy.get_group` and :meth:`.SeriesGroupBy.get_group` allowing the ``name`` argument to be a non-tuple when grouping by a list of length 1 (:issue:`54155`)
- Enforced deprecation of :meth:`Series.interpolate` and :meth:`DataFrame.interpolate` for object-dtype (:issue:`57820`)
- Enforced deprecation of ``axis=None`` acting the same as ``axis=0`` in the DataFrame reductions ``sum``, ``prod``, ``std``, ``var``, and ``sem``, passing ``axis=None`` will now reduce over both axes; this is particularly the case when doing e.g. ``numpy.sum(df)`` (:issue:`21597`)
- Enforced deprecation of parsing system timezone strings to ``tzlocal``, which depended on system timezone, pass the 'tz' keyword instead (:issue:`50791`)
- Enforced deprecation of passing a dictionary to :meth:`SeriesGroupBy.agg` (:issue:`52268`)
- Enforced deprecation of string ``AS`` denoting frequency in :class:`YearBegin` and strings ``AS-DEC``, ``AS-JAN``, etc. denoting annual frequencies with various fiscal year starts (:issue:`57793`)
- Enforced deprecation of string ``A`` denoting frequency in :class:`YearEnd` and strings ``A-DEC``, ``A-JAN``, etc. denoting annual frequencies with various fiscal year ends (:issue:`57699`)
- Enforced deprecation of string ``BAS`` denoting frequency in :class:`BYearBegin` and strings ``BAS-DEC``, ``BAS-JAN``, etc. denoting annual frequencies with various fiscal year starts (:issue:`57793`)
- Enforced deprecation of string ``BA`` denoting frequency in :class:`BYearEnd` and strings ``BA-DEC``, ``BA-JAN``, etc. denoting annual frequencies with various fiscal year ends (:issue:`57793`)
- Enforced deprecation of strings ``T``, ``L``, ``U``, and ``N`` denoting frequencies in :class:`Minute`, :class:`Second`, :class:`Milli`, :class:`Micro`, :class:`Nano` (:issue:`57627`)
- Enforced deprecation of strings ``T``, ``L``, ``U``, and ``N`` denoting units in :class:`Timedelta` (:issue:`57627`)
- Enforced deprecation of the behavior of :func:`concat` when ``len(keys) != len(objs)`` would truncate to the shorter of the two. Now this raises a ``ValueError`` (:issue:`43485`)
- Enforced deprecation of values "pad", "ffill", "bfill", and "backfill" for :meth:`Series.interpolate` and :meth:`DataFrame.interpolate` (:issue:`57869`)
- Enforced deprecation removing :meth:`Categorical.to_list`, use ``obj.tolist()`` instead (:issue:`51254`)
- Enforced silent-downcasting deprecation for :ref:`all relevant methods <whatsnew_220.silent_downcasting>` (:issue:`54710`)
- In :meth:`DataFrame.stack`, the default value of ``future_stack`` is now ``True``; specifying ``False`` will raise a ``FutureWarning`` (:issue:`55448`)
- Iterating over a :class:`.DataFrameGroupBy` or :class:`.SeriesGroupBy` will return tuples of length 1 for the groups when grouping by ``level`` a list of length 1 (:issue:`50064`)
- Methods ``apply``, ``agg``, and ``transform`` will no longer replace NumPy functions (e.g. ``np.sum``) and built-in functions (e.g. ``min``) with the equivalent pandas implementation; use string aliases (e.g. ``"sum"`` and ``"min"``) if you desire to use the pandas implementation (:issue:`53974`)
- Passing both ``freq`` and ``fill_value`` in :meth:`DataFrame.shift` and :meth:`Series.shift` and :meth:`.DataFrameGroupBy.shift` now raises a ``ValueError`` (:issue:`54818`)
- Removed :meth:`.DataFrameGroupBy.quantile` and :meth:`.SeriesGroupBy.quantile` supporting bool dtype (:issue:`53975`)
- Removed :meth:`DateOffset.is_anchored` and :meth:`offsets.Tick.is_anchored` (:issue:`56594`)
- Removed ``DataFrame.applymap``, ``Styler.applymap`` and ``Styler.applymap_index`` (:issue:`52364`)
- Removed ``DataFrame.bool`` and ``Series.bool`` (:issue:`51756`)
- Removed ``DataFrame.first`` and ``DataFrame.last`` (:issue:`53710`)
- Removed ``DataFrame.swapaxes`` and ``Series.swapaxes`` (:issue:`51946`)
- Removed ``DataFrameGroupBy.grouper`` and ``SeriesGroupBy.grouper`` (:issue:`56521`)
- Removed ``DataFrameGroupby.fillna`` and ``SeriesGroupBy.fillna``` (:issue:`55719`)
- Removed ``Index.format``, use :meth:`Index.astype` with ``str`` or :meth:`Index.map` with a ``formatter`` function instead (:issue:`55439`)
- Removed ``Resample.fillna`` (:issue:`55719`)
- Removed ``Series.__int__`` and ``Series.__float__``. Call ``int(Series.iloc[0])`` or ``float(Series.iloc[0])`` instead. (:issue:`51131`)
- Removed ``Series.ravel`` (:issue:`56053`)
- Removed ``Series.view`` (:issue:`56054`)
- Removed ``StataReader.close`` (:issue:`49228`)
- Removed ``_data`` from :class:`DataFrame`, :class:`Series`, :class:`.arrays.ArrowExtensionArray` (:issue:`52003`)
- Removed ``axis`` argument from :meth:`DataFrame.groupby`, :meth:`Series.groupby`, :meth:`DataFrame.rolling`, :meth:`Series.rolling`, :meth:`DataFrame.resample`, and :meth:`Series.resample` (:issue:`51203`)
- Removed ``axis`` argument from all groupby operations (:issue:`50405`)
- Removed ``convert_dtype`` from :meth:`Series.apply` (:issue:`52257`)
- Removed ``method``, ``limit`` ``fill_axis`` and ``broadcast_axis`` keywords from :meth:`DataFrame.align` (:issue:`51968`)
- Removed ``pandas.api.types.is_interval`` and ``pandas.api.types.is_period``, use ``isinstance(obj, pd.Interval)`` and ``isinstance(obj, pd.Period)`` instead (:issue:`55264`)
- Removed ``pandas.io.sql.execute`` (:issue:`50185`)
- Removed ``pandas.value_counts``, use :meth:`Series.value_counts` instead (:issue:`53493`)
- Removed ``read_gbq`` and ``DataFrame.to_gbq``. Use ``pandas_gbq.read_gbq`` and ``pandas_gbq.to_gbq`` instead https://pandas-gbq.readthedocs.io/en/latest/api.html (:issue:`55525`)
- Removed ``use_nullable_dtypes`` from :func:`read_parquet` (:issue:`51853`)
- Removed ``year``, ``month``, ``quarter``, ``day``, ``hour``, ``minute``, and ``second`` keywords in the :class:`PeriodIndex` constructor, use :meth:`PeriodIndex.from_fields` instead (:issue:`55960`)
- Removed argument ``limit`` from :meth:`DataFrame.pct_change`, :meth:`Series.pct_change`, :meth:`.DataFrameGroupBy.pct_change`, and :meth:`.SeriesGroupBy.pct_change`; the argument ``method`` must be set to ``None`` and will be removed in a future version of pandas (:issue:`53520`)
- Removed deprecated argument ``obj`` in :meth:`.DataFrameGroupBy.get_group` and :meth:`.SeriesGroupBy.get_group` (:issue:`53545`)
- Removed deprecated behavior of :meth:`Series.agg` using :meth:`Series.apply` (:issue:`53325`)
- Removed deprecated keyword ``method`` on :meth:`Series.fillna`, :meth:`DataFrame.fillna` (:issue:`57760`)
- Removed option ``mode.use_inf_as_na``, convert inf entries to ``NaN`` before instead (:issue:`51684`)
- Removed support for :class:`DataFrame` in :meth:`DataFrame.from_records`(:issue:`51697`)
- Removed support for ``errors="ignore"`` in :func:`to_datetime`, :func:`to_timedelta` and :func:`to_numeric` (:issue:`55734`)
- Removed support for ``slice`` in :meth:`DataFrame.take` (:issue:`51539`)
- Removed the ``ArrayManager`` (:issue:`55043`)
- Removed the ``fastpath`` argument from the :class:`Series` constructor (:issue:`55466`)
- Removed the ``is_boolean``, ``is_integer``, ``is_floating``, ``holds_integer``, ``is_numeric``, ``is_categorical``, ``is_object``, and ``is_interval`` attributes of :class:`Index` (:issue:`50042`)
- Removed the ``ordinal`` keyword in :class:`PeriodIndex`, use :meth:`PeriodIndex.from_ordinals` instead (:issue:`55960`)
- Removed unused arguments ``*args`` and ``**kwargs`` in :class:`Resampler` methods (:issue:`50977`)
- Unrecognized timezones when parsing strings to datetimes now raises a ``ValueError`` (:issue:`51477`)
- Removed the :class:`Grouper` attributes ``ax``, ``groups``, ``indexer``, and ``obj`` (:issue:`51206`, :issue:`51182`)
- Removed deprecated keyword ``verbose`` on :func:`read_csv` and :func:`read_table` (:issue:`56556`)
- Removed the ``method`` keyword in ``ExtensionArray.fillna``, implement ``ExtensionArray._pad_or_backfill`` instead (:issue:`53621`)
- Removed the attribute ``dtypes`` from :class:`.DataFrameGroupBy` (:issue:`51997`)
- Enforced deprecation of ``argmin``, ``argmax``, ``idxmin``, and ``idxmax`` returning a result when ``skipna=False`` and an NA value is encountered or all values are NA values; these operations will now raise in such cases (:issue:`33941`, :issue:`51276`)

.. ---------------------------------------------------------------------------
.. _whatsnew_300.performance:

Performance improvements
~~~~~~~~~~~~~~~~~~~~~~~~
- :attr:`Categorical.categories` returns a :class:`RangeIndex` columns instead of an :class:`Index` if the constructed ``values`` was a ``range``. (:issue:`57787`)
- :class:`DataFrame` returns a :class:`RangeIndex` columns when possible when ``data`` is a ``dict`` (:issue:`57943`)
- :func:`concat` returns a :class:`RangeIndex` level in the :class:`MultiIndex` result when ``keys`` is a ``range`` or :class:`RangeIndex` (:issue:`57542`)
- :meth:`RangeIndex.append` returns a :class:`RangeIndex` instead of a :class:`Index` when appending values that could continue the :class:`RangeIndex` (:issue:`57467`)
- :meth:`Series.str.extract` returns a :class:`RangeIndex` columns instead of an :class:`Index` column when possible (:issue:`57542`)
- :meth:`Series.str.partition` with :class:`ArrowDtype` returns a :class:`RangeIndex` columns instead of an :class:`Index` column when possible (:issue:`57768`)
- Performance improvement in :class:`DataFrame` when ``data`` is a ``dict`` and ``columns`` is specified (:issue:`24368`)
- Performance improvement in :meth:`DataFrame.join` for sorted but non-unique indexes (:issue:`56941`)
- Performance improvement in :meth:`DataFrame.join` when left and/or right are non-unique and ``how`` is ``"left"``, ``"right"``, or ``"inner"`` (:issue:`56817`)
- Performance improvement in :meth:`DataFrame.join` with ``how="left"`` or ``how="right"`` and ``sort=True`` (:issue:`56919`)
- Performance improvement in :meth:`DataFrameGroupBy.ffill`, :meth:`DataFrameGroupBy.bfill`, :meth:`SeriesGroupBy.ffill`, and :meth:`SeriesGroupBy.bfill` (:issue:`56902`)
- Performance improvement in :meth:`Index.join` by propagating cached attributes in cases where the result matches one of the inputs (:issue:`57023`)
- Performance improvement in :meth:`Index.take` when ``indices`` is a full range indexer from zero to length of index (:issue:`56806`)
- Performance improvement in :meth:`MultiIndex.equals` for equal length indexes (:issue:`56990`)
- Performance improvement in :meth:`RangeIndex.__getitem__` with a boolean mask or integers returning a :class:`RangeIndex` instead of a :class:`Index` when possible. (:issue:`57588`)
- Performance improvement in :meth:`RangeIndex.append` when appending the same index (:issue:`57252`)
- Performance improvement in :meth:`RangeIndex.argmin` and :meth:`RangeIndex.argmax` (:issue:`57823`)
- Performance improvement in :meth:`RangeIndex.insert` returning a :class:`RangeIndex` instead of a :class:`Index` when the :class:`RangeIndex` is empty. (:issue:`57833`)
- Performance improvement in :meth:`RangeIndex.round` returning a :class:`RangeIndex` instead of a :class:`Index` when possible. (:issue:`57824`)
- Performance improvement in :meth:`RangeIndex.join` returning a :class:`RangeIndex` instead of a :class:`Index` when possible. (:issue:`57651`, :issue:`57752`)
- Performance improvement in :meth:`RangeIndex.reindex` returning a :class:`RangeIndex` instead of a :class:`Index` when possible. (:issue:`57647`, :issue:`57752`)
- Performance improvement in :meth:`RangeIndex.take` returning a :class:`RangeIndex` instead of a :class:`Index` when possible. (:issue:`57445`, :issue:`57752`)
- Performance improvement in :func:`merge` if hash-join can be used (:issue:`57970`)
- Performance improvement in ``DataFrameGroupBy.__len__`` and ``SeriesGroupBy.__len__`` (:issue:`57595`)
- Performance improvement in indexing operations for string dtypes (:issue:`56997`)
- Performance improvement in unary methods on a :class:`RangeIndex` returning a :class:`RangeIndex` instead of a :class:`Index` when possible. (:issue:`57825`)

.. ---------------------------------------------------------------------------
.. _whatsnew_300.bug_fixes:

Bug fixes
~~~~~~~~~
- Fixed bug in :class:`SparseDtype` for equal comparison with na fill value. (:issue:`54770`)
- Fixed bug in :meth:`DataFrame.join` inconsistently setting result index name (:issue:`55815`)
- Fixed bug in :meth:`DataFrame.to_string` that raised ``StopIteration`` with nested DataFrames. (:issue:`16098`)
- Fixed bug in :meth:`DataFrame.update` bool dtype being converted to object (:issue:`55509`)
- Fixed bug in :meth:`DataFrameGroupBy.apply` that was returning a completely empty DataFrame when all return values of ``func`` were ``None`` instead of returning an empty DataFrame with the original columns and dtypes. (:issue:`57775`)
- Fixed bug in :meth:`Series.diff` allowing non-integer values for the ``periods`` argument. (:issue:`56607`)
- Fixed bug in :meth:`Series.rank` that doesn't preserve missing values for nullable integers when ``na_option='keep'``. (:issue:`56976`)
- Fixed bug in :meth:`Series.replace` and :meth:`DataFrame.replace` inconsistently replacing matching instances when ``regex=True`` and missing values are present. (:issue:`56599`)

Categorical
^^^^^^^^^^^
-
-

Datetimelike
^^^^^^^^^^^^
- Bug in :func:`date_range` where the last valid timestamp would sometimes not be produced (:issue:`56134`)
- Bug in :func:`date_range` where using a negative frequency value would not include all points between the start and end values (:issue:`56382`)
-

Timedelta
^^^^^^^^^
- Accuracy improvement in :meth:`Timedelta.to_pytimedelta` to round microseconds consistently for large nanosecond based Timedelta (:issue:`57841`)
-

Timezones
^^^^^^^^^
-
-

Numeric
^^^^^^^
- Bug in ``np.matmul`` with :class:`Index` inputs raising a ``TypeError`` (:issue:`57079`)
-

Conversion
^^^^^^^^^^
- Bug in :meth:`Series.astype` might modify read-only array inplace when casting to a string dtype (:issue:`57212`)
- Bug in :meth:`Series.reindex` not maintaining ``float32`` type when a ``reindex`` introduces a missing value (:issue:`45857`)

Strings
^^^^^^^
- Bug in :meth:`Series.value_counts` would not respect ``sort=False`` for series having ``string`` dtype (:issue:`55224`)
-

Interval
^^^^^^^^
- Bug in :func:`interval_range` where start and end numeric types were always cast to 64 bit (:issue:`57268`)
-

Indexing
^^^^^^^^
-
-

Missing
^^^^^^^
-
-

MultiIndex
^^^^^^^^^^
-
-

I/O
^^^
- Bug in :meth:`DataFrame.to_excel` when writing empty :class:`DataFrame` with :class:`MultiIndex` on both axes (:issue:`57696`)
- Now all ``Mapping`` s are pretty printed correctly. Before only literal ``dict`` s were. (:issue:`57915`)
-
-

Period
^^^^^^
-
-

Plotting
^^^^^^^^
-
-

Groupby/resample/rolling
^^^^^^^^^^^^^^^^^^^^^^^^
- Bug in :meth:`.DataFrameGroupBy.groups` and :meth:`.SeriesGroupby.groups` that would not respect groupby argument ``dropna`` (:issue:`55919`)
- Bug in :meth:`.DataFrameGroupBy.quantile` when ``interpolation="nearest"`` is inconsistent with :meth:`DataFrame.quantile` (:issue:`47942`)
- Bug in :meth:`DataFrame.ewm` and :meth:`Series.ewm` when passed ``times`` and aggregation functions other than mean (:issue:`51695`)
-

Reshaping
^^^^^^^^^
-
-

Sparse
^^^^^^
-
-

ExtensionArray
^^^^^^^^^^^^^^
- Fixed bug in :meth:`api.types.is_datetime64_any_dtype` where a custom :class:`ExtensionDtype` would return ``False`` for array-likes (:issue:`57055`)
-

Styler
^^^^^^
-

Other
^^^^^
- Bug in :class:`DataFrame` when passing a ``dict`` with a NA scalar and ``columns`` that would always return ``np.nan`` (:issue:`57205`)
- Bug in :func:`tseries.api.guess_datetime_format` would fail to infer time format when "%Y" == "%H%M" (:issue:`57452`)
- Bug in :func:`unique` on :class:`Index` not always returning :class:`Index` (:issue:`57043`)
- Bug in :meth:`DataFrame.sort_index` when passing ``axis="columns"`` and ``ignore_index=True`` and ``ascending=False`` not returning a :class:`RangeIndex` columns (:issue:`57293`)
- Bug in :meth:`DataFrame.where` where using a non-bool type array in the function would return a ``ValueError`` instead of a ``TypeError`` (:issue:`56330`)
- Bug in Dataframe Interchange Protocol implementation was returning incorrect results for data buffers' associated dtype, for string and datetime columns (:issue:`54781`)

.. ***DO NOT USE THIS SECTION***

-
-

.. ---------------------------------------------------------------------------
.. _whatsnew_300.contributors:

Contributors
~~~~~~~~~~~~<|MERGE_RESOLUTION|>--- conflicted
+++ resolved
@@ -34,11 +34,8 @@
 - Allow dictionaries to be passed to :meth:`pandas.Series.str.replace` via ``pat`` parameter (:issue:`51748`)
 - Support passing a :class:`Series` input to :func:`json_normalize` that retains the :class:`Series` :class:`Index` (:issue:`51452`)
 - Users can globally disable any ``PerformanceWarning`` by setting the option ``mode.performance_warnings`` to ``False`` (:issue:`56920`)
-<<<<<<< HEAD
 - :meth:`Styler.format_index_names` can now be used to format the index and column names (:issue:`48936` and :issue:`47489`)
 -
-=======
->>>>>>> 805dbde3
 
 .. ---------------------------------------------------------------------------
 .. _whatsnew_300.notable_bug_fixes:
