--- conflicted
+++ resolved
@@ -274,16 +274,10 @@
 - Performance improvement in :meth:`MultiIndex.equals` for equal length indexes (:issue:`56990`)
 - Performance improvement in :meth:`RangeIndex.__getitem__` with a boolean mask or integers returning a :class:`RangeIndex` instead of a :class:`Index` when possible. (:issue:`57588`)
 - Performance improvement in :meth:`RangeIndex.append` when appending the same index (:issue:`57252`)
-<<<<<<< HEAD
-- Performance improvement in :meth:`RangeIndex.join` returning a :class:`RangeIndex` instead of a :class:`Index` when possible. (:issue:`57651`)
-- Performance improvement in :meth:`RangeIndex.reindex` returning a :class:`RangeIndex` instead of a :class:`Index` when possible. (:issue:`57647`)
 - Performance improvement in :meth:`RangeIndex.round` returning a :class:`RangeIndex` instead of a :class:`Index` when possible. (:issue:`57824`)
-- Performance improvement in :meth:`RangeIndex.take` returning a :class:`RangeIndex` instead of a :class:`Index` when possible. (:issue:`57445`)
-=======
 - Performance improvement in :meth:`RangeIndex.join` returning a :class:`RangeIndex` instead of a :class:`Index` when possible. (:issue:`57651`, :issue:`57752`)
 - Performance improvement in :meth:`RangeIndex.reindex` returning a :class:`RangeIndex` instead of a :class:`Index` when possible. (:issue:`57647`, :issue:`57752`)
 - Performance improvement in :meth:`RangeIndex.take` returning a :class:`RangeIndex` instead of a :class:`Index` when possible. (:issue:`57445`, :issue:`57752`)
->>>>>>> 04487b37
 - Performance improvement in ``DataFrameGroupBy.__len__`` and ``SeriesGroupBy.__len__`` (:issue:`57595`)
 - Performance improvement in indexing operations for string dtypes (:issue:`56997`)
 
