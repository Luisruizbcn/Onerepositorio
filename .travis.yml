sudo: false
language: python
# Default Python version is usually 2.7
python: 3.5

# To turn off cached cython files and compiler cache
# set NOCACHE-true
# To delete caches go to https://travis-ci.org/OWNER/REPOSITORY/caches or run
# travis cache --delete inside the project directory from the travis command line client
# The cache directories will be deleted if anything in ci/ changes in a commit
cache:
 ccache: true
 directories:
  - $HOME/.cache # cython cache
  - $HOME/.ccache # compiler cache

env:
  global:
    # create a github personal access token
    # cd pandas-dev/pandas
    # travis encrypt 'PANDAS_GH_TOKEN=personal_access_token' -r pandas-dev/pandas
    - secure: "EkWLZhbrp/mXJOx38CHjs7BnjXafsqHtwxPQrqWy457VDFWhIY1DMnIR/lOWG+a20Qv52sCsFtiZEmMfUjf0pLGXOqurdxbYBGJ7/ikFLk9yV2rDwiArUlVM9bWFnFxHvdz9zewBH55WurrY4ShZWyV+x2dWjjceWG5VpWeI6sA="

git:
    # for cloning
    depth: 1500

matrix:
    fast_finish: true
    exclude:
      # Exclude the default Python 3.5 build
      - python: 3.5

    include:
    - dist: trusty
      env:
        - JOB="3.7" ENV_FILE="ci/deps/travis-37.yaml" PATTERN="not slow and not network"

    - dist: trusty
      env:
        - JOB="2.7" ENV_FILE="ci/deps/travis-27.yaml" PATTERN="not slow"
      addons:
        apt:
          packages:
          - python-gtk2

    - dist: trusty
      env:
        - JOB="3.6, locale" ENV_FILE="ci/deps/travis-36-locale.yaml" PATTERN="not slow and not network" LOCALE_OVERRIDE="zh_CN.UTF-8"

    - dist: trusty
      env:
<<<<<<< HEAD
        - JOB="3.7, NumPy dev" ENV_FILE="ci/deps/travis-37-numpydev.yaml" PATTERN="not slow and not network" WARNINGS_ARE_ERRORS="true" PANDAS_TESTING_MODE="deprecate"
      addons:
        apt:
          packages:
          - xsel
=======
        - JOB="3.6, coverage" ENV_FILE="ci/deps/travis-36.yaml" PATTERN="not slow and not network" PANDAS_TESTING_MODE="deprecate" COVERAGE=true
>>>>>>> ab55d05e

    # In allow_failures
    - dist: trusty
      env:
        - JOB="3.6, slow" ENV_FILE="ci/deps/travis-36-slow.yaml" PATTERN="slow"

    # In allow_failures
    - dist: trusty
      env:
        - JOB="3.6, doc" ENV_FILE="ci/deps/travis-36-doc.yaml" DOC=true
    allow_failures:
      - dist: trusty
        env:
          - JOB="3.6, slow" ENV_FILE="ci/deps/travis-36-slow.yaml" PATTERN="slow"
      - dist: trusty
        env:
          - JOB="3.6, doc" ENV_FILE="ci/deps/travis-36-doc.yaml" DOC=true

before_install:
  - echo "before_install"
  # set non-blocking IO on travis
  # https://github.com/travis-ci/travis-ci/issues/8920#issuecomment-352661024
  - python -c 'import os,sys,fcntl; flags = fcntl.fcntl(sys.stdout, fcntl.F_GETFL); fcntl.fcntl(sys.stdout, fcntl.F_SETFL, flags&~os.O_NONBLOCK);'
  - source ci/travis_process_gbq_encryption.sh
  - export PATH="$HOME/miniconda3/bin:$PATH"
  - df -h
  - pwd
  - uname -a
  - git --version
  - git tag
  # Because travis runs on Google Cloud and has a /etc/boto.cfg,
  # it breaks moto import, see:
  # https://github.com/spulec/moto/issues/1771
  # https://github.com/boto/boto/issues/3741
  # This overrides travis and tells it to look nowhere.
  - export BOTO_CONFIG=/dev/null

install:
  - echo "install start"
  - ci/prep_cython_cache.sh
  - ci/install_travis.sh
  - ci/submit_cython_cache.sh
  - echo "install done"

before_script:
  - ci/install_db_travis.sh
  - export DISPLAY=":99.0"
  - ci/before_script_travis.sh

script:
  - echo "script start"
  - source activate pandas-dev
<<<<<<< HEAD
  - ci/run_build_docs.sh
  - python ci/run_tests.py
=======
  - ci/build_docs.sh
  - ci/run_tests.sh

after_script:
  - echo "after_script start"
  - source activate pandas-dev && pushd /tmp && python -c "import pandas; pandas.show_versions();" && popd
  - if [ -e test-data-single.xml ]; then
        ci/print_skipped.py test-data-single.xml;
    fi
  - if [ -e test-data-multiple.xml ]; then
        ci/print_skipped.py test-data-multiple.xml;
    fi
  - echo "after_script done"
>>>>>>> ab55d05e
<|MERGE_RESOLUTION|>--- conflicted
+++ resolved
@@ -50,15 +50,7 @@
 
     - dist: trusty
       env:
-<<<<<<< HEAD
-        - JOB="3.7, NumPy dev" ENV_FILE="ci/deps/travis-37-numpydev.yaml" PATTERN="not slow and not network" WARNINGS_ARE_ERRORS="true" PANDAS_TESTING_MODE="deprecate"
-      addons:
-        apt:
-          packages:
-          - xsel
-=======
         - JOB="3.6, coverage" ENV_FILE="ci/deps/travis-36.yaml" PATTERN="not slow and not network" PANDAS_TESTING_MODE="deprecate" COVERAGE=true
->>>>>>> ab55d05e
 
     # In allow_failures
     - dist: trusty
@@ -111,21 +103,5 @@
 script:
   - echo "script start"
   - source activate pandas-dev
-<<<<<<< HEAD
-  - ci/run_build_docs.sh
-  - python ci/run_tests.py
-=======
   - ci/build_docs.sh
-  - ci/run_tests.sh
-
-after_script:
-  - echo "after_script start"
-  - source activate pandas-dev && pushd /tmp && python -c "import pandas; pandas.show_versions();" && popd
-  - if [ -e test-data-single.xml ]; then
-        ci/print_skipped.py test-data-single.xml;
-    fi
-  - if [ -e test-data-multiple.xml ]; then
-        ci/print_skipped.py test-data-multiple.xml;
-    fi
-  - echo "after_script done"
->>>>>>> ab55d05e
+  - python ci/run_tests.py