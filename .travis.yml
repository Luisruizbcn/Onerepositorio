sudo: false
language: python
# Default Python version is usually 2.7
python: 3.5

# To turn off cached cython files and compiler cache
# set NOCACHE-true
# To delete caches go to https://travis-ci.org/OWNER/REPOSITORY/caches or run
# travis cache --delete inside the project directory from the travis command line client
# The cache directories will be deleted if anything in ci/ changes in a commit
cache:
 ccache: true
 directories:
  - $HOME/.cache # cython cache
  - $HOME/.ccache # compiler cache

env:
  global:
    # create a github personal access token
    # cd pandas-dev/pandas
    # travis encrypt 'PANDAS_GH_TOKEN=personal_access_token' -r pandas-dev/pandas
    - secure: "EkWLZhbrp/mXJOx38CHjs7BnjXafsqHtwxPQrqWy457VDFWhIY1DMnIR/lOWG+a20Qv52sCsFtiZEmMfUjf0pLGXOqurdxbYBGJ7/ikFLk9yV2rDwiArUlVM9bWFnFxHvdz9zewBH55WurrY4ShZWyV+x2dWjjceWG5VpWeI6sA="

git:
    # for cloning
    depth: 1000

matrix:
    fast_finish: true
    exclude:
      # Exclude the default Python 3.5 build
      - python: 3.5

    include:
    - dist: trusty
      env:
        - JOB="3.7" ENV_FILE="ci/travis-37.yaml" TEST_ARGS="--skip-slow --skip-network"

    - dist: trusty
      env:
        - JOB="2.7, locale, slow, old NumPy" ENV_FILE="ci/travis-27-locale.yaml" LOCALE_OVERRIDE="zh_CN.UTF-8" SLOW=true
      addons:
        apt:
          packages:
          - language-pack-zh-hans
    - dist: trusty
      env:
        - JOB="2.7" ENV_FILE="ci/travis-27.yaml" TEST_ARGS="--skip-slow"
      addons:
        apt:
          packages:
          - python-gtk2
    - dist: trusty
      env:
        - JOB="3.6, lint, coverage" ENV_FILE="ci/travis-36.yaml" TEST_ARGS="--skip-slow --skip-network" PANDAS_TESTING_MODE="deprecate" COVERAGE=true LINT=true
    - dist: trusty
      env:
        - JOB="3.7, NumPy dev" ENV_FILE="ci/travis-37-numpydev.yaml" TEST_ARGS="--skip-slow --skip-network -W error" PANDAS_TESTING_MODE="deprecate"
      addons:
        apt:
          packages:
          - xsel

    # In allow_failures
    - dist: trusty
      env:
        - JOB="3.6, slow" ENV_FILE="ci/travis-36-slow.yaml" SLOW=true

    # In allow_failures
    - dist: trusty
      env:
        - JOB="3.6, doc" ENV_FILE="ci/travis-36-doc.yaml" DOC=true
    allow_failures:
      - dist: trusty
        env:
          - JOB="3.6, slow" ENV_FILE="ci/travis-36-slow.yaml" SLOW=true
      - dist: trusty
        env:
          - JOB="3.6, doc" ENV_FILE="ci/travis-36-doc.yaml" DOC=true

before_install:
  - echo "before_install"
  # set non-blocking IO on travis
  # https://github.com/travis-ci/travis-ci/issues/8920#issuecomment-352661024
  - python -c 'import os,sys,fcntl; flags = fcntl.fcntl(sys.stdout, fcntl.F_GETFL); fcntl.fcntl(sys.stdout, fcntl.F_SETFL, flags&~os.O_NONBLOCK);'
  - source ci/travis_process_gbq_encryption.sh
  - export PATH="$HOME/miniconda3/bin:$PATH"
  - df -h
  - pwd
  - uname -a
  - git --version
  - git tag

install:
  - echo "install start"
  - ci/prep_cython_cache.sh
  - ci/install_travis.sh
  - ci/submit_cython_cache.sh
  - echo "install done"

before_script:
  - ci/install_db_travis.sh
  - export DISPLAY=":99.0"
  - ci/before_script_travis.sh

script:
  - echo "script start"
  - ci/run_build_docs.sh
  - ci/script_single.sh
  - ci/script_multi.sh
<<<<<<< HEAD
  - ci/doctests.sh
  - echo "checking imports"
  - source activate pandas && python ci/check_imports.py
  - echo "script done"
=======
  - ci/code_checks.sh
>>>>>>> f6da1f1e

after_success:
  -  ci/upload_coverage.sh

after_script:
  - echo "after_script start"
  - source activate pandas && pushd /tmp && python -c "import pandas; pandas.show_versions();" && popd
  - if [ -e /tmp/single.xml ]; then
    ci/print_skipped.py /tmp/single.xml;
    fi
  - if [ -e /tmp/multiple.xml ]; then
    ci/print_skipped.py /tmp/multiple.xml;
    fi
  - echo "after_script done"<|MERGE_RESOLUTION|>--- conflicted
+++ resolved
@@ -108,14 +108,6 @@
   - ci/run_build_docs.sh
   - ci/script_single.sh
   - ci/script_multi.sh
-<<<<<<< HEAD
-  - ci/doctests.sh
-  - echo "checking imports"
-  - source activate pandas && python ci/check_imports.py
-  - echo "script done"
-=======
-  - ci/code_checks.sh
->>>>>>> f6da1f1e
 
 after_success:
   -  ci/upload_coverage.sh
