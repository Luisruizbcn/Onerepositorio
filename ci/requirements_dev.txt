--- conflicted
+++ resolved
@@ -6,14 +6,5 @@
 pytest
 python-dateutil
 pytz
-<<<<<<< HEAD
-numpy
-cython
-pytest>=3.1.0
-pytest-cov
-flake8
-s3fs
-=======
 setuptools
-sphinx
->>>>>>> 674fb96b
+sphinx