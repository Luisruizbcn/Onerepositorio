#!/bin/bash
#
# Run checks related to code quality.
#
# This script is intended for both the CI and to check locally that code standards are
# respected. We run doctests here (currently some files only), and we
# validate formatting error in docstrings.
#
# Usage:
#   $ ./ci/code_checks.sh               # run all checks
#   $ ./ci/code_checks.sh code          # checks on imported code
#   $ ./ci/code_checks.sh doctests      # run doctests
#   $ ./ci/code_checks.sh docstrings    # validate docstring errors
#   $ ./ci/code_checks.sh single-docs   # check single-page docs build warning-free
#   $ ./ci/code_checks.sh notebooks     # check execution of documentation notebooks

set -uo pipefail

if [[ -v 1 ]]; then
    CHECK=$1
else
    # script will fail if it uses an unset variable (i.e. $1 is not provided)
    CHECK=""
fi

[[ -z "$CHECK" || "$CHECK" == "code" || "$CHECK" == "doctests" || "$CHECK" == "docstrings" || "$CHECK" == "single-docs" || "$CHECK" == "notebooks" ]] || \
    { echo "Unknown command $1. Usage: $0 [code|doctests|docstrings|single-docs|notebooks]"; exit 9999; }

BASE_DIR="$(dirname $0)/.."
RET=0

### CODE ###
if [[ -z "$CHECK" || "$CHECK" == "code" ]]; then

    MSG='Check import. No warnings, and blocklist some optional dependencies' ; echo $MSG
    python -W error -c "
import sys
import pandas

blocklist = {'bs4', 'gcsfs', 'html5lib', 'http', 'ipython', 'jinja2', 'hypothesis',
             'lxml', 'matplotlib', 'openpyxl', 'py', 'pytest', 's3fs', 'scipy',
             'tables', 'urllib.request', 'xlrd', 'xlsxwriter'}

# GH#28227 for some of these check for top-level modules, while others are
#  more specific (e.g. urllib.request)
import_mods = set(m.split('.')[0] for m in sys.modules) | set(sys.modules)
mods = blocklist & import_mods
if mods:
    sys.stderr.write('err: pandas should not import: {}\n'.format(', '.join(mods)))
    sys.exit(len(mods))
    "
    RET=$(($RET + $?)) ; echo $MSG "DONE"

fi

### DOCTESTS ###
if [[ -z "$CHECK" || "$CHECK" == "doctests" ]]; then

    MSG='Python and Cython Doctests' ; echo $MSG
    python -c 'import pandas as pd; pd.test(run_doctests=True)'
    RET=$(($RET + $?)) ; echo $MSG "DONE"

fi

### DOCSTRINGS ###
if [[ -z "$CHECK" || "$CHECK" == "docstrings" ]]; then

    MSG='Validate docstrings (EX01, EX03, EX04, GL01, GL02, GL03, GL04, GL05, GL06, GL07, GL09, GL10, PR03, PR04, PR05, PR06, PR08, PR09, PR10, RT01, RT02, RT04, RT05, SA02, SA03, SA04, SS01, SS02, SS03, SS04, SS05, SS06)' ; echo $MSG
    $BASE_DIR/scripts/validate_docstrings.py --format=actions --errors=EX01,EX03,EX04,GL01,GL02,GL03,GL04,GL05,GL06,GL07,GL09,GL10,PR03,PR04,PR05,PR06,PR08,PR09,PR10,RT01,RT02,RT04,RT05,SA02,SA03,SA04,SS01,SS02,SS03,SS04,SS05,SS06
    RET=$(($RET + $?)) ; echo $MSG "DONE"

    MSG='Partially validate docstrings (PR02)' ;  echo $MSG
    $BASE_DIR/scripts/validate_docstrings.py --format=actions --errors=PR02 --ignore_functions \
        pandas.io.formats.style.Styler.to_excel\
        pandas.CategoricalIndex.rename_categories\
        pandas.CategoricalIndex.reorder_categories\
        pandas.CategoricalIndex.add_categories\
        pandas.CategoricalIndex.remove_categories\
        pandas.CategoricalIndex.set_categories\
        pandas.IntervalIndex.set_closed\
        pandas.IntervalIndex.contains\
        pandas.IntervalIndex.overlaps\
        pandas.IntervalIndex.to_tuples\
        pandas.DatetimeIndex.round\
        pandas.DatetimeIndex.floor\
        pandas.DatetimeIndex.ceil\
        pandas.DatetimeIndex.month_name\
        pandas.DatetimeIndex.day_name\
        pandas.DatetimeIndex.to_period\
        pandas.DatetimeIndex.std\
        pandas.TimedeltaIndex.round\
        pandas.TimedeltaIndex.floor\
        pandas.TimedeltaIndex.ceil\
        pandas.PeriodIndex\
        pandas.PeriodIndex.strftime\
        pandas.Series.rename_axis\
        pandas.Series.dt.to_period\
        pandas.Series.dt.tz_localize\
        pandas.Series.dt.tz_convert\
        pandas.Series.dt.strftime\
        pandas.Series.dt.round\
        pandas.Series.dt.floor\
        pandas.Series.dt.ceil\
        pandas.Series.dt.month_name\
        pandas.Series.dt.day_name\
        pandas.Series.str.wrap\
        pandas.Series.cat.rename_categories\
        pandas.Series.cat.reorder_categories\
        pandas.Series.cat.add_categories\
        pandas.Series.cat.remove_categories\
        pandas.Series.cat.set_categories\
        pandas.Series.plot\
        pandas.Series.plot.bar\
        pandas.Series.plot.barh\
        pandas.Series.plot.line\
        pandas.Series.plot.pie\
        pandas.DataFrame.clip\
        pandas.DataFrame.plot\
        pandas.DataFrame.plot.bar\
        pandas.DataFrame.plot.barh\
        pandas.DataFrame.plot.line\
        pandas.DataFrame.plot.pie\
        pandas.tseries.offsets.DateOffset\
        pandas.tseries.offsets.BusinessDay\
        pandas.tseries.offsets.BDay\
        pandas.tseries.offsets.BusinessHour\
        pandas.tseries.offsets.CustomBusinessDay\
        pandas.tseries.offsets.CDay\
        pandas.tseries.offsets.CustomBusinessHour\
        pandas.tseries.offsets.MonthEnd\
        pandas.tseries.offsets.MonthBegin\
        pandas.tseries.offsets.BusinessMonthEnd\
        pandas.tseries.offsets.BMonthEnd\
        pandas.tseries.offsets.BusinessMonthBegin\
        pandas.tseries.offsets.BMonthBegin\
        pandas.tseries.offsets.CustomBusinessMonthEnd\
        pandas.tseries.offsets.CBMonthEnd\
        pandas.tseries.offsets.CustomBusinessMonthBegin\
        pandas.tseries.offsets.CBMonthBegin\
        pandas.tseries.offsets.SemiMonthEnd\
        pandas.tseries.offsets.SemiMonthBegin\
        pandas.tseries.offsets.Week\
        pandas.tseries.offsets.WeekOfMonth\
        pandas.tseries.offsets.LastWeekOfMonth\
        pandas.tseries.offsets.BQuarterEnd\
        pandas.tseries.offsets.BQuarterBegin\
        pandas.tseries.offsets.QuarterEnd\
        pandas.tseries.offsets.QuarterBegin\
        pandas.tseries.offsets.BYearEnd\
        pandas.tseries.offsets.BYearBegin\
        pandas.tseries.offsets.YearEnd\
        pandas.tseries.offsets.YearBegin\
        pandas.tseries.offsets.FY5253\
        pandas.tseries.offsets.FY5253Quarter\
        pandas.tseries.offsets.Easter\
        pandas.tseries.offsets.Day\
        pandas.tseries.offsets.Hour\
        pandas.tseries.offsets.Minute\
        pandas.tseries.offsets.Second\
        pandas.tseries.offsets.Milli\
        pandas.tseries.offsets.Micro\
        pandas.tseries.offsets.Nano\
        pandas.set_option\
        pandas.Timestamp.max\
        pandas.Timestamp.min\
        pandas.Timestamp.resolution\
        pandas.Timedelta.max\
        pandas.Timedelta.min\
        pandas.Timedelta.resolution\
        pandas.Interval\
        pandas.Grouper\
        pandas.core.groupby.SeriesGroupBy.apply\
        pandas.core.groupby.SeriesGroupBy.transform\
        pandas.core.groupby.DataFrameGroupBy.transform\
        pandas.core.groupby.DataFrameGroupBy.nth\
        pandas.core.groupby.DataFrameGroupBy.rolling\
        pandas.core.groupby.SeriesGroupBy.idxmax\
        pandas.core.groupby.SeriesGroupBy.idxmin\
        pandas.core.groupby.SeriesGroupBy.nth\
        pandas.core.groupby.SeriesGroupBy.rolling\
        pandas.core.groupby.DataFrameGroupBy.hist\
        pandas.core.groupby.DataFrameGroupBy.plot\
        pandas.core.groupby.SeriesGroupBy.plot\
        pandas.core.window.rolling.Rolling.quantile\
<<<<<<< HEAD
        pandas.core.window.expanding.Expanding.quantile # There should be no backslash in the final line, please keep this comment in the last ignored function
=======
        pandas.core.window.expanding.Expanding.quantile\
        pandas.api.extensions.ExtensionArray.argsort # There should be no backslash in the final line, please keep this comment in the last ignored function
>>>>>>> db11e25d
    RET=$(($RET + $?)) ; echo $MSG "DONE"

fi

### DOCUMENTATION NOTEBOOKS ###
if [[ -z "$CHECK" || "$CHECK" == "notebooks" ]]; then

    MSG='Notebooks' ; echo $MSG
    jupyter nbconvert --execute $(find doc/source -name '*.ipynb') --to notebook
    RET=$(($RET + $?)) ; echo $MSG "DONE"

fi

### SINGLE-PAGE DOCS ###
if [[ -z "$CHECK" || "$CHECK" == "single-docs" ]]; then
    python doc/make.py --warnings-are-errors --no-browser --single pandas.Series.value_counts
    python doc/make.py --warnings-are-errors --no-browser --single pandas.Series.str.split
fi

exit $RET<|MERGE_RESOLUTION|>--- conflicted
+++ resolved
@@ -182,12 +182,8 @@
         pandas.core.groupby.DataFrameGroupBy.plot\
         pandas.core.groupby.SeriesGroupBy.plot\
         pandas.core.window.rolling.Rolling.quantile\
-<<<<<<< HEAD
         pandas.core.window.expanding.Expanding.quantile # There should be no backslash in the final line, please keep this comment in the last ignored function
-=======
-        pandas.core.window.expanding.Expanding.quantile\
-        pandas.api.extensions.ExtensionArray.argsort # There should be no backslash in the final line, please keep this comment in the last ignored function
->>>>>>> db11e25d
+
     RET=$(($RET + $?)) ; echo $MSG "DONE"
 
 fi
