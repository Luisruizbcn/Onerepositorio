--- conflicted
+++ resolved
@@ -63,11 +63,6 @@
 
     MSG='Partially validate docstrings (EX01)' ;  echo $MSG
     $BASE_DIR/scripts/validate_docstrings.py --format=actions --errors=EX01 --ignore_functions \
-<<<<<<< HEAD
-        pandas.plotting.deregister_matplotlib_converters \
-=======
-        pandas.io.stata.StataWriter.write_file \
->>>>>>> c30626e2
         pandas.api.extensions.ExtensionArray \
     RET=$(($RET + $?)) ; echo $MSG "DONE"
 
