#!/bin/bash
#
# Run checks related to code quality.
#
# This script is intended for both the CI and to check locally that code standards are
# respected. We run doctests here (currently some files only), and we
# validate formatting error in docstrings.
#
# Usage:
#   $ ./ci/code_checks.sh               # run all checks
#   $ ./ci/code_checks.sh code          # checks on imported code
#   $ ./ci/code_checks.sh doctests      # run doctests
#   $ ./ci/code_checks.sh docstrings    # validate docstring errors
#   $ ./ci/code_checks.sh single-docs   # check single-page docs build warning-free
#   $ ./ci/code_checks.sh notebooks     # check execution of documentation notebooks

set -uo pipefail

if [[ -v 1 ]]; then
    CHECK=$1
else
    # script will fail if it uses an unset variable (i.e. $1 is not provided)
    CHECK=""
fi

[[ -z "$CHECK" || "$CHECK" == "code" || "$CHECK" == "doctests" || "$CHECK" == "docstrings" || "$CHECK" == "single-docs" || "$CHECK" == "notebooks" ]] || \
    { echo "Unknown command $1. Usage: $0 [code|doctests|docstrings|single-docs|notebooks]"; exit 9999; }

BASE_DIR="$(dirname $0)/.."
RET=0

### CODE ###
if [[ -z "$CHECK" || "$CHECK" == "code" ]]; then

    MSG='Check import. No warnings, and blocklist some optional dependencies' ; echo $MSG
    python -W error -c "
import sys
import pandas

blocklist = {'bs4', 'gcsfs', 'html5lib', 'http', 'ipython', 'jinja2', 'hypothesis',
             'lxml', 'matplotlib', 'openpyxl', 'py', 'pytest', 's3fs', 'scipy',
             'tables', 'urllib.request', 'xlrd', 'xlsxwriter'}

# GH#28227 for some of these check for top-level modules, while others are
#  more specific (e.g. urllib.request)
import_mods = set(m.split('.')[0] for m in sys.modules) | set(sys.modules)
mods = blocklist & import_mods
if mods:
    sys.stderr.write('err: pandas should not import: {}\n'.format(', '.join(mods)))
    sys.exit(len(mods))
    "
    RET=$(($RET + $?)) ; echo $MSG "DONE"

fi

### DOCTESTS ###
if [[ -z "$CHECK" || "$CHECK" == "doctests" ]]; then

    MSG='Python and Cython Doctests' ; echo $MSG
    python -c 'import pandas as pd; pd.test(run_doctests=True)'
    RET=$(($RET + $?)) ; echo $MSG "DONE"

fi

### DOCSTRINGS ###
if [[ -z "$CHECK" || "$CHECK" == "docstrings" ]]; then

    MSG='Validate docstrings (EX01, EX04, GL01, GL02, GL03, GL04, GL05, GL06, GL07, GL09, GL10, PR03, PR04, PR05, PR06, PR08, PR09, PR10, RT01, RT02, RT04, RT05, SA02, SA03, SA04, SS01, SS02, SS03, SS04, SS05, SS06)' ; echo $MSG
    $BASE_DIR/scripts/validate_docstrings.py --format=actions --errors=EX01,EX04,GL01,GL02,GL03,GL04,GL05,GL06,GL07,GL09,GL10,PR03,PR04,PR05,PR06,PR08,PR09,PR10,RT01,RT02,RT04,RT05,SA02,SA03,SA04,SS01,SS02,SS03,SS04,SS05,SS06
    RET=$(($RET + $?)) ; echo $MSG "DONE"

    MSG='Partially validate docstrings (EX03)' ;  echo $MSG
    $BASE_DIR/scripts/validate_docstrings.py --format=actions --errors=EX03 --ignore_functions \
        pandas.Series.plot.line \
        pandas.Series.to_sql \
        pandas.errors.DatabaseError \
        pandas.errors.IndexingError \
        pandas.errors.InvalidColumnName \
        pandas.errors.PossibleDataLossError \
        pandas.errors.PossiblePrecisionLoss \
        pandas.errors.SettingWithCopyError \
        pandas.errors.SettingWithCopyWarning \
        pandas.errors.SpecificationError \
        pandas.errors.UndefinedVariableError \
        pandas.errors.ValueLabelTypeMismatch \
        pandas.Timestamp.ceil \
        pandas.Timestamp.floor \
        pandas.Timestamp.round \
        pandas.ExcelWriter \
        pandas.read_json \
        pandas.io.json.build_table_schema \
        pandas.io.formats.style.Styler.to_latex \
        pandas.read_parquet \
        pandas.DataFrame.to_sql \
        pandas.read_stata \
<<<<<<< HEAD
        pandas.core.resample.Resampler.pipe \
=======
        pandas.core.resample.Resampler.interpolate \
>>>>>>> 73bc5f45
        pandas.plotting.scatter_matrix \
        pandas.Index.rename \
        pandas.Index.droplevel \
        pandas.Index.isin \
        pandas.MultiIndex.names \
        pandas.MultiIndex.droplevel \
        pandas.IndexSlice \
        pandas.Grouper \
        pandas.io.formats.style.Styler.map \
        pandas.io.formats.style.Styler.apply_index \
        pandas.io.formats.style.Styler.map_index \
        pandas.io.formats.style.Styler.format \
        pandas.io.formats.style.Styler.format_index \
        pandas.io.formats.style.Styler.relabel_index \
        pandas.io.formats.style.Styler.hide \
        pandas.io.formats.style.Styler.set_td_classes \
        pandas.io.formats.style.Styler.set_tooltips \
        pandas.io.formats.style.Styler.set_uuid \
        pandas.io.formats.style.Styler.pipe \
        pandas.io.formats.style.Styler.highlight_between \
        pandas.io.formats.style.Styler.highlight_quantile \
        pandas.io.formats.style.Styler.background_gradient \
        pandas.io.formats.style.Styler.text_gradient \
        pandas.DataFrame.values \
        pandas.DataFrame.groupby \
        pandas.DataFrame.idxmax \
        pandas.DataFrame.idxmin \
        pandas.DataFrame.pivot \
        pandas.DataFrame.sort_values \
        pandas.DataFrame.plot.hexbin \
        pandas.DataFrame.plot.line \
    RET=$(($RET + $?)) ; echo $MSG "DONE"

fi

### DOCUMENTATION NOTEBOOKS ###
if [[ -z "$CHECK" || "$CHECK" == "notebooks" ]]; then

    MSG='Notebooks' ; echo $MSG
    jupyter nbconvert --execute $(find doc/source -name '*.ipynb') --to notebook
    RET=$(($RET + $?)) ; echo $MSG "DONE"

fi

### SINGLE-PAGE DOCS ###
if [[ -z "$CHECK" || "$CHECK" == "single-docs" ]]; then
    python doc/make.py --warnings-are-errors --no-browser --single pandas.Series.value_counts
    python doc/make.py --warnings-are-errors --no-browser --single pandas.Series.str.split
fi

exit $RET<|MERGE_RESOLUTION|>--- conflicted
+++ resolved
@@ -93,11 +93,6 @@
         pandas.read_parquet \
         pandas.DataFrame.to_sql \
         pandas.read_stata \
-<<<<<<< HEAD
-        pandas.core.resample.Resampler.pipe \
-=======
-        pandas.core.resample.Resampler.interpolate \
->>>>>>> 73bc5f45
         pandas.plotting.scatter_matrix \
         pandas.Index.rename \
         pandas.Index.droplevel \
