--- conflicted
+++ resolved
@@ -63,15 +63,6 @@
 
     MSG='Partially validate docstrings (EX01)' ;  echo $MSG
     $BASE_DIR/scripts/validate_docstrings.py --format=actions --errors=EX01 --ignore_functions \
-<<<<<<< HEAD
-        pandas.Series.backfill \
-        pandas.Series.pad \
-        pandas.Series.hist \
-=======
-        pandas.errors.AccessorRegistrationWarning \
-        pandas.errors.AttributeConflictWarning \
-        pandas.errors.DataError \
->>>>>>> 689a91ae
         pandas.errors.IncompatibilityWarning \
         pandas.errors.InvalidComparison \
         pandas.errors.IntCastingNaNError \
