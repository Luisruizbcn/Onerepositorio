--- conflicted
+++ resolved
@@ -44,24 +44,19 @@
     flake8 pandas/_libs --filename=*.pxi.in,*.pxd --select=E501,E302,E203,E111,E114,E221,E303,E231,E126,F403
     RET=$(($RET + $?)) ; echo $MSG "DONE"
 
-<<<<<<< HEAD
     echo "flake8-rst --version"
     flake8-rst --version
 
-    MSG='Linting code-blocks in .py docstrings' ; echo $MSG
-    flake8-rst pandas
+    MSG='Linting code-blocks in .rst documentation' ; echo $MSG
+    flake8-rst doc/source --filename=*.rst
     RET=$(($RET + $?)) ; echo $MSG "DONE"
 
-    MSG='Linting code-blocks in .rst documentation' ; echo $MSG
-    flake8-rst doc --filename=*.rst
-=======
     # Check that cython casting is of the form `<type>obj` as opposed to `<type> obj`;
     # it doesn't make a difference, but we want to be internally consistent.
     # Note: this grep pattern is (intended to be) equivalent to the python
     # regex r'(?<![ ->])> '
     MSG='Linting .pyx code for spacing conventions in casting' ; echo $MSG
     ! grep -r -E --include '*.pyx' --include '*.pxi.in' '> ' pandas/_libs | grep -v '[ ->]> '
->>>>>>> 047242b5
     RET=$(($RET + $?)) ; echo $MSG "DONE"
 
     # readability/casting: Warnings about C casting instead of C++ casting
