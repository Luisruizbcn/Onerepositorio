--- conflicted
+++ resolved
@@ -87,15 +87,6 @@
         pandas.io.formats.style.Styler.to_latex \
         pandas.read_parquet \
         pandas.DataFrame.to_sql \
-<<<<<<< HEAD
-        pandas.core.resample.Resampler.interpolate \
-        pandas.pivot \
-        pandas.merge_asof \
-        pandas.wide_to_long \
-=======
-        pandas.read_stata \
-        pandas.plotting.scatter_matrix \
->>>>>>> a0634c90
         pandas.Index.rename \
         pandas.Index.isin \
         pandas.MultiIndex.names \
