--- conflicted
+++ resolved
@@ -83,23 +83,6 @@
         pandas.Series.backfill \
         pandas.Series.ffill \
         pandas.Series.pad \
-<<<<<<< HEAD
-        pandas.Series.reorder_levels \
-        pandas.Series.ravel \
-        pandas.Series.first_valid_index \
-        pandas.Series.last_valid_index \
-=======
-        pandas.Series.dt.date \
-        pandas.Series.dt.time \
-        pandas.Series.dt.timetz \
-        pandas.Series.dt.dayofyear \
-        pandas.Series.dt.day_of_year \
-        pandas.Series.dt.quarter \
-        pandas.Series.dt.daysinmonth \
-        pandas.Series.dt.days_in_month \
-        pandas.Series.dt.tz \
-        pandas.Series.dt.end_time \
->>>>>>> 0fa15001
         pandas.Series.dt.days \
         pandas.Series.dt.seconds \
         pandas.Series.dt.microseconds \
