#!/bin/bash
#
# Run checks related to code quality.
#
# This script is intended for both the CI and to check locally that code standards are
# respected. We run doctests here (currently some files only), and we
# validate formatting error in docstrings.
#
# Usage:
#   $ ./ci/code_checks.sh               # run all checks
#   $ ./ci/code_checks.sh code          # checks on imported code
#   $ ./ci/code_checks.sh doctests      # run doctests
#   $ ./ci/code_checks.sh docstrings    # validate docstring errors
#   $ ./ci/code_checks.sh single-docs   # check single-page docs build warning-free
#   $ ./ci/code_checks.sh notebooks     # check execution of documentation notebooks

set -uo pipefail

if [[ -v 1 ]]; then
    CHECK=$1
else
    # script will fail if it uses an unset variable (i.e. $1 is not provided)
    CHECK=""
fi

[[ -z "$CHECK" || "$CHECK" == "code" || "$CHECK" == "doctests" || "$CHECK" == "docstrings" || "$CHECK" == "single-docs" || "$CHECK" == "notebooks" ]] || \
    { echo "Unknown command $1. Usage: $0 [code|doctests|docstrings|single-docs|notebooks]"; exit 9999; }

BASE_DIR="$(dirname $0)/.."
RET=0

### CODE ###
if [[ -z "$CHECK" || "$CHECK" == "code" ]]; then

    MSG='Check import. No warnings, and blocklist some optional dependencies' ; echo $MSG
    python -W error -c "
import sys
import pandas

blocklist = {'bs4', 'gcsfs', 'html5lib', 'http', 'ipython', 'jinja2', 'hypothesis',
             'lxml', 'matplotlib', 'openpyxl', 'py', 'pytest', 's3fs', 'scipy',
             'tables', 'urllib.request', 'xlrd', 'xlsxwriter'}

# GH#28227 for some of these check for top-level modules, while others are
#  more specific (e.g. urllib.request)
import_mods = set(m.split('.')[0] for m in sys.modules) | set(sys.modules)
mods = blocklist & import_mods
if mods:
    sys.stderr.write('err: pandas should not import: {}\n'.format(', '.join(mods)))
    sys.exit(len(mods))
    "
    RET=$(($RET + $?)) ; echo $MSG "DONE"

fi

### DOCTESTS ###
if [[ -z "$CHECK" || "$CHECK" == "doctests" ]]; then

    MSG='Python and Cython Doctests' ; echo $MSG
    python -c 'import pandas as pd; pd.test(run_doctests=True)'
    RET=$(($RET + $?)) ; echo $MSG "DONE"

fi

### DOCSTRINGS ###
if [[ -z "$CHECK" || "$CHECK" == "docstrings" ]]; then

    MSG='Validate docstrings (EX01, EX02, EX04, GL01, GL02, GL03, GL04, GL05, GL06, GL07, GL09, GL10, PR03, PR04, PR05, PR06, PR08, PR09, PR10, RT01, RT02, RT04, RT05, SA02, SA03, SA04, SS01, SS02, SS03, SS04, SS05, SS06)' ; echo $MSG
    $BASE_DIR/scripts/validate_docstrings.py --format=actions --errors=EX01,EX02,EX04,GL01,GL02,GL03,GL04,GL05,GL06,GL07,GL09,GL10,PR03,PR04,PR05,PR06,PR08,PR09,PR10,RT01,RT02,RT04,RT05,SA02,SA03,SA04,SS01,SS02,SS03,SS04,SS05,SS06
    RET=$(($RET + $?)) ; echo $MSG "DONE"

    MSG='Partially validate docstrings (EX03)' ;  echo $MSG
    $BASE_DIR/scripts/validate_docstrings.py --format=actions --errors=EX03 --ignore_functions \
<<<<<<< HEAD
        pandas.Series.dt.day_name \
        pandas.Series.str.len \
=======
        pandas.Series.cat.set_categories \
        pandas.Series.plot.bar \
        pandas.Series.plot.hist \
>>>>>>> 5789f154
        pandas.Series.plot.line \
        pandas.Series.to_sql \
        pandas.Series.to_latex \
        pandas.errors.CategoricalConversionWarning \
        pandas.errors.ChainedAssignmentError \
        pandas.errors.ClosedFileError \
        pandas.errors.DatabaseError \
        pandas.errors.IndexingError \
        pandas.errors.InvalidColumnName \
        pandas.errors.NumExprClobberingError \
        pandas.errors.PossibleDataLossError \
        pandas.errors.PossiblePrecisionLoss \
        pandas.errors.SettingWithCopyError \
        pandas.errors.SettingWithCopyWarning \
        pandas.errors.SpecificationError \
        pandas.errors.UndefinedVariableError \
        pandas.errors.ValueLabelTypeMismatch \
        pandas.Timestamp.ceil \
        pandas.Timestamp.floor \
        pandas.Timestamp.round \
        pandas.read_pickle \
        pandas.ExcelWriter \
        pandas.read_json \
        pandas.io.json.build_table_schema \
        pandas.DataFrame.to_latex \
        pandas.io.formats.style.Styler.to_latex \
        pandas.read_parquet \
        pandas.DataFrame.to_sql \
        pandas.read_stata \
        pandas.core.resample.Resampler.pipe \
        pandas.core.resample.Resampler.interpolate \
        pandas.plotting.scatter_matrix \
        pandas.pivot \
        pandas.merge_asof \
        pandas.wide_to_long \
        pandas.Index.rename \
        pandas.Index.droplevel \
        pandas.Index.isin \
        pandas.CategoricalIndex.set_categories \
        pandas.MultiIndex.names \
        pandas.MultiIndex.droplevel \
        pandas.IndexSlice \
        pandas.DatetimeIndex.month_name \
        pandas.DatetimeIndex.day_name \
        pandas.core.window.rolling.Rolling.corr \
        pandas.Grouper \
        pandas.core.groupby.SeriesGroupBy.apply \
        pandas.core.groupby.DataFrameGroupBy.apply \
        pandas.core.groupby.SeriesGroupBy.transform \
        pandas.core.groupby.SeriesGroupBy.pipe \
        pandas.core.groupby.DataFrameGroupBy.pipe \
        pandas.core.groupby.DataFrameGroupBy.boxplot \
        pandas.core.groupby.DataFrameGroupBy.hist \
        pandas.io.formats.style.Styler.map \
        pandas.io.formats.style.Styler.apply_index \
        pandas.io.formats.style.Styler.map_index \
        pandas.io.formats.style.Styler.format \
        pandas.io.formats.style.Styler.format_index \
        pandas.io.formats.style.Styler.relabel_index \
        pandas.io.formats.style.Styler.hide \
        pandas.io.formats.style.Styler.set_td_classes \
        pandas.io.formats.style.Styler.set_tooltips \
        pandas.io.formats.style.Styler.set_uuid \
        pandas.io.formats.style.Styler.pipe \
        pandas.io.formats.style.Styler.highlight_between \
        pandas.io.formats.style.Styler.highlight_quantile \
        pandas.io.formats.style.Styler.background_gradient \
        pandas.io.formats.style.Styler.text_gradient \
        pandas.DataFrame.values \
        pandas.DataFrame.groupby \
        pandas.DataFrame.skew \
        pandas.DataFrame.var \
        pandas.DataFrame.idxmax \
        pandas.DataFrame.idxmin \
        pandas.DataFrame.pivot \
        pandas.DataFrame.sort_values \
        pandas.DataFrame.tz_convert \
        pandas.DataFrame.tz_localize \
        pandas.DataFrame.plot.bar \
        pandas.DataFrame.plot.hexbin \
        pandas.DataFrame.plot.line \
        pandas.DataFrame.hist \
    RET=$(($RET + $?)) ; echo $MSG "DONE"

fi

### DOCUMENTATION NOTEBOOKS ###
if [[ -z "$CHECK" || "$CHECK" == "notebooks" ]]; then

    MSG='Notebooks' ; echo $MSG
    jupyter nbconvert --execute $(find doc/source -name '*.ipynb') --to notebook
    RET=$(($RET + $?)) ; echo $MSG "DONE"

fi

### SINGLE-PAGE DOCS ###
if [[ -z "$CHECK" || "$CHECK" == "single-docs" ]]; then
    python doc/make.py --warnings-are-errors --no-browser --single pandas.Series.value_counts
    python doc/make.py --warnings-are-errors --no-browser --single pandas.Series.str.split
fi

exit $RET<|MERGE_RESOLUTION|>--- conflicted
+++ resolved
@@ -71,14 +71,6 @@
 
     MSG='Partially validate docstrings (EX03)' ;  echo $MSG
     $BASE_DIR/scripts/validate_docstrings.py --format=actions --errors=EX03 --ignore_functions \
-<<<<<<< HEAD
-        pandas.Series.dt.day_name \
-        pandas.Series.str.len \
-=======
-        pandas.Series.cat.set_categories \
-        pandas.Series.plot.bar \
-        pandas.Series.plot.hist \
->>>>>>> 5789f154
         pandas.Series.plot.line \
         pandas.Series.to_sql \
         pandas.Series.to_latex \
