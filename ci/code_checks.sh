#!/bin/bash
#
# Run checks related to code quality.
#
# This script is intended for both the CI and to check locally that code standards are
# respected. We run doctests here (currently some files only), and we
# validate formatting error in docstrings.
#
# Usage:
#   $ ./ci/code_checks.sh               # run all checks
#   $ ./ci/code_checks.sh code          # checks on imported code
#   $ ./ci/code_checks.sh doctests      # run doctests
#   $ ./ci/code_checks.sh docstrings    # validate docstring errors
#   $ ./ci/code_checks.sh single-docs   # check single-page docs build warning-free
#   $ ./ci/code_checks.sh notebooks     # check execution of documentation notebooks

set -uo pipefail

if [[ -v 1 ]]; then
    CHECK=$1
else
    # script will fail if it uses an unset variable (i.e. $1 is not provided)
    CHECK=""
fi

[[ -z "$CHECK" || "$CHECK" == "code" || "$CHECK" == "doctests" || "$CHECK" == "docstrings" || "$CHECK" == "single-docs" || "$CHECK" == "notebooks" ]] || \
    { echo "Unknown command $1. Usage: $0 [code|doctests|docstrings|single-docs|notebooks]"; exit 9999; }

BASE_DIR="$(dirname $0)/.."
RET=0

### CODE ###
if [[ -z "$CHECK" || "$CHECK" == "code" ]]; then

    MSG='Check import. No warnings, and blocklist some optional dependencies' ; echo $MSG
    python -W error -c "
import sys
import pandas

blocklist = {'bs4', 'gcsfs', 'html5lib', 'http', 'ipython', 'jinja2', 'hypothesis',
             'lxml', 'matplotlib', 'openpyxl', 'py', 'pytest', 's3fs', 'scipy',
             'tables', 'urllib.request', 'xlrd', 'xlsxwriter'}

# GH#28227 for some of these check for top-level modules, while others are
#  more specific (e.g. urllib.request)
import_mods = set(m.split('.')[0] for m in sys.modules) | set(sys.modules)
mods = blocklist & import_mods
if mods:
    sys.stderr.write('err: pandas should not import: {}\n'.format(', '.join(mods)))
    sys.exit(len(mods))
    "
    RET=$(($RET + $?)) ; echo $MSG "DONE"

fi

### DOCTESTS ###
if [[ -z "$CHECK" || "$CHECK" == "doctests" ]]; then

    MSG='Python and Cython Doctests' ; echo $MSG
    python -c 'import pandas as pd; pd.test(run_doctests=True)'
    RET=$(($RET + $?)) ; echo $MSG "DONE"

fi

### DOCSTRINGS ###
if [[ -z "$CHECK" || "$CHECK" == "docstrings" ]]; then

    MSG='Validate docstrings (EX01, EX04, GL01, GL02, GL03, GL04, GL05, GL06, GL07, GL09, GL10, PR03, PR04, PR05, PR06, PR08, PR09, PR10, RT01, RT02, RT04, RT05, SA02, SA03, SA04, SS01, SS02, SS03, SS04, SS05, SS06)' ; echo $MSG
    $BASE_DIR/scripts/validate_docstrings.py --format=actions --errors=EX01,EX04,GL01,GL02,GL03,GL04,GL05,GL06,GL07,GL09,GL10,PR03,PR04,PR05,PR06,PR08,PR09,PR10,RT01,RT02,RT04,RT05,SA02,SA03,SA04,SS01,SS02,SS03,SS04,SS05,SS06
    RET=$(($RET + $?)) ; echo $MSG "DONE"

    MSG='Partially validate docstrings (EX03)' ;  echo $MSG
    $BASE_DIR/scripts/validate_docstrings.py --format=actions --errors=EX03 --ignore_functions \
        pandas.Series.plot.line \
        pandas.Series.to_sql \
<<<<<<< HEAD
        pandas.errors.PossibleDataLossError \
        pandas.errors.PossiblePrecisionLoss \
        pandas.errors.SettingWithCopyError \
=======
        pandas.errors.DatabaseError \
        pandas.errors.IndexingError \
        pandas.errors.InvalidColumnName \
>>>>>>> 32d29ff3
        pandas.errors.SettingWithCopyWarning \
        pandas.errors.SpecificationError \
        pandas.errors.UndefinedVariableError \
        pandas.Timestamp.ceil \
        pandas.Timestamp.floor \
        pandas.Timestamp.round \
        pandas.read_json \
        pandas.io.json.build_table_schema \
        pandas.io.formats.style.Styler.to_latex \
        pandas.read_parquet \
        pandas.DataFrame.to_sql \
        pandas.read_stata \
        pandas.plotting.scatter_matrix \
        pandas.Index.droplevel \
        pandas.MultiIndex.names \
        pandas.MultiIndex.droplevel \
        pandas.Grouper \
        pandas.io.formats.style.Styler.map \
        pandas.io.formats.style.Styler.apply_index \
        pandas.io.formats.style.Styler.map_index \
        pandas.io.formats.style.Styler.format \
        pandas.io.formats.style.Styler.set_tooltips \
        pandas.io.formats.style.Styler.set_uuid \
        pandas.io.formats.style.Styler.pipe \
        pandas.io.formats.style.Styler.highlight_between \
        pandas.io.formats.style.Styler.highlight_quantile \
        pandas.io.formats.style.Styler.background_gradient \
        pandas.io.formats.style.Styler.text_gradient \
        pandas.DataFrame.values \
        pandas.DataFrame.groupby \
        pandas.DataFrame.sort_values \
        pandas.DataFrame.plot.hexbin \
        pandas.DataFrame.plot.line \
    RET=$(($RET + $?)) ; echo $MSG "DONE"

fi

### DOCUMENTATION NOTEBOOKS ###
if [[ -z "$CHECK" || "$CHECK" == "notebooks" ]]; then

    MSG='Notebooks' ; echo $MSG
    jupyter nbconvert --execute $(find doc/source -name '*.ipynb') --to notebook
    RET=$(($RET + $?)) ; echo $MSG "DONE"

fi

### SINGLE-PAGE DOCS ###
if [[ -z "$CHECK" || "$CHECK" == "single-docs" ]]; then
    python doc/make.py --warnings-are-errors --no-browser --single pandas.Series.value_counts
    python doc/make.py --warnings-are-errors --no-browser --single pandas.Series.str.split
fi

exit $RET<|MERGE_RESOLUTION|>--- conflicted
+++ resolved
@@ -73,15 +73,6 @@
     $BASE_DIR/scripts/validate_docstrings.py --format=actions --errors=EX03 --ignore_functions \
         pandas.Series.plot.line \
         pandas.Series.to_sql \
-<<<<<<< HEAD
-        pandas.errors.PossibleDataLossError \
-        pandas.errors.PossiblePrecisionLoss \
-        pandas.errors.SettingWithCopyError \
-=======
-        pandas.errors.DatabaseError \
-        pandas.errors.IndexingError \
-        pandas.errors.InvalidColumnName \
->>>>>>> 32d29ff3
         pandas.errors.SettingWithCopyWarning \
         pandas.errors.SpecificationError \
         pandas.errors.UndefinedVariableError \
