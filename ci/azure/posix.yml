parameters:
  name: ''
  vmImage: ''

jobs:
- job: ${{ parameters.name }}
  pool:
    vmImage: ${{ parameters.vmImage }}
  strategy:
    matrix:
<<<<<<< HEAD
      ${{ if eq(parameters.name, 'Linux') }}:
=======
      ${{ if eq(parameters.name, 'macOS') }}:
        py36_macos:
          ENV_FILE: ci/deps/azure-macos-36.yaml
          CONDA_PY: "36"
          PATTERN: "not slow and not network"

      ${{ if eq(parameters.name, 'Linux') }}:
        py36_minimum_versions:
          ENV_FILE: ci/deps/azure-36-minimum_versions.yaml
          CONDA_PY: "36"
          PATTERN: "not slow and not network"
>>>>>>> 3b58f48a
        py36_locale_slow_old_np:
          ENV_FILE: ci/deps/azure-36-locale.yaml
          CONDA_PY: "36"
          PATTERN: "slow"
          LOCALE_OVERRIDE: "zh_CN.UTF-8"
          EXTRA_APT: "language-pack-zh-hans"

        py36_locale_slow:
          ENV_FILE: ci/deps/azure-36-locale_slow.yaml
          CONDA_PY: "36"
          PATTERN: "not slow and not network"
          LOCALE_OVERRIDE: "it_IT.UTF-8"

        py36_32bit:
          ENV_FILE: ci/deps/azure-36-32bit.yaml
          CONDA_PY: "36"
          PATTERN: "not slow and not network"
          BITS32: "yes"

        py37_locale:
          ENV_FILE: ci/deps/azure-37-locale.yaml
          CONDA_PY: "37"
          PATTERN: "not slow and not network"
          LOCALE_OVERRIDE: "zh_CN.UTF-8"

        # https://github.com/pandas-dev/pandas/issues/29432
        # py37_np_dev:
        #   ENV_FILE: ci/deps/azure-37-numpydev.yaml
        #   CONDA_PY: "37"
        #   PATTERN: "not slow and not network"
        #   TEST_ARGS: "-W error"
        #   PANDAS_TESTING_MODE: "deprecate"
        #   EXTRA_APT: "xsel"
        #   # TODO:
        #   continueOnError: true

  steps:
    - script: |
        if [ "$(uname)" == "Linux" ]; then sudo apt-get install -y libc6-dev-i386 $EXTRA_APT; fi
        echo '##vso[task.prependpath]$(HOME)/miniconda3/bin'
        echo "Creating Environment"
        ci/setup_env.sh
      displayName: 'Setup environment and build pandas'

    - script: |
        source activate pandas-dev
        ci/run_tests.sh
      displayName: 'Test'

    - script: source activate pandas-dev && pushd /tmp && python -c "import pandas; pandas.show_versions();" && popd
      displayName: 'Build versions'

    - task: PublishTestResults@2
      inputs:
        testResultsFiles: 'test-data-*.xml'
        testRunTitle: ${{ format('{0}-$(CONDA_PY)', parameters.name) }}
      displayName: 'Publish test results'

    - powershell: |
        $junitXml = "test-data-single.xml"
        $(Get-Content $junitXml | Out-String) -match 'failures="(.*?)"'
        if ($matches[1] -eq 0)
        {
          Write-Host "No test failures in test-data-single"
        }
        else
        {
          # note that this will produce $LASTEXITCODE=1
          Write-Error "$($matches[1]) tests failed"
        }

        $junitXmlMulti = "test-data-multiple.xml"
        $(Get-Content $junitXmlMulti | Out-String) -match 'failures="(.*?)"'
        if ($matches[1] -eq 0)
        {
          Write-Host "No test failures in test-data-multi"
        }
        else
        {
          # note that this will produce $LASTEXITCODE=1
          Write-Error "$($matches[1]) tests failed"
        }
      displayName: 'Check for test failures'

    - script: |
        source activate pandas-dev
        python ci/print_skipped.py
      displayName: 'Print skipped tests'<|MERGE_RESOLUTION|>--- conflicted
+++ resolved
@@ -8,9 +8,6 @@
     vmImage: ${{ parameters.vmImage }}
   strategy:
     matrix:
-<<<<<<< HEAD
-      ${{ if eq(parameters.name, 'Linux') }}:
-=======
       ${{ if eq(parameters.name, 'macOS') }}:
         py36_macos:
           ENV_FILE: ci/deps/azure-macos-36.yaml
@@ -22,7 +19,6 @@
           ENV_FILE: ci/deps/azure-36-minimum_versions.yaml
           CONDA_PY: "36"
           PATTERN: "not slow and not network"
->>>>>>> 3b58f48a
         py36_locale_slow_old_np:
           ENV_FILE: ci/deps/azure-36-locale.yaml
           CONDA_PY: "36"
