#!/bin/bash

# edit the locale file if needed
function edit_init()
{
    if [ -n "$LOCALE_OVERRIDE" ]; then
        echo "[Adding locale to the first line of pandas/__init__.py]"
        rm -f pandas/__init__.pyc
        sedc="3iimport locale\nlocale.setlocale(locale.LC_ALL, '$LOCALE_OVERRIDE')\n"
        sed -i "$sedc" pandas/__init__.py
        echo "[head -4 pandas/__init__.py]"
        head -4 pandas/__init__.py
        echo
    fi
}

echo
echo "[install_travis]"
edit_init

home_dir=$(pwd)
echo
echo "[home_dir]: $home_dir"

# install miniconda
MINICONDA_DIR="$HOME/miniconda3"

echo
echo "[Using clean Miniconda install]"

if [ -d "$MINICONDA_DIR" ]; then
    rm -rf "$MINICONDA_DIR"
fi

# install miniconda
if [ "${TRAVIS_OS_NAME}" == "osx" ]; then
    time wget http://repo.continuum.io/miniconda/Miniconda3-latest-MacOSX-x86_64.sh -q -O miniconda.sh || exit 1
else
    time wget http://repo.continuum.io/miniconda/Miniconda3-latest-Linux-x86_64.sh -q -O miniconda.sh || exit 1
fi
time bash miniconda.sh -b -p "$MINICONDA_DIR" || exit 1

echo
echo "[show conda]"
which conda

echo
echo "[update conda]"
conda config --set ssl_verify false || exit 1
conda config --set quiet true --set always_yes true --set changeps1 false || exit 1
conda update -q conda

# Useful for debugging any issues with conda
conda info -a || exit 1

# set the compiler cache to work
echo
if [ -z "$NOCACHE" ] && [ "${TRAVIS_OS_NAME}" == "linux" ]; then
    echo "[Using ccache]"
    export PATH=/usr/lib/ccache:/usr/lib64/ccache:$PATH
    gcc=$(which gcc)
    echo "[gcc]: $gcc"
    ccache=$(which ccache)
    echo "[ccache]: $ccache"
    export CC='ccache gcc'
elif [ -z "$NOCACHE" ] && [ "${TRAVIS_OS_NAME}" == "osx" ]; then
    echo "[Install ccache]"
    brew install ccache > /dev/null 2>&1
    echo "[Using ccache]"
    export PATH=/usr/local/opt/ccache/libexec:$PATH
    gcc=$(which gcc)
    echo "[gcc]: $gcc"
    ccache=$(which ccache)
    echo "[ccache]: $ccache"
else
    echo "[Not using ccache]"
fi

echo
echo "[create env]"

# create our environment
time conda env create -q -n pandas --file="${ENV_FILE}" || exit 1

source activate pandas

<<<<<<< HEAD
# may have addtl installation instructions for this build
echo
echo "[build addtl installs]"
REQ="ci/requirements-${JOB}.build.sh"
if [ -e ${REQ} ]; then
    time bash $REQ || exit 1
fi

time conda install -n pandas pytest>=3.1.0
time conda install -n pandas hypothesis>=3.46.0
time pip install -q pytest-xdist moto

if [ "$LINT" ]; then
   conda install flake8=3.4.1
   pip install cpplint
fi

if [ "$COVERAGE" ]; then
    pip install coverage pytest-cov
fi

# we may have run installations
echo
echo "[conda installs]"
REQ="ci/requirements-${JOB}.run"
if [ -e ${REQ} ]; then
    time conda install -n pandas --file=${REQ} || exit 1
fi

# we may have additional pip installs
echo
echo "[pip installs]"
REQ="ci/requirements-${JOB}.pip"
if [ -e ${REQ} ]; then
   pip install -r $REQ
fi

# may have addtl installation instructions for this build
echo
echo "[addtl installs]"
REQ="ci/requirements-${JOB}.sh"
if [ -e ${REQ} ]; then
    time bash $REQ || exit 1
fi

=======
>>>>>>> 81358e86
# remove any installed pandas package
# w/o removing anything else
echo
echo "[removing installed pandas]"
conda remove pandas -y --force
pip uninstall -y pandas

echo
echo "[no installed pandas]"
conda list pandas
pip list --format columns |grep pandas

# build and install
echo "[running setup.py develop]"
python setup.py develop  || exit 1

echo
echo "[show environment]"
conda list

echo
echo "[done]"
exit 0<|MERGE_RESOLUTION|>--- conflicted
+++ resolved
@@ -84,54 +84,6 @@
 
 source activate pandas
 
-<<<<<<< HEAD
-# may have addtl installation instructions for this build
-echo
-echo "[build addtl installs]"
-REQ="ci/requirements-${JOB}.build.sh"
-if [ -e ${REQ} ]; then
-    time bash $REQ || exit 1
-fi
-
-time conda install -n pandas pytest>=3.1.0
-time conda install -n pandas hypothesis>=3.46.0
-time pip install -q pytest-xdist moto
-
-if [ "$LINT" ]; then
-   conda install flake8=3.4.1
-   pip install cpplint
-fi
-
-if [ "$COVERAGE" ]; then
-    pip install coverage pytest-cov
-fi
-
-# we may have run installations
-echo
-echo "[conda installs]"
-REQ="ci/requirements-${JOB}.run"
-if [ -e ${REQ} ]; then
-    time conda install -n pandas --file=${REQ} || exit 1
-fi
-
-# we may have additional pip installs
-echo
-echo "[pip installs]"
-REQ="ci/requirements-${JOB}.pip"
-if [ -e ${REQ} ]; then
-   pip install -r $REQ
-fi
-
-# may have addtl installation instructions for this build
-echo
-echo "[addtl installs]"
-REQ="ci/requirements-${JOB}.sh"
-if [ -e ${REQ} ]; then
-    time bash $REQ || exit 1
-fi
-
-=======
->>>>>>> 81358e86
 # remove any installed pandas package
 # w/o removing anything else
 echo
