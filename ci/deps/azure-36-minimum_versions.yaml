name: pandas-dev
channels:
  - conda-forge
dependencies:
  - python=3.6.1

  # tools
  - cython=0.29.16
<<<<<<< HEAD
  - pytest>=5.0.1
=======
  - pytest=5.0.1
>>>>>>> 7b718bac
  - pytest-xdist>=1.21
  - hypothesis>=3.58.0
  - pytest-azurepipelines
  - psutil

  # pandas dependencies
  - beautifulsoup4=4.6.0
  - bottleneck=1.2.1
  - jinja2=2.8
  - numba=0.46.0
  - numexpr=2.6.2
  - numpy=1.15.4
  - openpyxl=2.5.7
  - pytables=3.4.3
  - python-dateutil=2.7.3
  - pytz=2017.2
  - scipy=1.2
  - xlrd=1.1.0
  - xlsxwriter=0.9.8
  - xlwt=1.2.0
  - html5lib=1.0.1<|MERGE_RESOLUTION|>--- conflicted
+++ resolved
@@ -6,11 +6,7 @@
 
   # tools
   - cython=0.29.16
-<<<<<<< HEAD
-  - pytest>=5.0.1
-=======
   - pytest=5.0.1
->>>>>>> 7b718bac
   - pytest-xdist>=1.21
   - hypothesis>=3.58.0
   - pytest-azurepipelines
