name: pandas-dev
channels:
  - defaults
  - conda-forge
dependencies:
  - python=3.7.*

  # tools
  - cython>=0.29.16
  - pytest>=5.0.1,<6.0.0rc0
  - pytest-xdist>=1.21
  - pytest-asyncio
  - hypothesis>=3.58.0
  - pytest-azurepipelines

  # pandas dependencies
  - beautifulsoup4
  - html5lib
  - ipython
  - jinja2
  - lxml
<<<<<<< HEAD
  - matplotlib=3.0.*
=======
  - matplotlib>=3.3.0
  - moto
>>>>>>> 04e9e0af
  - nomkl
  - numexpr
  - numpy=1.16.*
  - openpyxl
  # lowest supported version of pyarrow (putting it here instead of in
  # azure-36-minimum_versions because it needs numpy >= 1.14)
  - pyarrow=0.13
  - pytables
  - python-dateutil
  - pytz
  - scipy
  - xarray
  - xlrd
  - xlsxwriter
  - xlwt
  - moto<|MERGE_RESOLUTION|>--- conflicted
+++ resolved
@@ -19,12 +19,8 @@
   - ipython
   - jinja2
   - lxml
-<<<<<<< HEAD
-  - matplotlib=3.0.*
-=======
   - matplotlib>=3.3.0
   - moto
->>>>>>> 04e9e0af
   - nomkl
   - numexpr
   - numpy=1.16.*
