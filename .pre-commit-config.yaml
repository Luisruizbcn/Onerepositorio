minimum_pre_commit_version: 2.15.0
exclude: ^LICENSES/|\.(html|csv|svg)$
# reserve "manual" for relatively slow hooks which we still want to run in CI
default_stages: [
    commit,
    merge-commit,
    push,
    prepare-commit-msg,
    commit-msg,
    post-checkout,
    post-commit,
    post-merge,
    post-rewrite
]
ci:
    autofix_prs: false
repos:
-   repo: local
    hooks:
    # NOTE: we make `black` a local hook because if it's installed from
    # PyPI (rather than from source) then it'll run twice as fast thanks to mypyc
    -   id: black
        name: black
        description: "Black: The uncompromising Python code formatter"
        entry: black
        language: python
        require_serial: true
        types_or: [python, pyi]
        additional_dependencies: [black==23.3.0]
-   repo: https://github.com/charliermarsh/ruff-pre-commit
    rev: v0.0.264
    hooks:
    -   id: ruff
        args: [--exit-non-zero-on-fix]
-   repo: https://github.com/jendrikseipp/vulture
    rev: 'v2.7'
    hooks:
      - id: vulture
        entry: python scripts/run_vulture.py
        pass_filenames: true
        require_serial: false
-   repo: https://github.com/codespell-project/codespell
    rev: v2.2.4
    hooks:
    -   id: codespell
        types_or: [python, rst, markdown, cython, c]
        additional_dependencies: [tomli]
-   repo: https://github.com/MarcoGorelli/cython-lint
    rev: v0.15.0
    hooks:
    -   id: cython-lint
    -   id: double-quote-cython-strings
-   repo: https://github.com/pre-commit/pre-commit-hooks
    rev: v4.4.0
    hooks:
    -   id: debug-statements
    -   id: end-of-file-fixer
        exclude: \.txt$
        stages: [commit, merge-commit, push, prepare-commit-msg, commit-msg,
                 post-checkout, post-commit, post-merge, post-rewrite]
    -   id: trailing-whitespace
        stages: [commit, merge-commit, push, prepare-commit-msg, commit-msg,
                 post-checkout, post-commit, post-merge, post-rewrite]
-   repo: https://github.com/cpplint/cpplint
    rev: 1.6.1
    hooks:
    -   id: cpplint
        # We don't lint all C files because we don't want to lint any that are built
        # from Cython files nor do we want to lint C files that we didn't modify for
        # this particular codebase (e.g. src/headers, src/klib). However,
        # we can lint all header files since they aren't "generated" like C files are.
        exclude: ^pandas/_libs/src/(klib|headers)/
        args: [
            --quiet,
            '--extensions=c,h',
            '--headers=h',
            --recursive,
            --linelength=88,
            '--filter=-readability/casting,-runtime/int,-build/include_subdir,-readability/fn_size'
        ]
-   repo: https://github.com/pycqa/pylint
    rev: v2.16.2
    hooks:
    -   id: pylint
        stages: [manual]
<<<<<<< HEAD
        args: [--load-plugins=pylint.extensions.redefined_loop_name]
-   repo: https://github.com/pycqa/pylint
    rev: v2.16.2
    hooks:
=======
>>>>>>> f1126610
    -   id: pylint
        alias: redefined-outer-name
        name: Redefining name from outer scope
        files: ^pandas/
        exclude: |
            (?x)
            ^pandas/tests  # keep excluded
            |/_testing/  # keep excluded
            |^pandas/util/_test_decorators\.py  # keep excluded
            |^pandas/_version\.py  # keep excluded
            |^pandas/conftest\.py  # keep excluded
        args: [--disable=all, --enable=redefined-outer-name]
        stages: [manual]
    -   id: pylint
        alias: unspecified-encoding
        name: Using open without explicitly specifying an encoding
        args: [--disable=all, --enable=unspecified-encoding]
        stages: [manual]
-   repo: https://github.com/PyCQA/isort
    rev: 5.12.0
    hooks:
    -   id: isort
-   repo: https://github.com/asottile/pyupgrade
    rev: v3.3.2
    hooks:
    -   id: pyupgrade
        args: [--py38-plus]
-   repo: https://github.com/pre-commit/pygrep-hooks
    rev: v1.10.0
    hooks:
      - id: rst-backticks
      - id: rst-directive-colons
        types: [text]  # overwrite types: [rst]
        types_or: [python, rst]
      - id: rst-inline-touching-normal
        types: [text]  # overwrite types: [rst]
        types_or: [python, rst]
-   repo: https://github.com/sphinx-contrib/sphinx-lint
    rev: v0.6.7
    hooks:
    - id: sphinx-lint
-   repo: local
    hooks:
    -   id: pyright
        # note: assumes python env is setup and activated
        name: pyright
        entry: pyright
        language: node
        pass_filenames: false
        types: [python]
        stages: [manual]
        additional_dependencies: &pyright_dependencies
        - pyright@1.1.292
    -   id: pyright_reportGeneralTypeIssues
        # note: assumes python env is setup and activated
        name: pyright reportGeneralTypeIssues
        entry: pyright --skipunannotated -p pyright_reportGeneralTypeIssues.json --level warning
        language: node
        pass_filenames: false
        types: [python]
        stages: [manual]
        additional_dependencies: *pyright_dependencies
    -   id: mypy
        # note: assumes python env is setup and activated
        name: mypy
        entry: mypy
        language: system
        pass_filenames: false
        types: [python]
        stages: [manual]
    -   id: stubtest
        # note: assumes python env is setup and activated
        # note: requires pandas dev to be installed
        name: mypy (stubtest)
        entry: python
        language: system
        pass_filenames: false
        types: [pyi]
        args: [scripts/run_stubtest.py]
        stages: [manual]
    -   id: inconsistent-namespace-usage
        name: 'Check for inconsistent use of pandas namespace'
        entry: python scripts/check_for_inconsistent_pandas_namespace.py
        exclude: ^pandas/core/interchange/
        language: python
        types: [python]
    -   id: no-os-remove
        name: Check code for instances of os.remove
        entry: os\.remove
        language: pygrep
        types: [python]
        files: ^pandas/tests/
        exclude: |
            (?x)^
            pandas/tests/io/pytables/test_store\.py$
    -   id: unwanted-patterns
        name: Unwanted patterns
        language: pygrep
        entry: |
            (?x)
            # outdated annotation syntax, missing error codes
            \#\ type:\ (?!ignore)
            |\#\ type:\s?ignore(?!\[)

            # foo._class__ instead of type(foo)
            |\.__class__

            # np.bool/np.object instead of np.bool_/np.object_
            |np\.bool[^_8`]
            |np\.object[^_8`]

            # imports from collections.abc instead of `from collections import abc`
            |from\ collections\.abc\ import

            # Numpy
            |from\ numpy\ import\ random
            |from\ numpy\.random\ import

            # Incorrect code-block / IPython directives
            |\.\.\ code-block\ ::
            |\.\.\ ipython\ ::
            # directive should not have a space before ::
            |\.\.\ \w+\ ::

            # Check for deprecated messages without sphinx directive
            |(DEPRECATED|DEPRECATE|Deprecated)(:|,|\.)

            # {foo!r} instead of {repr(foo)}
            |!r}

            # builtin filter function
            |(?<!def)[\(\s]filter\(

            # exec
            |[^a-zA-Z0-9_]exec\(
        types_or: [python, cython, rst]
        exclude: ^doc/source/development/code_style\.rst  # contains examples of patterns to avoid
    -   id: cython-casting
        name: Check Cython casting is `<type>obj`, not `<type> obj`
        language: pygrep
        entry: '[a-zA-Z0-9*]> '
        files: (\.pyx|\.pxi.in)$
    -   id: incorrect-backticks
        name: Check for backticks incorrectly rendering because of missing spaces
        language: pygrep
        entry: '[a-zA-Z0-9]\`\`?[a-zA-Z0-9]'
        types: [rst]
        files: ^doc/source/
    -   id: seed-check-asv
        name: Check for unnecessary random seeds in asv benchmarks
        language: pygrep
        entry: 'np\.random\.seed'
        files: ^asv_bench/benchmarks
        exclude: ^asv_bench/benchmarks/pandas_vb_common\.py
    -   id: np-testing-array-equal
        name: Check for usage of numpy testing or array_equal
        language: pygrep
        entry: '(numpy|np)(\.testing|\.array_equal)'
        files: ^pandas/tests/
        types: [python]
    -   id: invalid-ea-testing
        name: Check for invalid EA testing
        language: pygrep
        entry: 'tm\.assert_(series|frame)_equal'
        files: ^pandas/tests/extension/base
        types: [python]
        exclude: ^pandas/tests/extension/base/base\.py
    -   id: unwanted-patterns-in-tests
        name: Unwanted patterns in tests
        language: pygrep
        entry: |
            (?x)
            # pytest.xfail instead of pytest.mark.xfail
            pytest\.xfail

            # imports from pandas._testing instead of `import pandas._testing as tm`
            |from\ pandas\._testing\ import
            |from\ pandas\ import\ _testing\ as\ tm

            # No direct imports from conftest
            |conftest\ import
            |import\ conftest

            # pandas.testing instead of tm
            |pd\.testing\.

            # pd.api.types instead of from pandas.api.types import ...
            |(pd|pandas)\.api\.types\.

            # np.testing, np.array_equal
            |(numpy|np)(\.testing|\.array_equal)

            # unittest.mock (use pytest builtin monkeypatch fixture instead)
            |(unittest(\.| import )mock|mock\.Mock\(\)|mock\.patch)

            # pytest raises without context
            |\s\ pytest.raises

            # pytest.warns (use tm.assert_produces_warning instead)
            |pytest\.warns
        files: ^pandas/tests/
        types_or: [python, cython, rst]
    -   id: unwanted-patterns-in-ea-tests
        name: Unwanted patterns in EA tests
        language: pygrep
        entry: |
            (?x)
            tm.assert_(series|frame)_equal
        files: ^pandas/tests/extension/base/
        exclude: ^pandas/tests/extension/base/base\.py$
        types_or: [python, cython, rst]
    -   id: unwanted-patterns-in-cython
        name: Unwanted patterns in Cython code
        language: pygrep
        entry: |
            (?x)
            # `<type>obj` as opposed to `<type> obj`
            [a-zA-Z0-9*]>[ ]
        types: [cython]
    -   id: pip-to-conda
        name: Generate pip dependency from conda
        language: python
        entry: python scripts/generate_pip_deps_from_conda.py
        files: ^(environment.yml|requirements-dev.txt)$
        pass_filenames: false
        additional_dependencies: [tomli, pyyaml]
    -   id: title-capitalization
        name: Validate correct capitalization among titles in documentation
        entry: python scripts/validate_rst_title_capitalization.py
        language: python
        types: [rst]
        files: ^doc/source/(development|reference)/
    -   id: unwanted-patterns-bare-pytest-raises
        name: Check for use of bare pytest raises
        language: python
        entry: python scripts/validate_unwanted_patterns.py --validation-type="bare_pytest_raises"
        types: [python]
        files: ^pandas/tests/
        exclude: ^pandas/tests/extension/
    -   id: unwanted-patterns-private-function-across-module
        name: Check for use of private functions across modules
        language: python
        entry: python scripts/validate_unwanted_patterns.py --validation-type="private_function_across_module"
        types: [python]
        exclude: ^(asv_bench|pandas/tests|doc)/
    -   id: unwanted-patterns-private-import-across-module
        name: Check for import of private attributes across modules
        language: python
        entry: python scripts/validate_unwanted_patterns.py --validation-type="private_import_across_module"
        types: [python]
        exclude: |
            (?x)
            ^(asv_bench|pandas/tests|doc)/
            |scripts/validate_min_versions_in_sync\.py$
    -   id: unwanted-patterns-strings-with-misplaced-whitespace
        name: Check for strings with misplaced spaces
        language: python
        entry: python scripts/validate_unwanted_patterns.py --validation-type="strings_with_wrong_placed_whitespace"
        types_or: [python, cython]
    -   id: use-pd_array-in-core
        name: Import pandas.array as pd_array in core
        language: python
        entry: python scripts/use_pd_array_in_core.py
        files: ^pandas/core/
        exclude: ^pandas/core/api\.py$
        types: [python]
    -   id: use-io-common-urlopen
        name: Use pandas.io.common.urlopen instead of urllib.request.urlopen
        language: python
        entry: python scripts/use_io_common_urlopen.py
        files: ^pandas/
        exclude: ^pandas/tests/
        types: [python]
    -   id: no-bool-in-core-generic
        name: Use bool_t instead of bool in pandas/core/generic.py
        entry: python scripts/no_bool_in_generic.py
        language: python
        files: ^pandas/core/generic\.py$
    -   id: no-return-exception
        name: Use raise instead of return for exceptions
        language: pygrep
        entry: 'return [A-Za-z]+(Error|Exit|Interrupt|Exception|Iteration)'
        files: ^pandas/
        types: [python]
        exclude: ^pandas/tests/
    -   id: pandas-errors-documented
        name: Ensure pandas errors are documented in doc/source/reference/testing.rst
        entry: python scripts/pandas_errors_documented.py
        language: python
        files: ^pandas/errors/__init__.py$
    -   id: pg8000-not-installed-CI
        name: Check for pg8000 not installed on CI for test_pg8000_sqlalchemy_passthrough_error
        language: pygrep
        entry: 'pg8000'
        files: ^ci/deps
        types: [yaml]
    -   id: validate-min-versions-in-sync
        name: Check minimum version of dependencies are aligned
        entry: python -m scripts.validate_min_versions_in_sync
        language: python
        files: ^(ci/deps/actions-.*-minimum_versions\.yaml|pandas/compat/_optional\.py)$
        additional_dependencies: [tomli, pyyaml]
        pass_filenames: false
    -   id: validate-errors-locations
        name: Validate errors locations
        description: Validate errors are in appropriate locations.
        entry: python scripts/validate_exception_location.py
        language: python
        files: ^pandas/
        exclude: ^(pandas/_libs/|pandas/tests/|pandas/errors/__init__.py$|pandas/_version.py)
        types: [python]
    -   id: future-annotations
        name: import annotations from __future__
        entry: 'from __future__ import annotations'
        language: pygrep
        args: [--negate]
        files: ^pandas/
        types: [python]
        exclude: |
            (?x)
            /(__init__\.py)|(api\.py)|(_version\.py)|(testing\.py)|(conftest\.py)$
            |/tests/
            |/_testing/
    -   id: autotyping
        name: autotyping
        entry: python -m scripts.run_autotyping
        types_or: [python, pyi]
        files: ^pandas
        exclude: ^(pandas/tests|pandas/_version.py|pandas/io/clipboard)
        language: python
        stages: [manual]
        additional_dependencies:
        - autotyping==23.3.0
        - libcst==0.4.9
    -   id: check-test-naming
        name: check that test names start with 'test'
        entry: python -m scripts.check_test_naming
        types: [python]
        files: ^pandas/tests
        language: python
    -   id: sort-whatsnew-items
        name: sort whatsnew entries alphabetically
        entry: python -m scripts.sort_whatsnew_note
        types: [rst]
        language: python
        files: ^doc/source/whatsnew/v
        exclude: ^doc/source/whatsnew/v(0|1|2\.0\.0)<|MERGE_RESOLUTION|>--- conflicted
+++ resolved
@@ -83,13 +83,7 @@
     hooks:
     -   id: pylint
         stages: [manual]
-<<<<<<< HEAD
         args: [--load-plugins=pylint.extensions.redefined_loop_name]
--   repo: https://github.com/pycqa/pylint
-    rev: v2.16.2
-    hooks:
-=======
->>>>>>> f1126610
     -   id: pylint
         alias: redefined-outer-name
         name: Redefining name from outer scope
