--- conflicted
+++ resolved
@@ -36,7 +36,6 @@
       - id: rst-backticks
         # these exclusions should be removed and the files fixed
         exclude: (?x)(
-<<<<<<< HEAD
             text\.rst|
             timeseries\.rst|
             visualization\.rst|
@@ -66,7 +65,6 @@
             v0\.|
             v1\.0\.|
             v1\.1\.[012])
-=======
           categorical\.rst|
           contributing\.rst|
           contributing_docstring\.rst|
@@ -87,5 +85,4 @@
         language: system
         entry: python -m scripts.generate_pip_deps_from_conda
         files: ^(environment.yml|requirements-dev.txt)$
-        pass_filenames: false
->>>>>>> 35d56543
+        pass_filenames: false