name: pandas-dev
channels:
  - conda-forge
dependencies:
  # required
  - numpy>=1.15
  - python=3.7
  - python-dateutil>=2.6.1
  - pytz

  # benchmarks
  - asv

  # building
  - cython>=0.29.13

  # code checks
  - black<=19.3b0
  - cpplint
  - flake8
  - flake8-comprehensions  # used by flake8, linting of unnecessary comprehensions
  - flake8-rst>=0.6.0,<=0.7.0  # linting of code blocks in rst files
  - isort  # check that imports are in the right order
<<<<<<< HEAD
  - mypy=0.740
=======
  - mypy=0.720
>>>>>>> d3461c14
  - pycodestyle  # used by flake8

  # documentation
  - gitpython  # obtain contributors from git for whatsnew
  - sphinx
  - numpydoc>=0.9.0

  # documentation (jupyter notebooks)
  - nbconvert>=5.4.1
  - nbsphinx
  - pandoc
  # Dask and its dependencies
  - dask-core
  - toolz>=0.7.3
  - fsspec>=0.5.1
  - partd>=0.3.10
  - cloudpickle>=0.2.1

  # web (jinja2 is also needed, but it's also an optional pandas dependency)
  - markdown
  - feedparser
  - pyyaml
  - requests

  # testing
  - boto3
  - botocore>=1.11
  - hypothesis>=3.82
  - moto  # mock S3
  - pytest>=4.0.2
  - pytest-cov
  - pytest-xdist
  - seaborn
  - statsmodels

  # unused (required indirectly may be?)
  - ipywidgets
  - nbformat
  - notebook>=5.7.5
  - pip

  # optional
  - blosc
  - bottleneck>=1.2.1
  - ipykernel
  - ipython>=5.6.0
  - jinja2  # pandas.Styler
  - matplotlib>=2.2.2  # pandas.plotting, Series.plot, DataFrame.plot
  - numexpr>=2.6.8
  - scipy>=1.1

  # optional for io
  - beautifulsoup4>=4.6.0  # pandas.read_html
  - fastparquet>=0.2.1  # pandas.read_parquet, DataFrame.to_parquet
  - html5lib  # pandas.read_html
  - lxml  # pandas.read_html
  - openpyxl  # pandas.read_excel, DataFrame.to_excel, pandas.ExcelWriter, pandas.ExcelFile
  - pyarrow>=0.13.1  # pandas.read_parquet, DataFrame.to_parquet, pandas.read_feather, DataFrame.to_feather
  - pyqt>=5.9.2  # pandas.read_clipboard
  - pytables>=3.4.2  # pandas.read_hdf, DataFrame.to_hdf
  - python-snappy  # required by pyarrow
  - s3fs  # pandas.read_csv... when using 's3://...' path
  - sqlalchemy  # pandas.read_sql, DataFrame.to_sql
  - xarray  # DataFrame.to_xarray
  - xlrd  # pandas.read_excel, DataFrame.to_excel, pandas.ExcelWriter, pandas.ExcelFile
  - xlsxwriter  # pandas.read_excel, DataFrame.to_excel, pandas.ExcelWriter, pandas.ExcelFile
  - xlwt  # pandas.read_excel, DataFrame.to_excel, pandas.ExcelWriter, pandas.ExcelFile
  - odfpy  # pandas.read_excel
  - pyreadstat  # pandas.read_spss
  - pip:
    - git+https://github.com/pandas-dev/pandas-sphinx-theme.git@master<|MERGE_RESOLUTION|>--- conflicted
+++ resolved
@@ -21,11 +21,7 @@
   - flake8-comprehensions  # used by flake8, linting of unnecessary comprehensions
   - flake8-rst>=0.6.0,<=0.7.0  # linting of code blocks in rst files
   - isort  # check that imports are in the right order
-<<<<<<< HEAD
   - mypy=0.740
-=======
-  - mypy=0.720
->>>>>>> d3461c14
   - pycodestyle  # used by flake8
 
   # documentation
