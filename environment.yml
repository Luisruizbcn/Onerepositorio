name: pandas-dev
channels:
  - conda-forge
dependencies:
  # required
  - numpy>=1.17.3
  - python=3.8
  - python-dateutil>=2.7.3
  - pytz

  # benchmarks
  - asv

  # building
  # The compiler packages are meta-packages and install the correct compiler (activation) packages on the respective platforms.
  - c-compiler
  - cxx-compiler
  - cython>=0.29.21

  # code checks
  - black=21.5b2
  - cpplint
  - flake8=3.9.2
  - flake8-bugbear=21.3.2  # used by flake8, find likely bugs
  - flake8-comprehensions=3.1.0  # used by flake8, linting of unnecessary comprehensions
  - isort>=5.2.1  # check that imports are in the right order
  - mypy=0.910
  - pre-commit>=2.9.2
  - pycodestyle  # used by flake8
  - pyupgrade

  # documentation
  - gitpython  # obtain contributors from git for whatsnew
  - gitdb
  - sphinx
  - sphinx-panels

  # documentation (jupyter notebooks)
  - nbconvert>=5.4.1
  - nbsphinx
  - pandoc

  # Dask and its dependencies (that dont install with dask)
  - dask-core
  - toolz>=0.7.3
  - partd>=0.3.10
  - cloudpickle>=0.2.1

  # web (jinja2 is also needed, but it's also an optional pandas dependency)
  - markdown
  - feedparser
  - pyyaml
  - requests

  # testing
  - boto3
  - botocore>=1.11
  - hypothesis>=3.82
  - moto  # mock S3
  - flask
  - pytest>=5.0.1
  - pytest-cov
  - pytest-xdist>=1.21
  - pytest-asyncio
  - pytest-instafail

  # downstream tests
  - seaborn
  - statsmodels

  # unused (required indirectly may be?)
  - ipywidgets
  - nbformat
  - notebook>=5.7.5
  - pip

  # optional
  - blosc
  - bottleneck>=1.2.1
  - ipykernel
  - ipython>=7.11.1
  - jinja2  # pandas.Styler
  - matplotlib>=2.2.2  # pandas.plotting, Series.plot, DataFrame.plot
  - numexpr>=2.7.0
  - scipy>=1.2
  - numba>=0.46.0

  # optional for io
  # ---------------
  # pd.read_html
  - beautifulsoup4>=4.6.0
  - html5lib
  - lxml

  # pd.read_excel, DataFrame.to_excel, pd.ExcelWriter, pd.ExcelFile
  - openpyxl
  - xlrd
  - xlsxwriter
  - xlwt
  - odfpy

  - fastparquet>=0.3.2  # pandas.read_parquet, DataFrame.to_parquet
  - pyarrow>=0.17.0  # pandas.read_parquet, DataFrame.to_parquet, pandas.read_feather, DataFrame.to_feather
  - python-snappy  # required by pyarrow

  - pyqt>=5.9.2  # pandas.read_clipboard
  - pytables>=3.5.1  # pandas.read_hdf, DataFrame.to_hdf
  - s3fs>=0.4.0  # file IO when using 's3://...' path
  - fsspec>=0.7.4, <2021.6.0  # for generic remote file operations
  - gcsfs>=0.6.0  # file IO when using 'gcs://...' path
  - sqlalchemy  # pandas.read_sql, DataFrame.to_sql
  - xarray  # DataFrame.to_xarray
  - cftime  # Needed for downstream xarray.CFTimeIndex test
  - pyreadstat  # pandas.read_spss
  - tabulate>=0.8.3  # DataFrame.to_markdown
  - natsort  # DataFrame.sort_values
  - pip:
    - git+https://github.com/pydata/pydata-sphinx-theme.git@master
<<<<<<< HEAD
    - git+https://github.com/numpy/numpydoc.git
    - pandas-dev-flaker==0.2.0
=======
    - numpydoc < 1.2  # 2021-02-09 1.2dev breaking CI
    - pandas-dev-flaker==0.2.0
    - types-python-dateutil
    - types-PyMySQL
    - types-pytz
    - types-setuptools
>>>>>>> fa9d66cf
<|MERGE_RESOLUTION|>--- conflicted
+++ resolved
@@ -116,14 +116,9 @@
   - natsort  # DataFrame.sort_values
   - pip:
     - git+https://github.com/pydata/pydata-sphinx-theme.git@master
-<<<<<<< HEAD
     - git+https://github.com/numpy/numpydoc.git
-    - pandas-dev-flaker==0.2.0
-=======
-    - numpydoc < 1.2  # 2021-02-09 1.2dev breaking CI
     - pandas-dev-flaker==0.2.0
     - types-python-dateutil
     - types-PyMySQL
     - types-pytz
-    - types-setuptools
->>>>>>> fa9d66cf
+    - types-setuptools