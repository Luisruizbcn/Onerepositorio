name: pandas-dev
channels:
  - conda-forge
dependencies:
  # required
  - numpy>=1.15
  - python=3.7
  - python-dateutil>=2.6.1
  - pytz

  # benchmarks
  - asv

  # building
  - cython>=0.29.13

  # code checks
  - black=19.10b0
  - cpplint
  - flake8
  - flake8-comprehensions>=3.1.0  # used by flake8, linting of unnecessary comprehensions
  - flake8-rst>=0.6.0,<=0.7.0  # linting of code blocks in rst files
  - isort  # check that imports are in the right order
  - mypy=0.730
  - pycodestyle  # used by flake8

  # documentation
  - gitpython  # obtain contributors from git for whatsnew
  - sphinx
  - numpydoc>=0.9.0

  # documentation (jupyter notebooks)
  - nbconvert>=5.4.1
  - nbsphinx
  - pandoc
  # Dask and its dependencies
  - dask-core
  - toolz>=0.7.3
  - fsspec>=0.5.1
  - partd>=0.3.10
  - cloudpickle>=0.2.1

  # web (jinja2 is also needed, but it's also an optional pandas dependency)
  - markdown
  - feedparser
  - pyyaml
  - requests

  # testing
  - boto3
  - botocore>=1.11
  - hypothesis>=3.82
  - moto  # mock S3
  - pytest>=5.0.1
  - pytest-cov
  - pytest-xdist>=1.21
  - seaborn
  - statsmodels

  # unused (required indirectly may be?)
  - ipywidgets
  - nbformat
  - notebook>=5.7.5
  - pip

  # optional
  - blosc
  - bottleneck>=1.2.1
  - ipykernel
  - ipython>=5.6.0
  - jinja2  # pandas.Styler
  - matplotlib>=2.2.2  # pandas.plotting, Series.plot, DataFrame.plot
  - numexpr>=2.6.8
  - scipy>=1.1

  # optional for io
  - beautifulsoup4>=4.6.0  # pandas.read_html
  - fastparquet>=0.3.2  # pandas.read_parquet, DataFrame.to_parquet
  - html5lib  # pandas.read_html
  - lxml  # pandas.read_html
<<<<<<< HEAD
  # FIXME: Avoiding CI failure in master here, but unpin openpyxl when master is fixed
  - openpyxl=3.0.1  # pandas.read_excel, DataFrame.to_excel, pandas.ExcelWriter, pandas.ExcelFile
=======
  - openpyxl<=3.0.1  # pandas.read_excel, DataFrame.to_excel, pandas.ExcelWriter, pandas.ExcelFile
>>>>>>> 6ffbc4ef
  - pyarrow>=0.13.1  # pandas.read_parquet, DataFrame.to_parquet, pandas.read_feather, DataFrame.to_feather
  - pyqt>=5.9.2  # pandas.read_clipboard
  - pytables>=3.4.2  # pandas.read_hdf, DataFrame.to_hdf
  - python-snappy  # required by pyarrow
  - s3fs  # pandas.read_csv... when using 's3://...' path
  - sqlalchemy  # pandas.read_sql, DataFrame.to_sql
  - xarray  # DataFrame.to_xarray
  - xlrd  # pandas.read_excel, DataFrame.to_excel, pandas.ExcelWriter, pandas.ExcelFile
  - xlsxwriter  # pandas.read_excel, DataFrame.to_excel, pandas.ExcelWriter, pandas.ExcelFile
  - xlwt  # pandas.read_excel, DataFrame.to_excel, pandas.ExcelWriter, pandas.ExcelFile
  - odfpy  # pandas.read_excel
  - pyreadstat  # pandas.read_spss
  - pip:
    - git+https://github.com/pandas-dev/pandas-sphinx-theme.git@master<|MERGE_RESOLUTION|>--- conflicted
+++ resolved
@@ -78,12 +78,7 @@
   - fastparquet>=0.3.2  # pandas.read_parquet, DataFrame.to_parquet
   - html5lib  # pandas.read_html
   - lxml  # pandas.read_html
-<<<<<<< HEAD
-  # FIXME: Avoiding CI failure in master here, but unpin openpyxl when master is fixed
-  - openpyxl=3.0.1  # pandas.read_excel, DataFrame.to_excel, pandas.ExcelWriter, pandas.ExcelFile
-=======
   - openpyxl<=3.0.1  # pandas.read_excel, DataFrame.to_excel, pandas.ExcelWriter, pandas.ExcelFile
->>>>>>> 6ffbc4ef
   - pyarrow>=0.13.1  # pandas.read_parquet, DataFrame.to_parquet, pandas.read_feather, DataFrame.to_feather
   - pyqt>=5.9.2  # pandas.read_clipboard
   - pytables>=3.4.2  # pandas.read_hdf, DataFrame.to_hdf
