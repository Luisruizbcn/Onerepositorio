name: Unit Tests

on:
  push:
    branches:
      - main
      - 2.1.x
  pull_request:
    branches:
      - main
      - 2.1.x
    paths-ignore:
      - "doc/**"
      - "web/**"

permissions:
  contents: read

defaults:
  run:
    shell: bash -el {0}

jobs:
  ubuntu:
    runs-on: ubuntu-22.04
    timeout-minutes: 90
    strategy:
      matrix:
        env_file: [actions-39.yaml, actions-310.yaml, actions-311.yaml]
        # Prevent the include jobs from overriding other jobs
        pattern: [""]
        include:
          - name: "Downstream Compat"
            env_file: actions-311-downstream_compat.yaml
            pattern: "not slow and not network and not single_cpu"
            pytest_target: "pandas/tests/test_downstream.py"
          - name: "Minimum Versions"
            env_file: actions-39-minimum_versions.yaml
            pattern: "not slow and not network and not single_cpu"
          - name: "Locale: it_IT"
            env_file: actions-311.yaml
            pattern: "not slow and not network and not single_cpu"
            extra_apt: "language-pack-it"
            # Use the utf8 version as the default, it has no bad side-effect.
            lang: "it_IT.utf8"
            lc_all: "it_IT.utf8"
            # Also install it_IT (its encoding is ISO8859-1) but do not activate it.
            # It will be temporarily activated during tests with locale.setlocale
            extra_loc: "it_IT"
          - name: "Locale: zh_CN"
            env_file: actions-311.yaml
            pattern: "not slow and not network and not single_cpu"
            extra_apt: "language-pack-zh-hans"
            # Use the utf8 version as the default, it has no bad side-effect.
            lang: "zh_CN.utf8"
            lc_all: "zh_CN.utf8"
            # Also install zh_CN (its encoding is gb2312) but do not activate it.
            # It will be temporarily activated during tests with locale.setlocale
            extra_loc: "zh_CN"
          - name: "Copy-on-Write 3.9"
            env_file: actions-39.yaml
            pattern: "not slow and not network and not single_cpu"
            pandas_copy_on_write: "1"
          - name: "Copy-on-Write 3.10"
            env_file: actions-310.yaml
            pattern: "not slow and not network and not single_cpu"
            pandas_copy_on_write: "1"
          - name: "Copy-on-Write 3.11"
            env_file: actions-311.yaml
            pattern: "not slow and not network and not single_cpu"
            pandas_copy_on_write: "1"
          - name: "Copy-on-Write 3.11 (warnings)"
            env_file: actions-311.yaml
            pattern: "not slow and not network and not single_cpu"
            pandas_copy_on_write: "warn"
          - name: "Pypy"
            env_file: actions-pypy-39.yaml
            pattern: "not slow and not network and not single_cpu"
            test_args: "--max-worker-restart 0"
          - name: "Numpy Dev"
            env_file: actions-311-numpydev.yaml
            pattern: "not slow and not network and not single_cpu"
            test_args: "-W error::FutureWarning"
          - name: "Pyarrow Nightly"
            env_file: actions-311-pyarrownightly.yaml
            pattern: "not slow and not network and not single_cpu"
      fail-fast: false
    name: ${{ matrix.name || format('ubuntu-latest {0}', matrix.env_file) }}
    env:
      PATTERN: ${{ matrix.pattern }}
      LANG: ${{ matrix.lang || 'C.UTF-8' }}
      LC_ALL: ${{ matrix.lc_all || '' }}
      PANDAS_COPY_ON_WRITE: ${{ matrix.pandas_copy_on_write || '0' }}
      PANDAS_CI: ${{ matrix.pandas_ci || '1' }}
      TEST_ARGS: ${{ matrix.test_args || '' }}
      PYTEST_WORKERS: 'auto'
      PYTEST_TARGET: ${{ matrix.pytest_target || 'pandas' }}
<<<<<<< HEAD
      NPY_PROMOTION_STATE: ${{ matrix.env_file == 'actions-311-numpydev.yaml' && 'weak' || 'legacy' }}
=======
      # Clipboard tests
      QT_QPA_PLATFORM: offscreen
>>>>>>> 762b61df
    concurrency:
      # https://github.community/t/concurrecy-not-work-for-push/183068/7
      group: ${{ github.event_name == 'push' && github.run_number || github.ref }}-${{ matrix.env_file }}-${{ matrix.pattern }}-${{ matrix.extra_apt || '' }}-${{ matrix.pandas_copy_on_write || '' }}
      cancel-in-progress: true

    services:
      mysql:
        image: mysql:8.0.33
        env:
          MYSQL_ALLOW_EMPTY_PASSWORD: yes
          MYSQL_DATABASE: pandas
        options: >-
          --health-cmd "mysqladmin ping"
          --health-interval 10s
          --health-timeout 5s
          --health-retries 5
        ports:
          - 3306:3306

      postgres:
        image: postgres:13
        env:
          PGUSER: postgres
          POSTGRES_USER: postgres
          POSTGRES_PASSWORD: postgres
          POSTGRES_DB: pandas
        options: >-
          --health-cmd pg_isready
          --health-interval 10s
          --health-timeout 5s
          --health-retries 5
        ports:
          - 5432:5432

      moto:
        image: motoserver/moto:4.1.13
        env:
          AWS_ACCESS_KEY_ID: foobar_key
          AWS_SECRET_ACCESS_KEY: foobar_secret
        ports:
          - 5000:5000

    steps:
    - name: Checkout
      uses: actions/checkout@v4
      with:
        fetch-depth: 0

    - name: Extra installs
      run: sudo apt-get update && sudo apt-get install -y ${{ matrix.extra_apt }}
      if: ${{ matrix.extra_apt }}

    - name: Generate extra locales
      # These extra locales will be available for locale.setlocale() calls in tests
      run: sudo locale-gen ${{ matrix.extra_loc }}
      if: ${{ matrix.extra_loc }}

    - name: Set up Conda
      uses: ./.github/actions/setup-conda
      with:
        environment-file: ci/deps/${{ matrix.env_file }}

    - name: Build Pandas
      id: build
      uses: ./.github/actions/build_pandas

    - name: Test (not single_cpu)
      uses: ./.github/actions/run-tests
      if: ${{ matrix.name != 'Pypy' }}
      env:
        # Set pattern to not single_cpu if not already set
        PATTERN: ${{ env.PATTERN == '' && 'not single_cpu' || matrix.pattern }}

    - name: Test (single_cpu)
      uses: ./.github/actions/run-tests
      env:
        PATTERN: 'single_cpu'
        PYTEST_WORKERS: 0
      if: ${{ matrix.pattern == '' && (always() && steps.build.outcome == 'success')}}

  macos-windows:
    timeout-minutes: 90
    strategy:
      matrix:
        os: [macos-latest, windows-latest]
        env_file: [actions-39.yaml, actions-310.yaml, actions-311.yaml]
      fail-fast: false
    runs-on: ${{ matrix.os }}
    name: ${{ format('{0} {1}', matrix.os, matrix.env_file) }}
    concurrency:
      # https://github.community/t/concurrecy-not-work-for-push/183068/7
      group: ${{ github.event_name == 'push' && github.run_number || github.ref }}-${{ matrix.env_file }}-${{ matrix.os }}
      cancel-in-progress: true
    env:
      PANDAS_CI: 1
      PYTEST_TARGET: pandas
      PATTERN: "not slow and not db and not network and not single_cpu"
      # GH 47443: PYTEST_WORKERS > 0 crashes Windows builds with memory related errors
      PYTEST_WORKERS: ${{ matrix.os == 'macos-latest' && 'auto' || '0' }}

    steps:
      - name: Checkout
        uses: actions/checkout@v4
        with:
          fetch-depth: 0

      - name: Set up Conda
        uses: ./.github/actions/setup-conda
        with:
          environment-file: ci/deps/${{ matrix.env_file }}

      - name: Build Pandas
        uses: ./.github/actions/build_pandas

      - name: Test
        uses: ./.github/actions/run-tests

  Linux-32-bit:
    runs-on: ubuntu-22.04
    container:
      image: quay.io/pypa/manylinux2014_i686
      options: --platform linux/386
    steps:
      - name: Checkout pandas Repo
        # actions/checkout does not work since it requires node
        run: |
          git config --global --add safe.directory $PWD

          if [ $GITHUB_EVENT_NAME != pull_request ]; then
              git clone --recursive --branch=$GITHUB_REF_NAME https://github.com/${GITHUB_REPOSITORY}.git $GITHUB_WORKSPACE
              git reset --hard $GITHUB_SHA
          else
              git clone --recursive https://github.com/${GITHUB_REPOSITORY}.git $GITHUB_WORKSPACE
              git fetch origin $GITHUB_REF:my_ref_name
              git checkout $GITHUB_BASE_REF
              git -c user.email="you@example.com" merge --no-commit my_ref_name
          fi
      - name: Build environment and Run Tests
        # https://github.com/numpy/numpy/issues/24703#issuecomment-1722379388
        run: |
          /opt/python/cp311-cp311/bin/python -m venv ~/virtualenvs/pandas-dev
          . ~/virtualenvs/pandas-dev/bin/activate
          python -m pip install --no-cache-dir -U pip wheel setuptools meson[ninja]==1.2.1 meson-python==0.13.1
          python -m pip install numpy --config-settings=setup-args="-Dallow-noblas=true"
          python -m pip install --no-cache-dir versioneer[toml] cython python-dateutil pytz pytest>=7.3.2 pytest-xdist>=2.2.0 hypothesis>=6.46.1
          python -m pip install --no-cache-dir --no-build-isolation -e .
          python -m pip list --no-cache-dir
          export PANDAS_CI=1
          python -m pytest -m 'not slow and not network and not clipboard and not single_cpu' pandas --junitxml=test-data.xml
    concurrency:
      # https://github.community/t/concurrecy-not-work-for-push/183068/7
      group: ${{ github.event_name == 'push' && github.run_number || github.ref }}-32bit
      cancel-in-progress: true

  Linux-Musl:
    runs-on: ubuntu-22.04
    container:
      image: quay.io/pypa/musllinux_1_1_x86_64
    steps:
      - name: Checkout pandas Repo
        # actions/checkout does not work since it requires node
        run: |
          git config --global --add safe.directory $PWD

          if [ $GITHUB_EVENT_NAME != pull_request ]; then
              git clone --recursive --branch=$GITHUB_REF_NAME https://github.com/${GITHUB_REPOSITORY}.git $GITHUB_WORKSPACE
              git reset --hard $GITHUB_SHA
          else
              git clone --recursive https://github.com/${GITHUB_REPOSITORY}.git $GITHUB_WORKSPACE
              git fetch origin $GITHUB_REF:my_ref_name
              git checkout $GITHUB_BASE_REF
              git -c user.email="you@example.com" merge --no-commit my_ref_name
          fi
      - name: Configure System Packages
        run: |
          apk update
          apk add musl-locales
      - name: Build environment
        run: |
          /opt/python/cp311-cp311/bin/python -m venv ~/virtualenvs/pandas-dev
          . ~/virtualenvs/pandas-dev/bin/activate
          python -m pip install --no-cache-dir -U pip wheel setuptools meson-python==0.13.1 meson[ninja]==1.2.1
          python -m pip install --no-cache-dir versioneer[toml] cython numpy python-dateutil pytz pytest>=7.3.2 pytest-xdist>=2.2.0 hypothesis>=6.46.1
          python -m pip install --no-cache-dir --no-build-isolation -e .
          python -m pip list --no-cache-dir

      - name: Run Tests
        run: |
          . ~/virtualenvs/pandas-dev/bin/activate
          export PANDAS_CI=1
          python -m pytest -m 'not slow and not network and not clipboard and not single_cpu' pandas --junitxml=test-data.xml
    concurrency:
      # https://github.community/t/concurrecy-not-work-for-push/183068/7
      group: ${{ github.event_name == 'push' && github.run_number || github.ref }}-musl
      cancel-in-progress: true

  python-dev:
    # This job may or may not run depending on the state of the next
    # unreleased Python version. DO NOT DELETE IT.
    #
    # In general, this will remain frozen(present, but not running) until:
    #    - The next unreleased Python version has released beta 1
    #      - This version should be available on GitHub Actions.
    #    - Our required build/runtime dependencies(numpy, pytz, Cython, python-dateutil)
    #      support that unreleased Python version.
    #    To unfreeze, comment out the ``if: false`` condition, and make sure you update
    #    the name of the workflow and Python version in actions/setup-python ``python-version:``
    #
    # After it has been unfrozen, this file should remain unfrozen(present, and running) until:
    #    - The next Python version has been officially released.
    #    OR
    #    - Most/All of our optional dependencies support the next Python version AND
    #    - The next Python version has released a rc(we are guaranteed a stable ABI).
    #    To freeze this file, uncomment out the ``if: false`` condition, and migrate the jobs
    #    to the corresponding posix/windows-macos/sdist etc. workflows.
    # Feel free to modify this comment as necessary.
    #if: false # Uncomment this to freeze the workflow, comment it to unfreeze
    defaults:
      run:
        shell: bash -eou pipefail {0}
    runs-on: ${{ matrix.os }}
    strategy:
      fail-fast: false
      matrix:
        os: [ubuntu-22.04, macOS-latest, windows-latest]

    timeout-minutes: 90

    concurrency:
      #https://github.community/t/concurrecy-not-work-for-push/183068/7
      group: ${{ github.event_name == 'push' && github.run_number || github.ref }}-${{ matrix.os }}-${{ matrix.pytest_target }}-dev
      cancel-in-progress: true

    env:
      PYTEST_WORKERS: "auto"
      PANDAS_CI: 1
      PATTERN: "not slow and not network and not clipboard and not single_cpu"
      PYTEST_TARGET: pandas

    steps:
      - uses: actions/checkout@v4
        with:
          fetch-depth: 0

      - name: Set up Python Dev Version
        uses: actions/setup-python@v4
        with:
          python-version: '3.12-dev'

      - name: Build Environment
        run: |
          python --version
          python -m pip install --upgrade pip setuptools wheel meson[ninja]==1.2.1 meson-python==0.13.1
          python -m pip install --pre --extra-index-url https://pypi.anaconda.org/scientific-python-nightly-wheels/simple numpy
          python -m pip install versioneer[toml]
          python -m pip install python-dateutil pytz tzdata cython hypothesis>=6.46.1 pytest>=7.3.2 pytest-xdist>=2.2.0 pytest-cov
          python -m pip install -ve . --no-build-isolation --no-index --no-deps
          python -m pip list

      - name: Run Tests
        uses: ./.github/actions/run-tests<|MERGE_RESOLUTION|>--- conflicted
+++ resolved
@@ -95,12 +95,9 @@
       TEST_ARGS: ${{ matrix.test_args || '' }}
       PYTEST_WORKERS: 'auto'
       PYTEST_TARGET: ${{ matrix.pytest_target || 'pandas' }}
-<<<<<<< HEAD
       NPY_PROMOTION_STATE: ${{ matrix.env_file == 'actions-311-numpydev.yaml' && 'weak' || 'legacy' }}
-=======
       # Clipboard tests
       QT_QPA_PLATFORM: offscreen
->>>>>>> 762b61df
     concurrency:
       # https://github.community/t/concurrecy-not-work-for-push/183068/7
       group: ${{ github.event_name == 'push' && github.run_number || github.ref }}-${{ matrix.env_file }}-${{ matrix.pattern }}-${{ matrix.extra_apt || '' }}-${{ matrix.pandas_copy_on_write || '' }}
