name: Unit Tests

on:
  push:
    branches:
      - main
      - 2.0.x
  pull_request:
    branches:
      - main
      - 2.0.x
    paths-ignore:
      - "doc/**"
      - "web/**"

permissions:
  contents: read

defaults:
  run:
    shell: bash -el {0}

jobs:
  ubuntu:
    runs-on: ubuntu-22.04
    timeout-minutes: 180
    strategy:
      matrix:
        env_file: [actions-39.yaml, actions-310.yaml, actions-311.yaml]
        # Prevent the include jobs from overriding other jobs
        pattern: [""]
        include:
          - name: "Downstream Compat"
            env_file: actions-311-downstream_compat.yaml
            pattern: "not slow and not network and not single_cpu"
            pytest_target: "pandas/tests/test_downstream.py"
          - name: "Minimum Versions"
            env_file: actions-39-minimum_versions.yaml
            pattern: "not slow and not network and not single_cpu"
          - name: "Locale: it_IT"
            env_file: actions-311.yaml
            pattern: "not slow and not network and not single_cpu"
            extra_apt: "language-pack-it"
            # Use the utf8 version as the default, it has no bad side-effect.
            lang: "it_IT.utf8"
            lc_all: "it_IT.utf8"
            # Also install it_IT (its encoding is ISO8859-1) but do not activate it.
            # It will be temporarily activated during tests with locale.setlocale
            extra_loc: "it_IT"
          - name: "Locale: zh_CN"
            env_file: actions-311.yaml
            pattern: "not slow and not network and not single_cpu"
            extra_apt: "language-pack-zh-hans"
            # Use the utf8 version as the default, it has no bad side-effect.
            lang: "zh_CN.utf8"
            lc_all: "zh_CN.utf8"
            # Also install zh_CN (its encoding is gb2312) but do not activate it.
            # It will be temporarily activated during tests with locale.setlocale
            extra_loc: "zh_CN"
          - name: "Copy-on-Write"
            env_file: actions-311.yaml
            pattern: "not slow and not network and not single_cpu"
            pandas_copy_on_write: "1"
          - name: "Pypy"
            env_file: actions-pypy-39.yaml
            pattern: "not slow and not network and not single_cpu"
            test_args: "--max-worker-restart 0"
          - name: "Numpy Dev"
            env_file: actions-311-numpydev.yaml
            pattern: "not slow and not network and not single_cpu"
            test_args: "-W error::DeprecationWarning -W error::FutureWarning"
            # TODO(cython3): Re-enable once next-beta(after beta 1) comes out
            # There are some warnings failing the build with -werror
            pandas_ci: "0"
          - name: "Pyarrow Nightly"
            env_file: actions-311-pyarrownightly.yaml
            pattern: "not slow and not network and not single_cpu"
      fail-fast: false
    name: ${{ matrix.name || format('ubuntu-latest {0}', matrix.env_file) }}
    env:
      ENV_FILE: ci/deps/${{ matrix.env_file }}
      PATTERN: ${{ matrix.pattern }}
      EXTRA_APT: ${{ matrix.extra_apt || '' }}
      LANG: ${{ matrix.lang || '' }}
      LC_ALL: ${{ matrix.lc_all || '' }}
      PANDAS_COPY_ON_WRITE: ${{ matrix.pandas_copy_on_write || '0' }}
      PANDAS_CI: ${{ matrix.pandas_ci || '1' }}
      TEST_ARGS: ${{ matrix.test_args || '' }}
      PYTEST_WORKERS: 'auto'
      PYTEST_TARGET: ${{ matrix.pytest_target || 'pandas' }}
    concurrency:
      # https://github.community/t/concurrecy-not-work-for-push/183068/7
      group: ${{ github.event_name == 'push' && github.run_number || github.ref }}-${{ matrix.env_file }}-${{ matrix.pattern }}-${{ matrix.extra_apt || '' }}
      cancel-in-progress: true

    services:
      mysql:
        image: mysql
        env:
          MYSQL_ALLOW_EMPTY_PASSWORD: yes
          MYSQL_DATABASE: pandas
        options: >-
          --health-cmd "mysqladmin ping"
          --health-interval 10s
          --health-timeout 5s
          --health-retries 5
        ports:
          - 3306:3306

      postgres:
        image: postgres
        env:
          POSTGRES_USER: postgres
          POSTGRES_PASSWORD: postgres
          POSTGRES_DB: pandas
        options: >-
          --health-cmd pg_isready
          --health-interval 10s
          --health-timeout 5s
          --health-retries 5
        ports:
          - 5432:5432

      moto:
        image: motoserver/moto:4.1.4
        env:
          AWS_ACCESS_KEY_ID: foobar_key
          AWS_SECRET_ACCESS_KEY: foobar_secret
        ports:
          - 5000:5000

    steps:
    - name: Checkout
      uses: actions/checkout@v3
      with:
        fetch-depth: 0

    - name: Extra installs
      # xsel for clipboard tests
      run: sudo apt-get update && sudo apt-get install -y xsel ${{ env.EXTRA_APT }}

    - name: Generate extra locales
      # These extra locales will be available for locale.setlocale() calls in tests
      run: |
        sudo locale-gen ${{ matrix.extra_loc }}
      if: ${{ matrix.extra_loc }}

    - name: Set up Conda
      uses: ./.github/actions/setup-conda
      with:
        environment-file: ${{ env.ENV_FILE }}

    - name: Build Pandas
      id: build
      uses: ./.github/actions/build_pandas

    - name: Test (not single_cpu)
      uses: ./.github/actions/run-tests
      if: ${{ matrix.name != 'Pypy' }}
      env:
        # Set pattern to not single_cpu if not already set
        PATTERN: ${{ env.PATTERN == '' && 'not single_cpu' || matrix.pattern }}

    - name: Test (single_cpu)
      uses: ./.github/actions/run-tests
      env:
        PATTERN: 'single_cpu'
        PYTEST_WORKERS: 1
      if: ${{ matrix.pattern == '' && (always() && steps.build.outcome == 'success')}}

  macos-windows:
    timeout-minutes: 180
    strategy:
      matrix:
        os: [macos-latest, windows-latest]
        env_file: [actions-39.yaml, actions-310.yaml, actions-311.yaml]
      fail-fast: false
    runs-on: ${{ matrix.os }}
    name: ${{ format('{0} {1}', matrix.os, matrix.env_file) }}
    concurrency:
      # https://github.community/t/concurrecy-not-work-for-push/183068/7
      group: ${{ github.event_name == 'push' && github.run_number || github.ref }}-${{ matrix.env_file }}-${{ matrix.os }}
      cancel-in-progress: true
    env:
      PANDAS_CI: 1
      PYTEST_TARGET: pandas
      PATTERN: "not slow and not db and not network and not single_cpu"
      # GH 47443: PYTEST_WORKERS > 1 crashes Windows builds with memory related errors
      PYTEST_WORKERS: ${{ matrix.os == 'macos-latest' && 'auto' || '1' }}

    steps:
      - name: Checkout
        uses: actions/checkout@v3
        with:
          fetch-depth: 0

      - name: Set up Conda
        uses: ./.github/actions/setup-conda
        with:
          environment-file: ci/deps/${{ matrix.env_file }}

      - name: Build Pandas
        uses: ./.github/actions/build_pandas

      - name: Test
        uses: ./.github/actions/run-tests

  Linux-32-bit:
    runs-on: ubuntu-22.04
    container:
      image: quay.io/pypa/manylinux2014_i686
      options: --platform linux/386
    steps:
      - name: Checkout pandas Repo
        # actions/checkout does not work since it requires node
        run: |
          git config --global --add safe.directory $PWD

          if [ $GITHUB_EVENT_NAME != pull_request ]; then
              git clone --recursive --branch=$GITHUB_REF_NAME https://github.com/${GITHUB_REPOSITORY}.git $GITHUB_WORKSPACE
              git reset --hard $GITHUB_SHA
          else
              git clone --recursive https://github.com/${GITHUB_REPOSITORY}.git $GITHUB_WORKSPACE
              git fetch origin $GITHUB_REF:my_ref_name
              git checkout $GITHUB_BASE_REF
              git -c user.email="you@example.com" merge --no-commit my_ref_name
          fi
      - name: Build environment and Run Tests
        run: |
          /opt/python/cp39-cp39/bin/python -m venv ~/virtualenvs/pandas-dev
          . ~/virtualenvs/pandas-dev/bin/activate
          python -m pip install -U pip wheel setuptools meson[ninja]==1.0.1 meson-python==0.13.1
          python -m pip install --no-cache-dir versioneer[toml] cython numpy python-dateutil pytz pytest>=7.3.2 pytest-xdist>=2.2.0 pytest-asyncio>=0.17 hypothesis>=6.46.1
          python -m pip install --no-cache-dir --no-build-isolation -e .
          python -m pip list --no-cache-dir
          export PANDAS_CI=1
          python -m pytest -m 'not slow and not network and not clipboard and not single_cpu' pandas --junitxml=test-data.xml
    concurrency:
      # https://github.community/t/concurrecy-not-work-for-push/183068/7
      group: ${{ github.event_name == 'push' && github.run_number || github.ref }}-32bit
      cancel-in-progress: true

  Linux-Musl:
    runs-on: ubuntu-22.04
    container:
      image: quay.io/pypa/musllinux_1_1_x86_64
    steps:
      - name: Checkout pandas Repo
        # actions/checkout does not work since it requires node
        run: |
          git config --global --add safe.directory $PWD

          if [ $GITHUB_EVENT_NAME != pull_request ]; then
              git clone --recursive --branch=$GITHUB_REF_NAME https://github.com/${GITHUB_REPOSITORY}.git $GITHUB_WORKSPACE
              git reset --hard $GITHUB_SHA
          else
              git clone --recursive https://github.com/${GITHUB_REPOSITORY}.git $GITHUB_WORKSPACE
              git fetch origin $GITHUB_REF:my_ref_name
              git checkout $GITHUB_BASE_REF
              git -c user.email="you@example.com" merge --no-commit my_ref_name
          fi
      - name: Configure System Packages
        run: |
          apk update
          apk add musl-locales
      - name: Build environment
        run: |
          /opt/python/cp39-cp39/bin/python -m venv ~/virtualenvs/pandas-dev
          . ~/virtualenvs/pandas-dev/bin/activate
          python -m pip install -U pip wheel setuptools meson-python==0.13.1 meson[ninja]==1.0.1
          python -m pip install --no-cache-dir versioneer[toml] cython numpy python-dateutil pytz pytest>=7.3.2 pytest-xdist>=2.2.0 pytest-asyncio>=0.17 hypothesis>=6.46.1
          python -m pip install --no-cache-dir --no-build-isolation -e .
          python -m pip list --no-cache-dir

      - name: Run Tests
        run: |
          . ~/virtualenvs/pandas-dev/bin/activate
          export PANDAS_CI=1
          python -m pytest -m 'not slow and not network and not clipboard and not single_cpu' pandas --junitxml=test-data.xml
    concurrency:
      # https://github.community/t/concurrecy-not-work-for-push/183068/7
      group: ${{ github.event_name == 'push' && github.run_number || github.ref }}-musl
      cancel-in-progress: true

  python-dev:
    # This job may or may not run depending on the state of the next
    # unreleased Python version. DO NOT DELETE IT.
    #
    # In general, this will remain frozen(present, but not running) until:
    #    - The next unreleased Python version has released beta 1
    #      - This version should be available on GitHub Actions.
    #    - Our required build/runtime dependencies(numpy, pytz, Cython, python-dateutil)
    #      support that unreleased Python version.
    #    To unfreeze, comment out the ``if: false`` condition, and make sure you update
    #    the name of the workflow and Python version in actions/setup-python ``python-version:``
    #
    # After it has been unfrozen, this file should remain unfrozen(present, and running) until:
    #    - The next Python version has been officially released.
    #    OR
    #    - Most/All of our optional dependencies support the next Python version AND
    #    - The next Python version has released a rc(we are guaranteed a stable ABI).
    #    To freeze this file, uncomment out the ``if: false`` condition, and migrate the jobs
    #    to the corresponding posix/windows-macos/sdist etc. workflows.
    # Feel free to modify this comment as necessary.
    #if: false # Uncomment this to freeze the workflow, comment it to unfreeze
    runs-on: ${{ matrix.os }}
    strategy:
      fail-fast: false
      matrix:
        os: [ubuntu-22.04, macOS-latest, windows-latest]

    timeout-minutes: 180

    concurrency:
      #https://github.community/t/concurrecy-not-work-for-push/183068/7
      group: ${{ github.event_name == 'push' && github.run_number || github.ref }}-${{ matrix.os }}-${{ matrix.pytest_target }}-dev
      cancel-in-progress: true

    env:
      PYTEST_WORKERS: "auto"
      PANDAS_CI: 1
      PATTERN: "not slow and not network and not clipboard and not single_cpu"
      COVERAGE: true
      PYTEST_TARGET: pandas

    steps:
      - uses: actions/checkout@v3
        with:
          fetch-depth: 0

      - name: Set up Python Dev Version
        uses: actions/setup-python@v4
        with:
          python-version: '3.12-dev'

      - name: Install dependencies
        run: |
          python --version
          python -m pip install --upgrade pip setuptools wheel meson[ninja]==1.0.1 meson-python==0.13.1
          python -m pip install --pre --extra-index-url https://pypi.anaconda.org/scientific-python-nightly-wheels/simple numpy
          python -m pip install git+https://github.com/nedbat/coveragepy.git
          python -m pip install versioneer[toml]
<<<<<<< HEAD
          python -m pip install python-dateutil pytz tzdata cython hypothesis>=6.46.1 pytest>=7.0.0 pytest-xdist>=2.2.0 pytest-cov pytest-asyncio>=0.17
=======
          python -m pip install python-dateutil pytz cython hypothesis>=6.46.1 pytest>=7.3.2 pytest-xdist>=2.2.0 pytest-cov pytest-asyncio>=0.17
>>>>>>> 916cbe20
          python -m pip list

      - name: Build Pandas
        run: |
          python -m pip install -ve . --no-build-isolation --no-index

      - name: Build Version
        run: |
          python -c "import pandas; pandas.show_versions();"

      - name: Test
        uses: ./.github/actions/run-tests<|MERGE_RESOLUTION|>--- conflicted
+++ resolved
@@ -340,11 +340,7 @@
           python -m pip install --pre --extra-index-url https://pypi.anaconda.org/scientific-python-nightly-wheels/simple numpy
           python -m pip install git+https://github.com/nedbat/coveragepy.git
           python -m pip install versioneer[toml]
-<<<<<<< HEAD
-          python -m pip install python-dateutil pytz tzdata cython hypothesis>=6.46.1 pytest>=7.0.0 pytest-xdist>=2.2.0 pytest-cov pytest-asyncio>=0.17
-=======
-          python -m pip install python-dateutil pytz cython hypothesis>=6.46.1 pytest>=7.3.2 pytest-xdist>=2.2.0 pytest-cov pytest-asyncio>=0.17
->>>>>>> 916cbe20
+          python -m pip install python-dateutil pytz tzdata cython hypothesis>=6.46.1 pytest>=7.3.2 pytest-xdist>=2.2.0 pytest-cov pytest-asyncio>=0.17
           python -m pip list
 
       - name: Build Pandas
