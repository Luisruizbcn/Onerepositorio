name: Ubuntu

on:
  push:
    branches:
      - main
      - 1.5.x
  pull_request:
    branches:
      - main
      - 1.5.x
    paths-ignore:
      - "doc/**"

env:
  PANDAS_CI: 1

permissions:
  contents: read

jobs:
  pytest:
    runs-on: ubuntu-latest
    defaults:
      run:
        shell: bash -el {0}
    timeout-minutes: 180
    strategy:
      matrix:
<<<<<<< HEAD
        env_file: [actions-38.yaml]
        pattern: ["not single_cpu"]
        # Don't test pyarrow v2/3: Causes timeouts in read_csv engine
        # even if tests are skipped/xfailed
        pyarrow_version: ["5"]
=======
        env_file: [actions-38.yaml, actions-39.yaml, actions-310.yaml]
        pattern: ["not single_cpu", "single_cpu"]
        pyarrow_version: ["7", "8", "9"]
>>>>>>> 5a36b5f5
        include:
          - name: "Numpy Dev"
            env_file: actions-310-numpydev.yaml
            pattern: "not slow and not network and not single_cpu"
<<<<<<< HEAD
=======
            test_args: "-W error::DeprecationWarning:numpy -W error::FutureWarning:numpy"
        exclude:
          - env_file: actions-39.yaml
            pyarrow_version: "6"
          - env_file: actions-39.yaml
            pyarrow_version: "7"
          - env_file: actions-310.yaml
            pyarrow_version: "6"
          - env_file: actions-310.yaml
            pyarrow_version: "7"
>>>>>>> 5a36b5f5
      fail-fast: false
    name: ${{ matrix.name || format('{0} pyarrow={1} {2}', matrix.env_file, matrix.pyarrow_version, matrix.pattern) }}
    env:
      ENV_FILE: ci/deps/${{ matrix.env_file }}
      PATTERN: ${{ matrix.pattern }}
      EXTRA_APT: ${{ matrix.extra_apt || '' }}
      LANG: ${{ matrix.lang || '' }}
      LC_ALL: ${{ matrix.lc_all || '' }}
      PANDAS_DATA_MANAGER: ${{ matrix.pandas_data_manager || 'block' }}
      PANDAS_COPY_ON_WRITE: ${{ matrix.pandas_copy_on_write || '0' }}
      TEST_ARGS: ${{ matrix.test_args || '' }}
      PYTEST_WORKERS: ${{ contains(matrix.pattern, 'not single_cpu') && 'auto' || '1' }}
      PYTEST_TARGET: ${{ matrix.pytest_target || 'pandas' }}
      IS_PYPY: ${{ contains(matrix.env_file, 'pypy') }}
      # TODO: re-enable coverage on pypy, its slow
      COVERAGE: ${{ !contains(matrix.env_file, 'pypy') }}
      NPY_PROMOTION_STATE: 'weak'
    concurrency:
      # https://github.community/t/concurrecy-not-work-for-push/183068/7
      group: ${{ github.event_name == 'push' && github.run_number || github.ref }}-${{ matrix.env_file }}-${{ matrix.pattern }}-${{ matrix.pyarrow_version || '' }}-${{ matrix.extra_apt || '' }}-${{ matrix.pandas_data_manager || '' }}
      cancel-in-progress: true

    services:
      mysql:
        image: mysql
        env:
          MYSQL_ALLOW_EMPTY_PASSWORD: yes
          MYSQL_DATABASE: pandas
        options: >-
          --health-cmd "mysqladmin ping"
          --health-interval 10s
          --health-timeout 5s
          --health-retries 5
        ports:
          - 3306:3306

      postgres:
        image: postgres
        env:
          POSTGRES_USER: postgres
          POSTGRES_PASSWORD: postgres
          POSTGRES_DB: pandas
        options: >-
          --health-cmd pg_isready
          --health-interval 10s
          --health-timeout 5s
          --health-retries 5
        ports:
          - 5432:5432

      moto:
        image: motoserver/moto
        env:
          AWS_ACCESS_KEY_ID: foobar_key
          AWS_SECRET_ACCESS_KEY: foobar_secret
        ports:
          - 5000:5000

    steps:
    - name: Checkout
      uses: actions/checkout@v3
      with:
        fetch-depth: 0

    - name: Extra installs
      # xsel for clipboard tests
      run: sudo apt-get update && sudo apt-get install -y xsel ${{ env.EXTRA_APT }}

    - name: Generate extra locales
      # These extra locales will be available for locale.setlocale() calls in tests
      run: |
        sudo locale-gen ${{ matrix.extra_loc }}
      if: ${{ matrix.extra_loc }}

    - name: Set up Conda
      uses: ./.github/actions/setup-conda
      with:
        environment-file: ${{ env.ENV_FILE }}
        pyarrow-version: ${{ matrix.pyarrow_version }}

    - name: Build Pandas
      uses: ./.github/actions/build_pandas

    - name: Test
      uses: ./.github/actions/run-tests
      # TODO: Don't continue on error for PyPy
      continue-on-error: ${{ env.IS_PYPY == 'true' }}<|MERGE_RESOLUTION|>--- conflicted
+++ resolved
@@ -27,34 +27,13 @@
     timeout-minutes: 180
     strategy:
       matrix:
-<<<<<<< HEAD
         env_file: [actions-38.yaml]
         pattern: ["not single_cpu"]
-        # Don't test pyarrow v2/3: Causes timeouts in read_csv engine
-        # even if tests are skipped/xfailed
-        pyarrow_version: ["5"]
-=======
-        env_file: [actions-38.yaml, actions-39.yaml, actions-310.yaml]
-        pattern: ["not single_cpu", "single_cpu"]
-        pyarrow_version: ["7", "8", "9"]
->>>>>>> 5a36b5f5
+        pyarrow_version: ["9"]
         include:
           - name: "Numpy Dev"
             env_file: actions-310-numpydev.yaml
             pattern: "not slow and not network and not single_cpu"
-<<<<<<< HEAD
-=======
-            test_args: "-W error::DeprecationWarning:numpy -W error::FutureWarning:numpy"
-        exclude:
-          - env_file: actions-39.yaml
-            pyarrow_version: "6"
-          - env_file: actions-39.yaml
-            pyarrow_version: "7"
-          - env_file: actions-310.yaml
-            pyarrow_version: "6"
-          - env_file: actions-310.yaml
-            pyarrow_version: "7"
->>>>>>> 5a36b5f5
       fail-fast: false
     name: ${{ matrix.name || format('{0} pyarrow={1} {2}', matrix.env_file, matrix.pyarrow_version, matrix.pattern) }}
     env:
