# This file is purposely frozen(does not run). DO NOT DELETE IT
# Unfreeze(by commentingthe if: false() condition) once the
# next Python Dev version has released beta 1 and both Cython and numpy support it
# After that Python has released, migrate the workflows to the
# posix GHA workflows and "freeze" this file by
# uncommenting the if: false() condition
# Feel free to modify this comment as necessary.

name: Python Dev

on:
  push:
    branches:
      - main
      - 1.4.x
  pull_request:
    branches:
      - main
      - 1.4.x
    paths-ignore:
      - "doc/**"

env:
  PYTEST_WORKERS: "auto"
  PANDAS_CI: 1
  PATTERN: "not slow and not network and not clipboard and not single_cpu"
  COVERAGE: true
  PYTEST_TARGET: pandas

jobs:
  build:
    #if: false # Comment this line out to "unfreeze"
    runs-on: ${{ matrix.os }}
    strategy:
      fail-fast: false
      matrix:
        os: [ubuntu-latest, macOS-latest, windows-latest]

    name: actions-311-dev
    timeout-minutes: 80

    concurrency:
      #https://github.community/t/concurrecy-not-work-for-push/183068/7
      group: ${{ github.event_name == 'push' && github.run_number || github.ref }}-${{ matrix.os }}-${{ matrix.pytest_target }}-dev
      cancel-in-progress: true

    steps:
    - uses: actions/checkout@v3
      with:
        fetch-depth: 0

    - name: Set up Python Dev Version
      uses: actions/setup-python@v3
      with:
        python-version: '3.11-dev'

    - name: Install dependencies
      #shell: bash -el {0}
      run: |
<<<<<<< HEAD
        python -m pip install --upgrade pip setuptools wheel
        # pip install -i https://pypi.anaconda.org/scipy-wheels-nightly/simple numpy
        pip install git+https://github.com/nedbat/coveragepy.git
        pip install git+https://github.com/numpy/numpy.git
        pip install cython python-dateutil pytz hypothesis pytest>=6.2.5 pytest-xdist pytest-cov pytest-asyncio
        pip list
=======
        python3 -m pip install --upgrade pip setuptools wheel
        python3 -m pip install -i https://pypi.anaconda.org/scipy-wheels-nightly/simple numpy
        python3 -m pip install git+https://github.com/nedbat/coveragepy.git
        python3 -m pip install cython python-dateutil pytz hypothesis pytest>=6.2.5 pytest-xdist pytest-cov pytest-asyncio>=0.17
        python3 -m pip list
>>>>>>> fc113111

    - name: Build Pandas
      run: |
        python3 setup.py build_ext -q -j2
        python3 -m pip install -e . --no-build-isolation --no-use-pep517

    - name: Build Version
      run: |
        python3 -c "import pandas; pandas.show_versions();"

    - name: Test
      uses: ./.github/actions/run-tests<|MERGE_RESOLUTION|>--- conflicted
+++ resolved
@@ -57,20 +57,12 @@
     - name: Install dependencies
       #shell: bash -el {0}
       run: |
-<<<<<<< HEAD
         python -m pip install --upgrade pip setuptools wheel
         # pip install -i https://pypi.anaconda.org/scipy-wheels-nightly/simple numpy
-        pip install git+https://github.com/nedbat/coveragepy.git
-        pip install git+https://github.com/numpy/numpy.git
-        pip install cython python-dateutil pytz hypothesis pytest>=6.2.5 pytest-xdist pytest-cov pytest-asyncio
-        pip list
-=======
-        python3 -m pip install --upgrade pip setuptools wheel
-        python3 -m pip install -i https://pypi.anaconda.org/scipy-wheels-nightly/simple numpy
-        python3 -m pip install git+https://github.com/nedbat/coveragepy.git
-        python3 -m pip install cython python-dateutil pytz hypothesis pytest>=6.2.5 pytest-xdist pytest-cov pytest-asyncio>=0.17
-        python3 -m pip list
->>>>>>> fc113111
+        python -m pip install git+https://github.com/nedbat/coveragepy.git
+        python -m pip install git+https://github.com/numpy/numpy.git
+        python -m pip install cython python-dateutil pytz hypothesis pytest>=6.2.5 pytest-xdist pytest-cov pytest-asyncio
+        python -m pip list
 
     - name: Build Pandas
       run: |
