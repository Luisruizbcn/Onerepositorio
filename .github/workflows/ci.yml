name: CI

on:
  push:
    branches: [master]
  pull_request:
    branches:
      - master
      - 1.2.x

env:
  ENV_FILE: environment.yml
  PANDAS_CI: 1

jobs:
  checks:
    name: Checks
    runs-on: ubuntu-latest
    defaults:
      run:
        shell: bash -l {0}

    steps:
    - name: Checkout
      uses: actions/checkout@v1

    - name: Looking for unwanted patterns
      run: ci/code_checks.sh patterns
      if: always()

    - name: Cache conda
      uses: actions/cache@v2
      with:
        path: ~/conda_pkgs_dir
        key: ${{ runner.os }}-conda-${{ hashFiles('${{ env.ENV_FILE }}') }}

    - uses: conda-incubator/setup-miniconda@v2
      with:
        activate-environment: pandas-dev
        channel-priority: strict
        environment-file: ${{ env.ENV_FILE }}
        use-only-tar-bz2: true

    - name: Build Pandas
      uses: ./.github/actions/build_pandas

    - name: Linting
      run: ci/code_checks.sh lint
      if: always()

    - name: Checks on imported code
      run: ci/code_checks.sh code
      if: always()

    - name: Running doctests
      run: ci/code_checks.sh doctests
      if: always()

    - name: Docstring validation
      run: ci/code_checks.sh docstrings
      if: always()

    - name: Typing validation
      run: ci/code_checks.sh typing
      if: always()

    - name: Testing docstring validation script
      run: pytest --capture=no --strict-markers scripts
      if: always()

    - name: Running benchmarks
      run: |
        cd asv_bench
        asv check -E existing
        git remote add upstream https://github.com/pandas-dev/pandas.git
        git fetch upstream
        asv machine --yes
        asv dev | sed "/failed$/ s/^/##[error]/" | tee benchmarks.log
        if grep "failed" benchmarks.log > /dev/null ; then
            exit 1
        fi
      if: always()

    - name: Publish benchmarks artifact
      uses: actions/upload-artifact@master
      with:
        name: Benchmarks log
        path: asv_bench/benchmarks.log
      if: failure()

  web_and_docs:
    name: Web and docs
    runs-on: ubuntu-latest
    steps:

    - name: Checkout
      uses: actions/checkout@v1

    - name: Set up pandas
      uses: ./.github/actions/setup

    - name: Build website
      run: |
        source activate pandas-dev
        python web/pandas_web.py web/pandas --target-path=web/build
    - name: Build documentation
      run: |
        source activate pandas-dev
        doc/make.py --warnings-are-errors | tee sphinx.log ; exit ${PIPESTATUS[0]}

    # This can be removed when the ipython directive fails when there are errors,
    # including the `tee sphinx.log` in te previous step (https://github.com/ipython/ipython/issues/11547)
    - name: Check ipython directive errors
      run: "! grep -B10 \"^<<<-------------------------------------------------------------------------$\" sphinx.log"

    - name: Install ssh key
      run: |
        mkdir -m 700 -p ~/.ssh
        echo "${{ secrets.server_ssh_key }}" > ~/.ssh/id_rsa
        chmod 600 ~/.ssh/id_rsa
        echo "${{ secrets.server_ip }} ecdsa-sha2-nistp256 AAAAE2VjZHNhLXNoYTItbmlzdHAyNTYAAAAIbmlzdHAyNTYAAABBBE1Kkopomm7FHG5enATf7SgnpICZ4W2bw+Ho+afqin+w7sMcrsa0je7sbztFAV8YchDkiBKnWTG4cRT+KZgZCaY=" > ~/.ssh/known_hosts
      if: github.event_name == 'push'

    - name: Upload web
      run: rsync -az --delete --exclude='pandas-docs' --exclude='docs' --exclude='Pandas_Cheat_Sheet*' web/build/ docs@${{ secrets.server_ip }}:/usr/share/nginx/pandas
      if: github.event_name == 'push'

    - name: Upload dev docs
      run: rsync -az --delete doc/build/html/ docs@${{ secrets.server_ip }}:/usr/share/nginx/pandas/pandas-docs/dev
      if: github.event_name == 'push'

    - name: Move docs into site directory
      run: mv doc/build/html web/build/docs
    - name: Save website as an artifact
      uses: actions/upload-artifact@v2
      with:
        name: website
        path: web/build
        retention-days: 14

  data_manager:
    name: Test experimental data manager
    runs-on: ubuntu-latest
    steps:

    - name: Checkout
      uses: actions/checkout@v1

    - name: Set up pandas
      uses: ./.github/actions/setup

    - name: Run tests
      env:
        PANDAS_DATA_MANAGER: array
      run: |
        source activate pandas-dev
<<<<<<< HEAD
        pytest pandas/tests/frame/methods --array-manager
        pytest pandas/tests/reshape --array-manager
=======

        pytest pandas/tests/frame/
        pytest pandas/tests/reductions/
        pytest pandas/tests/generic/test_generic.py
        pytest pandas/tests/arithmetic/
        pytest pandas/tests/groupby/
        pytest pandas/tests/resample/
        pytest pandas/tests/reshape/merge
        pytest pandas/tests/series/
        pytest pandas/tests/indexing/

        pytest pandas/tests/api/
        pytest pandas/tests/apply/
        pytest pandas/tests/arrays/
        pytest pandas/tests/base/
        pytest pandas/tests/computation/
        pytest pandas/tests/config/
        pytest pandas/tests/dtypes/
        pytest pandas/tests/extension/
        pytest pandas/tests/generic/
        pytest pandas/tests/indexes/
        pytest pandas/tests/io/test_* -m "not slow and not clipboard"
        pytest pandas/tests/io/excel/ -m "not slow and not clipboard"
        pytest pandas/tests/io/formats/ -m "not slow and not clipboard"
        pytest pandas/tests/io/parser/ -m "not slow and not clipboard"
        pytest pandas/tests/io/sas/ -m "not slow and not clipboard"
        pytest pandas/tests/io/xml/ -m "not slow and not clipboard"
        pytest pandas/tests/libs/
        pytest pandas/tests/plotting/
        pytest pandas/tests/scalar/
        pytest pandas/tests/strings/
        pytest pandas/tests/tools/
        pytest pandas/tests/tseries/
        pytest pandas/tests/tslibs/
        pytest pandas/tests/util/
        pytest pandas/tests/window/
>>>>>>> 88fb114b
<|MERGE_RESOLUTION|>--- conflicted
+++ resolved
@@ -154,10 +154,6 @@
         PANDAS_DATA_MANAGER: array
       run: |
         source activate pandas-dev
-<<<<<<< HEAD
-        pytest pandas/tests/frame/methods --array-manager
-        pytest pandas/tests/reshape --array-manager
-=======
 
         pytest pandas/tests/frame/
         pytest pandas/tests/reductions/
@@ -165,7 +161,7 @@
         pytest pandas/tests/arithmetic/
         pytest pandas/tests/groupby/
         pytest pandas/tests/resample/
-        pytest pandas/tests/reshape/merge
+        pytest pandas/tests/reshape/
         pytest pandas/tests/series/
         pytest pandas/tests/indexing/
 
@@ -193,5 +189,4 @@
         pytest pandas/tests/tseries/
         pytest pandas/tests/tslibs/
         pytest pandas/tests/util/
-        pytest pandas/tests/window/
->>>>>>> 88fb114b
+        pytest pandas/tests/window/