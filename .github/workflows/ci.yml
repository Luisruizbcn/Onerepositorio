--- conflicted
+++ resolved
@@ -89,7 +89,13 @@
         fi
       if: true
 
-<<<<<<< HEAD
+    - name: Publish benchmarks artifact
+      uses: actions/upload-artifact@master
+      with:
+        name: Benchmarks log
+        path: asv_bench/benchmarks.log
+      if: failure()
+
   web_and_docs:
     name: Web and docs
     runs-on: ubuntu-latest
@@ -150,12 +156,4 @@
 
     - name: Sync web
       run: rclone sync pandas_web ovh_cloud_pandas_web:dev
-      if: github.event_name == "push"
-=======
-    - name: Publish benchmarks artifact
-      uses: actions/upload-artifact@master
-      with:
-        name: Benchmarks log
-        path: asv_bench/benchmarks.log
-      if: failure()
->>>>>>> cb05112f
+      if: github.event_name == "push"