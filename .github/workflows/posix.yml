--- conflicted
+++ resolved
@@ -31,17 +31,9 @@
           [actions-38.yaml, "not slow and not network", "language-pack-zh-hans xsel", "zh_CN.utf8", "zh_CN.utf8", "", ""],
           [actions-38.yaml, "not clipboard", "", "", "", "", ""],
           [actions-pypy-38.yaml, "not slow and not clipboard", "", "", "", "", "--max-worker-restart 0"],
-<<<<<<< HEAD
           [actions-39.yaml, "not clipboard", "", "", "", "", ""],
-          [actions-310-numpydev.yaml, "not slow and not network", "xclip", "", "", "deprecate", "-W error"],
+          [actions-310-numpydev.yaml, "not slow and not network", "xsel", "", "", "deprecate", "-W error"],
           [actions-310.yaml, "not clipboard", "", "", "", "", ""],
-=======
-          [actions-39.yaml, "slow", "", "", "", "", ""],
-          [actions-39.yaml, "not slow and not clipboard", "", "", "", "", ""],
-          [actions-310-numpydev.yaml, "not slow and not network", "xsel", "", "", "deprecate", "-W error"],
-          [actions-310.yaml, "not slow and not clipboard", "", "", "", "", ""],
-          [actions-310.yaml, "slow", "", "", "", "", ""],
->>>>>>> ea2b0fdc
         ]
       fail-fast: false
     env:
