--- conflicted
+++ resolved
@@ -19,7 +19,6 @@
 import doctest
 import importlib
 import json
-import os
 import pathlib
 import sys
 
@@ -57,12 +56,6 @@
     "GL05": "Use 'array-like' rather than 'array_like' in docstrings.",
     "SA05": "{reference_name} in `See Also` section does not need `pandas` "
     "prefix, use {right_reference} instead.",
-<<<<<<< HEAD
-    "EX02": "Examples do not pass tests:\n{doctest_log}",
-=======
-    "EX03": "flake8 error: line {line_number}, col {col_number}: {error_code} "
-    "{error_message}",
->>>>>>> 73bc5f45
     "EX04": "Do not import {imported_library}, as it is imported "
     "automatically for the examples (numpy as np, pandas as pd)",
 }
@@ -212,25 +205,6 @@
 
     result["examples_errs"] = ""
     if doc.examples:
-<<<<<<< HEAD
-        result["examples_errs"] = doc.examples_errors
-        if result["examples_errs"]:
-            result["errors"].append(
-                pandas_error("EX02", doctest_log=result["examples_errs"])
-            )
-
-=======
-        for error_code, error_message, line_number, col_number in doc.validate_pep8():
-            result["errors"].append(
-                pandas_error(
-                    "EX03",
-                    error_code=error_code,
-                    error_message=error_message,
-                    line_number=line_number,
-                    col_number=col_number,
-                )
-            )
->>>>>>> 73bc5f45
         examples_source_code = "".join(doc.examples_source_code)
         result["errors"].extend(
             pandas_error("EX04", imported_library=wrong_import)
