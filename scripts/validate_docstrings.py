--- conflicted
+++ resolved
@@ -392,14 +392,10 @@
     if result["errors"]:
         sys.stderr.write(f'{len(result["errors"])} Errors found for `{func_name}`:\n')
         for err_code, err_desc in result["errors"]:
-<<<<<<< HEAD
             if err_code == "EX02":  # Failing examples are printed at the end
                 sys.stderr.write("\tExamples do not pass tests\n")
                 continue
             sys.stderr.write(f"\t{err_code}\t{err_desc}\n")
-=======
-            sys.stderr.write(f"\t{err_desc}\n")
->>>>>>> 73bc5f45
     else:
         sys.stderr.write(f'Docstring for "{func_name}" correct. :)\n')
 
