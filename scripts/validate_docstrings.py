--- conflicted
+++ resolved
@@ -97,6 +97,8 @@
     'PR08': 'Parameter "{param_name}" description should start with a '
             'capital letter',
     'PR09': 'Parameter "{param_name}" description should finish with "."',
+    'PR10': 'Parameter "{param_name}" requires a space before the colon '
+            'separating the parameter name and type',
     'RT01': 'No Returns section found',
     'YD01': 'No Yields section found',
     'SA01': 'See Also section not found',
@@ -644,18 +646,11 @@
     for param in doc.doc_parameters:
         if not param.startswith("*"):  # Check can ignore var / kwargs
             if not doc.parameter_type(param):
-<<<<<<< HEAD
                 if ':' in param:
-                    param_errs.append('Parameter "{}" requires a space '
-                                      'before the colon separating the '
-                                      'parameter name and type'
-                                      .format(param.split(':')[0]))
+                    errs.append(error('PR10',
+                                      param_name=param.split(':')[0]))
                 else:
-                    param_errs.append('Parameter "{}" has no type'
-                                      .format(param))
-=======
-                errs.append(error('PR04', param_name=param))
->>>>>>> a197837c
+                    errs.append(error('PR04', param_name=param))
             else:
                 if doc.parameter_type(param)[-1] == '.':
                     errs.append(error('PR05', param_name=param))
