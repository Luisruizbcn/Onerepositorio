import io
import textwrap

import pytest

from scripts import validate_docstrings


class BadDocstrings:
    """Everything here has a bad docstring"""

    def private_classes(self) -> None:
        """
        This mentions NDFrame, which is not correct.
        """

    def prefix_pandas(self) -> None:
        """
        Have `pandas` prefix in See Also section.

        See Also
        --------
        pandas.Series.rename : Alter Series index labels or name.
        DataFrame.head : The first `n` rows of the caller object.
        """

    def redundant_import(self, paramx=None, paramy=None) -> None:
        """
        A sample DataFrame method.

        Should not import numpy and pandas.

        Examples
        --------
        >>> import numpy as np
        >>> import pandas as pd
        >>> df = pd.DataFrame(np.ones((3, 3)), columns=("a", "b", "c"))
        >>> df.all(1)
        0    True
        1    True
        2    True
        dtype: bool
        >>> df.all(bool_only=True)
        Series([], dtype: bool)
        """

<<<<<<< HEAD
    def write_array_like_with_hyphen_not_underscore(self):
=======
    def unused_import(self) -> None:
        """
        Examples
        --------
        >>> import pandas as pdf
        >>> df = pd.DataFrame(np.ones((3, 3)), columns=('a', 'b', 'c'))
        """

    def missing_whitespace_around_arithmetic_operator(self) -> None:
        """
        Examples
        --------
        >>> 2+5
        7
        """

    def indentation_is_not_a_multiple_of_four(self) -> None:
        """
        Examples
        --------
        >>> if 2 + 5:
        ...   pass
        """

    def missing_whitespace_after_comma(self) -> None:
        """
        Examples
        --------
        >>> df = pd.DataFrame(np.ones((3,3)),columns=('a','b', 'c'))
        """

    def write_array_like_with_hyphen_not_underscore(self) -> None:
>>>>>>> 4cec326d
        """
        In docstrings, use array-like over array_like
        """

    def leftover_files(self) -> None:
        """
        Examples
        --------
        >>> import pathlib
        >>> pathlib.Path("foo.txt").touch()
        """


class TestValidator:
    def _import_path(self, klass=None, func=None):
        """
        Build the required import path for tests in this module.

        Parameters
        ----------
        klass : str
            Class name of object in module.
        func : str
            Function name of object in module.

        Returns
        -------
        str
            Import path of specified object in this module
        """
        base_path = "scripts.tests.test_validate_docstrings"

        if klass:
            base_path = f"{base_path}.{klass}"

        if func:
            base_path = f"{base_path}.{func}"

        return base_path

    def test_bad_class(self, capsys) -> None:
        errors = validate_docstrings.pandas_validate(
            self._import_path(klass="BadDocstrings")
        )["errors"]
        assert isinstance(errors, list)
        assert errors

    @pytest.mark.parametrize(
        "klass,func,msgs",
        [
            (
                "BadDocstrings",
                "private_classes",
                (
                    "Private classes (NDFrame) should not be mentioned in public "
                    "docstrings",
                ),
            ),
            (
                "BadDocstrings",
                "prefix_pandas",
                (
                    "pandas.Series.rename in `See Also` section "
                    "does not need `pandas` prefix",
                ),
            ),
            # Examples tests
            (
                "BadDocstrings",
                "redundant_import",
                ("Do not import numpy, as it is imported automatically",),
            ),
            (
                "BadDocstrings",
                "redundant_import",
                ("Do not import pandas, as it is imported automatically",),
            ),
            (
                "BadDocstrings",
                "write_array_like_with_hyphen_not_underscore",
                ("Use 'array-like' rather than 'array_like' in docstrings",),
            ),
        ],
    )
    def test_bad_docstrings(self, capsys, klass, func, msgs) -> None:
        result = validate_docstrings.pandas_validate(
            self._import_path(klass=klass, func=func)
        )
        for msg in msgs:
            assert msg in " ".join([err[1] for err in result["errors"]])

    def test_leftover_files_raises(self) -> None:
        with pytest.raises(Exception, match="The following files"):
            validate_docstrings.pandas_validate(
                self._import_path(klass="BadDocstrings", func="leftover_files")
            )

    def test_validate_all_ignore_functions(self, monkeypatch) -> None:
        monkeypatch.setattr(
            validate_docstrings,
            "get_all_api_items",
            lambda: [
                (
                    "pandas.DataFrame.align",
                    "func",
                    "current_section",
                    "current_subsection",
                ),
                (
                    "pandas.Index.all",
                    "func",
                    "current_section",
                    "current_subsection",
                ),
            ],
        )
        result = validate_docstrings.validate_all(
            prefix=None,
            ignore_functions=["pandas.DataFrame.align"],
        )
        assert len(result) == 1
        assert "pandas.Index.all" in result

    def test_validate_all_ignore_deprecated(self, monkeypatch) -> None:
        monkeypatch.setattr(
            validate_docstrings,
            "pandas_validate",
            lambda func_name: {
                "docstring": "docstring1",
                "errors": [
                    ("ER01", "err desc"),
                    ("ER02", "err desc"),
                    ("ER03", "err desc"),
                ],
                "warnings": [],
                "examples_errors": "",
                "deprecated": True,
            },
        )
        result = validate_docstrings.validate_all(prefix=None, ignore_deprecated=True)
        assert len(result) == 0


class TestApiItems:
    @property
    def api_doc(self):
        return io.StringIO(
            textwrap.dedent(
                """
            .. currentmodule:: itertools

            Itertools
            ---------

            Infinite
            ~~~~~~~~

            .. autosummary::

                cycle
                count

            Finite
            ~~~~~~

            .. autosummary::

                chain

            .. currentmodule:: random

            Random
            ------

            All
            ~~~

            .. autosummary::

                seed
                randint
            """
            )
        )

    @pytest.mark.parametrize(
        "idx,name",
        [
            (0, "itertools.cycle"),
            (1, "itertools.count"),
            (2, "itertools.chain"),
            (3, "random.seed"),
            (4, "random.randint"),
        ],
    )
    def test_item_name(self, idx, name) -> None:
        result = list(validate_docstrings.get_api_items(self.api_doc))
        assert result[idx][0] == name

    @pytest.mark.parametrize(
        "idx,func",
        [(0, "cycle"), (1, "count"), (2, "chain"), (3, "seed"), (4, "randint")],
    )
    def test_item_function(self, idx, func) -> None:
        result = list(validate_docstrings.get_api_items(self.api_doc))
        assert callable(result[idx][1])
        assert result[idx][1].__name__ == func

    @pytest.mark.parametrize(
        "idx,section",
        [
            (0, "Itertools"),
            (1, "Itertools"),
            (2, "Itertools"),
            (3, "Random"),
            (4, "Random"),
        ],
    )
    def test_item_section(self, idx, section) -> None:
        result = list(validate_docstrings.get_api_items(self.api_doc))
        assert result[idx][2] == section

    @pytest.mark.parametrize(
        "idx,subsection",
        [(0, "Infinite"), (1, "Infinite"), (2, "Finite"), (3, "All"), (4, "All")],
    )
    def test_item_subsection(self, idx, subsection) -> None:
        result = list(validate_docstrings.get_api_items(self.api_doc))
        assert result[idx][3] == subsection


class TestPandasDocstringClass:
    @pytest.mark.parametrize(
        "name", ["pandas.Series.str.isdecimal", "pandas.Series.str.islower"]
    )
    def test_encode_content_write_to_file(self, name) -> None:
        # GH25466
        docstr = validate_docstrings.PandasDocstring(name).validate_pep8()
        # the list of pep8 errors should be empty
        assert not list(docstr)


class TestMainFunction:
    def test_exit_status_for_main(self, monkeypatch) -> None:
        monkeypatch.setattr(
            validate_docstrings,
            "pandas_validate",
            lambda func_name: {
                "docstring": "docstring1",
                "errors": [
                    ("ER01", "err desc"),
                    ("ER02", "err desc"),
                    ("ER03", "err desc"),
                ],
                "examples_errs": "",
            },
        )
        exit_status = validate_docstrings.main(
            func_name="docstring1",
            prefix=None,
            errors=[],
            output_format="default",
            ignore_deprecated=False,
            ignore_functions=None,
        )
        assert exit_status == 0

    def test_exit_status_errors_for_validate_all(self, monkeypatch) -> None:
        monkeypatch.setattr(
            validate_docstrings,
            "validate_all",
            lambda prefix, ignore_deprecated=False, ignore_functions=None: {
                "docstring1": {
                    "errors": [
                        ("ER01", "err desc"),
                        ("ER02", "err desc"),
                        ("ER03", "err desc"),
                    ],
                    "file": "module1.py",
                    "file_line": 23,
                },
                "docstring2": {
                    "errors": [("ER04", "err desc"), ("ER05", "err desc")],
                    "file": "module2.py",
                    "file_line": 925,
                },
            },
        )
        exit_status = validate_docstrings.main(
            func_name=None,
            prefix=None,
            errors=[],
            output_format="default",
            ignore_deprecated=False,
            ignore_functions=None,
        )
        assert exit_status == 5

    def test_no_exit_status_noerrors_for_validate_all(self, monkeypatch) -> None:
        monkeypatch.setattr(
            validate_docstrings,
            "validate_all",
            lambda prefix, ignore_deprecated=False, ignore_functions=None: {
                "docstring1": {"errors": [], "warnings": [("WN01", "warn desc")]},
                "docstring2": {"errors": []},
            },
        )
        exit_status = validate_docstrings.main(
            func_name=None,
            prefix=None,
            errors=[],
            output_format="default",
            ignore_deprecated=False,
            ignore_functions=None,
        )
        assert exit_status == 0

    def test_exit_status_for_validate_all_json(self, monkeypatch) -> None:
        print("EXECUTED")
        monkeypatch.setattr(
            validate_docstrings,
            "validate_all",
            lambda prefix, ignore_deprecated=False, ignore_functions=None: {
                "docstring1": {
                    "errors": [
                        ("ER01", "err desc"),
                        ("ER02", "err desc"),
                        ("ER03", "err desc"),
                    ]
                },
                "docstring2": {"errors": [("ER04", "err desc"), ("ER05", "err desc")]},
            },
        )
        exit_status = validate_docstrings.main(
            func_name=None,
            prefix=None,
            errors=[],
            output_format="json",
            ignore_deprecated=False,
            ignore_functions=None,
        )
        assert exit_status == 0

    def test_errors_param_filters_errors(self, monkeypatch) -> None:
        monkeypatch.setattr(
            validate_docstrings,
            "validate_all",
            lambda prefix, ignore_deprecated=False, ignore_functions=None: {
                "Series.foo": {
                    "errors": [
                        ("ER01", "err desc"),
                        ("ER02", "err desc"),
                        ("ER03", "err desc"),
                    ],
                    "file": "series.py",
                    "file_line": 142,
                },
                "DataFrame.bar": {
                    "errors": [("ER01", "err desc"), ("ER02", "err desc")],
                    "file": "frame.py",
                    "file_line": 598,
                },
                "Series.foobar": {
                    "errors": [("ER01", "err desc")],
                    "file": "series.py",
                    "file_line": 279,
                },
            },
        )
        exit_status = validate_docstrings.main(
            func_name=None,
            prefix=None,
            errors=["ER01"],
            output_format="default",
            ignore_deprecated=False,
            ignore_functions=None,
        )
        assert exit_status == 3

        exit_status = validate_docstrings.main(
            func_name=None,
            prefix=None,
            errors=["ER03"],
            output_format="default",
            ignore_deprecated=False,
            ignore_functions=None,
        )
        assert exit_status == 1<|MERGE_RESOLUTION|>--- conflicted
+++ resolved
@@ -44,42 +44,7 @@
         Series([], dtype: bool)
         """
 
-<<<<<<< HEAD
-    def write_array_like_with_hyphen_not_underscore(self):
-=======
-    def unused_import(self) -> None:
-        """
-        Examples
-        --------
-        >>> import pandas as pdf
-        >>> df = pd.DataFrame(np.ones((3, 3)), columns=('a', 'b', 'c'))
-        """
-
-    def missing_whitespace_around_arithmetic_operator(self) -> None:
-        """
-        Examples
-        --------
-        >>> 2+5
-        7
-        """
-
-    def indentation_is_not_a_multiple_of_four(self) -> None:
-        """
-        Examples
-        --------
-        >>> if 2 + 5:
-        ...   pass
-        """
-
-    def missing_whitespace_after_comma(self) -> None:
-        """
-        Examples
-        --------
-        >>> df = pd.DataFrame(np.ones((3,3)),columns=('a','b', 'c'))
-        """
-
     def write_array_like_with_hyphen_not_underscore(self) -> None:
->>>>>>> 4cec326d
         """
         In docstrings, use array-like over array_like
         """
