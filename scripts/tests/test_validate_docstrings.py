--- conflicted
+++ resolved
@@ -225,19 +225,11 @@
             },
         )
         results = validate_docstrings.validate_all(prefix=None, ignore_deprecated=True)
-        for _, docinfo in results.items():
+        for docinfo in results.values():
             assert len(docinfo) == 0
 
-<<<<<<< HEAD
     def test_validate_all_for_error_ignore_functions(self, monkeypatch):
         dummy_docinfo = {
-=======
-    def test_validate_all_ignore_errors(self, monkeypatch):
-        monkeypatch.setattr(
-            validate_docstrings,
-            "pandas_validate",
-            lambda func_name: {
->>>>>>> a172c67b
                 "docstring": "docstring1",
                 "errors": [
                     ("ER01", "err desc"),
@@ -263,15 +255,15 @@
             lambda: [
                 (
                     "pandas.DataFrame.align",
-                    "func1",
-                    "current_section1",
-                    "current_subsection1",
+                    "func",
+                    "current_section",
+                    "current_subsection",
                 ),
                 (
                     "pandas.Index.all",
-                    "func2",
-                    "current_section2",
-                    "current_subsection2",
+                    "func",
+                    "current_section",
+                    "current_subsection",
                 ),
             ],
         )
